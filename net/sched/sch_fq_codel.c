/*
 * Fair Queue CoDel discipline
 *
 *	This program is free software; you can redistribute it and/or
 *	modify it under the terms of the GNU General Public License
 *	as published by the Free Software Foundation; either version
 *	2 of the License, or (at your option) any later version.
 *
 *  Copyright (C) 2012,2015 Eric Dumazet <edumazet@google.com>
 */

#include <linux/module.h>
#include <linux/types.h>
#include <linux/kernel.h>
#include <linux/jiffies.h>
#include <linux/string.h>
#include <linux/in.h>
#include <linux/errno.h>
#include <linux/init.h>
#include <linux/skbuff.h>
#include <linux/jhash.h>
#include <linux/slab.h>
#include <linux/vmalloc.h>
#include <net/netlink.h>
#include <net/pkt_sched.h>
#include <net/codel.h>
#include <net/codel_impl.h>
#include <net/codel_qdisc.h>

/*	Fair Queue CoDel.
 *
 * Principles :
 * Packets are classified (internal classifier or external) on flows.
 * This is a Stochastic model (as we use a hash, several flows
 *			       might be hashed on same slot)
 * Each flow has a CoDel managed queue.
 * Flows are linked onto two (Round Robin) lists,
 * so that new flows have priority on old ones.
 *
 * For a given flow, packets are not reordered (CoDel uses a FIFO)
 * head drops only.
 * ECN capability is on by default.
 * Low memory footprint (64 bytes per flow)
 */

struct fq_codel_flow {
	struct sk_buff	  *head;
	struct sk_buff	  *tail;
	struct list_head  flowchain;
	int		  deficit;
	u32		  dropped; /* number of drops (or ECN marks) on this flow */
	struct codel_vars cvars;
}; /* please try to keep this structure <= 64 bytes */

struct fq_codel_sched_data {
	struct tcf_proto __rcu *filter_list; /* optional external classifier */
	struct fq_codel_flow *flows;	/* Flows table [flows_cnt] */
	u32		*backlogs;	/* backlog table [flows_cnt] */
	u32		flows_cnt;	/* number of flows */
	u32		perturbation;	/* hash perturbation */
	u32		quantum;	/* psched_mtu(qdisc_dev(sch)); */
	u32		drop_batch_size;
	u32		memory_limit;
	struct codel_params cparams;
	struct codel_stats cstats;
	u32		memory_usage;
	u32		drop_overmemory;
	u32		drop_overlimit;
	u32		new_flow_count;

	struct list_head new_flows;	/* list of new flows */
	struct list_head old_flows;	/* list of old flows */
};

static unsigned int fq_codel_hash(const struct fq_codel_sched_data *q,
				  struct sk_buff *skb)
{
	u32 hash = skb_get_hash_perturb(skb, q->perturbation);

	return reciprocal_scale(hash, q->flows_cnt);
}

static unsigned int fq_codel_classify(struct sk_buff *skb, struct Qdisc *sch,
				      int *qerr)
{
	struct fq_codel_sched_data *q = qdisc_priv(sch);
	struct tcf_proto *filter;
	struct tcf_result res;
	int result;

	if (TC_H_MAJ(skb->priority) == sch->handle &&
	    TC_H_MIN(skb->priority) > 0 &&
	    TC_H_MIN(skb->priority) <= q->flows_cnt)
		return TC_H_MIN(skb->priority);

	filter = rcu_dereference_bh(q->filter_list);
	if (!filter)
		return fq_codel_hash(q, skb) + 1;

	*qerr = NET_XMIT_SUCCESS | __NET_XMIT_BYPASS;
	result = tc_classify(skb, filter, &res, false);
	if (result >= 0) {
#ifdef CONFIG_NET_CLS_ACT
		switch (result) {
		case TC_ACT_STOLEN:
		case TC_ACT_QUEUED:
			*qerr = NET_XMIT_SUCCESS | __NET_XMIT_STOLEN;
		case TC_ACT_SHOT:
			return 0;
		}
#endif
		if (TC_H_MIN(res.classid) <= q->flows_cnt)
			return TC_H_MIN(res.classid);
	}
	return 0;
}

/* helper functions : might be changed when/if skb use a standard list_head */

/* remove one skb from head of slot queue */
static inline struct sk_buff *dequeue_head(struct fq_codel_flow *flow)
{
	struct sk_buff *skb = flow->head;

	flow->head = skb->next;
	skb->next = NULL;
	return skb;
}

/* add skb to flow queue (tail add) */
static inline void flow_queue_add(struct fq_codel_flow *flow,
				  struct sk_buff *skb)
{
	if (flow->head == NULL)
		flow->head = skb;
	else
		flow->tail->next = skb;
	flow->tail = skb;
	skb->next = NULL;
}

static unsigned int fq_codel_drop(struct Qdisc *sch, unsigned int max_packets)
{
	struct fq_codel_sched_data *q = qdisc_priv(sch);
	struct sk_buff *skb;
	unsigned int maxbacklog = 0, idx = 0, i, len;
	struct fq_codel_flow *flow;
	unsigned int threshold;
	unsigned int mem = 0;

	/* Queue is full! Find the fat flow and drop packet(s) from it.
	 * This might sound expensive, but with 1024 flows, we scan
	 * 4KB of memory, and we dont need to handle a complex tree
	 * in fast path (packet queue/enqueue) with many cache misses.
	 * In stress mode, we'll try to drop 64 packets from the flow,
	 * amortizing this linear lookup to one cache line per drop.
	 */
	for (i = 0; i < q->flows_cnt; i++) {
		if (q->backlogs[i] > maxbacklog) {
			maxbacklog = q->backlogs[i];
			idx = i;
		}
	}

	/* Our goal is to drop half of this fat flow backlog */
	threshold = maxbacklog >> 1;

	flow = &q->flows[idx];
	len = 0;
	i = 0;
	do {
		skb = dequeue_head(flow);
		len += qdisc_pkt_len(skb);
		mem += skb->truesize;
		kfree_skb(skb);
	} while (++i < max_packets && len < threshold);

	flow->dropped += i;
	q->backlogs[idx] -= len;
	q->memory_usage -= mem;
	sch->qstats.drops += i;
	sch->qstats.backlog -= len;
	sch->q.qlen -= i;
	return idx;
}

static unsigned int fq_codel_qdisc_drop(struct Qdisc *sch)
{
	unsigned int prev_backlog;

	prev_backlog = sch->qstats.backlog;
	fq_codel_drop(sch, 1U);
	return prev_backlog - sch->qstats.backlog;
}

static int fq_codel_enqueue(struct sk_buff *skb, struct Qdisc *sch)
{
	struct fq_codel_sched_data *q = qdisc_priv(sch);
<<<<<<< HEAD
	unsigned int idx, prev_backlog;
=======
	unsigned int idx, prev_backlog, prev_qlen;
>>>>>>> ed596a4a
	struct fq_codel_flow *flow;
	int uninitialized_var(ret);
	bool memory_limited;

	idx = fq_codel_classify(skb, sch, &ret);
	if (idx == 0) {
		if (ret & __NET_XMIT_BYPASS)
			qdisc_qstats_drop(sch);
		kfree_skb(skb);
		return ret;
	}
	idx--;

	codel_set_enqueue_time(skb);
	flow = &q->flows[idx];
	flow_queue_add(flow, skb);
	q->backlogs[idx] += qdisc_pkt_len(skb);
	qdisc_qstats_backlog_inc(sch, skb);

	if (list_empty(&flow->flowchain)) {
		list_add_tail(&flow->flowchain, &q->new_flows);
		q->new_flow_count++;
		flow->deficit = q->quantum;
		flow->dropped = 0;
	}
	q->memory_usage += skb->truesize;
	memory_limited = q->memory_usage > q->memory_limit;
	if (++sch->q.qlen <= sch->limit && !memory_limited)
		return NET_XMIT_SUCCESS;

	prev_backlog = sch->qstats.backlog;
<<<<<<< HEAD
	q->drop_overlimit++;
	/* Return Congestion Notification only if we dropped a packet
	 * from this flow.
=======
	prev_qlen = sch->q.qlen;

	/* fq_codel_drop() is quite expensive, as it performs a linear search
	 * in q->backlogs[] to find a fat flow.
	 * So instead of dropping a single packet, drop half of its backlog
	 * with a 64 packets limit to not add a too big cpu spike here.
>>>>>>> ed596a4a
	 */
	ret = fq_codel_drop(sch, q->drop_batch_size);

	q->drop_overlimit += prev_qlen - sch->q.qlen;
	if (memory_limited)
		q->drop_overmemory += prev_qlen - sch->q.qlen;
	/* As we dropped packet(s), better let upper stack know this */
	qdisc_tree_reduce_backlog(sch, prev_qlen - sch->q.qlen,
				  prev_backlog - sch->qstats.backlog);

<<<<<<< HEAD
	/* As we dropped a packet, better let upper stack know this */
	qdisc_tree_reduce_backlog(sch, 1, prev_backlog - sch->qstats.backlog);
	return NET_XMIT_SUCCESS;
=======
	return ret == idx ? NET_XMIT_CN : NET_XMIT_SUCCESS;
>>>>>>> ed596a4a
}

/* This is the specific function called from codel_dequeue()
 * to dequeue a packet from queue. Note: backlog is handled in
 * codel, we dont need to reduce it here.
 */
static struct sk_buff *dequeue_func(struct codel_vars *vars, void *ctx)
{
	struct Qdisc *sch = ctx;
	struct fq_codel_sched_data *q = qdisc_priv(sch);
	struct fq_codel_flow *flow;
	struct sk_buff *skb = NULL;

	flow = container_of(vars, struct fq_codel_flow, cvars);
	if (flow->head) {
		skb = dequeue_head(flow);
		q->backlogs[flow - q->flows] -= qdisc_pkt_len(skb);
		q->memory_usage -= skb->truesize;
		sch->q.qlen--;
		sch->qstats.backlog -= qdisc_pkt_len(skb);
	}
	return skb;
}

static void drop_func(struct sk_buff *skb, void *ctx)
{
	struct Qdisc *sch = ctx;

	qdisc_drop(skb, sch);
}

static struct sk_buff *fq_codel_dequeue(struct Qdisc *sch)
{
	struct fq_codel_sched_data *q = qdisc_priv(sch);
	struct sk_buff *skb;
	struct fq_codel_flow *flow;
	struct list_head *head;
	u32 prev_drop_count, prev_ecn_mark;
	unsigned int prev_backlog;

begin:
	head = &q->new_flows;
	if (list_empty(head)) {
		head = &q->old_flows;
		if (list_empty(head))
			return NULL;
	}
	flow = list_first_entry(head, struct fq_codel_flow, flowchain);

	if (flow->deficit <= 0) {
		flow->deficit += q->quantum;
		list_move_tail(&flow->flowchain, &q->old_flows);
		goto begin;
	}

	prev_drop_count = q->cstats.drop_count;
	prev_ecn_mark = q->cstats.ecn_mark;
	prev_backlog = sch->qstats.backlog;

	skb = codel_dequeue(sch, &sch->qstats.backlog, &q->cparams,
			    &flow->cvars, &q->cstats, qdisc_pkt_len,
			    codel_get_enqueue_time, drop_func, dequeue_func);

	flow->dropped += q->cstats.drop_count - prev_drop_count;
	flow->dropped += q->cstats.ecn_mark - prev_ecn_mark;

	if (!skb) {
		/* force a pass through old_flows to prevent starvation */
		if ((head == &q->new_flows) && !list_empty(&q->old_flows))
			list_move_tail(&flow->flowchain, &q->old_flows);
		else
			list_del_init(&flow->flowchain);
		goto begin;
	}
	qdisc_bstats_update(sch, skb);
	flow->deficit -= qdisc_pkt_len(skb);
	/* We cant call qdisc_tree_reduce_backlog() if our qlen is 0,
	 * or HTB crashes. Defer it for next round.
	 */
	if (q->cstats.drop_count && sch->q.qlen) {
		qdisc_tree_reduce_backlog(sch, q->cstats.drop_count,
					  q->cstats.drop_len);
		q->cstats.drop_count = 0;
		q->cstats.drop_len = 0;
	}
	return skb;
}

static void fq_codel_reset(struct Qdisc *sch)
{
	struct fq_codel_sched_data *q = qdisc_priv(sch);
	int i;

	INIT_LIST_HEAD(&q->new_flows);
	INIT_LIST_HEAD(&q->old_flows);
	for (i = 0; i < q->flows_cnt; i++) {
		struct fq_codel_flow *flow = q->flows + i;

		while (flow->head) {
			struct sk_buff *skb = dequeue_head(flow);

			qdisc_qstats_backlog_dec(sch, skb);
			kfree_skb(skb);
		}

		INIT_LIST_HEAD(&flow->flowchain);
		codel_vars_init(&flow->cvars);
	}
	memset(q->backlogs, 0, q->flows_cnt * sizeof(u32));
	sch->q.qlen = 0;
	q->memory_usage = 0;
}

static const struct nla_policy fq_codel_policy[TCA_FQ_CODEL_MAX + 1] = {
	[TCA_FQ_CODEL_TARGET]	= { .type = NLA_U32 },
	[TCA_FQ_CODEL_LIMIT]	= { .type = NLA_U32 },
	[TCA_FQ_CODEL_INTERVAL]	= { .type = NLA_U32 },
	[TCA_FQ_CODEL_ECN]	= { .type = NLA_U32 },
	[TCA_FQ_CODEL_FLOWS]	= { .type = NLA_U32 },
	[TCA_FQ_CODEL_QUANTUM]	= { .type = NLA_U32 },
	[TCA_FQ_CODEL_CE_THRESHOLD] = { .type = NLA_U32 },
	[TCA_FQ_CODEL_DROP_BATCH_SIZE] = { .type = NLA_U32 },
	[TCA_FQ_CODEL_MEMORY_LIMIT] = { .type = NLA_U32 },
};

static int fq_codel_change(struct Qdisc *sch, struct nlattr *opt)
{
	struct fq_codel_sched_data *q = qdisc_priv(sch);
	struct nlattr *tb[TCA_FQ_CODEL_MAX + 1];
	int err;

	if (!opt)
		return -EINVAL;

	err = nla_parse_nested(tb, TCA_FQ_CODEL_MAX, opt, fq_codel_policy);
	if (err < 0)
		return err;
	if (tb[TCA_FQ_CODEL_FLOWS]) {
		if (q->flows)
			return -EINVAL;
		q->flows_cnt = nla_get_u32(tb[TCA_FQ_CODEL_FLOWS]);
		if (!q->flows_cnt ||
		    q->flows_cnt > 65536)
			return -EINVAL;
	}
	sch_tree_lock(sch);

	if (tb[TCA_FQ_CODEL_TARGET]) {
		u64 target = nla_get_u32(tb[TCA_FQ_CODEL_TARGET]);

		q->cparams.target = (target * NSEC_PER_USEC) >> CODEL_SHIFT;
	}

	if (tb[TCA_FQ_CODEL_CE_THRESHOLD]) {
		u64 val = nla_get_u32(tb[TCA_FQ_CODEL_CE_THRESHOLD]);

		q->cparams.ce_threshold = (val * NSEC_PER_USEC) >> CODEL_SHIFT;
	}

	if (tb[TCA_FQ_CODEL_INTERVAL]) {
		u64 interval = nla_get_u32(tb[TCA_FQ_CODEL_INTERVAL]);

		q->cparams.interval = (interval * NSEC_PER_USEC) >> CODEL_SHIFT;
	}

	if (tb[TCA_FQ_CODEL_LIMIT])
		sch->limit = nla_get_u32(tb[TCA_FQ_CODEL_LIMIT]);

	if (tb[TCA_FQ_CODEL_ECN])
		q->cparams.ecn = !!nla_get_u32(tb[TCA_FQ_CODEL_ECN]);

	if (tb[TCA_FQ_CODEL_QUANTUM])
		q->quantum = max(256U, nla_get_u32(tb[TCA_FQ_CODEL_QUANTUM]));

	if (tb[TCA_FQ_CODEL_DROP_BATCH_SIZE])
		q->drop_batch_size = min(1U, nla_get_u32(tb[TCA_FQ_CODEL_DROP_BATCH_SIZE]));

	if (tb[TCA_FQ_CODEL_MEMORY_LIMIT])
		q->memory_limit = min(1U << 31, nla_get_u32(tb[TCA_FQ_CODEL_MEMORY_LIMIT]));

	while (sch->q.qlen > sch->limit ||
	       q->memory_usage > q->memory_limit) {
		struct sk_buff *skb = fq_codel_dequeue(sch);

		q->cstats.drop_len += qdisc_pkt_len(skb);
		kfree_skb(skb);
		q->cstats.drop_count++;
	}
	qdisc_tree_reduce_backlog(sch, q->cstats.drop_count, q->cstats.drop_len);
	q->cstats.drop_count = 0;
	q->cstats.drop_len = 0;

	sch_tree_unlock(sch);
	return 0;
}

static void *fq_codel_zalloc(size_t sz)
{
	void *ptr = kzalloc(sz, GFP_KERNEL | __GFP_NOWARN);

	if (!ptr)
		ptr = vzalloc(sz);
	return ptr;
}

static void fq_codel_free(void *addr)
{
	kvfree(addr);
}

static void fq_codel_destroy(struct Qdisc *sch)
{
	struct fq_codel_sched_data *q = qdisc_priv(sch);

	tcf_destroy_chain(&q->filter_list);
	fq_codel_free(q->backlogs);
	fq_codel_free(q->flows);
}

static int fq_codel_init(struct Qdisc *sch, struct nlattr *opt)
{
	struct fq_codel_sched_data *q = qdisc_priv(sch);
	int i;

	sch->limit = 10*1024;
	q->flows_cnt = 1024;
	q->memory_limit = 32 << 20; /* 32 MBytes */
	q->drop_batch_size = 64;
	q->quantum = psched_mtu(qdisc_dev(sch));
	q->perturbation = prandom_u32();
	INIT_LIST_HEAD(&q->new_flows);
	INIT_LIST_HEAD(&q->old_flows);
	codel_params_init(&q->cparams);
	codel_stats_init(&q->cstats);
	q->cparams.ecn = true;
	q->cparams.mtu = psched_mtu(qdisc_dev(sch));

	if (opt) {
		int err = fq_codel_change(sch, opt);
		if (err)
			return err;
	}

	if (!q->flows) {
		q->flows = fq_codel_zalloc(q->flows_cnt *
					   sizeof(struct fq_codel_flow));
		if (!q->flows)
			return -ENOMEM;
		q->backlogs = fq_codel_zalloc(q->flows_cnt * sizeof(u32));
		if (!q->backlogs) {
			fq_codel_free(q->flows);
			return -ENOMEM;
		}
		for (i = 0; i < q->flows_cnt; i++) {
			struct fq_codel_flow *flow = q->flows + i;

			INIT_LIST_HEAD(&flow->flowchain);
			codel_vars_init(&flow->cvars);
		}
	}
	if (sch->limit >= 1)
		sch->flags |= TCQ_F_CAN_BYPASS;
	else
		sch->flags &= ~TCQ_F_CAN_BYPASS;
	return 0;
}

static int fq_codel_dump(struct Qdisc *sch, struct sk_buff *skb)
{
	struct fq_codel_sched_data *q = qdisc_priv(sch);
	struct nlattr *opts;

	opts = nla_nest_start(skb, TCA_OPTIONS);
	if (opts == NULL)
		goto nla_put_failure;

	if (nla_put_u32(skb, TCA_FQ_CODEL_TARGET,
			codel_time_to_us(q->cparams.target)) ||
	    nla_put_u32(skb, TCA_FQ_CODEL_LIMIT,
			sch->limit) ||
	    nla_put_u32(skb, TCA_FQ_CODEL_INTERVAL,
			codel_time_to_us(q->cparams.interval)) ||
	    nla_put_u32(skb, TCA_FQ_CODEL_ECN,
			q->cparams.ecn) ||
	    nla_put_u32(skb, TCA_FQ_CODEL_QUANTUM,
			q->quantum) ||
	    nla_put_u32(skb, TCA_FQ_CODEL_DROP_BATCH_SIZE,
			q->drop_batch_size) ||
	    nla_put_u32(skb, TCA_FQ_CODEL_MEMORY_LIMIT,
			q->memory_limit) ||
	    nla_put_u32(skb, TCA_FQ_CODEL_FLOWS,
			q->flows_cnt))
		goto nla_put_failure;

	if (q->cparams.ce_threshold != CODEL_DISABLED_THRESHOLD &&
	    nla_put_u32(skb, TCA_FQ_CODEL_CE_THRESHOLD,
			codel_time_to_us(q->cparams.ce_threshold)))
		goto nla_put_failure;

	return nla_nest_end(skb, opts);

nla_put_failure:
	return -1;
}

static int fq_codel_dump_stats(struct Qdisc *sch, struct gnet_dump *d)
{
	struct fq_codel_sched_data *q = qdisc_priv(sch);
	struct tc_fq_codel_xstats st = {
		.type				= TCA_FQ_CODEL_XSTATS_QDISC,
	};
	struct list_head *pos;

	st.qdisc_stats.maxpacket = q->cstats.maxpacket;
	st.qdisc_stats.drop_overlimit = q->drop_overlimit;
	st.qdisc_stats.ecn_mark = q->cstats.ecn_mark;
	st.qdisc_stats.new_flow_count = q->new_flow_count;
	st.qdisc_stats.ce_mark = q->cstats.ce_mark;
	st.qdisc_stats.memory_usage  = q->memory_usage;
	st.qdisc_stats.drop_overmemory = q->drop_overmemory;

	list_for_each(pos, &q->new_flows)
		st.qdisc_stats.new_flows_len++;

	list_for_each(pos, &q->old_flows)
		st.qdisc_stats.old_flows_len++;

	return gnet_stats_copy_app(d, &st, sizeof(st));
}

static struct Qdisc *fq_codel_leaf(struct Qdisc *sch, unsigned long arg)
{
	return NULL;
}

static unsigned long fq_codel_get(struct Qdisc *sch, u32 classid)
{
	return 0;
}

static unsigned long fq_codel_bind(struct Qdisc *sch, unsigned long parent,
			      u32 classid)
{
	/* we cannot bypass queue discipline anymore */
	sch->flags &= ~TCQ_F_CAN_BYPASS;
	return 0;
}

static void fq_codel_put(struct Qdisc *q, unsigned long cl)
{
}

static struct tcf_proto __rcu **fq_codel_find_tcf(struct Qdisc *sch,
						  unsigned long cl)
{
	struct fq_codel_sched_data *q = qdisc_priv(sch);

	if (cl)
		return NULL;
	return &q->filter_list;
}

static int fq_codel_dump_class(struct Qdisc *sch, unsigned long cl,
			  struct sk_buff *skb, struct tcmsg *tcm)
{
	tcm->tcm_handle |= TC_H_MIN(cl);
	return 0;
}

static int fq_codel_dump_class_stats(struct Qdisc *sch, unsigned long cl,
				     struct gnet_dump *d)
{
	struct fq_codel_sched_data *q = qdisc_priv(sch);
	u32 idx = cl - 1;
	struct gnet_stats_queue qs = { 0 };
	struct tc_fq_codel_xstats xstats;

	if (idx < q->flows_cnt) {
		const struct fq_codel_flow *flow = &q->flows[idx];
		const struct sk_buff *skb = flow->head;

		memset(&xstats, 0, sizeof(xstats));
		xstats.type = TCA_FQ_CODEL_XSTATS_CLASS;
		xstats.class_stats.deficit = flow->deficit;
		xstats.class_stats.ldelay =
			codel_time_to_us(flow->cvars.ldelay);
		xstats.class_stats.count = flow->cvars.count;
		xstats.class_stats.lastcount = flow->cvars.lastcount;
		xstats.class_stats.dropping = flow->cvars.dropping;
		if (flow->cvars.dropping) {
			codel_tdiff_t delta = flow->cvars.drop_next -
					      codel_get_time();

			xstats.class_stats.drop_next = (delta >= 0) ?
				codel_time_to_us(delta) :
				-codel_time_to_us(-delta);
		}
		while (skb) {
			qs.qlen++;
			skb = skb->next;
		}
		qs.backlog = q->backlogs[idx];
		qs.drops = flow->dropped;
	}
	if (gnet_stats_copy_queue(d, NULL, &qs, 0) < 0)
		return -1;
	if (idx < q->flows_cnt)
		return gnet_stats_copy_app(d, &xstats, sizeof(xstats));
	return 0;
}

static void fq_codel_walk(struct Qdisc *sch, struct qdisc_walker *arg)
{
	struct fq_codel_sched_data *q = qdisc_priv(sch);
	unsigned int i;

	if (arg->stop)
		return;

	for (i = 0; i < q->flows_cnt; i++) {
		if (list_empty(&q->flows[i].flowchain) ||
		    arg->count < arg->skip) {
			arg->count++;
			continue;
		}
		if (arg->fn(sch, i + 1, arg) < 0) {
			arg->stop = 1;
			break;
		}
		arg->count++;
	}
}

static const struct Qdisc_class_ops fq_codel_class_ops = {
	.leaf		=	fq_codel_leaf,
	.get		=	fq_codel_get,
	.put		=	fq_codel_put,
	.tcf_chain	=	fq_codel_find_tcf,
	.bind_tcf	=	fq_codel_bind,
	.unbind_tcf	=	fq_codel_put,
	.dump		=	fq_codel_dump_class,
	.dump_stats	=	fq_codel_dump_class_stats,
	.walk		=	fq_codel_walk,
};

static struct Qdisc_ops fq_codel_qdisc_ops __read_mostly = {
	.cl_ops		=	&fq_codel_class_ops,
	.id		=	"fq_codel",
	.priv_size	=	sizeof(struct fq_codel_sched_data),
	.enqueue	=	fq_codel_enqueue,
	.dequeue	=	fq_codel_dequeue,
	.peek		=	qdisc_peek_dequeued,
	.drop		=	fq_codel_qdisc_drop,
	.init		=	fq_codel_init,
	.reset		=	fq_codel_reset,
	.destroy	=	fq_codel_destroy,
	.change		=	fq_codel_change,
	.dump		=	fq_codel_dump,
	.dump_stats =	fq_codel_dump_stats,
	.owner		=	THIS_MODULE,
};

static int __init fq_codel_module_init(void)
{
	return register_qdisc(&fq_codel_qdisc_ops);
}

static void __exit fq_codel_module_exit(void)
{
	unregister_qdisc(&fq_codel_qdisc_ops);
}

module_init(fq_codel_module_init)
module_exit(fq_codel_module_exit)
MODULE_AUTHOR("Eric Dumazet");
MODULE_LICENSE("GPL");<|MERGE_RESOLUTION|>--- conflicted
+++ resolved
@@ -196,11 +196,7 @@
 static int fq_codel_enqueue(struct sk_buff *skb, struct Qdisc *sch)
 {
 	struct fq_codel_sched_data *q = qdisc_priv(sch);
-<<<<<<< HEAD
-	unsigned int idx, prev_backlog;
-=======
 	unsigned int idx, prev_backlog, prev_qlen;
->>>>>>> ed596a4a
 	struct fq_codel_flow *flow;
 	int uninitialized_var(ret);
 	bool memory_limited;
@@ -232,18 +228,12 @@
 		return NET_XMIT_SUCCESS;
 
 	prev_backlog = sch->qstats.backlog;
-<<<<<<< HEAD
-	q->drop_overlimit++;
-	/* Return Congestion Notification only if we dropped a packet
-	 * from this flow.
-=======
 	prev_qlen = sch->q.qlen;
 
 	/* fq_codel_drop() is quite expensive, as it performs a linear search
 	 * in q->backlogs[] to find a fat flow.
 	 * So instead of dropping a single packet, drop half of its backlog
 	 * with a 64 packets limit to not add a too big cpu spike here.
->>>>>>> ed596a4a
 	 */
 	ret = fq_codel_drop(sch, q->drop_batch_size);
 
@@ -254,13 +244,7 @@
 	qdisc_tree_reduce_backlog(sch, prev_qlen - sch->q.qlen,
 				  prev_backlog - sch->qstats.backlog);
 
-<<<<<<< HEAD
-	/* As we dropped a packet, better let upper stack know this */
-	qdisc_tree_reduce_backlog(sch, 1, prev_backlog - sch->qstats.backlog);
-	return NET_XMIT_SUCCESS;
-=======
 	return ret == idx ? NET_XMIT_CN : NET_XMIT_SUCCESS;
->>>>>>> ed596a4a
 }
 
 /* This is the specific function called from codel_dequeue()
