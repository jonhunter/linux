/*
 * Copyright (c) 2008, 2009 open80211s Ltd.
 * Authors:    Luis Carlos Cobo <luisca@cozybit.com>
 *             Javier Cardona <javier@cozybit.com>
 *
 * This program is free software; you can redistribute it and/or modify
 * it under the terms of the GNU General Public License version 2 as
 * published by the Free Software Foundation.
 */

#ifndef IEEE80211S_H
#define IEEE80211S_H

#include <linux/types.h>
#include <linux/jhash.h>
#include "ieee80211_i.h"


/* Data structures */

/**
 * enum mesh_path_flags - mac80211 mesh path flags
 *
 * @MESH_PATH_ACTIVE: the mesh path can be used for forwarding
 * @MESH_PATH_RESOLVING: the discovery process is running for this mesh path
 * @MESH_PATH_SN_VALID: the mesh path contains a valid destination sequence
 *	number
 * @MESH_PATH_FIXED: the mesh path has been manually set and should not be
 *	modified
 * @MESH_PATH_RESOLVED: the mesh path can has been resolved
 * @MESH_PATH_REQ_QUEUED: there is an unsent path request for this destination
 *	already queued up, waiting for the discovery process to start.
 * @MESH_PATH_DELETED: the mesh path has been deleted and should no longer
 *	be used
 *
 * MESH_PATH_RESOLVED is used by the mesh path timer to
 * decide when to stop or cancel the mesh path discovery.
 */
enum mesh_path_flags {
	MESH_PATH_ACTIVE =	BIT(0),
	MESH_PATH_RESOLVING =	BIT(1),
	MESH_PATH_SN_VALID =	BIT(2),
	MESH_PATH_FIXED	=	BIT(3),
	MESH_PATH_RESOLVED =	BIT(4),
	MESH_PATH_REQ_QUEUED =	BIT(5),
	MESH_PATH_DELETED =	BIT(6),
};

/**
 * enum mesh_deferred_task_flags - mac80211 mesh deferred tasks
 *
 *
 *
 * @MESH_WORK_HOUSEKEEPING: run the periodic mesh housekeeping tasks
 * @MESH_WORK_ROOT: the mesh root station needs to send a frame
 * @MESH_WORK_DRIFT_ADJUST: time to compensate for clock drift relative to other
 * mesh nodes
 * @MESH_WORK_MBSS_CHANGED: rebuild beacon and notify driver of BSS changes
 */
enum mesh_deferred_task_flags {
	MESH_WORK_HOUSEKEEPING,
	MESH_WORK_ROOT,
	MESH_WORK_DRIFT_ADJUST,
	MESH_WORK_MBSS_CHANGED,
};

/**
 * struct mesh_path - mac80211 mesh path structure
 *
 * @dst: mesh path destination mac address
 * @mpp: mesh proxy mac address
 * @rhash: rhashtable list pointer
 * @gate_list: list pointer for known gates list
 * @sdata: mesh subif
 * @next_hop: mesh neighbor to which frames for this destination will be
 *	forwarded
 * @timer: mesh path discovery timer
 * @frame_queue: pending queue for frames sent to this destination while the
 *	path is unresolved
 * @rcu: rcu head for freeing mesh path
 * @sn: target sequence number
 * @metric: current metric to this destination
 * @hop_count: hops to destination
 * @exp_time: in jiffies, when the path will expire or when it expired
 * @discovery_timeout: timeout (lapse in jiffies) used for the last discovery
 *	retry
 * @discovery_retries: number of discovery retries
 * @flags: mesh path flags, as specified on &enum mesh_path_flags
 * @state_lock: mesh path state lock used to protect changes to the
 * mpath itself.  No need to take this lock when adding or removing
 * an mpath to a hash bucket on a path table.
 * @rann_snd_addr: the RANN sender address
 * @rann_metric: the aggregated path metric towards the root node
 * @last_preq_to_root: Timestamp of last PREQ sent to root
 * @is_root: the destination station of this path is a root node
 * @is_gate: the destination station of this path is a mesh gate
 *
 *
 * The dst address is unique in the mesh path table. Since the mesh_path is
 * protected by RCU, deleting the next_hop STA must remove / substitute the
 * mesh_path structure and wait until that is no longer reachable before
 * destroying the STA completely.
 */
struct mesh_path {
	u8 dst[ETH_ALEN];
	u8 mpp[ETH_ALEN];	/* used for MPP or MAP */
	struct rhash_head rhash;
	struct hlist_node gate_list;
	struct ieee80211_sub_if_data *sdata;
	struct sta_info __rcu *next_hop;
	struct timer_list timer;
	struct sk_buff_head frame_queue;
	struct rcu_head rcu;
	u32 sn;
	u32 metric;
	u8 hop_count;
	unsigned long exp_time;
	u32 discovery_timeout;
	u8 discovery_retries;
	enum mesh_path_flags flags;
	spinlock_t state_lock;
	u8 rann_snd_addr[ETH_ALEN];
	u32 rann_metric;
	unsigned long last_preq_to_root;
	bool is_root;
	bool is_gate;
};

/**
 * struct mesh_table
 *
<<<<<<< HEAD
 * @hash_buckets: array of hash buckets of the table
 * @hashwlock: array of locks to protect write operations, one per bucket
 * @hash_mask: 2^size_order - 1, used to compute hash idx
 * @hash_rnd: random value used for hash computations
 * @entries: number of entries in the table
 * @free_node: function to free nodes of the table
 * @copy_node: function to copy nodes of the table
 * @size_order: determines size of the table, there will be 2^size_order hash
 *	buckets
=======
>>>>>>> ed596a4a
 * @known_gates: list of known mesh gates and their mpaths by the station. The
 * gate's mpath may or may not be resolved and active.
 * @gates_lock: protects updates to known_gates
 * @rhead: the rhashtable containing struct mesh_paths, keyed by dest addr
 * @entries: number of entries in the table
 */
struct mesh_table {
<<<<<<< HEAD
	/* Number of buckets will be 2^N */
	struct hlist_head *hash_buckets;
	spinlock_t *hashwlock;		/* One per bucket, for add/del */
	unsigned int hash_mask;		/* (2^size_order) - 1 */
	__u32 hash_rnd;			/* Used for hash generation */
	atomic_t entries;		/* Up to MAX_MESH_NEIGHBOURS */
	void (*free_node) (struct hlist_node *p, bool free_leafs);
	int (*copy_node) (struct hlist_node *p, struct mesh_table *newtbl);
	int size_order;
	struct hlist_head *known_gates;
=======
	struct hlist_head known_gates;
>>>>>>> ed596a4a
	spinlock_t gates_lock;
	struct rhashtable rhead;
	atomic_t entries;		/* Up to MAX_MESH_NEIGHBOURS */
};

/* Recent multicast cache */
/* RMC_BUCKETS must be a power of 2, maximum 256 */
#define RMC_BUCKETS		256
#define RMC_QUEUE_MAX_LEN	4
#define RMC_TIMEOUT		(3 * HZ)

/**
 * struct rmc_entry - entry in the Recent Multicast Cache
 *
 * @seqnum: mesh sequence number of the frame
 * @exp_time: expiration time of the entry, in jiffies
 * @sa: source address of the frame
 * @list: hashtable list pointer
 *
 * The Recent Multicast Cache keeps track of the latest multicast frames that
 * have been received by a mesh interface and discards received multicast frames
 * that are found in the cache.
 */
struct rmc_entry {
	struct hlist_node list;
	unsigned long exp_time;
	u32 seqnum;
	u8 sa[ETH_ALEN];
};

struct mesh_rmc {
	struct hlist_head bucket[RMC_BUCKETS];
	u32 idx_mask;
};

#define IEEE80211_MESH_HOUSEKEEPING_INTERVAL (60 * HZ)

#define MESH_PATH_EXPIRE (600 * HZ)

/* Default maximum number of plinks per interface */
#define MESH_MAX_PLINKS		256

/* Maximum number of paths per interface */
#define MESH_MAX_MPATHS		1024

/* Number of frames buffered per destination for unresolved destinations */
#define MESH_FRAME_QUEUE_LEN	10

/* Public interfaces */
/* Various */
int ieee80211_fill_mesh_addresses(struct ieee80211_hdr *hdr, __le16 *fc,
				  const u8 *da, const u8 *sa);
unsigned int ieee80211_new_mesh_header(struct ieee80211_sub_if_data *sdata,
				       struct ieee80211s_hdr *meshhdr,
				       const char *addr4or5, const char *addr6);
int mesh_rmc_check(struct ieee80211_sub_if_data *sdata,
		   const u8 *addr, struct ieee80211s_hdr *mesh_hdr);
bool mesh_matches_local(struct ieee80211_sub_if_data *sdata,
			struct ieee802_11_elems *ie);
void mesh_ids_set_default(struct ieee80211_if_mesh *mesh);
int mesh_add_meshconf_ie(struct ieee80211_sub_if_data *sdata,
			 struct sk_buff *skb);
int mesh_add_meshid_ie(struct ieee80211_sub_if_data *sdata,
		       struct sk_buff *skb);
int mesh_add_rsn_ie(struct ieee80211_sub_if_data *sdata,
		    struct sk_buff *skb);
int mesh_add_vendor_ies(struct ieee80211_sub_if_data *sdata,
			struct sk_buff *skb);
int mesh_add_ht_cap_ie(struct ieee80211_sub_if_data *sdata,
		       struct sk_buff *skb);
int mesh_add_ht_oper_ie(struct ieee80211_sub_if_data *sdata,
			struct sk_buff *skb);
int mesh_add_vht_cap_ie(struct ieee80211_sub_if_data *sdata,
			struct sk_buff *skb);
int mesh_add_vht_oper_ie(struct ieee80211_sub_if_data *sdata,
			 struct sk_buff *skb);
void mesh_rmc_free(struct ieee80211_sub_if_data *sdata);
int mesh_rmc_init(struct ieee80211_sub_if_data *sdata);
void ieee80211s_init(void);
void ieee80211s_update_metric(struct ieee80211_local *local,
			      struct sta_info *sta, struct sk_buff *skb);
void ieee80211_mesh_init_sdata(struct ieee80211_sub_if_data *sdata);
void ieee80211_mesh_teardown_sdata(struct ieee80211_sub_if_data *sdata);
int ieee80211_start_mesh(struct ieee80211_sub_if_data *sdata);
void ieee80211_stop_mesh(struct ieee80211_sub_if_data *sdata);
void ieee80211_mesh_root_setup(struct ieee80211_if_mesh *ifmsh);
const struct ieee80211_mesh_sync_ops *ieee80211_mesh_sync_ops_get(u8 method);
/* wrapper for ieee80211_bss_info_change_notify() */
void ieee80211_mbss_info_change_notify(struct ieee80211_sub_if_data *sdata,
				       u32 changed);

/* mesh power save */
u32 ieee80211_mps_local_status_update(struct ieee80211_sub_if_data *sdata);
u32 ieee80211_mps_set_sta_local_pm(struct sta_info *sta,
				   enum nl80211_mesh_power_mode pm);
void ieee80211_mps_set_frame_flags(struct ieee80211_sub_if_data *sdata,
				   struct sta_info *sta,
				   struct ieee80211_hdr *hdr);
void ieee80211_mps_sta_status_update(struct sta_info *sta);
void ieee80211_mps_rx_h_sta_process(struct sta_info *sta,
				    struct ieee80211_hdr *hdr);
void ieee80211_mpsp_trigger_process(u8 *qc, struct sta_info *sta,
				    bool tx, bool acked);
void ieee80211_mps_frame_release(struct sta_info *sta,
				 struct ieee802_11_elems *elems);

/* Mesh paths */
int mesh_nexthop_lookup(struct ieee80211_sub_if_data *sdata,
			struct sk_buff *skb);
int mesh_nexthop_resolve(struct ieee80211_sub_if_data *sdata,
			 struct sk_buff *skb);
void mesh_path_start_discovery(struct ieee80211_sub_if_data *sdata);
struct mesh_path *mesh_path_lookup(struct ieee80211_sub_if_data *sdata,
				   const u8 *dst);
struct mesh_path *mpp_path_lookup(struct ieee80211_sub_if_data *sdata,
				  const u8 *dst);
int mpp_path_add(struct ieee80211_sub_if_data *sdata,
		 const u8 *dst, const u8 *mpp);
struct mesh_path *
mesh_path_lookup_by_idx(struct ieee80211_sub_if_data *sdata, int idx);
struct mesh_path *
mpp_path_lookup_by_idx(struct ieee80211_sub_if_data *sdata, int idx);
void mesh_path_fix_nexthop(struct mesh_path *mpath, struct sta_info *next_hop);
void mesh_path_expire(struct ieee80211_sub_if_data *sdata);
void mesh_rx_path_sel_frame(struct ieee80211_sub_if_data *sdata,
			    struct ieee80211_mgmt *mgmt, size_t len);
struct mesh_path *
mesh_path_add(struct ieee80211_sub_if_data *sdata, const u8 *dst);

int mesh_path_add_gate(struct mesh_path *mpath);
int mesh_path_send_to_gates(struct mesh_path *mpath);
int mesh_gate_num(struct ieee80211_sub_if_data *sdata);

/* Mesh plinks */
void mesh_neighbour_update(struct ieee80211_sub_if_data *sdata,
			   u8 *hw_addr, struct ieee802_11_elems *ie);
bool mesh_peer_accepts_plinks(struct ieee802_11_elems *ie);
u32 mesh_accept_plinks_update(struct ieee80211_sub_if_data *sdata);
void mesh_plink_broken(struct sta_info *sta);
u32 mesh_plink_deactivate(struct sta_info *sta);
u32 mesh_plink_open(struct sta_info *sta);
u32 mesh_plink_block(struct sta_info *sta);
void mesh_rx_plink_frame(struct ieee80211_sub_if_data *sdata,
			 struct ieee80211_mgmt *mgmt, size_t len,
			 struct ieee80211_rx_status *rx_status);
void mesh_sta_cleanup(struct sta_info *sta);

/* Private interfaces */
/* Mesh paths */
int mesh_path_error_tx(struct ieee80211_sub_if_data *sdata,
		       u8 ttl, const u8 *target, u32 target_sn,
		       u16 target_rcode, const u8 *ra);
void mesh_path_assign_nexthop(struct mesh_path *mpath, struct sta_info *sta);
void mesh_path_flush_pending(struct mesh_path *mpath);
void mesh_path_tx_pending(struct mesh_path *mpath);
int mesh_pathtbl_init(struct ieee80211_sub_if_data *sdata);
void mesh_pathtbl_unregister(struct ieee80211_sub_if_data *sdata);
int mesh_path_del(struct ieee80211_sub_if_data *sdata, const u8 *addr);
void mesh_path_timer(unsigned long data);
void mesh_path_flush_by_nexthop(struct sta_info *sta);
void mesh_path_discard_frame(struct ieee80211_sub_if_data *sdata,
			     struct sk_buff *skb);
void mesh_path_tx_root_frame(struct ieee80211_sub_if_data *sdata);

bool mesh_action_is_path_sel(struct ieee80211_mgmt *mgmt);

#ifdef CONFIG_MAC80211_MESH
static inline
u32 mesh_plink_inc_estab_count(struct ieee80211_sub_if_data *sdata)
{
	atomic_inc(&sdata->u.mesh.estab_plinks);
	return mesh_accept_plinks_update(sdata) | BSS_CHANGED_BEACON;
}

static inline
u32 mesh_plink_dec_estab_count(struct ieee80211_sub_if_data *sdata)
{
	atomic_dec(&sdata->u.mesh.estab_plinks);
	return mesh_accept_plinks_update(sdata) | BSS_CHANGED_BEACON;
}

static inline int mesh_plink_free_count(struct ieee80211_sub_if_data *sdata)
{
	return sdata->u.mesh.mshcfg.dot11MeshMaxPeerLinks -
	       atomic_read(&sdata->u.mesh.estab_plinks);
}

static inline bool mesh_plink_availables(struct ieee80211_sub_if_data *sdata)
{
	return (min_t(long, mesh_plink_free_count(sdata),
		   MESH_MAX_PLINKS - sdata->local->num_sta)) > 0;
}

static inline void mesh_path_activate(struct mesh_path *mpath)
{
	mpath->flags |= MESH_PATH_ACTIVE | MESH_PATH_RESOLVED;
}

static inline bool mesh_path_sel_is_hwmp(struct ieee80211_sub_if_data *sdata)
{
	return sdata->u.mesh.mesh_pp_id == IEEE80211_PATH_PROTOCOL_HWMP;
}

void mesh_path_flush_by_iface(struct ieee80211_sub_if_data *sdata);
void mesh_sync_adjust_tbtt(struct ieee80211_sub_if_data *sdata);
void ieee80211s_stop(void);
#else
static inline bool mesh_path_sel_is_hwmp(struct ieee80211_sub_if_data *sdata)
{ return false; }
static inline void mesh_path_flush_by_iface(struct ieee80211_sub_if_data *sdata)
{}
static inline void ieee80211s_stop(void) {}
#endif

#endif /* IEEE80211S_H */<|MERGE_RESOLUTION|>--- conflicted
+++ resolved
@@ -129,18 +129,6 @@
 /**
  * struct mesh_table
  *
-<<<<<<< HEAD
- * @hash_buckets: array of hash buckets of the table
- * @hashwlock: array of locks to protect write operations, one per bucket
- * @hash_mask: 2^size_order - 1, used to compute hash idx
- * @hash_rnd: random value used for hash computations
- * @entries: number of entries in the table
- * @free_node: function to free nodes of the table
- * @copy_node: function to copy nodes of the table
- * @size_order: determines size of the table, there will be 2^size_order hash
- *	buckets
-=======
->>>>>>> ed596a4a
  * @known_gates: list of known mesh gates and their mpaths by the station. The
  * gate's mpath may or may not be resolved and active.
  * @gates_lock: protects updates to known_gates
@@ -148,20 +136,7 @@
  * @entries: number of entries in the table
  */
 struct mesh_table {
-<<<<<<< HEAD
-	/* Number of buckets will be 2^N */
-	struct hlist_head *hash_buckets;
-	spinlock_t *hashwlock;		/* One per bucket, for add/del */
-	unsigned int hash_mask;		/* (2^size_order) - 1 */
-	__u32 hash_rnd;			/* Used for hash generation */
-	atomic_t entries;		/* Up to MAX_MESH_NEIGHBOURS */
-	void (*free_node) (struct hlist_node *p, bool free_leafs);
-	int (*copy_node) (struct hlist_node *p, struct mesh_table *newtbl);
-	int size_order;
-	struct hlist_head *known_gates;
-=======
 	struct hlist_head known_gates;
->>>>>>> ed596a4a
 	spinlock_t gates_lock;
 	struct rhashtable rhead;
 	atomic_t entries;		/* Up to MAX_MESH_NEIGHBOURS */
