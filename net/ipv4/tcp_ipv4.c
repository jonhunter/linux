--- conflicted
+++ resolved
@@ -1591,11 +1591,7 @@
 
 lookup:
 	sk = __inet_lookup_skb(&tcp_hashinfo, skb, __tcp_hdrlen(th), th->source,
-<<<<<<< HEAD
-			       th->dest);
-=======
 			       th->dest, &refcounted);
->>>>>>> ed596a4a
 	if (!sk)
 		goto no_tcp_socket;
 
