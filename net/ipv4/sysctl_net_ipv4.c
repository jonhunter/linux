/*
 * sysctl_net_ipv4.c: sysctl interface to net IPV4 subsystem.
 *
 * Begun April 1, 1996, Mike Shaver.
 * Added /proc/sys/net/ipv4 directory entry (empty =) ). [MS]
 */

#include <linux/mm.h>
#include <linux/module.h>
#include <linux/sysctl.h>
#include <linux/igmp.h>
#include <linux/inetdevice.h>
#include <linux/seqlock.h>
#include <linux/init.h>
#include <linux/slab.h>
#include <linux/nsproxy.h>
#include <linux/swap.h>
#include <net/snmp.h>
#include <net/icmp.h>
#include <net/ip.h>
#include <net/route.h>
#include <net/tcp.h>
#include <net/udp.h>
#include <net/cipso_ipv4.h>
#include <net/inet_frag.h>
#include <net/ping.h>

static int zero;
static int one = 1;
static int four = 4;
static int thousand = 1000;
static int gso_max_segs = GSO_MAX_SEGS;
static int tcp_retr1_max = 255;
static int ip_local_port_range_min[] = { 1, 1 };
static int ip_local_port_range_max[] = { 65535, 65535 };
static int tcp_adv_win_scale_min = -31;
static int tcp_adv_win_scale_max = 31;
static int ip_ttl_min = 1;
static int ip_ttl_max = 255;
static int tcp_syn_retries_min = 1;
static int tcp_syn_retries_max = MAX_TCP_SYNCNT;
static int ip_ping_group_range_min[] = { 0, 0 };
static int ip_ping_group_range_max[] = { GID_T_MAX, GID_T_MAX };

/* Update system visible IP port range */
static void set_local_port_range(struct net *net, int range[2])
{
	bool same_parity = !((range[0] ^ range[1]) & 1);

	write_seqlock_bh(&net->ipv4.ip_local_ports.lock);
	if (same_parity && !net->ipv4.ip_local_ports.warned) {
		net->ipv4.ip_local_ports.warned = true;
		pr_err_ratelimited("ip_local_port_range: prefer different parity for start/end values.\n");
	}
	net->ipv4.ip_local_ports.range[0] = range[0];
	net->ipv4.ip_local_ports.range[1] = range[1];
	write_sequnlock_bh(&net->ipv4.ip_local_ports.lock);
}

/* Validate changes from /proc interface. */
static int ipv4_local_port_range(struct ctl_table *table, int write,
				 void __user *buffer,
				 size_t *lenp, loff_t *ppos)
{
	struct net *net =
		container_of(table->data, struct net, ipv4.ip_local_ports.range);
	int ret;
	int range[2];
	struct ctl_table tmp = {
		.data = &range,
		.maxlen = sizeof(range),
		.mode = table->mode,
		.extra1 = &ip_local_port_range_min,
		.extra2 = &ip_local_port_range_max,
	};

	inet_get_local_port_range(net, &range[0], &range[1]);

	ret = proc_dointvec_minmax(&tmp, write, buffer, lenp, ppos);

	if (write && ret == 0) {
		if (range[1] < range[0])
			ret = -EINVAL;
		else
			set_local_port_range(net, range);
	}

	return ret;
}


static void inet_get_ping_group_range_table(struct ctl_table *table, kgid_t *low, kgid_t *high)
{
	kgid_t *data = table->data;
	struct net *net =
		container_of(table->data, struct net, ipv4.ping_group_range.range);
	unsigned int seq;
	do {
		seq = read_seqbegin(&net->ipv4.ip_local_ports.lock);

		*low = data[0];
		*high = data[1];
	} while (read_seqretry(&net->ipv4.ip_local_ports.lock, seq));
}

/* Update system visible IP port range */
static void set_ping_group_range(struct ctl_table *table, kgid_t low, kgid_t high)
{
	kgid_t *data = table->data;
	struct net *net =
		container_of(table->data, struct net, ipv4.ping_group_range.range);
	write_seqlock(&net->ipv4.ip_local_ports.lock);
	data[0] = low;
	data[1] = high;
	write_sequnlock(&net->ipv4.ip_local_ports.lock);
}

/* Validate changes from /proc interface. */
static int ipv4_ping_group_range(struct ctl_table *table, int write,
				 void __user *buffer,
				 size_t *lenp, loff_t *ppos)
{
	struct user_namespace *user_ns = current_user_ns();
	int ret;
	gid_t urange[2];
	kgid_t low, high;
	struct ctl_table tmp = {
		.data = &urange,
		.maxlen = sizeof(urange),
		.mode = table->mode,
		.extra1 = &ip_ping_group_range_min,
		.extra2 = &ip_ping_group_range_max,
	};

	inet_get_ping_group_range_table(table, &low, &high);
	urange[0] = from_kgid_munged(user_ns, low);
	urange[1] = from_kgid_munged(user_ns, high);
	ret = proc_dointvec_minmax(&tmp, write, buffer, lenp, ppos);

	if (write && ret == 0) {
		low = make_kgid(user_ns, urange[0]);
		high = make_kgid(user_ns, urange[1]);
		if (!gid_valid(low) || !gid_valid(high) ||
		    (urange[1] < urange[0]) || gid_lt(high, low)) {
			low = make_kgid(&init_user_ns, 1);
			high = make_kgid(&init_user_ns, 0);
		}
		set_ping_group_range(table, low, high);
	}

	return ret;
}

static int proc_tcp_congestion_control(struct ctl_table *ctl, int write,
				       void __user *buffer, size_t *lenp, loff_t *ppos)
{
	char val[TCP_CA_NAME_MAX];
	struct ctl_table tbl = {
		.data = val,
		.maxlen = TCP_CA_NAME_MAX,
	};
	int ret;

	tcp_get_default_congestion_control(val);

	ret = proc_dostring(&tbl, write, buffer, lenp, ppos);
	if (write && ret == 0)
		ret = tcp_set_default_congestion_control(val);
	return ret;
}

static int proc_tcp_available_congestion_control(struct ctl_table *ctl,
						 int write,
						 void __user *buffer, size_t *lenp,
						 loff_t *ppos)
{
	struct ctl_table tbl = { .maxlen = TCP_CA_BUF_MAX, };
	int ret;

	tbl.data = kmalloc(tbl.maxlen, GFP_USER);
	if (!tbl.data)
		return -ENOMEM;
	tcp_get_available_congestion_control(tbl.data, TCP_CA_BUF_MAX);
	ret = proc_dostring(&tbl, write, buffer, lenp, ppos);
	kfree(tbl.data);
	return ret;
}

static int proc_allowed_congestion_control(struct ctl_table *ctl,
					   int write,
					   void __user *buffer, size_t *lenp,
					   loff_t *ppos)
{
	struct ctl_table tbl = { .maxlen = TCP_CA_BUF_MAX };
	int ret;

	tbl.data = kmalloc(tbl.maxlen, GFP_USER);
	if (!tbl.data)
		return -ENOMEM;

	tcp_get_allowed_congestion_control(tbl.data, tbl.maxlen);
	ret = proc_dostring(&tbl, write, buffer, lenp, ppos);
	if (write && ret == 0)
		ret = tcp_set_allowed_congestion_control(tbl.data);
	kfree(tbl.data);
	return ret;
}

static int proc_tcp_fastopen_key(struct ctl_table *ctl, int write,
				 void __user *buffer, size_t *lenp,
				 loff_t *ppos)
{
	struct ctl_table tbl = { .maxlen = (TCP_FASTOPEN_KEY_LENGTH * 2 + 10) };
	struct tcp_fastopen_context *ctxt;
	int ret;
	u32  user_key[4]; /* 16 bytes, matching TCP_FASTOPEN_KEY_LENGTH */

	tbl.data = kmalloc(tbl.maxlen, GFP_KERNEL);
	if (!tbl.data)
		return -ENOMEM;

	rcu_read_lock();
	ctxt = rcu_dereference(tcp_fastopen_ctx);
	if (ctxt)
		memcpy(user_key, ctxt->key, TCP_FASTOPEN_KEY_LENGTH);
	else
		memset(user_key, 0, sizeof(user_key));
	rcu_read_unlock();

	snprintf(tbl.data, tbl.maxlen, "%08x-%08x-%08x-%08x",
		user_key[0], user_key[1], user_key[2], user_key[3]);
	ret = proc_dostring(&tbl, write, buffer, lenp, ppos);

	if (write && ret == 0) {
		if (sscanf(tbl.data, "%x-%x-%x-%x", user_key, user_key + 1,
			   user_key + 2, user_key + 3) != 4) {
			ret = -EINVAL;
			goto bad_key;
		}
		/* Generate a dummy secret but don't publish it. This
		 * is needed so we don't regenerate a new key on the
		 * first invocation of tcp_fastopen_cookie_gen
		 */
		tcp_fastopen_init_key_once(false);
		tcp_fastopen_reset_cipher(user_key, TCP_FASTOPEN_KEY_LENGTH);
	}

bad_key:
	pr_debug("proc FO key set 0x%x-%x-%x-%x <- 0x%s: %u\n",
	       user_key[0], user_key[1], user_key[2], user_key[3],
	       (char *)tbl.data, ret);
	kfree(tbl.data);
	return ret;
}

static struct ctl_table ipv4_table[] = {
	{
		.procname	= "tcp_timestamps",
		.data		= &sysctl_tcp_timestamps,
		.maxlen		= sizeof(int),
		.mode		= 0644,
		.proc_handler	= proc_dointvec
	},
	{
		.procname	= "tcp_window_scaling",
		.data		= &sysctl_tcp_window_scaling,
		.maxlen		= sizeof(int),
		.mode		= 0644,
		.proc_handler	= proc_dointvec
	},
	{
		.procname	= "tcp_sack",
		.data		= &sysctl_tcp_sack,
		.maxlen		= sizeof(int),
		.mode		= 0644,
		.proc_handler	= proc_dointvec
	},
	{
		.procname	= "tcp_retrans_collapse",
		.data		= &sysctl_tcp_retrans_collapse,
		.maxlen		= sizeof(int),
		.mode		= 0644,
		.proc_handler	= proc_dointvec
	},
	{
		.procname	= "tcp_max_orphans",
		.data		= &sysctl_tcp_max_orphans,
		.maxlen		= sizeof(int),
		.mode		= 0644,
		.proc_handler	= proc_dointvec
	},
	{
		.procname	= "tcp_max_tw_buckets",
		.data		= &tcp_death_row.sysctl_max_tw_buckets,
		.maxlen		= sizeof(int),
		.mode		= 0644,
		.proc_handler	= proc_dointvec
	},
	{
		.procname	= "tcp_fastopen",
		.data		= &sysctl_tcp_fastopen,
		.maxlen		= sizeof(int),
		.mode		= 0644,
		.proc_handler	= proc_dointvec,
	},
	{
		.procname	= "tcp_fastopen_key",
		.mode		= 0600,
		.maxlen		= ((TCP_FASTOPEN_KEY_LENGTH * 2) + 10),
		.proc_handler	= proc_tcp_fastopen_key,
	},
	{
		.procname	= "tcp_tw_recycle",
		.data		= &tcp_death_row.sysctl_tw_recycle,
		.maxlen		= sizeof(int),
		.mode		= 0644,
		.proc_handler	= proc_dointvec
	},
	{
		.procname	= "tcp_abort_on_overflow",
		.data		= &sysctl_tcp_abort_on_overflow,
		.maxlen		= sizeof(int),
		.mode		= 0644,
		.proc_handler	= proc_dointvec
	},
	{
		.procname	= "tcp_stdurg",
		.data		= &sysctl_tcp_stdurg,
		.maxlen		= sizeof(int),
		.mode		= 0644,
		.proc_handler	= proc_dointvec
	},
	{
		.procname	= "tcp_rfc1337",
		.data		= &sysctl_tcp_rfc1337,
		.maxlen		= sizeof(int),
		.mode		= 0644,
		.proc_handler	= proc_dointvec
	},
	{
		.procname	= "tcp_max_syn_backlog",
		.data		= &sysctl_max_syn_backlog,
		.maxlen		= sizeof(int),
		.mode		= 0644,
		.proc_handler	= proc_dointvec
	},
	{
		.procname	= "inet_peer_threshold",
		.data		= &inet_peer_threshold,
		.maxlen		= sizeof(int),
		.mode		= 0644,
		.proc_handler	= proc_dointvec
	},
	{
		.procname	= "inet_peer_minttl",
		.data		= &inet_peer_minttl,
		.maxlen		= sizeof(int),
		.mode		= 0644,
		.proc_handler	= proc_dointvec_jiffies,
	},
	{
		.procname	= "inet_peer_maxttl",
		.data		= &inet_peer_maxttl,
		.maxlen		= sizeof(int),
		.mode		= 0644,
		.proc_handler	= proc_dointvec_jiffies,
	},
	{
		.procname	= "tcp_fack",
		.data		= &sysctl_tcp_fack,
		.maxlen		= sizeof(int),
		.mode		= 0644,
		.proc_handler	= proc_dointvec
	},
	{
		.procname	= "tcp_recovery",
		.data		= &sysctl_tcp_recovery,
		.maxlen		= sizeof(int),
		.mode		= 0644,
		.proc_handler	= proc_dointvec,
	},
	{
		.procname	= "tcp_max_reordering",
		.data		= &sysctl_tcp_max_reordering,
		.maxlen		= sizeof(int),
		.mode		= 0644,
		.proc_handler	= proc_dointvec
	},
	{
		.procname	= "tcp_dsack",
		.data		= &sysctl_tcp_dsack,
		.maxlen		= sizeof(int),
		.mode		= 0644,
		.proc_handler	= proc_dointvec
	},
	{
		.procname	= "tcp_mem",
		.maxlen		= sizeof(sysctl_tcp_mem),
		.data		= &sysctl_tcp_mem,
		.mode		= 0644,
		.proc_handler	= proc_doulongvec_minmax,
	},
	{
		.procname	= "tcp_wmem",
		.data		= &sysctl_tcp_wmem,
		.maxlen		= sizeof(sysctl_tcp_wmem),
		.mode		= 0644,
		.proc_handler	= proc_dointvec_minmax,
		.extra1		= &one,
	},
	{
		.procname	= "tcp_rmem",
		.data		= &sysctl_tcp_rmem,
		.maxlen		= sizeof(sysctl_tcp_rmem),
		.mode		= 0644,
		.proc_handler	= proc_dointvec_minmax,
		.extra1		= &one,
	},
	{
		.procname	= "tcp_app_win",
		.data		= &sysctl_tcp_app_win,
		.maxlen		= sizeof(int),
		.mode		= 0644,
		.proc_handler	= proc_dointvec
	},
	{
		.procname	= "tcp_adv_win_scale",
		.data		= &sysctl_tcp_adv_win_scale,
		.maxlen		= sizeof(int),
		.mode		= 0644,
		.proc_handler	= proc_dointvec_minmax,
		.extra1		= &tcp_adv_win_scale_min,
		.extra2		= &tcp_adv_win_scale_max,
	},
	{
		.procname	= "tcp_tw_reuse",
		.data		= &sysctl_tcp_tw_reuse,
		.maxlen		= sizeof(int),
		.mode		= 0644,
		.proc_handler	= proc_dointvec
	},
	{
		.procname	= "tcp_frto",
		.data		= &sysctl_tcp_frto,
		.maxlen		= sizeof(int),
		.mode		= 0644,
		.proc_handler	= proc_dointvec
	},
	{
		.procname	= "tcp_min_rtt_wlen",
		.data		= &sysctl_tcp_min_rtt_wlen,
		.maxlen		= sizeof(int),
		.mode		= 0644,
		.proc_handler	= proc_dointvec
	},
	{
		.procname	= "tcp_low_latency",
		.data		= &sysctl_tcp_low_latency,
		.maxlen		= sizeof(int),
		.mode		= 0644,
		.proc_handler	= proc_dointvec
	},
	{
		.procname	= "tcp_no_metrics_save",
		.data		= &sysctl_tcp_nometrics_save,
		.maxlen		= sizeof(int),
		.mode		= 0644,
		.proc_handler	= proc_dointvec,
	},
	{
		.procname	= "tcp_moderate_rcvbuf",
		.data		= &sysctl_tcp_moderate_rcvbuf,
		.maxlen		= sizeof(int),
		.mode		= 0644,
		.proc_handler	= proc_dointvec,
	},
	{
		.procname	= "tcp_tso_win_divisor",
		.data		= &sysctl_tcp_tso_win_divisor,
		.maxlen		= sizeof(int),
		.mode		= 0644,
		.proc_handler	= proc_dointvec,
	},
	{
		.procname	= "tcp_congestion_control",
		.mode		= 0644,
		.maxlen		= TCP_CA_NAME_MAX,
		.proc_handler	= proc_tcp_congestion_control,
	},
	{
		.procname	= "tcp_workaround_signed_windows",
		.data		= &sysctl_tcp_workaround_signed_windows,
		.maxlen		= sizeof(int),
		.mode		= 0644,
		.proc_handler	= proc_dointvec
	},
	{
		.procname	= "tcp_limit_output_bytes",
		.data		= &sysctl_tcp_limit_output_bytes,
		.maxlen		= sizeof(int),
		.mode		= 0644,
		.proc_handler	= proc_dointvec
	},
	{
		.procname	= "tcp_challenge_ack_limit",
		.data		= &sysctl_tcp_challenge_ack_limit,
		.maxlen		= sizeof(int),
		.mode		= 0644,
		.proc_handler	= proc_dointvec
	},
	{
		.procname	= "tcp_slow_start_after_idle",
		.data		= &sysctl_tcp_slow_start_after_idle,
		.maxlen		= sizeof(int),
		.mode		= 0644,
		.proc_handler	= proc_dointvec
	},
#ifdef CONFIG_NETLABEL
	{
		.procname	= "cipso_cache_enable",
		.data		= &cipso_v4_cache_enabled,
		.maxlen		= sizeof(int),
		.mode		= 0644,
		.proc_handler	= proc_dointvec,
	},
	{
		.procname	= "cipso_cache_bucket_size",
		.data		= &cipso_v4_cache_bucketsize,
		.maxlen		= sizeof(int),
		.mode		= 0644,
		.proc_handler	= proc_dointvec,
	},
	{
		.procname	= "cipso_rbm_optfmt",
		.data		= &cipso_v4_rbm_optfmt,
		.maxlen		= sizeof(int),
		.mode		= 0644,
		.proc_handler	= proc_dointvec,
	},
	{
		.procname	= "cipso_rbm_strictvalid",
		.data		= &cipso_v4_rbm_strictvalid,
		.maxlen		= sizeof(int),
		.mode		= 0644,
		.proc_handler	= proc_dointvec,
	},
#endif /* CONFIG_NETLABEL */
	{
		.procname	= "tcp_available_congestion_control",
		.maxlen		= TCP_CA_BUF_MAX,
		.mode		= 0444,
		.proc_handler   = proc_tcp_available_congestion_control,
	},
	{
		.procname	= "tcp_allowed_congestion_control",
		.maxlen		= TCP_CA_BUF_MAX,
		.mode		= 0644,
		.proc_handler   = proc_allowed_congestion_control,
	},
	{
		.procname       = "tcp_thin_linear_timeouts",
		.data           = &sysctl_tcp_thin_linear_timeouts,
		.maxlen         = sizeof(int),
		.mode           = 0644,
		.proc_handler   = proc_dointvec
	},
	{
		.procname       = "tcp_thin_dupack",
		.data           = &sysctl_tcp_thin_dupack,
		.maxlen         = sizeof(int),
		.mode           = 0644,
		.proc_handler   = proc_dointvec
	},
	{
		.procname	= "tcp_early_retrans",
		.data		= &sysctl_tcp_early_retrans,
		.maxlen		= sizeof(int),
		.mode		= 0644,
		.proc_handler	= proc_dointvec_minmax,
		.extra1		= &zero,
		.extra2		= &four,
	},
	{
		.procname	= "tcp_min_tso_segs",
		.data		= &sysctl_tcp_min_tso_segs,
		.maxlen		= sizeof(int),
		.mode		= 0644,
		.proc_handler	= proc_dointvec_minmax,
		.extra1		= &one,
		.extra2		= &gso_max_segs,
	},
	{
		.procname	= "tcp_pacing_ss_ratio",
		.data		= &sysctl_tcp_pacing_ss_ratio,
		.maxlen		= sizeof(int),
		.mode		= 0644,
		.proc_handler	= proc_dointvec_minmax,
		.extra1		= &zero,
		.extra2		= &thousand,
	},
	{
		.procname	= "tcp_pacing_ca_ratio",
		.data		= &sysctl_tcp_pacing_ca_ratio,
		.maxlen		= sizeof(int),
		.mode		= 0644,
		.proc_handler	= proc_dointvec_minmax,
		.extra1		= &zero,
		.extra2		= &thousand,
	},
	{
		.procname	= "tcp_autocorking",
		.data		= &sysctl_tcp_autocorking,
		.maxlen		= sizeof(int),
		.mode		= 0644,
		.proc_handler	= proc_dointvec_minmax,
		.extra1		= &zero,
		.extra2		= &one,
	},
	{
		.procname	= "tcp_invalid_ratelimit",
		.data		= &sysctl_tcp_invalid_ratelimit,
		.maxlen		= sizeof(int),
		.mode		= 0644,
		.proc_handler	= proc_dointvec_ms_jiffies,
	},
	{
		.procname	= "icmp_msgs_per_sec",
		.data		= &sysctl_icmp_msgs_per_sec,
		.maxlen		= sizeof(int),
		.mode		= 0644,
		.proc_handler	= proc_dointvec_minmax,
		.extra1		= &zero,
	},
	{
		.procname	= "icmp_msgs_burst",
		.data		= &sysctl_icmp_msgs_burst,
		.maxlen		= sizeof(int),
		.mode		= 0644,
		.proc_handler	= proc_dointvec_minmax,
		.extra1		= &zero,
	},
	{
		.procname	= "udp_mem",
		.data		= &sysctl_udp_mem,
		.maxlen		= sizeof(sysctl_udp_mem),
		.mode		= 0644,
		.proc_handler	= proc_doulongvec_minmax,
	},
	{
		.procname	= "udp_rmem_min",
		.data		= &sysctl_udp_rmem_min,
		.maxlen		= sizeof(sysctl_udp_rmem_min),
		.mode		= 0644,
		.proc_handler	= proc_dointvec_minmax,
		.extra1		= &one
	},
	{
		.procname	= "udp_wmem_min",
		.data		= &sysctl_udp_wmem_min,
		.maxlen		= sizeof(sysctl_udp_wmem_min),
		.mode		= 0644,
		.proc_handler	= proc_dointvec_minmax,
		.extra1		= &one
	},
	{ }
};

static struct ctl_table ipv4_net_table[] = {
	{
		.procname	= "icmp_echo_ignore_all",
		.data		= &init_net.ipv4.sysctl_icmp_echo_ignore_all,
		.maxlen		= sizeof(int),
		.mode		= 0644,
		.proc_handler	= proc_dointvec
	},
	{
		.procname	= "icmp_echo_ignore_broadcasts",
		.data		= &init_net.ipv4.sysctl_icmp_echo_ignore_broadcasts,
		.maxlen		= sizeof(int),
		.mode		= 0644,
		.proc_handler	= proc_dointvec
	},
	{
		.procname	= "icmp_ignore_bogus_error_responses",
		.data		= &init_net.ipv4.sysctl_icmp_ignore_bogus_error_responses,
		.maxlen		= sizeof(int),
		.mode		= 0644,
		.proc_handler	= proc_dointvec
	},
	{
		.procname	= "icmp_errors_use_inbound_ifaddr",
		.data		= &init_net.ipv4.sysctl_icmp_errors_use_inbound_ifaddr,
		.maxlen		= sizeof(int),
		.mode		= 0644,
		.proc_handler	= proc_dointvec
	},
	{
		.procname	= "icmp_ratelimit",
		.data		= &init_net.ipv4.sysctl_icmp_ratelimit,
		.maxlen		= sizeof(int),
		.mode		= 0644,
		.proc_handler	= proc_dointvec_ms_jiffies,
	},
	{
		.procname	= "icmp_ratemask",
		.data		= &init_net.ipv4.sysctl_icmp_ratemask,
		.maxlen		= sizeof(int),
		.mode		= 0644,
		.proc_handler	= proc_dointvec
	},
	{
		.procname	= "ping_group_range",
		.data		= &init_net.ipv4.ping_group_range.range,
		.maxlen		= sizeof(gid_t)*2,
		.mode		= 0644,
		.proc_handler	= ipv4_ping_group_range,
	},
	{
		.procname	= "tcp_ecn",
		.data		= &init_net.ipv4.sysctl_tcp_ecn,
		.maxlen		= sizeof(int),
		.mode		= 0644,
		.proc_handler	= proc_dointvec
	},
	{
		.procname	= "tcp_ecn_fallback",
		.data		= &init_net.ipv4.sysctl_tcp_ecn_fallback,
		.maxlen		= sizeof(int),
		.mode		= 0644,
		.proc_handler	= proc_dointvec
	},
	{
		.procname	= "ip_dynaddr",
		.data		= &init_net.ipv4.sysctl_ip_dynaddr,
		.maxlen		= sizeof(int),
		.mode		= 0644,
		.proc_handler	= proc_dointvec
	},
	{
		.procname	= "ip_early_demux",
		.data		= &init_net.ipv4.sysctl_ip_early_demux,
		.maxlen		= sizeof(int),
		.mode		= 0644,
		.proc_handler	= proc_dointvec
	},
	{
		.procname	= "ip_default_ttl",
		.data		= &init_net.ipv4.sysctl_ip_default_ttl,
		.maxlen		= sizeof(int),
		.mode		= 0644,
		.proc_handler	= proc_dointvec_minmax,
		.extra1		= &ip_ttl_min,
		.extra2		= &ip_ttl_max,
	},
	{
		.procname	= "ip_local_port_range",
		.maxlen		= sizeof(init_net.ipv4.ip_local_ports.range),
		.data		= &init_net.ipv4.ip_local_ports.range,
		.mode		= 0644,
		.proc_handler	= ipv4_local_port_range,
	},
	{
		.procname	= "ip_local_reserved_ports",
		.data		= &init_net.ipv4.sysctl_local_reserved_ports,
		.maxlen		= 65536,
		.mode		= 0644,
		.proc_handler	= proc_do_large_bitmap,
	},
	{
		.procname	= "ip_no_pmtu_disc",
		.data		= &init_net.ipv4.sysctl_ip_no_pmtu_disc,
		.maxlen		= sizeof(int),
		.mode		= 0644,
		.proc_handler	= proc_dointvec
	},
	{
		.procname	= "ip_forward_use_pmtu",
		.data		= &init_net.ipv4.sysctl_ip_fwd_use_pmtu,
		.maxlen		= sizeof(int),
		.mode		= 0644,
		.proc_handler	= proc_dointvec,
	},
	{
		.procname	= "ip_nonlocal_bind",
		.data		= &init_net.ipv4.sysctl_ip_nonlocal_bind,
		.maxlen		= sizeof(int),
		.mode		= 0644,
		.proc_handler	= proc_dointvec
	},
	{
		.procname	= "fwmark_reflect",
		.data		= &init_net.ipv4.sysctl_fwmark_reflect,
		.maxlen		= sizeof(int),
		.mode		= 0644,
		.proc_handler	= proc_dointvec,
	},
	{
		.procname	= "tcp_fwmark_accept",
		.data		= &init_net.ipv4.sysctl_tcp_fwmark_accept,
		.maxlen		= sizeof(int),
		.mode		= 0644,
		.proc_handler	= proc_dointvec,
	},
#ifdef CONFIG_NET_L3_MASTER_DEV
	{
		.procname	= "tcp_l3mdev_accept",
		.data		= &init_net.ipv4.sysctl_tcp_l3mdev_accept,
		.maxlen		= sizeof(int),
		.mode		= 0644,
		.proc_handler	= proc_dointvec_minmax,
		.extra1		= &zero,
		.extra2		= &one,
	},
#endif
	{
		.procname	= "tcp_mtu_probing",
		.data		= &init_net.ipv4.sysctl_tcp_mtu_probing,
		.maxlen		= sizeof(int),
		.mode		= 0644,
		.proc_handler	= proc_dointvec,
	},
	{
		.procname	= "tcp_base_mss",
		.data		= &init_net.ipv4.sysctl_tcp_base_mss,
		.maxlen		= sizeof(int),
		.mode		= 0644,
		.proc_handler	= proc_dointvec,
	},
	{
		.procname	= "tcp_probe_threshold",
		.data		= &init_net.ipv4.sysctl_tcp_probe_threshold,
		.maxlen		= sizeof(int),
		.mode		= 0644,
		.proc_handler	= proc_dointvec,
	},
	{
		.procname	= "tcp_probe_interval",
		.data		= &init_net.ipv4.sysctl_tcp_probe_interval,
		.maxlen		= sizeof(int),
		.mode		= 0644,
		.proc_handler	= proc_dointvec,
	},
	{
		.procname	= "igmp_link_local_mcast_reports",
		.data		= &init_net.ipv4.sysctl_igmp_llm_reports,
		.maxlen		= sizeof(int),
		.mode		= 0644,
		.proc_handler	= proc_dointvec
	},
	{
		.procname	= "igmp_max_memberships",
		.data		= &init_net.ipv4.sysctl_igmp_max_memberships,
<<<<<<< HEAD
=======
		.maxlen		= sizeof(int),
		.mode		= 0644,
		.proc_handler	= proc_dointvec
	},
	{
		.procname	= "igmp_max_msf",
		.data		= &init_net.ipv4.sysctl_igmp_max_msf,
>>>>>>> ed596a4a
		.maxlen		= sizeof(int),
		.mode		= 0644,
		.proc_handler	= proc_dointvec
	},
#ifdef CONFIG_IP_MULTICAST
	{
		.procname	= "igmp_qrv",
		.data		= &init_net.ipv4.sysctl_igmp_qrv,
		.maxlen		= sizeof(int),
		.mode		= 0644,
		.proc_handler	= proc_dointvec_minmax,
		.extra1		= &one
	},
#endif
	{
		.procname	= "igmp_max_msf",
		.data		= &init_net.ipv4.sysctl_igmp_max_msf,
		.maxlen		= sizeof(int),
		.mode		= 0644,
		.proc_handler	= proc_dointvec
	},
#ifdef CONFIG_IP_MULTICAST
	{
		.procname	= "igmp_qrv",
		.data		= &init_net.ipv4.sysctl_igmp_qrv,
		.maxlen		= sizeof(int),
		.mode		= 0644,
		.proc_handler	= proc_dointvec_minmax,
		.extra1		= &one
	},
#endif
	{
		.procname	= "tcp_keepalive_time",
		.data		= &init_net.ipv4.sysctl_tcp_keepalive_time,
		.maxlen		= sizeof(int),
		.mode		= 0644,
		.proc_handler	= proc_dointvec_jiffies,
	},
	{
		.procname	= "tcp_keepalive_probes",
		.data		= &init_net.ipv4.sysctl_tcp_keepalive_probes,
		.maxlen		= sizeof(int),
		.mode		= 0644,
		.proc_handler	= proc_dointvec
	},
	{
		.procname	= "tcp_keepalive_intvl",
		.data		= &init_net.ipv4.sysctl_tcp_keepalive_intvl,
		.maxlen		= sizeof(int),
		.mode		= 0644,
		.proc_handler	= proc_dointvec_jiffies,
	},
	{
		.procname	= "tcp_syn_retries",
		.data		= &init_net.ipv4.sysctl_tcp_syn_retries,
		.maxlen		= sizeof(int),
		.mode		= 0644,
		.proc_handler	= proc_dointvec_minmax,
		.extra1		= &tcp_syn_retries_min,
		.extra2		= &tcp_syn_retries_max
	},
	{
		.procname	= "tcp_synack_retries",
		.data		= &init_net.ipv4.sysctl_tcp_synack_retries,
		.maxlen		= sizeof(int),
		.mode		= 0644,
		.proc_handler	= proc_dointvec
	},
#ifdef CONFIG_SYN_COOKIES
	{
		.procname	= "tcp_syncookies",
		.data		= &init_net.ipv4.sysctl_tcp_syncookies,
		.maxlen		= sizeof(int),
		.mode		= 0644,
		.proc_handler	= proc_dointvec
	},
#endif
	{
		.procname	= "tcp_reordering",
		.data		= &init_net.ipv4.sysctl_tcp_reordering,
		.maxlen		= sizeof(int),
		.mode		= 0644,
		.proc_handler	= proc_dointvec
	},
	{
		.procname	= "tcp_retries1",
		.data		= &init_net.ipv4.sysctl_tcp_retries1,
		.maxlen		= sizeof(int),
		.mode		= 0644,
		.proc_handler	= proc_dointvec_minmax,
		.extra2		= &tcp_retr1_max
	},
	{
		.procname	= "tcp_retries2",
		.data		= &init_net.ipv4.sysctl_tcp_retries2,
		.maxlen		= sizeof(int),
		.mode		= 0644,
		.proc_handler	= proc_dointvec
	},
	{
		.procname	= "tcp_orphan_retries",
		.data		= &init_net.ipv4.sysctl_tcp_orphan_retries,
		.maxlen		= sizeof(int),
		.mode		= 0644,
		.proc_handler	= proc_dointvec
	},
	{
		.procname	= "tcp_fin_timeout",
		.data		= &init_net.ipv4.sysctl_tcp_fin_timeout,
		.maxlen		= sizeof(int),
		.mode		= 0644,
		.proc_handler	= proc_dointvec_jiffies,
	},
	{
		.procname	= "tcp_notsent_lowat",
		.data		= &init_net.ipv4.sysctl_tcp_notsent_lowat,
		.maxlen		= sizeof(unsigned int),
		.mode		= 0644,
		.proc_handler	= proc_dointvec,
	},
<<<<<<< HEAD
=======
#ifdef CONFIG_IP_ROUTE_MULTIPATH
	{
		.procname	= "fib_multipath_use_neigh",
		.data		= &init_net.ipv4.sysctl_fib_multipath_use_neigh,
		.maxlen		= sizeof(int),
		.mode		= 0644,
		.proc_handler	= proc_dointvec_minmax,
		.extra1		= &zero,
		.extra2		= &one,
	},
#endif
>>>>>>> ed596a4a
	{ }
};

static __net_init int ipv4_sysctl_init_net(struct net *net)
{
	struct ctl_table *table;

	table = ipv4_net_table;
	if (!net_eq(net, &init_net)) {
		int i;

		table = kmemdup(table, sizeof(ipv4_net_table), GFP_KERNEL);
		if (!table)
			goto err_alloc;

		/* Update the variables to point into the current struct net */
		for (i = 0; i < ARRAY_SIZE(ipv4_net_table) - 1; i++)
			table[i].data += (void *)net - (void *)&init_net;
	}

	net->ipv4.ipv4_hdr = register_net_sysctl(net, "net/ipv4", table);
	if (!net->ipv4.ipv4_hdr)
		goto err_reg;

	net->ipv4.sysctl_local_reserved_ports = kzalloc(65536 / 8, GFP_KERNEL);
	if (!net->ipv4.sysctl_local_reserved_ports)
		goto err_ports;

	net->ipv4.sysctl_ip_default_ttl = IPDEFTTL;
	net->ipv4.sysctl_ip_dynaddr = 0;
	net->ipv4.sysctl_ip_early_demux = 1;

	return 0;

err_ports:
	unregister_net_sysctl_table(net->ipv4.ipv4_hdr);
err_reg:
	if (!net_eq(net, &init_net))
		kfree(table);
err_alloc:
	return -ENOMEM;
}

static __net_exit void ipv4_sysctl_exit_net(struct net *net)
{
	struct ctl_table *table;

	kfree(net->ipv4.sysctl_local_reserved_ports);
	table = net->ipv4.ipv4_hdr->ctl_table_arg;
	unregister_net_sysctl_table(net->ipv4.ipv4_hdr);
	kfree(table);
}

static __net_initdata struct pernet_operations ipv4_sysctl_ops = {
	.init = ipv4_sysctl_init_net,
	.exit = ipv4_sysctl_exit_net,
};

static __init int sysctl_ipv4_init(void)
{
	struct ctl_table_header *hdr;

	hdr = register_net_sysctl(&init_net, "net/ipv4", ipv4_table);
	if (!hdr)
		return -ENOMEM;

	if (register_pernet_subsys(&ipv4_sysctl_ops)) {
		unregister_net_sysctl_table(hdr);
		return -ENOMEM;
	}

	return 0;
}

__initcall(sysctl_ipv4_init);<|MERGE_RESOLUTION|>--- conflicted
+++ resolved
@@ -850,30 +850,10 @@
 	{
 		.procname	= "igmp_max_memberships",
 		.data		= &init_net.ipv4.sysctl_igmp_max_memberships,
-<<<<<<< HEAD
-=======
-		.maxlen		= sizeof(int),
-		.mode		= 0644,
-		.proc_handler	= proc_dointvec
-	},
-	{
-		.procname	= "igmp_max_msf",
-		.data		= &init_net.ipv4.sysctl_igmp_max_msf,
->>>>>>> ed596a4a
-		.maxlen		= sizeof(int),
-		.mode		= 0644,
-		.proc_handler	= proc_dointvec
-	},
-#ifdef CONFIG_IP_MULTICAST
-	{
-		.procname	= "igmp_qrv",
-		.data		= &init_net.ipv4.sysctl_igmp_qrv,
-		.maxlen		= sizeof(int),
-		.mode		= 0644,
-		.proc_handler	= proc_dointvec_minmax,
-		.extra1		= &one
-	},
-#endif
+		.maxlen		= sizeof(int),
+		.mode		= 0644,
+		.proc_handler	= proc_dointvec
+	},
 	{
 		.procname	= "igmp_max_msf",
 		.data		= &init_net.ipv4.sysctl_igmp_max_msf,
@@ -980,8 +960,6 @@
 		.mode		= 0644,
 		.proc_handler	= proc_dointvec,
 	},
-<<<<<<< HEAD
-=======
 #ifdef CONFIG_IP_ROUTE_MULTIPATH
 	{
 		.procname	= "fib_multipath_use_neigh",
@@ -993,7 +971,6 @@
 		.extra2		= &one,
 	},
 #endif
->>>>>>> ed596a4a
 	{ }
 };
 
