--- conflicted
+++ resolved
@@ -178,13 +178,8 @@
 			    tp->bytes_acked <= tp->rx_opt.mss_clamp) {
 				tcp_fastopen_cache_set(sk, 0, NULL, true, 0);
 				if (icsk->icsk_retransmits == net->ipv4.sysctl_tcp_retries1)
-<<<<<<< HEAD
-					NET_INC_STATS_BH(sock_net(sk),
-							 LINUX_MIB_TCPFASTOPENACTIVEFAIL);
-=======
 					NET_INC_STATS(sock_net(sk),
 						      LINUX_MIB_TCPFASTOPENACTIVEFAIL);
->>>>>>> ed596a4a
 			}
 			/* Black hole detection */
 			tcp_mtu_probing(icsk, sk);
