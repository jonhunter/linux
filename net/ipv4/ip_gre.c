--- conflicted
+++ resolved
@@ -122,128 +122,6 @@
 static int ipgre_net_id __read_mostly;
 static int gre_tap_net_id __read_mostly;
 
-<<<<<<< HEAD
-static int ip_gre_calc_hlen(__be16 o_flags)
-{
-	int addend = 4;
-
-	if (o_flags & TUNNEL_CSUM)
-		addend += 4;
-	if (o_flags & TUNNEL_KEY)
-		addend += 4;
-	if (o_flags & TUNNEL_SEQ)
-		addend += 4;
-	return addend;
-}
-
-static __be16 gre_flags_to_tnl_flags(__be16 flags)
-{
-	__be16 tflags = 0;
-
-	if (flags & GRE_CSUM)
-		tflags |= TUNNEL_CSUM;
-	if (flags & GRE_ROUTING)
-		tflags |= TUNNEL_ROUTING;
-	if (flags & GRE_KEY)
-		tflags |= TUNNEL_KEY;
-	if (flags & GRE_SEQ)
-		tflags |= TUNNEL_SEQ;
-	if (flags & GRE_STRICT)
-		tflags |= TUNNEL_STRICT;
-	if (flags & GRE_REC)
-		tflags |= TUNNEL_REC;
-	if (flags & GRE_VERSION)
-		tflags |= TUNNEL_VERSION;
-
-	return tflags;
-}
-
-static __be16 tnl_flags_to_gre_flags(__be16 tflags)
-{
-	__be16 flags = 0;
-
-	if (tflags & TUNNEL_CSUM)
-		flags |= GRE_CSUM;
-	if (tflags & TUNNEL_ROUTING)
-		flags |= GRE_ROUTING;
-	if (tflags & TUNNEL_KEY)
-		flags |= GRE_KEY;
-	if (tflags & TUNNEL_SEQ)
-		flags |= GRE_SEQ;
-	if (tflags & TUNNEL_STRICT)
-		flags |= GRE_STRICT;
-	if (tflags & TUNNEL_REC)
-		flags |= GRE_REC;
-	if (tflags & TUNNEL_VERSION)
-		flags |= GRE_VERSION;
-
-	return flags;
-}
-
-static int parse_gre_header(struct sk_buff *skb, struct tnl_ptk_info *tpi,
-			    bool *csum_err)
-{
-	const struct gre_base_hdr *greh;
-	__be32 *options;
-	int hdr_len;
-
-	if (unlikely(!pskb_may_pull(skb, sizeof(struct gre_base_hdr))))
-		return -EINVAL;
-
-	greh = (struct gre_base_hdr *)skb_transport_header(skb);
-	if (unlikely(greh->flags & (GRE_VERSION | GRE_ROUTING)))
-		return -EINVAL;
-
-	tpi->flags = gre_flags_to_tnl_flags(greh->flags);
-	hdr_len = ip_gre_calc_hlen(tpi->flags);
-
-	if (!pskb_may_pull(skb, hdr_len))
-		return -EINVAL;
-
-	greh = (struct gre_base_hdr *)skb_transport_header(skb);
-	tpi->proto = greh->protocol;
-
-	options = (__be32 *)(greh + 1);
-	if (greh->flags & GRE_CSUM) {
-		if (skb_checksum_simple_validate(skb)) {
-			*csum_err = true;
-			return -EINVAL;
-		}
-
-		skb_checksum_try_convert(skb, IPPROTO_GRE, 0,
-					 null_compute_pseudo);
-		options++;
-	}
-
-	if (greh->flags & GRE_KEY) {
-		tpi->key = *options;
-		options++;
-	} else {
-		tpi->key = 0;
-	}
-	if (unlikely(greh->flags & GRE_SEQ)) {
-		tpi->seq = *options;
-		options++;
-	} else {
-		tpi->seq = 0;
-	}
-	/* WCCP version 1 and 2 protocol decoding.
-	 * - Change protocol to IP
-	 * - When dealing with WCCPv2, Skip extra 4 bytes in GRE header
-	 */
-	if (greh->flags == 0 && tpi->proto == htons(ETH_P_WCCP)) {
-		tpi->proto = htons(ETH_P_IP);
-		if ((*(u8 *)options & 0xF0) != 0x40) {
-			hdr_len += 4;
-			if (!pskb_may_pull(skb, hdr_len))
-				return -EINVAL;
-		}
-	}
-	return iptunnel_pull_header(skb, hdr_len, tpi->proto, false);
-}
-
-=======
->>>>>>> ed596a4a
 static void ipgre_err(struct sk_buff *skb, u32 info,
 		      const struct tnl_ptk_info *tpi)
 {
@@ -473,52 +351,6 @@
 	return 0;
 }
 
-<<<<<<< HEAD
-static __sum16 gre_checksum(struct sk_buff *skb)
-{
-	__wsum csum;
-
-	if (skb->ip_summed == CHECKSUM_PARTIAL)
-		csum = lco_csum(skb);
-	else
-		csum = skb_checksum(skb, 0, skb->len, 0);
-	return csum_fold(csum);
-}
-
-static void build_header(struct sk_buff *skb, int hdr_len, __be16 flags,
-			 __be16 proto, __be32 key, __be32 seq)
-{
-	struct gre_base_hdr *greh;
-
-	skb_push(skb, hdr_len);
-
-	skb_reset_transport_header(skb);
-	greh = (struct gre_base_hdr *)skb->data;
-	greh->flags = tnl_flags_to_gre_flags(flags);
-	greh->protocol = proto;
-
-	if (flags & (TUNNEL_KEY | TUNNEL_CSUM | TUNNEL_SEQ)) {
-		__be32 *ptr = (__be32 *)(((u8 *)greh) + hdr_len - 4);
-
-		if (flags & TUNNEL_SEQ) {
-			*ptr = seq;
-			ptr--;
-		}
-		if (flags & TUNNEL_KEY) {
-			*ptr = key;
-			ptr--;
-		}
-		if (flags & TUNNEL_CSUM &&
-		    !(skb_shinfo(skb)->gso_type &
-		      (SKB_GSO_GRE | SKB_GSO_GRE_CSUM))) {
-			*ptr = 0;
-			*(__sum16 *)ptr = gre_checksum(skb);
-		}
-	}
-}
-
-=======
->>>>>>> ed596a4a
 static void __gre_xmit(struct sk_buff *skb, struct net_device *dev,
 		       const struct iphdr *tnl_params,
 		       __be16 proto)
