/* RxRPC virtual connection handler
 *
 * Copyright (C) 2007 Red Hat, Inc. All Rights Reserved.
 * Written by David Howells (dhowells@redhat.com)
 *
 * This program is free software; you can redistribute it and/or
 * modify it under the terms of the GNU General Public License
 * as published by the Free Software Foundation; either version
 * 2 of the License, or (at your option) any later version.
 */

#include <linux/module.h>
#include <linux/slab.h>
#include <linux/net.h>
#include <linux/skbuff.h>
#include <linux/crypto.h>
#include <net/sock.h>
#include <net/af_rxrpc.h>
#include "ar-internal.h"

/*
 * Time till a connection expires after last use (in seconds).
 */
unsigned int rxrpc_connection_expiry = 10 * 60;

static void rxrpc_connection_reaper(struct work_struct *work);

LIST_HEAD(rxrpc_connections);
DEFINE_RWLOCK(rxrpc_connection_lock);
static DECLARE_DELAYED_WORK(rxrpc_connection_reap, rxrpc_connection_reaper);

/*
 * allocate a new client connection bundle
 */
static struct rxrpc_conn_bundle *rxrpc_alloc_bundle(gfp_t gfp)
{
	struct rxrpc_conn_bundle *bundle;

	_enter("");

	bundle = kzalloc(sizeof(struct rxrpc_conn_bundle), gfp);
	if (bundle) {
		INIT_LIST_HEAD(&bundle->unused_conns);
		INIT_LIST_HEAD(&bundle->avail_conns);
		INIT_LIST_HEAD(&bundle->busy_conns);
		init_waitqueue_head(&bundle->chanwait);
		atomic_set(&bundle->usage, 1);
	}

	_leave(" = %p", bundle);
	return bundle;
}

/*
 * compare bundle parameters with what we're looking for
 * - return -ve, 0 or +ve
 */
static inline
int rxrpc_cmp_bundle(const struct rxrpc_conn_bundle *bundle,
		     struct key *key, u16 service_id)
{
	return (bundle->service_id - service_id) ?:
		((unsigned long)bundle->key - (unsigned long)key);
}

/*
 * get bundle of client connections that a client socket can make use of
 */
struct rxrpc_conn_bundle *rxrpc_get_bundle(struct rxrpc_sock *rx,
					   struct rxrpc_transport *trans,
					   struct key *key,
					   u16 service_id,
					   gfp_t gfp)
{
	struct rxrpc_conn_bundle *bundle, *candidate;
	struct rb_node *p, *parent, **pp;

	_enter("%p{%x},%x,%hx,",
	       rx, key_serial(key), trans->debug_id, service_id);

	if (rx->trans == trans && rx->bundle) {
		atomic_inc(&rx->bundle->usage);
		return rx->bundle;
	}

	/* search the extant bundles first for one that matches the specified
	 * user ID */
	spin_lock(&trans->client_lock);

	p = trans->bundles.rb_node;
	while (p) {
		bundle = rb_entry(p, struct rxrpc_conn_bundle, node);

		if (rxrpc_cmp_bundle(bundle, key, service_id) < 0)
			p = p->rb_left;
		else if (rxrpc_cmp_bundle(bundle, key, service_id) > 0)
			p = p->rb_right;
		else
			goto found_extant_bundle;
	}

	spin_unlock(&trans->client_lock);

	/* not yet present - create a candidate for a new record and then
	 * redo the search */
	candidate = rxrpc_alloc_bundle(gfp);
	if (!candidate) {
		_leave(" = -ENOMEM");
		return ERR_PTR(-ENOMEM);
	}

	candidate->key = key_get(key);
	candidate->service_id = service_id;

	spin_lock(&trans->client_lock);

	pp = &trans->bundles.rb_node;
	parent = NULL;
	while (*pp) {
		parent = *pp;
		bundle = rb_entry(parent, struct rxrpc_conn_bundle, node);

		if (rxrpc_cmp_bundle(bundle, key, service_id) < 0)
			pp = &(*pp)->rb_left;
		else if (rxrpc_cmp_bundle(bundle, key, service_id) > 0)
			pp = &(*pp)->rb_right;
		else
			goto found_extant_second;
	}

	/* second search also failed; add the new bundle */
	bundle = candidate;
	candidate = NULL;

	rb_link_node(&bundle->node, parent, pp);
	rb_insert_color(&bundle->node, &trans->bundles);
	spin_unlock(&trans->client_lock);
	_net("BUNDLE new on trans %d", trans->debug_id);
	if (!rx->bundle && rx->sk.sk_state == RXRPC_CLIENT_CONNECTED) {
		atomic_inc(&bundle->usage);
		rx->bundle = bundle;
	}
	_leave(" = %p [new]", bundle);
	return bundle;

	/* we found the bundle in the list immediately */
found_extant_bundle:
	atomic_inc(&bundle->usage);
	spin_unlock(&trans->client_lock);
	_net("BUNDLE old on trans %d", trans->debug_id);
	if (!rx->bundle && rx->sk.sk_state == RXRPC_CLIENT_CONNECTED) {
		atomic_inc(&bundle->usage);
		rx->bundle = bundle;
	}
	_leave(" = %p [extant %d]", bundle, atomic_read(&bundle->usage));
	return bundle;

	/* we found the bundle on the second time through the list */
found_extant_second:
	atomic_inc(&bundle->usage);
	spin_unlock(&trans->client_lock);
	kfree(candidate);
	_net("BUNDLE old2 on trans %d", trans->debug_id);
	if (!rx->bundle && rx->sk.sk_state == RXRPC_CLIENT_CONNECTED) {
		atomic_inc(&bundle->usage);
		rx->bundle = bundle;
	}
	_leave(" = %p [second %d]", bundle, atomic_read(&bundle->usage));
	return bundle;
}

/*
 * release a bundle
 */
void rxrpc_put_bundle(struct rxrpc_transport *trans,
		      struct rxrpc_conn_bundle *bundle)
{
	_enter("%p,%p{%d}",trans, bundle, atomic_read(&bundle->usage));

	if (atomic_dec_and_lock(&bundle->usage, &trans->client_lock)) {
		_debug("Destroy bundle");
		rb_erase(&bundle->node, &trans->bundles);
		spin_unlock(&trans->client_lock);
		ASSERT(list_empty(&bundle->unused_conns));
		ASSERT(list_empty(&bundle->avail_conns));
		ASSERT(list_empty(&bundle->busy_conns));
		ASSERTCMP(bundle->num_conns, ==, 0);
		key_put(bundle->key);
		kfree(bundle);
	}

	_leave("");
}

/*
 * allocate a new connection
 */
static struct rxrpc_connection *rxrpc_alloc_connection(gfp_t gfp)
{
	struct rxrpc_connection *conn;

	_enter("");

	conn = kzalloc(sizeof(struct rxrpc_connection), gfp);
	if (conn) {
		INIT_WORK(&conn->processor, &rxrpc_process_connection);
		INIT_LIST_HEAD(&conn->bundle_link);
		conn->calls = RB_ROOT;
		skb_queue_head_init(&conn->rx_queue);
		conn->security = &rxrpc_no_security;
		rwlock_init(&conn->lock);
		spin_lock_init(&conn->state_lock);
		atomic_set(&conn->usage, 1);
		conn->debug_id = atomic_inc_return(&rxrpc_debug_id);
		conn->avail_calls = RXRPC_MAXCALLS;
		conn->size_align = 4;
		conn->header_size = sizeof(struct rxrpc_wire_header);
	}

	_leave(" = %p{%d}", conn, conn ? conn->debug_id : 0);
	return conn;
}

/*
 * assign a connection ID to a connection and add it to the transport's
 * connection lookup tree
 * - called with transport client lock held
 */
static void rxrpc_assign_connection_id(struct rxrpc_connection *conn)
{
	struct rxrpc_connection *xconn;
	struct rb_node *parent, **p;
	__be32 epoch;
	u32 cid;

	_enter("");

	epoch = conn->epoch;

	write_lock_bh(&conn->trans->conn_lock);

	conn->trans->conn_idcounter += RXRPC_CID_INC;
	if (conn->trans->conn_idcounter < RXRPC_CID_INC)
		conn->trans->conn_idcounter = RXRPC_CID_INC;
	cid = conn->trans->conn_idcounter;

attempt_insertion:
	parent = NULL;
	p = &conn->trans->client_conns.rb_node;

	while (*p) {
		parent = *p;
		xconn = rb_entry(parent, struct rxrpc_connection, node);

		if (epoch < xconn->epoch)
			p = &(*p)->rb_left;
		else if (epoch > xconn->epoch)
			p = &(*p)->rb_right;
		else if (cid < xconn->cid)
			p = &(*p)->rb_left;
		else if (cid > xconn->cid)
			p = &(*p)->rb_right;
		else
			goto id_exists;
	}

	/* we've found a suitable hole - arrange for this connection to occupy
	 * it */
	rb_link_node(&conn->node, parent, p);
	rb_insert_color(&conn->node, &conn->trans->client_conns);

	conn->cid = cid;
	write_unlock_bh(&conn->trans->conn_lock);
	_leave(" [CID %x]", cid);
	return;

	/* we found a connection with the proposed ID - walk the tree from that
	 * point looking for the next unused ID */
id_exists:
	for (;;) {
		cid += RXRPC_CID_INC;
		if (cid < RXRPC_CID_INC) {
			cid = RXRPC_CID_INC;
			conn->trans->conn_idcounter = cid;
			goto attempt_insertion;
		}

		parent = rb_next(parent);
		if (!parent)
			goto attempt_insertion;

		xconn = rb_entry(parent, struct rxrpc_connection, node);
		if (epoch < xconn->epoch ||
		    cid < xconn->cid)
			goto attempt_insertion;
	}
}

/*
 * add a call to a connection's call-by-ID tree
 */
static void rxrpc_add_call_ID_to_conn(struct rxrpc_connection *conn,
				      struct rxrpc_call *call)
{
	struct rxrpc_call *xcall;
	struct rb_node *parent, **p;
	__be32 call_id;

	write_lock_bh(&conn->lock);

	call_id = call->call_id;
	p = &conn->calls.rb_node;
	parent = NULL;
	while (*p) {
		parent = *p;
		xcall = rb_entry(parent, struct rxrpc_call, conn_node);

		if (call_id < xcall->call_id)
			p = &(*p)->rb_left;
		else if (call_id > xcall->call_id)
			p = &(*p)->rb_right;
		else
			BUG();
	}

	rb_link_node(&call->conn_node, parent, p);
	rb_insert_color(&call->conn_node, &conn->calls);

	write_unlock_bh(&conn->lock);
}

/*
 * connect a call on an exclusive connection
 */
static int rxrpc_connect_exclusive(struct rxrpc_sock *rx,
				   struct rxrpc_transport *trans,
				   u16 service_id,
				   struct rxrpc_call *call,
				   gfp_t gfp)
{
	struct rxrpc_connection *conn;
	int chan, ret;

	_enter("");

	conn = rx->conn;
	if (!conn) {
		/* not yet present - create a candidate for a new connection
		 * and then redo the check */
		conn = rxrpc_alloc_connection(gfp);
		if (!conn) {
			_leave(" = -ENOMEM");
			return -ENOMEM;
		}

		conn->trans = trans;
		conn->bundle = NULL;
		conn->service_id = service_id;
		conn->epoch = rxrpc_epoch;
		conn->in_clientflag = 0;
		conn->out_clientflag = RXRPC_CLIENT_INITIATED;
		conn->cid = 0;
		conn->state = RXRPC_CONN_CLIENT;
		conn->avail_calls = RXRPC_MAXCALLS - 1;
		conn->security_level = rx->min_sec_level;
		conn->key = key_get(rx->key);

		ret = rxrpc_init_client_conn_security(conn);
		if (ret < 0) {
			key_put(conn->key);
			kfree(conn);
			_leave(" = %d [key]", ret);
			return ret;
		}

		write_lock_bh(&rxrpc_connection_lock);
		list_add_tail(&conn->link, &rxrpc_connections);
		write_unlock_bh(&rxrpc_connection_lock);

		spin_lock(&trans->client_lock);
		atomic_inc(&trans->usage);

		_net("CONNECT EXCL new %d on TRANS %d",
		     conn->debug_id, conn->trans->debug_id);

		rxrpc_assign_connection_id(conn);
		rx->conn = conn;
	} else {
		spin_lock(&trans->client_lock);
	}

	/* we've got a connection with a free channel and we can now attach the
	 * call to it
	 * - we're holding the transport's client lock
	 * - we're holding a reference on the connection
	 */
	for (chan = 0; chan < RXRPC_MAXCALLS; chan++)
		if (!conn->channels[chan])
			goto found_channel;
	goto no_free_channels;

found_channel:
	atomic_inc(&conn->usage);
	conn->channels[chan] = call;
	call->conn = conn;
	call->channel = chan;
	call->cid = conn->cid | chan;
	call->call_id = ++conn->call_counter;

	_net("CONNECT client on conn %d chan %d as call %x",
	     conn->debug_id, chan, call->call_id);

	spin_unlock(&trans->client_lock);

	rxrpc_add_call_ID_to_conn(conn, call);
	_leave(" = 0");
	return 0;

no_free_channels:
	spin_unlock(&trans->client_lock);
	_leave(" = -ENOSR");
	return -ENOSR;
}

/*
 * find a connection for a call
 * - called in process context with IRQs enabled
 */
int rxrpc_connect_call(struct rxrpc_sock *rx,
		       struct rxrpc_transport *trans,
		       struct rxrpc_conn_bundle *bundle,
		       struct rxrpc_call *call,
		       gfp_t gfp)
{
	struct rxrpc_connection *conn, *candidate;
	int chan, ret;

	DECLARE_WAITQUEUE(myself, current);

	_enter("%p,%lx,", rx, call->user_call_ID);

	if (test_bit(RXRPC_SOCK_EXCLUSIVE_CONN, &rx->flags))
		return rxrpc_connect_exclusive(rx, trans, bundle->service_id,
					       call, gfp);

	spin_lock(&trans->client_lock);
	for (;;) {
		/* see if the bundle has a call slot available */
		if (!list_empty(&bundle->avail_conns)) {
			_debug("avail");
			conn = list_entry(bundle->avail_conns.next,
					  struct rxrpc_connection,
					  bundle_link);
			if (conn->state >= RXRPC_CONN_REMOTELY_ABORTED) {
				list_del_init(&conn->bundle_link);
				bundle->num_conns--;
				continue;
			}
			if (--conn->avail_calls == 0)
				list_move(&conn->bundle_link,
					  &bundle->busy_conns);
			ASSERTCMP(conn->avail_calls, <, RXRPC_MAXCALLS);
			ASSERT(conn->channels[0] == NULL ||
			       conn->channels[1] == NULL ||
			       conn->channels[2] == NULL ||
			       conn->channels[3] == NULL);
			atomic_inc(&conn->usage);
			break;
		}

		if (!list_empty(&bundle->unused_conns)) {
			_debug("unused");
			conn = list_entry(bundle->unused_conns.next,
					  struct rxrpc_connection,
					  bundle_link);
			if (conn->state >= RXRPC_CONN_REMOTELY_ABORTED) {
				list_del_init(&conn->bundle_link);
				bundle->num_conns--;
				continue;
			}
			ASSERTCMP(conn->avail_calls, ==, RXRPC_MAXCALLS);
			conn->avail_calls = RXRPC_MAXCALLS - 1;
			ASSERT(conn->channels[0] == NULL &&
			       conn->channels[1] == NULL &&
			       conn->channels[2] == NULL &&
			       conn->channels[3] == NULL);
			atomic_inc(&conn->usage);
			list_move(&conn->bundle_link, &bundle->avail_conns);
			break;
		}

		/* need to allocate a new connection */
		_debug("get new conn [%d]", bundle->num_conns);

		spin_unlock(&trans->client_lock);

		if (signal_pending(current))
			goto interrupted;

		if (bundle->num_conns >= 20) {
			_debug("too many conns");

			if (!gfpflags_allow_blocking(gfp)) {
				_leave(" = -EAGAIN");
				return -EAGAIN;
			}

			add_wait_queue(&bundle->chanwait, &myself);
			for (;;) {
				set_current_state(TASK_INTERRUPTIBLE);
				if (bundle->num_conns < 20 ||
				    !list_empty(&bundle->unused_conns) ||
				    !list_empty(&bundle->avail_conns))
					break;
				if (signal_pending(current))
					goto interrupted_dequeue;
				schedule();
			}
			remove_wait_queue(&bundle->chanwait, &myself);
			__set_current_state(TASK_RUNNING);
			spin_lock(&trans->client_lock);
			continue;
		}

		/* not yet present - create a candidate for a new connection and then
		 * redo the check */
		candidate = rxrpc_alloc_connection(gfp);
		if (!candidate) {
			_leave(" = -ENOMEM");
			return -ENOMEM;
		}

		candidate->trans = trans;
		candidate->bundle = bundle;
		candidate->service_id = bundle->service_id;
		candidate->epoch = rxrpc_epoch;
		candidate->in_clientflag = 0;
		candidate->out_clientflag = RXRPC_CLIENT_INITIATED;
		candidate->cid = 0;
		candidate->state = RXRPC_CONN_CLIENT;
		candidate->avail_calls = RXRPC_MAXCALLS;
		candidate->security_level = rx->min_sec_level;
		candidate->key = key_get(bundle->key);

		ret = rxrpc_init_client_conn_security(candidate);
		if (ret < 0) {
			key_put(candidate->key);
			kfree(candidate);
			_leave(" = %d [key]", ret);
			return ret;
		}

		write_lock_bh(&rxrpc_connection_lock);
		list_add_tail(&candidate->link, &rxrpc_connections);
		write_unlock_bh(&rxrpc_connection_lock);

		spin_lock(&trans->client_lock);

		list_add(&candidate->bundle_link, &bundle->unused_conns);
		bundle->num_conns++;
		atomic_inc(&bundle->usage);
		atomic_inc(&trans->usage);

		_net("CONNECT new %d on TRANS %d",
		     candidate->debug_id, candidate->trans->debug_id);

		rxrpc_assign_connection_id(candidate);
		candidate->security->prime_packet_security(candidate);

		/* leave the candidate lurking in zombie mode attached to the
		 * bundle until we're ready for it */
		rxrpc_put_connection(candidate);
		candidate = NULL;
	}

	/* we've got a connection with a free channel and we can now attach the
	 * call to it
	 * - we're holding the transport's client lock
	 * - we're holding a reference on the connection
	 * - we're holding a reference on the bundle
	 */
	for (chan = 0; chan < RXRPC_MAXCALLS; chan++)
		if (!conn->channels[chan])
			goto found_channel;
	ASSERT(conn->channels[0] == NULL ||
	       conn->channels[1] == NULL ||
	       conn->channels[2] == NULL ||
	       conn->channels[3] == NULL);
	BUG();

found_channel:
	conn->channels[chan] = call;
	call->conn = conn;
	call->channel = chan;
	call->cid = conn->cid | chan;
	call->call_id = ++conn->call_counter;

	_net("CONNECT client on conn %d chan %d as call %x",
	     conn->debug_id, chan, call->call_id);

	ASSERTCMP(conn->avail_calls, <, RXRPC_MAXCALLS);
	spin_unlock(&trans->client_lock);

	rxrpc_add_call_ID_to_conn(conn, call);

	_leave(" = 0");
	return 0;

interrupted_dequeue:
	remove_wait_queue(&bundle->chanwait, &myself);
	__set_current_state(TASK_RUNNING);
interrupted:
	_leave(" = -ERESTARTSYS");
	return -ERESTARTSYS;
}

/*
 * get a record of an incoming connection
 */
struct rxrpc_connection *
rxrpc_incoming_connection(struct rxrpc_transport *trans,
<<<<<<< HEAD
			  struct rxrpc_host_header *hdr,
			  gfp_t gfp)
=======
			  struct rxrpc_host_header *hdr)
>>>>>>> ed596a4a
{
	struct rxrpc_connection *conn, *candidate = NULL;
	struct rb_node *p, **pp;
	const char *new = "old";
	__be32 epoch;
	u32 cid;

	_enter("");

	ASSERT(hdr->flags & RXRPC_CLIENT_INITIATED);

	epoch = hdr->epoch;
	cid = hdr->cid & RXRPC_CIDMASK;

	/* search the connection list first */
	read_lock_bh(&trans->conn_lock);

	p = trans->server_conns.rb_node;
	while (p) {
		conn = rb_entry(p, struct rxrpc_connection, node);

		_debug("maybe %x", conn->cid);

		if (epoch < conn->epoch)
			p = p->rb_left;
		else if (epoch > conn->epoch)
			p = p->rb_right;
		else if (cid < conn->cid)
			p = p->rb_left;
		else if (cid > conn->cid)
			p = p->rb_right;
		else
			goto found_extant_connection;
	}
	read_unlock_bh(&trans->conn_lock);

	/* not yet present - create a candidate for a new record and then
	 * redo the search */
	candidate = rxrpc_alloc_connection(GFP_NOIO);
	if (!candidate) {
		_leave(" = -ENOMEM");
		return ERR_PTR(-ENOMEM);
	}

	candidate->trans = trans;
	candidate->epoch = hdr->epoch;
	candidate->cid = hdr->cid & RXRPC_CIDMASK;
	candidate->service_id = hdr->serviceId;
	candidate->security_ix = hdr->securityIndex;
	candidate->in_clientflag = RXRPC_CLIENT_INITIATED;
	candidate->out_clientflag = 0;
	candidate->state = RXRPC_CONN_SERVER;
	if (candidate->service_id)
		candidate->state = RXRPC_CONN_SERVER_UNSECURED;

	write_lock_bh(&trans->conn_lock);

	pp = &trans->server_conns.rb_node;
	p = NULL;
	while (*pp) {
		p = *pp;
		conn = rb_entry(p, struct rxrpc_connection, node);

		if (epoch < conn->epoch)
			pp = &(*pp)->rb_left;
		else if (epoch > conn->epoch)
			pp = &(*pp)->rb_right;
		else if (cid < conn->cid)
			pp = &(*pp)->rb_left;
		else if (cid > conn->cid)
			pp = &(*pp)->rb_right;
		else
			goto found_extant_second;
	}

	/* we can now add the new candidate to the list */
	conn = candidate;
	candidate = NULL;
	rb_link_node(&conn->node, p, pp);
	rb_insert_color(&conn->node, &trans->server_conns);
	atomic_inc(&conn->trans->usage);

	write_unlock_bh(&trans->conn_lock);

	write_lock_bh(&rxrpc_connection_lock);
	list_add_tail(&conn->link, &rxrpc_connections);
	write_unlock_bh(&rxrpc_connection_lock);

	new = "new";

success:
	_net("CONNECTION %s %d {%x}", new, conn->debug_id, conn->cid);

	_leave(" = %p {u=%d}", conn, atomic_read(&conn->usage));
	return conn;

	/* we found the connection in the list immediately */
found_extant_connection:
	if (hdr->securityIndex != conn->security_ix) {
		read_unlock_bh(&trans->conn_lock);
		goto security_mismatch;
	}
	atomic_inc(&conn->usage);
	read_unlock_bh(&trans->conn_lock);
	goto success;

	/* we found the connection on the second time through the list */
found_extant_second:
	if (hdr->securityIndex != conn->security_ix) {
		write_unlock_bh(&trans->conn_lock);
		goto security_mismatch;
	}
	atomic_inc(&conn->usage);
	write_unlock_bh(&trans->conn_lock);
	kfree(candidate);
	goto success;

security_mismatch:
	kfree(candidate);
	_leave(" = -EKEYREJECTED");
	return ERR_PTR(-EKEYREJECTED);
}

/*
 * find a connection based on transport and RxRPC connection ID for an incoming
 * packet
 */
struct rxrpc_connection *rxrpc_find_connection(struct rxrpc_transport *trans,
					       struct rxrpc_host_header *hdr)
{
	struct rxrpc_connection *conn;
	struct rb_node *p;
	u32 epoch, cid;

	_enter(",{%x,%x}", hdr->cid, hdr->flags);

	read_lock_bh(&trans->conn_lock);

	cid = hdr->cid & RXRPC_CIDMASK;
	epoch = hdr->epoch;

	if (hdr->flags & RXRPC_CLIENT_INITIATED)
		p = trans->server_conns.rb_node;
	else
		p = trans->client_conns.rb_node;

	while (p) {
		conn = rb_entry(p, struct rxrpc_connection, node);

		_debug("maybe %x", conn->cid);

		if (epoch < conn->epoch)
			p = p->rb_left;
		else if (epoch > conn->epoch)
			p = p->rb_right;
		else if (cid < conn->cid)
			p = p->rb_left;
		else if (cid > conn->cid)
			p = p->rb_right;
		else
			goto found;
	}

	read_unlock_bh(&trans->conn_lock);
	_leave(" = NULL");
	return NULL;

found:
	atomic_inc(&conn->usage);
	read_unlock_bh(&trans->conn_lock);
	_leave(" = %p", conn);
	return conn;
}

/*
 * release a virtual connection
 */
void rxrpc_put_connection(struct rxrpc_connection *conn)
{
	_enter("%p{u=%d,d=%d}",
	       conn, atomic_read(&conn->usage), conn->debug_id);

	ASSERTCMP(atomic_read(&conn->usage), >, 0);

	conn->put_time = ktime_get_seconds();
	if (atomic_dec_and_test(&conn->usage)) {
		_debug("zombie");
		rxrpc_queue_delayed_work(&rxrpc_connection_reap, 0);
	}

	_leave("");
}

/*
 * destroy a virtual connection
 */
static void rxrpc_destroy_connection(struct rxrpc_connection *conn)
{
	_enter("%p{%d}", conn, atomic_read(&conn->usage));

	ASSERTCMP(atomic_read(&conn->usage), ==, 0);

	_net("DESTROY CONN %d", conn->debug_id);

	if (conn->bundle)
		rxrpc_put_bundle(conn->trans, conn->bundle);

	ASSERT(RB_EMPTY_ROOT(&conn->calls));
	rxrpc_purge_queue(&conn->rx_queue);

	conn->security->clear(conn);
	key_put(conn->key);
	key_put(conn->server_key);

	rxrpc_put_transport(conn->trans);
	kfree(conn);
	_leave("");
}

/*
 * reap dead connections
 */
static void rxrpc_connection_reaper(struct work_struct *work)
{
	struct rxrpc_connection *conn, *_p;
	unsigned long now, earliest, reap_time;

	LIST_HEAD(graveyard);

	_enter("");

	now = ktime_get_seconds();
	earliest = ULONG_MAX;

	write_lock_bh(&rxrpc_connection_lock);
	list_for_each_entry_safe(conn, _p, &rxrpc_connections, link) {
		_debug("reap CONN %d { u=%d,t=%ld }",
		       conn->debug_id, atomic_read(&conn->usage),
		       (long) now - (long) conn->put_time);

		if (likely(atomic_read(&conn->usage) > 0))
			continue;

		spin_lock(&conn->trans->client_lock);
		write_lock(&conn->trans->conn_lock);
		reap_time = conn->put_time + rxrpc_connection_expiry;

		if (atomic_read(&conn->usage) > 0) {
			;
		} else if (reap_time <= now) {
			list_move_tail(&conn->link, &graveyard);
			if (conn->out_clientflag)
				rb_erase(&conn->node,
					 &conn->trans->client_conns);
			else
				rb_erase(&conn->node,
					 &conn->trans->server_conns);
			if (conn->bundle) {
				list_del_init(&conn->bundle_link);
				conn->bundle->num_conns--;
			}

		} else if (reap_time < earliest) {
			earliest = reap_time;
		}

		write_unlock(&conn->trans->conn_lock);
		spin_unlock(&conn->trans->client_lock);
	}
	write_unlock_bh(&rxrpc_connection_lock);

	if (earliest != ULONG_MAX) {
		_debug("reschedule reaper %ld", (long) earliest - now);
		ASSERTCMP(earliest, >, now);
		rxrpc_queue_delayed_work(&rxrpc_connection_reap,
					 (earliest - now) * HZ);
	}

	/* then destroy all those pulled out */
	while (!list_empty(&graveyard)) {
		conn = list_entry(graveyard.next, struct rxrpc_connection,
				  link);
		list_del_init(&conn->link);

		ASSERTCMP(atomic_read(&conn->usage), ==, 0);
		rxrpc_destroy_connection(conn);
	}

	_leave("");
}

/*
 * preemptively destroy all the connection records rather than waiting for them
 * to time out
 */
void __exit rxrpc_destroy_all_connections(void)
{
	_enter("");

	rxrpc_connection_expiry = 0;
	cancel_delayed_work(&rxrpc_connection_reap);
	rxrpc_queue_delayed_work(&rxrpc_connection_reap, 0);

	_leave("");
}<|MERGE_RESOLUTION|>--- conflicted
+++ resolved
@@ -619,12 +619,7 @@
  */
 struct rxrpc_connection *
 rxrpc_incoming_connection(struct rxrpc_transport *trans,
-<<<<<<< HEAD
-			  struct rxrpc_host_header *hdr,
-			  gfp_t gfp)
-=======
 			  struct rxrpc_host_header *hdr)
->>>>>>> ed596a4a
 {
 	struct rxrpc_connection *conn, *candidate = NULL;
 	struct rb_node *p, **pp;
