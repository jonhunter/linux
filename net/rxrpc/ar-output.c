--- conflicted
+++ resolved
@@ -110,11 +110,7 @@
 
 	if (call->state <= RXRPC_CALL_COMPLETE) {
 		call->state = RXRPC_CALL_LOCALLY_ABORTED;
-<<<<<<< HEAD
-		call->abort_code = abort_code;
-=======
 		call->local_abort = abort_code;
->>>>>>> ed596a4a
 		set_bit(RXRPC_CALL_EV_ABORT, &call->events);
 		del_timer_sync(&call->resend_timer);
 		del_timer_sync(&call->ack_timer);
