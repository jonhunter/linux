/*
 * INET		An implementation of the TCP/IP protocol suite for the LINUX
 *		operating system.  INET is implemented using the  BSD Socket
 *		interface as the means of communication with the user level.
 *
 *		Routing netlink socket interface: protocol independent part.
 *
 * Authors:	Alexey Kuznetsov, <kuznet@ms2.inr.ac.ru>
 *
 *		This program is free software; you can redistribute it and/or
 *		modify it under the terms of the GNU General Public License
 *		as published by the Free Software Foundation; either version
 *		2 of the License, or (at your option) any later version.
 *
 *	Fixes:
 *	Vitaly E. Lavrov		RTA_OK arithmetics was wrong.
 */

#include <linux/errno.h>
#include <linux/module.h>
#include <linux/types.h>
#include <linux/socket.h>
#include <linux/kernel.h>
#include <linux/timer.h>
#include <linux/string.h>
#include <linux/sockios.h>
#include <linux/net.h>
#include <linux/fcntl.h>
#include <linux/mm.h>
#include <linux/slab.h>
#include <linux/interrupt.h>
#include <linux/capability.h>
#include <linux/skbuff.h>
#include <linux/init.h>
#include <linux/security.h>
#include <linux/mutex.h>
#include <linux/if_addr.h>
#include <linux/if_bridge.h>
#include <linux/if_vlan.h>
#include <linux/pci.h>
#include <linux/etherdevice.h>

#include <asm/uaccess.h>

#include <linux/inet.h>
#include <linux/netdevice.h>
#include <net/switchdev.h>
#include <net/ip.h>
#include <net/protocol.h>
#include <net/arp.h>
#include <net/route.h>
#include <net/udp.h>
#include <net/tcp.h>
#include <net/sock.h>
#include <net/pkt_sched.h>
#include <net/fib_rules.h>
#include <net/rtnetlink.h>
#include <net/net_namespace.h>

struct rtnl_link {
	rtnl_doit_func		doit;
	rtnl_dumpit_func	dumpit;
	rtnl_calcit_func 	calcit;
};

static DEFINE_MUTEX(rtnl_mutex);

void rtnl_lock(void)
{
	mutex_lock(&rtnl_mutex);
}
EXPORT_SYMBOL(rtnl_lock);

void __rtnl_unlock(void)
{
	mutex_unlock(&rtnl_mutex);
}

void rtnl_unlock(void)
{
	/* This fellow will unlock it for us. */
	netdev_run_todo();
}
EXPORT_SYMBOL(rtnl_unlock);

int rtnl_trylock(void)
{
	return mutex_trylock(&rtnl_mutex);
}
EXPORT_SYMBOL(rtnl_trylock);

int rtnl_is_locked(void)
{
	return mutex_is_locked(&rtnl_mutex);
}
EXPORT_SYMBOL(rtnl_is_locked);

#ifdef CONFIG_PROVE_LOCKING
bool lockdep_rtnl_is_held(void)
{
	return lockdep_is_held(&rtnl_mutex);
}
EXPORT_SYMBOL(lockdep_rtnl_is_held);
#endif /* #ifdef CONFIG_PROVE_LOCKING */

static struct rtnl_link *rtnl_msg_handlers[RTNL_FAMILY_MAX + 1];

static inline int rtm_msgindex(int msgtype)
{
	int msgindex = msgtype - RTM_BASE;

	/*
	 * msgindex < 0 implies someone tried to register a netlink
	 * control code. msgindex >= RTM_NR_MSGTYPES may indicate that
	 * the message type has not been added to linux/rtnetlink.h
	 */
	BUG_ON(msgindex < 0 || msgindex >= RTM_NR_MSGTYPES);

	return msgindex;
}

static rtnl_doit_func rtnl_get_doit(int protocol, int msgindex)
{
	struct rtnl_link *tab;

	if (protocol <= RTNL_FAMILY_MAX)
		tab = rtnl_msg_handlers[protocol];
	else
		tab = NULL;

	if (tab == NULL || tab[msgindex].doit == NULL)
		tab = rtnl_msg_handlers[PF_UNSPEC];

	return tab[msgindex].doit;
}

static rtnl_dumpit_func rtnl_get_dumpit(int protocol, int msgindex)
{
	struct rtnl_link *tab;

	if (protocol <= RTNL_FAMILY_MAX)
		tab = rtnl_msg_handlers[protocol];
	else
		tab = NULL;

	if (tab == NULL || tab[msgindex].dumpit == NULL)
		tab = rtnl_msg_handlers[PF_UNSPEC];

	return tab[msgindex].dumpit;
}

static rtnl_calcit_func rtnl_get_calcit(int protocol, int msgindex)
{
	struct rtnl_link *tab;

	if (protocol <= RTNL_FAMILY_MAX)
		tab = rtnl_msg_handlers[protocol];
	else
		tab = NULL;

	if (tab == NULL || tab[msgindex].calcit == NULL)
		tab = rtnl_msg_handlers[PF_UNSPEC];

	return tab[msgindex].calcit;
}

/**
 * __rtnl_register - Register a rtnetlink message type
 * @protocol: Protocol family or PF_UNSPEC
 * @msgtype: rtnetlink message type
 * @doit: Function pointer called for each request message
 * @dumpit: Function pointer called for each dump request (NLM_F_DUMP) message
 * @calcit: Function pointer to calc size of dump message
 *
 * Registers the specified function pointers (at least one of them has
 * to be non-NULL) to be called whenever a request message for the
 * specified protocol family and message type is received.
 *
 * The special protocol family PF_UNSPEC may be used to define fallback
 * function pointers for the case when no entry for the specific protocol
 * family exists.
 *
 * Returns 0 on success or a negative error code.
 */
int __rtnl_register(int protocol, int msgtype,
		    rtnl_doit_func doit, rtnl_dumpit_func dumpit,
		    rtnl_calcit_func calcit)
{
	struct rtnl_link *tab;
	int msgindex;

	BUG_ON(protocol < 0 || protocol > RTNL_FAMILY_MAX);
	msgindex = rtm_msgindex(msgtype);

	tab = rtnl_msg_handlers[protocol];
	if (tab == NULL) {
		tab = kcalloc(RTM_NR_MSGTYPES, sizeof(*tab), GFP_KERNEL);
		if (tab == NULL)
			return -ENOBUFS;

		rtnl_msg_handlers[protocol] = tab;
	}

	if (doit)
		tab[msgindex].doit = doit;

	if (dumpit)
		tab[msgindex].dumpit = dumpit;

	if (calcit)
		tab[msgindex].calcit = calcit;

	return 0;
}
EXPORT_SYMBOL_GPL(__rtnl_register);

/**
 * rtnl_register - Register a rtnetlink message type
 *
 * Identical to __rtnl_register() but panics on failure. This is useful
 * as failure of this function is very unlikely, it can only happen due
 * to lack of memory when allocating the chain to store all message
 * handlers for a protocol. Meant for use in init functions where lack
 * of memory implies no sense in continuing.
 */
void rtnl_register(int protocol, int msgtype,
		   rtnl_doit_func doit, rtnl_dumpit_func dumpit,
		   rtnl_calcit_func calcit)
{
	if (__rtnl_register(protocol, msgtype, doit, dumpit, calcit) < 0)
		panic("Unable to register rtnetlink message handler, "
		      "protocol = %d, message type = %d\n",
		      protocol, msgtype);
}
EXPORT_SYMBOL_GPL(rtnl_register);

/**
 * rtnl_unregister - Unregister a rtnetlink message type
 * @protocol: Protocol family or PF_UNSPEC
 * @msgtype: rtnetlink message type
 *
 * Returns 0 on success or a negative error code.
 */
int rtnl_unregister(int protocol, int msgtype)
{
	int msgindex;

	BUG_ON(protocol < 0 || protocol > RTNL_FAMILY_MAX);
	msgindex = rtm_msgindex(msgtype);

	if (rtnl_msg_handlers[protocol] == NULL)
		return -ENOENT;

	rtnl_msg_handlers[protocol][msgindex].doit = NULL;
	rtnl_msg_handlers[protocol][msgindex].dumpit = NULL;

	return 0;
}
EXPORT_SYMBOL_GPL(rtnl_unregister);

/**
 * rtnl_unregister_all - Unregister all rtnetlink message type of a protocol
 * @protocol : Protocol family or PF_UNSPEC
 *
 * Identical to calling rtnl_unregster() for all registered message types
 * of a certain protocol family.
 */
void rtnl_unregister_all(int protocol)
{
	BUG_ON(protocol < 0 || protocol > RTNL_FAMILY_MAX);

	kfree(rtnl_msg_handlers[protocol]);
	rtnl_msg_handlers[protocol] = NULL;
}
EXPORT_SYMBOL_GPL(rtnl_unregister_all);

static LIST_HEAD(link_ops);

static const struct rtnl_link_ops *rtnl_link_ops_get(const char *kind)
{
	const struct rtnl_link_ops *ops;

	list_for_each_entry(ops, &link_ops, list) {
		if (!strcmp(ops->kind, kind))
			return ops;
	}
	return NULL;
}

/**
 * __rtnl_link_register - Register rtnl_link_ops with rtnetlink.
 * @ops: struct rtnl_link_ops * to register
 *
 * The caller must hold the rtnl_mutex. This function should be used
 * by drivers that create devices during module initialization. It
 * must be called before registering the devices.
 *
 * Returns 0 on success or a negative error code.
 */
int __rtnl_link_register(struct rtnl_link_ops *ops)
{
	if (rtnl_link_ops_get(ops->kind))
		return -EEXIST;

	/* The check for setup is here because if ops
	 * does not have that filled up, it is not possible
	 * to use the ops for creating device. So do not
	 * fill up dellink as well. That disables rtnl_dellink.
	 */
	if (ops->setup && !ops->dellink)
		ops->dellink = unregister_netdevice_queue;

	list_add_tail(&ops->list, &link_ops);
	return 0;
}
EXPORT_SYMBOL_GPL(__rtnl_link_register);

/**
 * rtnl_link_register - Register rtnl_link_ops with rtnetlink.
 * @ops: struct rtnl_link_ops * to register
 *
 * Returns 0 on success or a negative error code.
 */
int rtnl_link_register(struct rtnl_link_ops *ops)
{
	int err;

	rtnl_lock();
	err = __rtnl_link_register(ops);
	rtnl_unlock();
	return err;
}
EXPORT_SYMBOL_GPL(rtnl_link_register);

static void __rtnl_kill_links(struct net *net, struct rtnl_link_ops *ops)
{
	struct net_device *dev;
	LIST_HEAD(list_kill);

	for_each_netdev(net, dev) {
		if (dev->rtnl_link_ops == ops)
			ops->dellink(dev, &list_kill);
	}
	unregister_netdevice_many(&list_kill);
}

/**
 * __rtnl_link_unregister - Unregister rtnl_link_ops from rtnetlink.
 * @ops: struct rtnl_link_ops * to unregister
 *
 * The caller must hold the rtnl_mutex.
 */
void __rtnl_link_unregister(struct rtnl_link_ops *ops)
{
	struct net *net;

	for_each_net(net) {
		__rtnl_kill_links(net, ops);
	}
	list_del(&ops->list);
}
EXPORT_SYMBOL_GPL(__rtnl_link_unregister);

/* Return with the rtnl_lock held when there are no network
 * devices unregistering in any network namespace.
 */
static void rtnl_lock_unregistering_all(void)
{
	struct net *net;
	bool unregistering;
	DEFINE_WAIT_FUNC(wait, woken_wake_function);

	add_wait_queue(&netdev_unregistering_wq, &wait);
	for (;;) {
		unregistering = false;
		rtnl_lock();
		for_each_net(net) {
			if (net->dev_unreg_count > 0) {
				unregistering = true;
				break;
			}
		}
		if (!unregistering)
			break;
		__rtnl_unlock();

		wait_woken(&wait, TASK_UNINTERRUPTIBLE, MAX_SCHEDULE_TIMEOUT);
	}
	remove_wait_queue(&netdev_unregistering_wq, &wait);
}

/**
 * rtnl_link_unregister - Unregister rtnl_link_ops from rtnetlink.
 * @ops: struct rtnl_link_ops * to unregister
 */
void rtnl_link_unregister(struct rtnl_link_ops *ops)
{
	/* Close the race with cleanup_net() */
	mutex_lock(&net_mutex);
	rtnl_lock_unregistering_all();
	__rtnl_link_unregister(ops);
	rtnl_unlock();
	mutex_unlock(&net_mutex);
}
EXPORT_SYMBOL_GPL(rtnl_link_unregister);

static size_t rtnl_link_get_slave_info_data_size(const struct net_device *dev)
{
	struct net_device *master_dev;
	const struct rtnl_link_ops *ops;

	master_dev = netdev_master_upper_dev_get((struct net_device *) dev);
	if (!master_dev)
		return 0;
	ops = master_dev->rtnl_link_ops;
	if (!ops || !ops->get_slave_size)
		return 0;
	/* IFLA_INFO_SLAVE_DATA + nested data */
	return nla_total_size(sizeof(struct nlattr)) +
	       ops->get_slave_size(master_dev, dev);
}

static size_t rtnl_link_get_size(const struct net_device *dev)
{
	const struct rtnl_link_ops *ops = dev->rtnl_link_ops;
	size_t size;

	if (!ops)
		return 0;

	size = nla_total_size(sizeof(struct nlattr)) + /* IFLA_LINKINFO */
	       nla_total_size(strlen(ops->kind) + 1);  /* IFLA_INFO_KIND */

	if (ops->get_size)
		/* IFLA_INFO_DATA + nested data */
		size += nla_total_size(sizeof(struct nlattr)) +
			ops->get_size(dev);

	if (ops->get_xstats_size)
		/* IFLA_INFO_XSTATS */
		size += nla_total_size(ops->get_xstats_size(dev));

	size += rtnl_link_get_slave_info_data_size(dev);

	return size;
}

static LIST_HEAD(rtnl_af_ops);

static const struct rtnl_af_ops *rtnl_af_lookup(const int family)
{
	const struct rtnl_af_ops *ops;

	list_for_each_entry(ops, &rtnl_af_ops, list) {
		if (ops->family == family)
			return ops;
	}

	return NULL;
}

/**
 * rtnl_af_register - Register rtnl_af_ops with rtnetlink.
 * @ops: struct rtnl_af_ops * to register
 *
 * Returns 0 on success or a negative error code.
 */
void rtnl_af_register(struct rtnl_af_ops *ops)
{
	rtnl_lock();
	list_add_tail(&ops->list, &rtnl_af_ops);
	rtnl_unlock();
}
EXPORT_SYMBOL_GPL(rtnl_af_register);

/**
 * __rtnl_af_unregister - Unregister rtnl_af_ops from rtnetlink.
 * @ops: struct rtnl_af_ops * to unregister
 *
 * The caller must hold the rtnl_mutex.
 */
void __rtnl_af_unregister(struct rtnl_af_ops *ops)
{
	list_del(&ops->list);
}
EXPORT_SYMBOL_GPL(__rtnl_af_unregister);

/**
 * rtnl_af_unregister - Unregister rtnl_af_ops from rtnetlink.
 * @ops: struct rtnl_af_ops * to unregister
 */
void rtnl_af_unregister(struct rtnl_af_ops *ops)
{
	rtnl_lock();
	__rtnl_af_unregister(ops);
	rtnl_unlock();
}
EXPORT_SYMBOL_GPL(rtnl_af_unregister);

static size_t rtnl_link_get_af_size(const struct net_device *dev,
				    u32 ext_filter_mask)
{
	struct rtnl_af_ops *af_ops;
	size_t size;

	/* IFLA_AF_SPEC */
	size = nla_total_size(sizeof(struct nlattr));

	list_for_each_entry(af_ops, &rtnl_af_ops, list) {
		if (af_ops->get_link_af_size) {
			/* AF_* + nested data */
			size += nla_total_size(sizeof(struct nlattr)) +
				af_ops->get_link_af_size(dev, ext_filter_mask);
		}
	}

	return size;
}

static bool rtnl_have_link_slave_info(const struct net_device *dev)
{
	struct net_device *master_dev;

	master_dev = netdev_master_upper_dev_get((struct net_device *) dev);
	if (master_dev && master_dev->rtnl_link_ops)
		return true;
	return false;
}

static int rtnl_link_slave_info_fill(struct sk_buff *skb,
				     const struct net_device *dev)
{
	struct net_device *master_dev;
	const struct rtnl_link_ops *ops;
	struct nlattr *slave_data;
	int err;

	master_dev = netdev_master_upper_dev_get((struct net_device *) dev);
	if (!master_dev)
		return 0;
	ops = master_dev->rtnl_link_ops;
	if (!ops)
		return 0;
	if (nla_put_string(skb, IFLA_INFO_SLAVE_KIND, ops->kind) < 0)
		return -EMSGSIZE;
	if (ops->fill_slave_info) {
		slave_data = nla_nest_start(skb, IFLA_INFO_SLAVE_DATA);
		if (!slave_data)
			return -EMSGSIZE;
		err = ops->fill_slave_info(skb, master_dev, dev);
		if (err < 0)
			goto err_cancel_slave_data;
		nla_nest_end(skb, slave_data);
	}
	return 0;

err_cancel_slave_data:
	nla_nest_cancel(skb, slave_data);
	return err;
}

static int rtnl_link_info_fill(struct sk_buff *skb,
			       const struct net_device *dev)
{
	const struct rtnl_link_ops *ops = dev->rtnl_link_ops;
	struct nlattr *data;
	int err;

	if (!ops)
		return 0;
	if (nla_put_string(skb, IFLA_INFO_KIND, ops->kind) < 0)
		return -EMSGSIZE;
	if (ops->fill_xstats) {
		err = ops->fill_xstats(skb, dev);
		if (err < 0)
			return err;
	}
	if (ops->fill_info) {
		data = nla_nest_start(skb, IFLA_INFO_DATA);
		if (data == NULL)
			return -EMSGSIZE;
		err = ops->fill_info(skb, dev);
		if (err < 0)
			goto err_cancel_data;
		nla_nest_end(skb, data);
	}
	return 0;

err_cancel_data:
	nla_nest_cancel(skb, data);
	return err;
}

static int rtnl_link_fill(struct sk_buff *skb, const struct net_device *dev)
{
	struct nlattr *linkinfo;
	int err = -EMSGSIZE;

	linkinfo = nla_nest_start(skb, IFLA_LINKINFO);
	if (linkinfo == NULL)
		goto out;

	err = rtnl_link_info_fill(skb, dev);
	if (err < 0)
		goto err_cancel_link;

	err = rtnl_link_slave_info_fill(skb, dev);
	if (err < 0)
		goto err_cancel_link;

	nla_nest_end(skb, linkinfo);
	return 0;

err_cancel_link:
	nla_nest_cancel(skb, linkinfo);
out:
	return err;
}

int rtnetlink_send(struct sk_buff *skb, struct net *net, u32 pid, unsigned int group, int echo)
{
	struct sock *rtnl = net->rtnl;
	int err = 0;

	NETLINK_CB(skb).dst_group = group;
	if (echo)
		atomic_inc(&skb->users);
	netlink_broadcast(rtnl, skb, pid, group, GFP_KERNEL);
	if (echo)
		err = netlink_unicast(rtnl, skb, pid, MSG_DONTWAIT);
	return err;
}

int rtnl_unicast(struct sk_buff *skb, struct net *net, u32 pid)
{
	struct sock *rtnl = net->rtnl;

	return nlmsg_unicast(rtnl, skb, pid);
}
EXPORT_SYMBOL(rtnl_unicast);

void rtnl_notify(struct sk_buff *skb, struct net *net, u32 pid, u32 group,
		 struct nlmsghdr *nlh, gfp_t flags)
{
	struct sock *rtnl = net->rtnl;
	int report = 0;

	if (nlh)
		report = nlmsg_report(nlh);

	nlmsg_notify(rtnl, skb, pid, group, report, flags);
}
EXPORT_SYMBOL(rtnl_notify);

void rtnl_set_sk_err(struct net *net, u32 group, int error)
{
	struct sock *rtnl = net->rtnl;

	netlink_set_err(rtnl, 0, group, error);
}
EXPORT_SYMBOL(rtnl_set_sk_err);

int rtnetlink_put_metrics(struct sk_buff *skb, u32 *metrics)
{
	struct nlattr *mx;
	int i, valid = 0;

	mx = nla_nest_start(skb, RTA_METRICS);
	if (mx == NULL)
		return -ENOBUFS;

	for (i = 0; i < RTAX_MAX; i++) {
		if (metrics[i]) {
			if (i == RTAX_CC_ALGO - 1) {
				char tmp[TCP_CA_NAME_MAX], *name;

				name = tcp_ca_get_name_by_key(metrics[i], tmp);
				if (!name)
					continue;
				if (nla_put_string(skb, i + 1, name))
					goto nla_put_failure;
			} else if (i == RTAX_FEATURES - 1) {
				u32 user_features = metrics[i] & RTAX_FEATURE_MASK;

				BUILD_BUG_ON(RTAX_FEATURE_MASK & DST_FEATURE_MASK);
				if (nla_put_u32(skb, i + 1, user_features))
					goto nla_put_failure;
			} else {
				if (nla_put_u32(skb, i + 1, metrics[i]))
					goto nla_put_failure;
			}
			valid++;
		}
	}

	if (!valid) {
		nla_nest_cancel(skb, mx);
		return 0;
	}

	return nla_nest_end(skb, mx);

nla_put_failure:
	nla_nest_cancel(skb, mx);
	return -EMSGSIZE;
}
EXPORT_SYMBOL(rtnetlink_put_metrics);

int rtnl_put_cacheinfo(struct sk_buff *skb, struct dst_entry *dst, u32 id,
		       long expires, u32 error)
{
	struct rta_cacheinfo ci = {
		.rta_lastuse = jiffies_delta_to_clock_t(jiffies - dst->lastuse),
		.rta_used = dst->__use,
		.rta_clntref = atomic_read(&(dst->__refcnt)),
		.rta_error = error,
		.rta_id =  id,
	};

	if (expires) {
		unsigned long clock;

		clock = jiffies_to_clock_t(abs(expires));
		clock = min_t(unsigned long, clock, INT_MAX);
		ci.rta_expires = (expires > 0) ? clock : -clock;
	}
	return nla_put(skb, RTA_CACHEINFO, sizeof(ci), &ci);
}
EXPORT_SYMBOL_GPL(rtnl_put_cacheinfo);

static void set_operstate(struct net_device *dev, unsigned char transition)
{
	unsigned char operstate = dev->operstate;

	switch (transition) {
	case IF_OPER_UP:
		if ((operstate == IF_OPER_DORMANT ||
		     operstate == IF_OPER_UNKNOWN) &&
		    !netif_dormant(dev))
			operstate = IF_OPER_UP;
		break;

	case IF_OPER_DORMANT:
		if (operstate == IF_OPER_UP ||
		    operstate == IF_OPER_UNKNOWN)
			operstate = IF_OPER_DORMANT;
		break;
	}

	if (dev->operstate != operstate) {
		write_lock_bh(&dev_base_lock);
		dev->operstate = operstate;
		write_unlock_bh(&dev_base_lock);
		netdev_state_change(dev);
	}
}

static unsigned int rtnl_dev_get_flags(const struct net_device *dev)
{
	return (dev->flags & ~(IFF_PROMISC | IFF_ALLMULTI)) |
	       (dev->gflags & (IFF_PROMISC | IFF_ALLMULTI));
}

static unsigned int rtnl_dev_combine_flags(const struct net_device *dev,
					   const struct ifinfomsg *ifm)
{
	unsigned int flags = ifm->ifi_flags;

	/* bugwards compatibility: ifi_change == 0 is treated as ~0 */
	if (ifm->ifi_change)
		flags = (flags & ifm->ifi_change) |
			(rtnl_dev_get_flags(dev) & ~ifm->ifi_change);

	return flags;
}

static void copy_rtnl_link_stats(struct rtnl_link_stats *a,
				 const struct rtnl_link_stats64 *b)
{
	a->rx_packets = b->rx_packets;
	a->tx_packets = b->tx_packets;
	a->rx_bytes = b->rx_bytes;
	a->tx_bytes = b->tx_bytes;
	a->rx_errors = b->rx_errors;
	a->tx_errors = b->tx_errors;
	a->rx_dropped = b->rx_dropped;
	a->tx_dropped = b->tx_dropped;

	a->multicast = b->multicast;
	a->collisions = b->collisions;

	a->rx_length_errors = b->rx_length_errors;
	a->rx_over_errors = b->rx_over_errors;
	a->rx_crc_errors = b->rx_crc_errors;
	a->rx_frame_errors = b->rx_frame_errors;
	a->rx_fifo_errors = b->rx_fifo_errors;
	a->rx_missed_errors = b->rx_missed_errors;

	a->tx_aborted_errors = b->tx_aborted_errors;
	a->tx_carrier_errors = b->tx_carrier_errors;
	a->tx_fifo_errors = b->tx_fifo_errors;
	a->tx_heartbeat_errors = b->tx_heartbeat_errors;
	a->tx_window_errors = b->tx_window_errors;

	a->rx_compressed = b->rx_compressed;
	a->tx_compressed = b->tx_compressed;
<<<<<<< HEAD

	a->rx_nohandler = b->rx_nohandler;
}
=======
>>>>>>> ed596a4a

	a->rx_nohandler = b->rx_nohandler;
}

/* All VF info */
static inline int rtnl_vfinfo_size(const struct net_device *dev,
				   u32 ext_filter_mask)
{
	if (dev->dev.parent && dev_is_pci(dev->dev.parent) &&
	    (ext_filter_mask & RTEXT_FILTER_VF)) {
		int num_vfs = dev_num_vf(dev->dev.parent);
		size_t size = nla_total_size(sizeof(struct nlattr));
		size += nla_total_size(num_vfs * sizeof(struct nlattr));
		size += num_vfs *
			(nla_total_size(sizeof(struct ifla_vf_mac)) +
			 nla_total_size(sizeof(struct ifla_vf_vlan)) +
			 nla_total_size(sizeof(struct ifla_vf_spoofchk)) +
			 nla_total_size(sizeof(struct ifla_vf_rate)) +
			 nla_total_size(sizeof(struct ifla_vf_link_state)) +
			 nla_total_size(sizeof(struct ifla_vf_rss_query_en)) +
			 /* IFLA_VF_STATS_RX_PACKETS */
			 nla_total_size_64bit(sizeof(__u64)) +
			 /* IFLA_VF_STATS_TX_PACKETS */
			 nla_total_size_64bit(sizeof(__u64)) +
			 /* IFLA_VF_STATS_RX_BYTES */
			 nla_total_size_64bit(sizeof(__u64)) +
			 /* IFLA_VF_STATS_TX_BYTES */
			 nla_total_size_64bit(sizeof(__u64)) +
			 /* IFLA_VF_STATS_BROADCAST */
			 nla_total_size_64bit(sizeof(__u64)) +
			 /* IFLA_VF_STATS_MULTICAST */
			 nla_total_size_64bit(sizeof(__u64)) +
			 nla_total_size(sizeof(struct ifla_vf_trust)));
		return size;
	} else
		return 0;
}

static size_t rtnl_port_size(const struct net_device *dev,
			     u32 ext_filter_mask)
{
	size_t port_size = nla_total_size(4)		/* PORT_VF */
		+ nla_total_size(PORT_PROFILE_MAX)	/* PORT_PROFILE */
		+ nla_total_size(sizeof(struct ifla_port_vsi))
							/* PORT_VSI_TYPE */
		+ nla_total_size(PORT_UUID_MAX)		/* PORT_INSTANCE_UUID */
		+ nla_total_size(PORT_UUID_MAX)		/* PORT_HOST_UUID */
		+ nla_total_size(1)			/* PROT_VDP_REQUEST */
		+ nla_total_size(2);			/* PORT_VDP_RESPONSE */
	size_t vf_ports_size = nla_total_size(sizeof(struct nlattr));
	size_t vf_port_size = nla_total_size(sizeof(struct nlattr))
		+ port_size;
	size_t port_self_size = nla_total_size(sizeof(struct nlattr))
		+ port_size;

	if (!dev->netdev_ops->ndo_get_vf_port || !dev->dev.parent ||
	    !(ext_filter_mask & RTEXT_FILTER_VF))
		return 0;
	if (dev_num_vf(dev->dev.parent))
		return port_self_size + vf_ports_size +
			vf_port_size * dev_num_vf(dev->dev.parent);
	else
		return port_self_size;
}

static noinline size_t if_nlmsg_size(const struct net_device *dev,
				     u32 ext_filter_mask)
{
	return NLMSG_ALIGN(sizeof(struct ifinfomsg))
	       + nla_total_size(IFNAMSIZ) /* IFLA_IFNAME */
	       + nla_total_size(IFALIASZ) /* IFLA_IFALIAS */
	       + nla_total_size(IFNAMSIZ) /* IFLA_QDISC */
	       + nla_total_size_64bit(sizeof(struct rtnl_link_ifmap))
	       + nla_total_size(sizeof(struct rtnl_link_stats))
	       + nla_total_size_64bit(sizeof(struct rtnl_link_stats64))
	       + nla_total_size(MAX_ADDR_LEN) /* IFLA_ADDRESS */
	       + nla_total_size(MAX_ADDR_LEN) /* IFLA_BROADCAST */
	       + nla_total_size(4) /* IFLA_TXQLEN */
	       + nla_total_size(4) /* IFLA_WEIGHT */
	       + nla_total_size(4) /* IFLA_MTU */
	       + nla_total_size(4) /* IFLA_LINK */
	       + nla_total_size(4) /* IFLA_MASTER */
	       + nla_total_size(1) /* IFLA_CARRIER */
	       + nla_total_size(4) /* IFLA_PROMISCUITY */
	       + nla_total_size(4) /* IFLA_NUM_TX_QUEUES */
	       + nla_total_size(4) /* IFLA_NUM_RX_QUEUES */
	       + nla_total_size(4) /* IFLA_MAX_GSO_SEGS */
	       + nla_total_size(4) /* IFLA_MAX_GSO_SIZE */
	       + nla_total_size(1) /* IFLA_OPERSTATE */
	       + nla_total_size(1) /* IFLA_LINKMODE */
	       + nla_total_size(4) /* IFLA_CARRIER_CHANGES */
	       + nla_total_size(4) /* IFLA_LINK_NETNSID */
	       + nla_total_size(ext_filter_mask
			        & RTEXT_FILTER_VF ? 4 : 0) /* IFLA_NUM_VF */
	       + rtnl_vfinfo_size(dev, ext_filter_mask) /* IFLA_VFINFO_LIST */
	       + rtnl_port_size(dev, ext_filter_mask) /* IFLA_VF_PORTS + IFLA_PORT_SELF */
	       + rtnl_link_get_size(dev) /* IFLA_LINKINFO */
	       + rtnl_link_get_af_size(dev, ext_filter_mask) /* IFLA_AF_SPEC */
	       + nla_total_size(MAX_PHYS_ITEM_ID_LEN) /* IFLA_PHYS_PORT_ID */
	       + nla_total_size(MAX_PHYS_ITEM_ID_LEN) /* IFLA_PHYS_SWITCH_ID */
	       + nla_total_size(IFNAMSIZ) /* IFLA_PHYS_PORT_NAME */
	       + nla_total_size(1); /* IFLA_PROTO_DOWN */

}

static int rtnl_vf_ports_fill(struct sk_buff *skb, struct net_device *dev)
{
	struct nlattr *vf_ports;
	struct nlattr *vf_port;
	int vf;
	int err;

	vf_ports = nla_nest_start(skb, IFLA_VF_PORTS);
	if (!vf_ports)
		return -EMSGSIZE;

	for (vf = 0; vf < dev_num_vf(dev->dev.parent); vf++) {
		vf_port = nla_nest_start(skb, IFLA_VF_PORT);
		if (!vf_port)
			goto nla_put_failure;
		if (nla_put_u32(skb, IFLA_PORT_VF, vf))
			goto nla_put_failure;
		err = dev->netdev_ops->ndo_get_vf_port(dev, vf, skb);
		if (err == -EMSGSIZE)
			goto nla_put_failure;
		if (err) {
			nla_nest_cancel(skb, vf_port);
			continue;
		}
		nla_nest_end(skb, vf_port);
	}

	nla_nest_end(skb, vf_ports);

	return 0;

nla_put_failure:
	nla_nest_cancel(skb, vf_ports);
	return -EMSGSIZE;
}

static int rtnl_port_self_fill(struct sk_buff *skb, struct net_device *dev)
{
	struct nlattr *port_self;
	int err;

	port_self = nla_nest_start(skb, IFLA_PORT_SELF);
	if (!port_self)
		return -EMSGSIZE;

	err = dev->netdev_ops->ndo_get_vf_port(dev, PORT_SELF_VF, skb);
	if (err) {
		nla_nest_cancel(skb, port_self);
		return (err == -EMSGSIZE) ? err : 0;
	}

	nla_nest_end(skb, port_self);

	return 0;
}

static int rtnl_port_fill(struct sk_buff *skb, struct net_device *dev,
			  u32 ext_filter_mask)
{
	int err;

	if (!dev->netdev_ops->ndo_get_vf_port || !dev->dev.parent ||
	    !(ext_filter_mask & RTEXT_FILTER_VF))
		return 0;

	err = rtnl_port_self_fill(skb, dev);
	if (err)
		return err;

	if (dev_num_vf(dev->dev.parent)) {
		err = rtnl_vf_ports_fill(skb, dev);
		if (err)
			return err;
	}

	return 0;
}

static int rtnl_phys_port_id_fill(struct sk_buff *skb, struct net_device *dev)
{
	int err;
	struct netdev_phys_item_id ppid;

	err = dev_get_phys_port_id(dev, &ppid);
	if (err) {
		if (err == -EOPNOTSUPP)
			return 0;
		return err;
	}

	if (nla_put(skb, IFLA_PHYS_PORT_ID, ppid.id_len, ppid.id))
		return -EMSGSIZE;

	return 0;
}

static int rtnl_phys_port_name_fill(struct sk_buff *skb, struct net_device *dev)
{
	char name[IFNAMSIZ];
	int err;

	err = dev_get_phys_port_name(dev, name, sizeof(name));
	if (err) {
		if (err == -EOPNOTSUPP)
			return 0;
		return err;
	}

	if (nla_put(skb, IFLA_PHYS_PORT_NAME, strlen(name), name))
		return -EMSGSIZE;

	return 0;
}

static int rtnl_phys_switch_id_fill(struct sk_buff *skb, struct net_device *dev)
{
	int err;
	struct switchdev_attr attr = {
		.orig_dev = dev,
		.id = SWITCHDEV_ATTR_ID_PORT_PARENT_ID,
		.flags = SWITCHDEV_F_NO_RECURSE,
	};

	err = switchdev_port_attr_get(dev, &attr);
	if (err) {
		if (err == -EOPNOTSUPP)
			return 0;
		return err;
	}

	if (nla_put(skb, IFLA_PHYS_SWITCH_ID, attr.u.ppid.id_len,
		    attr.u.ppid.id))
		return -EMSGSIZE;

	return 0;
}

static noinline_for_stack int rtnl_fill_stats(struct sk_buff *skb,
					      struct net_device *dev)
{
	struct rtnl_link_stats64 *sp;
	struct nlattr *attr;

	attr = nla_reserve_64bit(skb, IFLA_STATS64,
				 sizeof(struct rtnl_link_stats64), IFLA_PAD);
	if (!attr)
		return -EMSGSIZE;

	sp = nla_data(attr);
	dev_get_stats(dev, sp);

	attr = nla_reserve(skb, IFLA_STATS,
			   sizeof(struct rtnl_link_stats));
	if (!attr)
		return -EMSGSIZE;

	copy_rtnl_link_stats(nla_data(attr), sp);

	return 0;
}

static noinline_for_stack int rtnl_fill_vfinfo(struct sk_buff *skb,
					       struct net_device *dev,
					       int vfs_num,
					       struct nlattr *vfinfo)
{
	struct ifla_vf_rss_query_en vf_rss_query_en;
	struct ifla_vf_link_state vf_linkstate;
	struct ifla_vf_spoofchk vf_spoofchk;
	struct ifla_vf_tx_rate vf_tx_rate;
	struct ifla_vf_stats vf_stats;
	struct ifla_vf_trust vf_trust;
	struct ifla_vf_vlan vf_vlan;
	struct ifla_vf_rate vf_rate;
	struct nlattr *vf, *vfstats;
	struct ifla_vf_mac vf_mac;
	struct ifla_vf_info ivi;

	/* Not all SR-IOV capable drivers support the
	 * spoofcheck and "RSS query enable" query.  Preset to
	 * -1 so the user space tool can detect that the driver
	 * didn't report anything.
	 */
	ivi.spoofchk = -1;
	ivi.rss_query_en = -1;
	ivi.trusted = -1;
	memset(ivi.mac, 0, sizeof(ivi.mac));
	/* The default value for VF link state is "auto"
	 * IFLA_VF_LINK_STATE_AUTO which equals zero
	 */
	ivi.linkstate = 0;
	if (dev->netdev_ops->ndo_get_vf_config(dev, vfs_num, &ivi))
		return 0;

	vf_mac.vf =
		vf_vlan.vf =
		vf_rate.vf =
		vf_tx_rate.vf =
		vf_spoofchk.vf =
		vf_linkstate.vf =
		vf_rss_query_en.vf =
		vf_trust.vf = ivi.vf;

	memcpy(vf_mac.mac, ivi.mac, sizeof(ivi.mac));
	vf_vlan.vlan = ivi.vlan;
	vf_vlan.qos = ivi.qos;
	vf_tx_rate.rate = ivi.max_tx_rate;
	vf_rate.min_tx_rate = ivi.min_tx_rate;
	vf_rate.max_tx_rate = ivi.max_tx_rate;
	vf_spoofchk.setting = ivi.spoofchk;
	vf_linkstate.link_state = ivi.linkstate;
	vf_rss_query_en.setting = ivi.rss_query_en;
	vf_trust.setting = ivi.trusted;
	vf = nla_nest_start(skb, IFLA_VF_INFO);
	if (!vf) {
		nla_nest_cancel(skb, vfinfo);
		return -EMSGSIZE;
	}
	if (nla_put(skb, IFLA_VF_MAC, sizeof(vf_mac), &vf_mac) ||
	    nla_put(skb, IFLA_VF_VLAN, sizeof(vf_vlan), &vf_vlan) ||
	    nla_put(skb, IFLA_VF_RATE, sizeof(vf_rate),
		    &vf_rate) ||
	    nla_put(skb, IFLA_VF_TX_RATE, sizeof(vf_tx_rate),
		    &vf_tx_rate) ||
	    nla_put(skb, IFLA_VF_SPOOFCHK, sizeof(vf_spoofchk),
		    &vf_spoofchk) ||
	    nla_put(skb, IFLA_VF_LINK_STATE, sizeof(vf_linkstate),
		    &vf_linkstate) ||
	    nla_put(skb, IFLA_VF_RSS_QUERY_EN,
		    sizeof(vf_rss_query_en),
		    &vf_rss_query_en) ||
	    nla_put(skb, IFLA_VF_TRUST,
		    sizeof(vf_trust), &vf_trust))
		return -EMSGSIZE;
	memset(&vf_stats, 0, sizeof(vf_stats));
	if (dev->netdev_ops->ndo_get_vf_stats)
		dev->netdev_ops->ndo_get_vf_stats(dev, vfs_num,
						&vf_stats);
	vfstats = nla_nest_start(skb, IFLA_VF_STATS);
	if (!vfstats) {
		nla_nest_cancel(skb, vf);
		nla_nest_cancel(skb, vfinfo);
		return -EMSGSIZE;
	}
	if (nla_put_u64_64bit(skb, IFLA_VF_STATS_RX_PACKETS,
			      vf_stats.rx_packets, IFLA_VF_STATS_PAD) ||
	    nla_put_u64_64bit(skb, IFLA_VF_STATS_TX_PACKETS,
			      vf_stats.tx_packets, IFLA_VF_STATS_PAD) ||
	    nla_put_u64_64bit(skb, IFLA_VF_STATS_RX_BYTES,
			      vf_stats.rx_bytes, IFLA_VF_STATS_PAD) ||
	    nla_put_u64_64bit(skb, IFLA_VF_STATS_TX_BYTES,
			      vf_stats.tx_bytes, IFLA_VF_STATS_PAD) ||
	    nla_put_u64_64bit(skb, IFLA_VF_STATS_BROADCAST,
			      vf_stats.broadcast, IFLA_VF_STATS_PAD) ||
	    nla_put_u64_64bit(skb, IFLA_VF_STATS_MULTICAST,
			      vf_stats.multicast, IFLA_VF_STATS_PAD))
		return -EMSGSIZE;
	nla_nest_end(skb, vfstats);
	nla_nest_end(skb, vf);
	return 0;
}

static int rtnl_fill_link_ifmap(struct sk_buff *skb, struct net_device *dev)
{
	struct rtnl_link_ifmap map;

	memset(&map, 0, sizeof(map));
	map.mem_start   = dev->mem_start;
	map.mem_end     = dev->mem_end;
	map.base_addr   = dev->base_addr;
	map.irq         = dev->irq;
	map.dma         = dev->dma;
	map.port        = dev->if_port;

	if (nla_put_64bit(skb, IFLA_MAP, sizeof(map), &map, IFLA_PAD))
		return -EMSGSIZE;

	return 0;
}

static int rtnl_fill_ifinfo(struct sk_buff *skb, struct net_device *dev,
			    int type, u32 pid, u32 seq, u32 change,
			    unsigned int flags, u32 ext_filter_mask)
{
	struct ifinfomsg *ifm;
	struct nlmsghdr *nlh;
	struct nlattr *af_spec;
	struct rtnl_af_ops *af_ops;
	struct net_device *upper_dev = netdev_master_upper_dev_get(dev);

	ASSERT_RTNL();
	nlh = nlmsg_put(skb, pid, seq, type, sizeof(*ifm), flags);
	if (nlh == NULL)
		return -EMSGSIZE;

	ifm = nlmsg_data(nlh);
	ifm->ifi_family = AF_UNSPEC;
	ifm->__ifi_pad = 0;
	ifm->ifi_type = dev->type;
	ifm->ifi_index = dev->ifindex;
	ifm->ifi_flags = dev_get_flags(dev);
	ifm->ifi_change = change;

	if (nla_put_string(skb, IFLA_IFNAME, dev->name) ||
	    nla_put_u32(skb, IFLA_TXQLEN, dev->tx_queue_len) ||
	    nla_put_u8(skb, IFLA_OPERSTATE,
		       netif_running(dev) ? dev->operstate : IF_OPER_DOWN) ||
	    nla_put_u8(skb, IFLA_LINKMODE, dev->link_mode) ||
	    nla_put_u32(skb, IFLA_MTU, dev->mtu) ||
	    nla_put_u32(skb, IFLA_GROUP, dev->group) ||
	    nla_put_u32(skb, IFLA_PROMISCUITY, dev->promiscuity) ||
	    nla_put_u32(skb, IFLA_NUM_TX_QUEUES, dev->num_tx_queues) ||
	    nla_put_u32(skb, IFLA_GSO_MAX_SEGS, dev->gso_max_segs) ||
	    nla_put_u32(skb, IFLA_GSO_MAX_SIZE, dev->gso_max_size) ||
#ifdef CONFIG_RPS
	    nla_put_u32(skb, IFLA_NUM_RX_QUEUES, dev->num_rx_queues) ||
#endif
	    (dev->ifindex != dev_get_iflink(dev) &&
	     nla_put_u32(skb, IFLA_LINK, dev_get_iflink(dev))) ||
	    (upper_dev &&
	     nla_put_u32(skb, IFLA_MASTER, upper_dev->ifindex)) ||
	    nla_put_u8(skb, IFLA_CARRIER, netif_carrier_ok(dev)) ||
	    (dev->qdisc &&
	     nla_put_string(skb, IFLA_QDISC, dev->qdisc->ops->id)) ||
	    (dev->ifalias &&
	     nla_put_string(skb, IFLA_IFALIAS, dev->ifalias)) ||
	    nla_put_u32(skb, IFLA_CARRIER_CHANGES,
			atomic_read(&dev->carrier_changes)) ||
	    nla_put_u8(skb, IFLA_PROTO_DOWN, dev->proto_down))
		goto nla_put_failure;

	if (rtnl_fill_link_ifmap(skb, dev))
		goto nla_put_failure;

	if (dev->addr_len) {
		if (nla_put(skb, IFLA_ADDRESS, dev->addr_len, dev->dev_addr) ||
		    nla_put(skb, IFLA_BROADCAST, dev->addr_len, dev->broadcast))
			goto nla_put_failure;
	}

	if (rtnl_phys_port_id_fill(skb, dev))
		goto nla_put_failure;

	if (rtnl_phys_port_name_fill(skb, dev))
		goto nla_put_failure;

	if (rtnl_phys_switch_id_fill(skb, dev))
		goto nla_put_failure;

	if (rtnl_fill_stats(skb, dev))
		goto nla_put_failure;

	if (dev->dev.parent && (ext_filter_mask & RTEXT_FILTER_VF) &&
	    nla_put_u32(skb, IFLA_NUM_VF, dev_num_vf(dev->dev.parent)))
		goto nla_put_failure;

	if (dev->netdev_ops->ndo_get_vf_config && dev->dev.parent &&
	    ext_filter_mask & RTEXT_FILTER_VF) {
		int i;
		struct nlattr *vfinfo;
		int num_vfs = dev_num_vf(dev->dev.parent);

		vfinfo = nla_nest_start(skb, IFLA_VFINFO_LIST);
		if (!vfinfo)
			goto nla_put_failure;
		for (i = 0; i < num_vfs; i++) {
			if (rtnl_fill_vfinfo(skb, dev, i, vfinfo))
				goto nla_put_failure;
		}

		nla_nest_end(skb, vfinfo);
	}

	if (rtnl_port_fill(skb, dev, ext_filter_mask))
		goto nla_put_failure;

	if (dev->rtnl_link_ops || rtnl_have_link_slave_info(dev)) {
		if (rtnl_link_fill(skb, dev) < 0)
			goto nla_put_failure;
	}

	if (dev->rtnl_link_ops &&
	    dev->rtnl_link_ops->get_link_net) {
		struct net *link_net = dev->rtnl_link_ops->get_link_net(dev);

		if (!net_eq(dev_net(dev), link_net)) {
			int id = peernet2id_alloc(dev_net(dev), link_net);

			if (nla_put_s32(skb, IFLA_LINK_NETNSID, id))
				goto nla_put_failure;
		}
	}

	if (!(af_spec = nla_nest_start(skb, IFLA_AF_SPEC)))
		goto nla_put_failure;

	list_for_each_entry(af_ops, &rtnl_af_ops, list) {
		if (af_ops->fill_link_af) {
			struct nlattr *af;
			int err;

			if (!(af = nla_nest_start(skb, af_ops->family)))
				goto nla_put_failure;

			err = af_ops->fill_link_af(skb, dev, ext_filter_mask);

			/*
			 * Caller may return ENODATA to indicate that there
			 * was no data to be dumped. This is not an error, it
			 * means we should trim the attribute header and
			 * continue.
			 */
			if (err == -ENODATA)
				nla_nest_cancel(skb, af);
			else if (err < 0)
				goto nla_put_failure;

			nla_nest_end(skb, af);
		}
	}

	nla_nest_end(skb, af_spec);

	nlmsg_end(skb, nlh);
	return 0;

nla_put_failure:
	nlmsg_cancel(skb, nlh);
	return -EMSGSIZE;
}

static const struct nla_policy ifla_policy[IFLA_MAX+1] = {
	[IFLA_IFNAME]		= { .type = NLA_STRING, .len = IFNAMSIZ-1 },
	[IFLA_ADDRESS]		= { .type = NLA_BINARY, .len = MAX_ADDR_LEN },
	[IFLA_BROADCAST]	= { .type = NLA_BINARY, .len = MAX_ADDR_LEN },
	[IFLA_MAP]		= { .len = sizeof(struct rtnl_link_ifmap) },
	[IFLA_MTU]		= { .type = NLA_U32 },
	[IFLA_LINK]		= { .type = NLA_U32 },
	[IFLA_MASTER]		= { .type = NLA_U32 },
	[IFLA_CARRIER]		= { .type = NLA_U8 },
	[IFLA_TXQLEN]		= { .type = NLA_U32 },
	[IFLA_WEIGHT]		= { .type = NLA_U32 },
	[IFLA_OPERSTATE]	= { .type = NLA_U8 },
	[IFLA_LINKMODE]		= { .type = NLA_U8 },
	[IFLA_LINKINFO]		= { .type = NLA_NESTED },
	[IFLA_NET_NS_PID]	= { .type = NLA_U32 },
	[IFLA_NET_NS_FD]	= { .type = NLA_U32 },
	[IFLA_IFALIAS]	        = { .type = NLA_STRING, .len = IFALIASZ-1 },
	[IFLA_VFINFO_LIST]	= {. type = NLA_NESTED },
	[IFLA_VF_PORTS]		= { .type = NLA_NESTED },
	[IFLA_PORT_SELF]	= { .type = NLA_NESTED },
	[IFLA_AF_SPEC]		= { .type = NLA_NESTED },
	[IFLA_EXT_MASK]		= { .type = NLA_U32 },
	[IFLA_PROMISCUITY]	= { .type = NLA_U32 },
	[IFLA_NUM_TX_QUEUES]	= { .type = NLA_U32 },
	[IFLA_NUM_RX_QUEUES]	= { .type = NLA_U32 },
	[IFLA_PHYS_PORT_ID]	= { .type = NLA_BINARY, .len = MAX_PHYS_ITEM_ID_LEN },
	[IFLA_CARRIER_CHANGES]	= { .type = NLA_U32 },  /* ignored */
	[IFLA_PHYS_SWITCH_ID]	= { .type = NLA_BINARY, .len = MAX_PHYS_ITEM_ID_LEN },
	[IFLA_LINK_NETNSID]	= { .type = NLA_S32 },
	[IFLA_PROTO_DOWN]	= { .type = NLA_U8 },
};

static const struct nla_policy ifla_info_policy[IFLA_INFO_MAX+1] = {
	[IFLA_INFO_KIND]	= { .type = NLA_STRING },
	[IFLA_INFO_DATA]	= { .type = NLA_NESTED },
	[IFLA_INFO_SLAVE_KIND]	= { .type = NLA_STRING },
	[IFLA_INFO_SLAVE_DATA]	= { .type = NLA_NESTED },
};

static const struct nla_policy ifla_vf_policy[IFLA_VF_MAX+1] = {
	[IFLA_VF_MAC]		= { .len = sizeof(struct ifla_vf_mac) },
	[IFLA_VF_VLAN]		= { .len = sizeof(struct ifla_vf_vlan) },
	[IFLA_VF_TX_RATE]	= { .len = sizeof(struct ifla_vf_tx_rate) },
	[IFLA_VF_SPOOFCHK]	= { .len = sizeof(struct ifla_vf_spoofchk) },
	[IFLA_VF_RATE]		= { .len = sizeof(struct ifla_vf_rate) },
	[IFLA_VF_LINK_STATE]	= { .len = sizeof(struct ifla_vf_link_state) },
	[IFLA_VF_RSS_QUERY_EN]	= { .len = sizeof(struct ifla_vf_rss_query_en) },
	[IFLA_VF_STATS]		= { .type = NLA_NESTED },
	[IFLA_VF_TRUST]		= { .len = sizeof(struct ifla_vf_trust) },
	[IFLA_VF_IB_NODE_GUID]	= { .len = sizeof(struct ifla_vf_guid) },
	[IFLA_VF_IB_PORT_GUID]	= { .len = sizeof(struct ifla_vf_guid) },
};

static const struct nla_policy ifla_port_policy[IFLA_PORT_MAX+1] = {
	[IFLA_PORT_VF]		= { .type = NLA_U32 },
	[IFLA_PORT_PROFILE]	= { .type = NLA_STRING,
				    .len = PORT_PROFILE_MAX },
	[IFLA_PORT_VSI_TYPE]	= { .type = NLA_BINARY,
				    .len = sizeof(struct ifla_port_vsi)},
	[IFLA_PORT_INSTANCE_UUID] = { .type = NLA_BINARY,
				      .len = PORT_UUID_MAX },
	[IFLA_PORT_HOST_UUID]	= { .type = NLA_STRING,
				    .len = PORT_UUID_MAX },
	[IFLA_PORT_REQUEST]	= { .type = NLA_U8, },
	[IFLA_PORT_RESPONSE]	= { .type = NLA_U16, },
};

static const struct rtnl_link_ops *linkinfo_to_kind_ops(const struct nlattr *nla)
{
	const struct rtnl_link_ops *ops = NULL;
	struct nlattr *linfo[IFLA_INFO_MAX + 1];

	if (nla_parse_nested(linfo, IFLA_INFO_MAX, nla, ifla_info_policy) < 0)
		return NULL;

	if (linfo[IFLA_INFO_KIND]) {
		char kind[MODULE_NAME_LEN];

		nla_strlcpy(kind, linfo[IFLA_INFO_KIND], sizeof(kind));
		ops = rtnl_link_ops_get(kind);
	}

	return ops;
}

static bool link_master_filtered(struct net_device *dev, int master_idx)
{
	struct net_device *master;

	if (!master_idx)
		return false;

	master = netdev_master_upper_dev_get(dev);
	if (!master || master->ifindex != master_idx)
		return true;

	return false;
}

static bool link_kind_filtered(const struct net_device *dev,
			       const struct rtnl_link_ops *kind_ops)
{
	if (kind_ops && dev->rtnl_link_ops != kind_ops)
		return true;

	return false;
}

static bool link_dump_filtered(struct net_device *dev,
			       int master_idx,
			       const struct rtnl_link_ops *kind_ops)
{
	if (link_master_filtered(dev, master_idx) ||
	    link_kind_filtered(dev, kind_ops))
		return true;

	return false;
}

static int rtnl_dump_ifinfo(struct sk_buff *skb, struct netlink_callback *cb)
{
	struct net *net = sock_net(skb->sk);
	int h, s_h;
	int idx = 0, s_idx;
	struct net_device *dev;
	struct hlist_head *head;
	struct nlattr *tb[IFLA_MAX+1];
	u32 ext_filter_mask = 0;
	const struct rtnl_link_ops *kind_ops = NULL;
	unsigned int flags = NLM_F_MULTI;
	int master_idx = 0;
	int err;
	int hdrlen;

	s_h = cb->args[0];
	s_idx = cb->args[1];

	cb->seq = net->dev_base_seq;

	/* A hack to preserve kernel<->userspace interface.
	 * The correct header is ifinfomsg. It is consistent with rtnl_getlink.
	 * However, before Linux v3.9 the code here assumed rtgenmsg and that's
	 * what iproute2 < v3.9.0 used.
	 * We can detect the old iproute2. Even including the IFLA_EXT_MASK
	 * attribute, its netlink message is shorter than struct ifinfomsg.
	 */
	hdrlen = nlmsg_len(cb->nlh) < sizeof(struct ifinfomsg) ?
		 sizeof(struct rtgenmsg) : sizeof(struct ifinfomsg);

	if (nlmsg_parse(cb->nlh, hdrlen, tb, IFLA_MAX, ifla_policy) >= 0) {

		if (tb[IFLA_EXT_MASK])
			ext_filter_mask = nla_get_u32(tb[IFLA_EXT_MASK]);

		if (tb[IFLA_MASTER])
			master_idx = nla_get_u32(tb[IFLA_MASTER]);

		if (tb[IFLA_LINKINFO])
			kind_ops = linkinfo_to_kind_ops(tb[IFLA_LINKINFO]);

		if (master_idx || kind_ops)
			flags |= NLM_F_DUMP_FILTERED;
	}

	for (h = s_h; h < NETDEV_HASHENTRIES; h++, s_idx = 0) {
		idx = 0;
		head = &net->dev_index_head[h];
		hlist_for_each_entry(dev, head, index_hlist) {
			if (link_dump_filtered(dev, master_idx, kind_ops))
				continue;
			if (idx < s_idx)
				goto cont;
			err = rtnl_fill_ifinfo(skb, dev, RTM_NEWLINK,
					       NETLINK_CB(cb->skb).portid,
					       cb->nlh->nlmsg_seq, 0,
					       flags,
					       ext_filter_mask);
			/* If we ran out of room on the first message,
			 * we're in trouble
			 */
			WARN_ON((err == -EMSGSIZE) && (skb->len == 0));

			if (err < 0)
				goto out;

			nl_dump_check_consistent(cb, nlmsg_hdr(skb));
cont:
			idx++;
		}
	}
out:
	cb->args[1] = idx;
	cb->args[0] = h;

	return skb->len;
}

int rtnl_nla_parse_ifla(struct nlattr **tb, const struct nlattr *head, int len)
{
	return nla_parse(tb, IFLA_MAX, head, len, ifla_policy);
}
EXPORT_SYMBOL(rtnl_nla_parse_ifla);

struct net *rtnl_link_get_net(struct net *src_net, struct nlattr *tb[])
{
	struct net *net;
	/* Examine the link attributes and figure out which
	 * network namespace we are talking about.
	 */
	if (tb[IFLA_NET_NS_PID])
		net = get_net_ns_by_pid(nla_get_u32(tb[IFLA_NET_NS_PID]));
	else if (tb[IFLA_NET_NS_FD])
		net = get_net_ns_by_fd(nla_get_u32(tb[IFLA_NET_NS_FD]));
	else
		net = get_net(src_net);
	return net;
}
EXPORT_SYMBOL(rtnl_link_get_net);

static int validate_linkmsg(struct net_device *dev, struct nlattr *tb[])
{
	if (dev) {
		if (tb[IFLA_ADDRESS] &&
		    nla_len(tb[IFLA_ADDRESS]) < dev->addr_len)
			return -EINVAL;

		if (tb[IFLA_BROADCAST] &&
		    nla_len(tb[IFLA_BROADCAST]) < dev->addr_len)
			return -EINVAL;
	}

	if (tb[IFLA_AF_SPEC]) {
		struct nlattr *af;
		int rem, err;

		nla_for_each_nested(af, tb[IFLA_AF_SPEC], rem) {
			const struct rtnl_af_ops *af_ops;

			if (!(af_ops = rtnl_af_lookup(nla_type(af))))
				return -EAFNOSUPPORT;

			if (!af_ops->set_link_af)
				return -EOPNOTSUPP;

			if (af_ops->validate_link_af) {
				err = af_ops->validate_link_af(dev, af);
				if (err < 0)
					return err;
			}
		}
	}

	return 0;
}

static int handle_infiniband_guid(struct net_device *dev, struct ifla_vf_guid *ivt,
				  int guid_type)
{
	const struct net_device_ops *ops = dev->netdev_ops;

	return ops->ndo_set_vf_guid(dev, ivt->vf, ivt->guid, guid_type);
}

static int handle_vf_guid(struct net_device *dev, struct ifla_vf_guid *ivt, int guid_type)
{
	if (dev->type != ARPHRD_INFINIBAND)
		return -EOPNOTSUPP;

	return handle_infiniband_guid(dev, ivt, guid_type);
}

static int do_setvfinfo(struct net_device *dev, struct nlattr **tb)
{
	const struct net_device_ops *ops = dev->netdev_ops;
	int err = -EINVAL;

	if (tb[IFLA_VF_MAC]) {
		struct ifla_vf_mac *ivm = nla_data(tb[IFLA_VF_MAC]);

		err = -EOPNOTSUPP;
		if (ops->ndo_set_vf_mac)
			err = ops->ndo_set_vf_mac(dev, ivm->vf,
						  ivm->mac);
		if (err < 0)
			return err;
	}

	if (tb[IFLA_VF_VLAN]) {
		struct ifla_vf_vlan *ivv = nla_data(tb[IFLA_VF_VLAN]);

		err = -EOPNOTSUPP;
		if (ops->ndo_set_vf_vlan)
			err = ops->ndo_set_vf_vlan(dev, ivv->vf, ivv->vlan,
						   ivv->qos);
		if (err < 0)
			return err;
	}

	if (tb[IFLA_VF_TX_RATE]) {
		struct ifla_vf_tx_rate *ivt = nla_data(tb[IFLA_VF_TX_RATE]);
		struct ifla_vf_info ivf;

		err = -EOPNOTSUPP;
		if (ops->ndo_get_vf_config)
			err = ops->ndo_get_vf_config(dev, ivt->vf, &ivf);
		if (err < 0)
			return err;

		err = -EOPNOTSUPP;
		if (ops->ndo_set_vf_rate)
			err = ops->ndo_set_vf_rate(dev, ivt->vf,
						   ivf.min_tx_rate,
						   ivt->rate);
		if (err < 0)
			return err;
	}

	if (tb[IFLA_VF_RATE]) {
		struct ifla_vf_rate *ivt = nla_data(tb[IFLA_VF_RATE]);

		err = -EOPNOTSUPP;
		if (ops->ndo_set_vf_rate)
			err = ops->ndo_set_vf_rate(dev, ivt->vf,
						   ivt->min_tx_rate,
						   ivt->max_tx_rate);
		if (err < 0)
			return err;
	}

	if (tb[IFLA_VF_SPOOFCHK]) {
		struct ifla_vf_spoofchk *ivs = nla_data(tb[IFLA_VF_SPOOFCHK]);

		err = -EOPNOTSUPP;
		if (ops->ndo_set_vf_spoofchk)
			err = ops->ndo_set_vf_spoofchk(dev, ivs->vf,
						       ivs->setting);
		if (err < 0)
			return err;
	}

	if (tb[IFLA_VF_LINK_STATE]) {
		struct ifla_vf_link_state *ivl = nla_data(tb[IFLA_VF_LINK_STATE]);

		err = -EOPNOTSUPP;
		if (ops->ndo_set_vf_link_state)
			err = ops->ndo_set_vf_link_state(dev, ivl->vf,
							 ivl->link_state);
		if (err < 0)
			return err;
	}

	if (tb[IFLA_VF_RSS_QUERY_EN]) {
		struct ifla_vf_rss_query_en *ivrssq_en;

		err = -EOPNOTSUPP;
		ivrssq_en = nla_data(tb[IFLA_VF_RSS_QUERY_EN]);
		if (ops->ndo_set_vf_rss_query_en)
			err = ops->ndo_set_vf_rss_query_en(dev, ivrssq_en->vf,
							   ivrssq_en->setting);
		if (err < 0)
			return err;
	}

	if (tb[IFLA_VF_TRUST]) {
		struct ifla_vf_trust *ivt = nla_data(tb[IFLA_VF_TRUST]);

		err = -EOPNOTSUPP;
		if (ops->ndo_set_vf_trust)
			err = ops->ndo_set_vf_trust(dev, ivt->vf, ivt->setting);
		if (err < 0)
			return err;
	}

	if (tb[IFLA_VF_IB_NODE_GUID]) {
		struct ifla_vf_guid *ivt = nla_data(tb[IFLA_VF_IB_NODE_GUID]);

		if (!ops->ndo_set_vf_guid)
			return -EOPNOTSUPP;

		return handle_vf_guid(dev, ivt, IFLA_VF_IB_NODE_GUID);
	}

	if (tb[IFLA_VF_IB_PORT_GUID]) {
		struct ifla_vf_guid *ivt = nla_data(tb[IFLA_VF_IB_PORT_GUID]);

		if (!ops->ndo_set_vf_guid)
			return -EOPNOTSUPP;

		return handle_vf_guid(dev, ivt, IFLA_VF_IB_PORT_GUID);
	}

	return err;
}

static int do_set_master(struct net_device *dev, int ifindex)
{
	struct net_device *upper_dev = netdev_master_upper_dev_get(dev);
	const struct net_device_ops *ops;
	int err;

	if (upper_dev) {
		if (upper_dev->ifindex == ifindex)
			return 0;
		ops = upper_dev->netdev_ops;
		if (ops->ndo_del_slave) {
			err = ops->ndo_del_slave(upper_dev, dev);
			if (err)
				return err;
		} else {
			return -EOPNOTSUPP;
		}
	}

	if (ifindex) {
		upper_dev = __dev_get_by_index(dev_net(dev), ifindex);
		if (!upper_dev)
			return -EINVAL;
		ops = upper_dev->netdev_ops;
		if (ops->ndo_add_slave) {
			err = ops->ndo_add_slave(upper_dev, dev);
			if (err)
				return err;
		} else {
			return -EOPNOTSUPP;
		}
	}
	return 0;
}

#define DO_SETLINK_MODIFIED	0x01
/* notify flag means notify + modified. */
#define DO_SETLINK_NOTIFY	0x03
static int do_setlink(const struct sk_buff *skb,
		      struct net_device *dev, struct ifinfomsg *ifm,
		      struct nlattr **tb, char *ifname, int status)
{
	const struct net_device_ops *ops = dev->netdev_ops;
	int err;

	if (tb[IFLA_NET_NS_PID] || tb[IFLA_NET_NS_FD]) {
		struct net *net = rtnl_link_get_net(dev_net(dev), tb);
		if (IS_ERR(net)) {
			err = PTR_ERR(net);
			goto errout;
		}
		if (!netlink_ns_capable(skb, net->user_ns, CAP_NET_ADMIN)) {
			put_net(net);
			err = -EPERM;
			goto errout;
		}
		err = dev_change_net_namespace(dev, net, ifname);
		put_net(net);
		if (err)
			goto errout;
		status |= DO_SETLINK_MODIFIED;
	}

	if (tb[IFLA_MAP]) {
		struct rtnl_link_ifmap *u_map;
		struct ifmap k_map;

		if (!ops->ndo_set_config) {
			err = -EOPNOTSUPP;
			goto errout;
		}

		if (!netif_device_present(dev)) {
			err = -ENODEV;
			goto errout;
		}

		u_map = nla_data(tb[IFLA_MAP]);
		k_map.mem_start = (unsigned long) u_map->mem_start;
		k_map.mem_end = (unsigned long) u_map->mem_end;
		k_map.base_addr = (unsigned short) u_map->base_addr;
		k_map.irq = (unsigned char) u_map->irq;
		k_map.dma = (unsigned char) u_map->dma;
		k_map.port = (unsigned char) u_map->port;

		err = ops->ndo_set_config(dev, &k_map);
		if (err < 0)
			goto errout;

		status |= DO_SETLINK_NOTIFY;
	}

	if (tb[IFLA_ADDRESS]) {
		struct sockaddr *sa;
		int len;

		len = sizeof(sa_family_t) + dev->addr_len;
		sa = kmalloc(len, GFP_KERNEL);
		if (!sa) {
			err = -ENOMEM;
			goto errout;
		}
		sa->sa_family = dev->type;
		memcpy(sa->sa_data, nla_data(tb[IFLA_ADDRESS]),
		       dev->addr_len);
		err = dev_set_mac_address(dev, sa);
		kfree(sa);
		if (err)
			goto errout;
		status |= DO_SETLINK_MODIFIED;
	}

	if (tb[IFLA_MTU]) {
		err = dev_set_mtu(dev, nla_get_u32(tb[IFLA_MTU]));
		if (err < 0)
			goto errout;
		status |= DO_SETLINK_MODIFIED;
	}

	if (tb[IFLA_GROUP]) {
		dev_set_group(dev, nla_get_u32(tb[IFLA_GROUP]));
		status |= DO_SETLINK_NOTIFY;
	}

	/*
	 * Interface selected by interface index but interface
	 * name provided implies that a name change has been
	 * requested.
	 */
	if (ifm->ifi_index > 0 && ifname[0]) {
		err = dev_change_name(dev, ifname);
		if (err < 0)
			goto errout;
		status |= DO_SETLINK_MODIFIED;
	}

	if (tb[IFLA_IFALIAS]) {
		err = dev_set_alias(dev, nla_data(tb[IFLA_IFALIAS]),
				    nla_len(tb[IFLA_IFALIAS]));
		if (err < 0)
			goto errout;
		status |= DO_SETLINK_NOTIFY;
	}

	if (tb[IFLA_BROADCAST]) {
		nla_memcpy(dev->broadcast, tb[IFLA_BROADCAST], dev->addr_len);
		call_netdevice_notifiers(NETDEV_CHANGEADDR, dev);
	}

	if (ifm->ifi_flags || ifm->ifi_change) {
		err = dev_change_flags(dev, rtnl_dev_combine_flags(dev, ifm));
		if (err < 0)
			goto errout;
	}

	if (tb[IFLA_MASTER]) {
		err = do_set_master(dev, nla_get_u32(tb[IFLA_MASTER]));
		if (err)
			goto errout;
		status |= DO_SETLINK_MODIFIED;
	}

	if (tb[IFLA_CARRIER]) {
		err = dev_change_carrier(dev, nla_get_u8(tb[IFLA_CARRIER]));
		if (err)
			goto errout;
		status |= DO_SETLINK_MODIFIED;
	}

	if (tb[IFLA_TXQLEN]) {
		unsigned long value = nla_get_u32(tb[IFLA_TXQLEN]);

		if (dev->tx_queue_len ^ value)
			status |= DO_SETLINK_NOTIFY;

		dev->tx_queue_len = value;
	}

	if (tb[IFLA_OPERSTATE])
		set_operstate(dev, nla_get_u8(tb[IFLA_OPERSTATE]));

	if (tb[IFLA_LINKMODE]) {
		unsigned char value = nla_get_u8(tb[IFLA_LINKMODE]);

		write_lock_bh(&dev_base_lock);
		if (dev->link_mode ^ value)
			status |= DO_SETLINK_NOTIFY;
		dev->link_mode = value;
		write_unlock_bh(&dev_base_lock);
	}

	if (tb[IFLA_VFINFO_LIST]) {
		struct nlattr *vfinfo[IFLA_VF_MAX + 1];
		struct nlattr *attr;
		int rem;

		nla_for_each_nested(attr, tb[IFLA_VFINFO_LIST], rem) {
			if (nla_type(attr) != IFLA_VF_INFO ||
			    nla_len(attr) < NLA_HDRLEN) {
				err = -EINVAL;
				goto errout;
			}
			err = nla_parse_nested(vfinfo, IFLA_VF_MAX, attr,
					       ifla_vf_policy);
			if (err < 0)
				goto errout;
			err = do_setvfinfo(dev, vfinfo);
			if (err < 0)
				goto errout;
			status |= DO_SETLINK_NOTIFY;
		}
	}
	err = 0;

	if (tb[IFLA_VF_PORTS]) {
		struct nlattr *port[IFLA_PORT_MAX+1];
		struct nlattr *attr;
		int vf;
		int rem;

		err = -EOPNOTSUPP;
		if (!ops->ndo_set_vf_port)
			goto errout;

		nla_for_each_nested(attr, tb[IFLA_VF_PORTS], rem) {
			if (nla_type(attr) != IFLA_VF_PORT ||
			    nla_len(attr) < NLA_HDRLEN) {
				err = -EINVAL;
				goto errout;
			}
			err = nla_parse_nested(port, IFLA_PORT_MAX, attr,
					       ifla_port_policy);
			if (err < 0)
				goto errout;
			if (!port[IFLA_PORT_VF]) {
				err = -EOPNOTSUPP;
				goto errout;
			}
			vf = nla_get_u32(port[IFLA_PORT_VF]);
			err = ops->ndo_set_vf_port(dev, vf, port);
			if (err < 0)
				goto errout;
			status |= DO_SETLINK_NOTIFY;
		}
	}
	err = 0;

	if (tb[IFLA_PORT_SELF]) {
		struct nlattr *port[IFLA_PORT_MAX+1];

		err = nla_parse_nested(port, IFLA_PORT_MAX,
			tb[IFLA_PORT_SELF], ifla_port_policy);
		if (err < 0)
			goto errout;

		err = -EOPNOTSUPP;
		if (ops->ndo_set_vf_port)
			err = ops->ndo_set_vf_port(dev, PORT_SELF_VF, port);
		if (err < 0)
			goto errout;
		status |= DO_SETLINK_NOTIFY;
	}

	if (tb[IFLA_AF_SPEC]) {
		struct nlattr *af;
		int rem;

		nla_for_each_nested(af, tb[IFLA_AF_SPEC], rem) {
			const struct rtnl_af_ops *af_ops;

			if (!(af_ops = rtnl_af_lookup(nla_type(af))))
				BUG();

			err = af_ops->set_link_af(dev, af);
			if (err < 0)
				goto errout;

			status |= DO_SETLINK_NOTIFY;
		}
	}
	err = 0;

	if (tb[IFLA_PROTO_DOWN]) {
		err = dev_change_proto_down(dev,
					    nla_get_u8(tb[IFLA_PROTO_DOWN]));
		if (err)
			goto errout;
		status |= DO_SETLINK_NOTIFY;
	}

errout:
	if (status & DO_SETLINK_MODIFIED) {
		if (status & DO_SETLINK_NOTIFY)
			netdev_state_change(dev);

		if (err < 0)
			net_warn_ratelimited("A link change request failed with some changes committed already. Interface %s may have been left with an inconsistent configuration, please check.\n",
					     dev->name);
	}

	return err;
}

static int rtnl_setlink(struct sk_buff *skb, struct nlmsghdr *nlh)
{
	struct net *net = sock_net(skb->sk);
	struct ifinfomsg *ifm;
	struct net_device *dev;
	int err;
	struct nlattr *tb[IFLA_MAX+1];
	char ifname[IFNAMSIZ];

	err = nlmsg_parse(nlh, sizeof(*ifm), tb, IFLA_MAX, ifla_policy);
	if (err < 0)
		goto errout;

	if (tb[IFLA_IFNAME])
		nla_strlcpy(ifname, tb[IFLA_IFNAME], IFNAMSIZ);
	else
		ifname[0] = '\0';

	err = -EINVAL;
	ifm = nlmsg_data(nlh);
	if (ifm->ifi_index > 0)
		dev = __dev_get_by_index(net, ifm->ifi_index);
	else if (tb[IFLA_IFNAME])
		dev = __dev_get_by_name(net, ifname);
	else
		goto errout;

	if (dev == NULL) {
		err = -ENODEV;
		goto errout;
	}

	err = validate_linkmsg(dev, tb);
	if (err < 0)
		goto errout;

	err = do_setlink(skb, dev, ifm, tb, ifname, 0);
errout:
	return err;
}

static int rtnl_group_dellink(const struct net *net, int group)
{
	struct net_device *dev, *aux;
	LIST_HEAD(list_kill);
	bool found = false;

	if (!group)
		return -EPERM;

	for_each_netdev(net, dev) {
		if (dev->group == group) {
			const struct rtnl_link_ops *ops;

			found = true;
			ops = dev->rtnl_link_ops;
			if (!ops || !ops->dellink)
				return -EOPNOTSUPP;
		}
	}

	if (!found)
		return -ENODEV;

	for_each_netdev_safe(net, dev, aux) {
		if (dev->group == group) {
			const struct rtnl_link_ops *ops;

			ops = dev->rtnl_link_ops;
			ops->dellink(dev, &list_kill);
		}
	}
	unregister_netdevice_many(&list_kill);

	return 0;
}

int rtnl_delete_link(struct net_device *dev)
{
	const struct rtnl_link_ops *ops;
	LIST_HEAD(list_kill);

	ops = dev->rtnl_link_ops;
	if (!ops || !ops->dellink)
		return -EOPNOTSUPP;

	ops->dellink(dev, &list_kill);
	unregister_netdevice_many(&list_kill);

	return 0;
}
EXPORT_SYMBOL_GPL(rtnl_delete_link);

static int rtnl_dellink(struct sk_buff *skb, struct nlmsghdr *nlh)
{
	struct net *net = sock_net(skb->sk);
	struct net_device *dev;
	struct ifinfomsg *ifm;
	char ifname[IFNAMSIZ];
	struct nlattr *tb[IFLA_MAX+1];
	int err;

	err = nlmsg_parse(nlh, sizeof(*ifm), tb, IFLA_MAX, ifla_policy);
	if (err < 0)
		return err;

	if (tb[IFLA_IFNAME])
		nla_strlcpy(ifname, tb[IFLA_IFNAME], IFNAMSIZ);

	ifm = nlmsg_data(nlh);
	if (ifm->ifi_index > 0)
		dev = __dev_get_by_index(net, ifm->ifi_index);
	else if (tb[IFLA_IFNAME])
		dev = __dev_get_by_name(net, ifname);
	else if (tb[IFLA_GROUP])
		return rtnl_group_dellink(net, nla_get_u32(tb[IFLA_GROUP]));
	else
		return -EINVAL;

	if (!dev)
		return -ENODEV;

	return rtnl_delete_link(dev);
}

int rtnl_configure_link(struct net_device *dev, const struct ifinfomsg *ifm)
{
	unsigned int old_flags;
	int err;

	old_flags = dev->flags;
	if (ifm && (ifm->ifi_flags || ifm->ifi_change)) {
		err = __dev_change_flags(dev, rtnl_dev_combine_flags(dev, ifm));
		if (err < 0)
			return err;
	}

	dev->rtnl_link_state = RTNL_LINK_INITIALIZED;

	__dev_notify_flags(dev, old_flags, ~0U);
	return 0;
}
EXPORT_SYMBOL(rtnl_configure_link);

struct net_device *rtnl_create_link(struct net *net,
	const char *ifname, unsigned char name_assign_type,
	const struct rtnl_link_ops *ops, struct nlattr *tb[])
{
	int err;
	struct net_device *dev;
	unsigned int num_tx_queues = 1;
	unsigned int num_rx_queues = 1;

	if (tb[IFLA_NUM_TX_QUEUES])
		num_tx_queues = nla_get_u32(tb[IFLA_NUM_TX_QUEUES]);
	else if (ops->get_num_tx_queues)
		num_tx_queues = ops->get_num_tx_queues();

	if (tb[IFLA_NUM_RX_QUEUES])
		num_rx_queues = nla_get_u32(tb[IFLA_NUM_RX_QUEUES]);
	else if (ops->get_num_rx_queues)
		num_rx_queues = ops->get_num_rx_queues();

	err = -ENOMEM;
	dev = alloc_netdev_mqs(ops->priv_size, ifname, name_assign_type,
			       ops->setup, num_tx_queues, num_rx_queues);
	if (!dev)
		goto err;

	dev_net_set(dev, net);
	dev->rtnl_link_ops = ops;
	dev->rtnl_link_state = RTNL_LINK_INITIALIZING;

	if (tb[IFLA_MTU])
		dev->mtu = nla_get_u32(tb[IFLA_MTU]);
	if (tb[IFLA_ADDRESS]) {
		memcpy(dev->dev_addr, nla_data(tb[IFLA_ADDRESS]),
				nla_len(tb[IFLA_ADDRESS]));
		dev->addr_assign_type = NET_ADDR_SET;
	}
	if (tb[IFLA_BROADCAST])
		memcpy(dev->broadcast, nla_data(tb[IFLA_BROADCAST]),
				nla_len(tb[IFLA_BROADCAST]));
	if (tb[IFLA_TXQLEN])
		dev->tx_queue_len = nla_get_u32(tb[IFLA_TXQLEN]);
	if (tb[IFLA_OPERSTATE])
		set_operstate(dev, nla_get_u8(tb[IFLA_OPERSTATE]));
	if (tb[IFLA_LINKMODE])
		dev->link_mode = nla_get_u8(tb[IFLA_LINKMODE]);
	if (tb[IFLA_GROUP])
		dev_set_group(dev, nla_get_u32(tb[IFLA_GROUP]));

	return dev;

err:
	return ERR_PTR(err);
}
EXPORT_SYMBOL(rtnl_create_link);

static int rtnl_group_changelink(const struct sk_buff *skb,
		struct net *net, int group,
		struct ifinfomsg *ifm,
		struct nlattr **tb)
{
	struct net_device *dev, *aux;
	int err;

	for_each_netdev_safe(net, dev, aux) {
		if (dev->group == group) {
			err = do_setlink(skb, dev, ifm, tb, NULL, 0);
			if (err < 0)
				return err;
		}
	}

	return 0;
}

static int rtnl_newlink(struct sk_buff *skb, struct nlmsghdr *nlh)
{
	struct net *net = sock_net(skb->sk);
	const struct rtnl_link_ops *ops;
	const struct rtnl_link_ops *m_ops = NULL;
	struct net_device *dev;
	struct net_device *master_dev = NULL;
	struct ifinfomsg *ifm;
	char kind[MODULE_NAME_LEN];
	char ifname[IFNAMSIZ];
	struct nlattr *tb[IFLA_MAX+1];
	struct nlattr *linkinfo[IFLA_INFO_MAX+1];
	unsigned char name_assign_type = NET_NAME_USER;
	int err;

#ifdef CONFIG_MODULES
replay:
#endif
	err = nlmsg_parse(nlh, sizeof(*ifm), tb, IFLA_MAX, ifla_policy);
	if (err < 0)
		return err;

	if (tb[IFLA_IFNAME])
		nla_strlcpy(ifname, tb[IFLA_IFNAME], IFNAMSIZ);
	else
		ifname[0] = '\0';

	ifm = nlmsg_data(nlh);
	if (ifm->ifi_index > 0)
		dev = __dev_get_by_index(net, ifm->ifi_index);
	else {
		if (ifname[0])
			dev = __dev_get_by_name(net, ifname);
		else
			dev = NULL;
	}

	if (dev) {
		master_dev = netdev_master_upper_dev_get(dev);
		if (master_dev)
			m_ops = master_dev->rtnl_link_ops;
	}

	err = validate_linkmsg(dev, tb);
	if (err < 0)
		return err;

	if (tb[IFLA_LINKINFO]) {
		err = nla_parse_nested(linkinfo, IFLA_INFO_MAX,
				       tb[IFLA_LINKINFO], ifla_info_policy);
		if (err < 0)
			return err;
	} else
		memset(linkinfo, 0, sizeof(linkinfo));

	if (linkinfo[IFLA_INFO_KIND]) {
		nla_strlcpy(kind, linkinfo[IFLA_INFO_KIND], sizeof(kind));
		ops = rtnl_link_ops_get(kind);
	} else {
		kind[0] = '\0';
		ops = NULL;
	}

	if (1) {
		struct nlattr *attr[ops ? ops->maxtype + 1 : 1];
		struct nlattr *slave_attr[m_ops ? m_ops->slave_maxtype + 1 : 1];
		struct nlattr **data = NULL;
		struct nlattr **slave_data = NULL;
		struct net *dest_net, *link_net = NULL;

		if (ops) {
			if (ops->maxtype && linkinfo[IFLA_INFO_DATA]) {
				err = nla_parse_nested(attr, ops->maxtype,
						       linkinfo[IFLA_INFO_DATA],
						       ops->policy);
				if (err < 0)
					return err;
				data = attr;
			}
			if (ops->validate) {
				err = ops->validate(tb, data);
				if (err < 0)
					return err;
			}
		}

		if (m_ops) {
			if (m_ops->slave_maxtype &&
			    linkinfo[IFLA_INFO_SLAVE_DATA]) {
				err = nla_parse_nested(slave_attr,
						       m_ops->slave_maxtype,
						       linkinfo[IFLA_INFO_SLAVE_DATA],
						       m_ops->slave_policy);
				if (err < 0)
					return err;
				slave_data = slave_attr;
			}
			if (m_ops->slave_validate) {
				err = m_ops->slave_validate(tb, slave_data);
				if (err < 0)
					return err;
			}
		}

		if (dev) {
			int status = 0;

			if (nlh->nlmsg_flags & NLM_F_EXCL)
				return -EEXIST;
			if (nlh->nlmsg_flags & NLM_F_REPLACE)
				return -EOPNOTSUPP;

			if (linkinfo[IFLA_INFO_DATA]) {
				if (!ops || ops != dev->rtnl_link_ops ||
				    !ops->changelink)
					return -EOPNOTSUPP;

				err = ops->changelink(dev, tb, data);
				if (err < 0)
					return err;
				status |= DO_SETLINK_NOTIFY;
			}

			if (linkinfo[IFLA_INFO_SLAVE_DATA]) {
				if (!m_ops || !m_ops->slave_changelink)
					return -EOPNOTSUPP;

				err = m_ops->slave_changelink(master_dev, dev,
							      tb, slave_data);
				if (err < 0)
					return err;
				status |= DO_SETLINK_NOTIFY;
			}

			return do_setlink(skb, dev, ifm, tb, ifname, status);
		}

		if (!(nlh->nlmsg_flags & NLM_F_CREATE)) {
			if (ifm->ifi_index == 0 && tb[IFLA_GROUP])
				return rtnl_group_changelink(skb, net,
						nla_get_u32(tb[IFLA_GROUP]),
						ifm, tb);
			return -ENODEV;
		}

		if (tb[IFLA_MAP] || tb[IFLA_MASTER] || tb[IFLA_PROTINFO])
			return -EOPNOTSUPP;

		if (!ops) {
#ifdef CONFIG_MODULES
			if (kind[0]) {
				__rtnl_unlock();
				request_module("rtnl-link-%s", kind);
				rtnl_lock();
				ops = rtnl_link_ops_get(kind);
				if (ops)
					goto replay;
			}
#endif
			return -EOPNOTSUPP;
		}

		if (!ops->setup)
			return -EOPNOTSUPP;

		if (!ifname[0]) {
			snprintf(ifname, IFNAMSIZ, "%s%%d", ops->kind);
			name_assign_type = NET_NAME_ENUM;
		}

		dest_net = rtnl_link_get_net(net, tb);
		if (IS_ERR(dest_net))
			return PTR_ERR(dest_net);

		err = -EPERM;
		if (!netlink_ns_capable(skb, dest_net->user_ns, CAP_NET_ADMIN))
			goto out;

		if (tb[IFLA_LINK_NETNSID]) {
			int id = nla_get_s32(tb[IFLA_LINK_NETNSID]);

			link_net = get_net_ns_by_id(dest_net, id);
			if (!link_net) {
				err =  -EINVAL;
				goto out;
			}
			err = -EPERM;
			if (!netlink_ns_capable(skb, link_net->user_ns, CAP_NET_ADMIN))
				goto out;
		}

		dev = rtnl_create_link(link_net ? : dest_net, ifname,
				       name_assign_type, ops, tb);
		if (IS_ERR(dev)) {
			err = PTR_ERR(dev);
			goto out;
		}

		dev->ifindex = ifm->ifi_index;

		if (ops->newlink) {
			err = ops->newlink(link_net ? : net, dev, tb, data);
			/* Drivers should call free_netdev() in ->destructor
			 * and unregister it on failure after registration
			 * so that device could be finally freed in rtnl_unlock.
			 */
			if (err < 0) {
				/* If device is not registered at all, free it now */
				if (dev->reg_state == NETREG_UNINITIALIZED)
					free_netdev(dev);
				goto out;
			}
		} else {
			err = register_netdevice(dev);
			if (err < 0) {
				free_netdev(dev);
				goto out;
			}
		}
		err = rtnl_configure_link(dev, ifm);
		if (err < 0)
			goto out_unregister;
		if (link_net) {
			err = dev_change_net_namespace(dev, dest_net, ifname);
			if (err < 0)
				goto out_unregister;
		}
out:
		if (link_net)
			put_net(link_net);
		put_net(dest_net);
		return err;
out_unregister:
		if (ops->newlink) {
			LIST_HEAD(list_kill);

			ops->dellink(dev, &list_kill);
			unregister_netdevice_many(&list_kill);
		} else {
			unregister_netdevice(dev);
		}
		goto out;
	}
}

static int rtnl_getlink(struct sk_buff *skb, struct nlmsghdr* nlh)
{
	struct net *net = sock_net(skb->sk);
	struct ifinfomsg *ifm;
	char ifname[IFNAMSIZ];
	struct nlattr *tb[IFLA_MAX+1];
	struct net_device *dev = NULL;
	struct sk_buff *nskb;
	int err;
	u32 ext_filter_mask = 0;

	err = nlmsg_parse(nlh, sizeof(*ifm), tb, IFLA_MAX, ifla_policy);
	if (err < 0)
		return err;

	if (tb[IFLA_IFNAME])
		nla_strlcpy(ifname, tb[IFLA_IFNAME], IFNAMSIZ);

	if (tb[IFLA_EXT_MASK])
		ext_filter_mask = nla_get_u32(tb[IFLA_EXT_MASK]);

	ifm = nlmsg_data(nlh);
	if (ifm->ifi_index > 0)
		dev = __dev_get_by_index(net, ifm->ifi_index);
	else if (tb[IFLA_IFNAME])
		dev = __dev_get_by_name(net, ifname);
	else
		return -EINVAL;

	if (dev == NULL)
		return -ENODEV;

	nskb = nlmsg_new(if_nlmsg_size(dev, ext_filter_mask), GFP_KERNEL);
	if (nskb == NULL)
		return -ENOBUFS;

	err = rtnl_fill_ifinfo(nskb, dev, RTM_NEWLINK, NETLINK_CB(skb).portid,
			       nlh->nlmsg_seq, 0, 0, ext_filter_mask);
	if (err < 0) {
		/* -EMSGSIZE implies BUG in if_nlmsg_size */
		WARN_ON(err == -EMSGSIZE);
		kfree_skb(nskb);
	} else
		err = rtnl_unicast(nskb, net, NETLINK_CB(skb).portid);

	return err;
}

static u16 rtnl_calcit(struct sk_buff *skb, struct nlmsghdr *nlh)
{
	struct net *net = sock_net(skb->sk);
	struct net_device *dev;
	struct nlattr *tb[IFLA_MAX+1];
	u32 ext_filter_mask = 0;
	u16 min_ifinfo_dump_size = 0;
	int hdrlen;

	/* Same kernel<->userspace interface hack as in rtnl_dump_ifinfo. */
	hdrlen = nlmsg_len(nlh) < sizeof(struct ifinfomsg) ?
		 sizeof(struct rtgenmsg) : sizeof(struct ifinfomsg);

	if (nlmsg_parse(nlh, hdrlen, tb, IFLA_MAX, ifla_policy) >= 0) {
		if (tb[IFLA_EXT_MASK])
			ext_filter_mask = nla_get_u32(tb[IFLA_EXT_MASK]);
	}

	if (!ext_filter_mask)
		return NLMSG_GOODSIZE;
	/*
	 * traverse the list of net devices and compute the minimum
	 * buffer size based upon the filter mask.
	 */
	list_for_each_entry(dev, &net->dev_base_head, dev_list) {
		min_ifinfo_dump_size = max_t(u16, min_ifinfo_dump_size,
					     if_nlmsg_size(dev,
						           ext_filter_mask));
	}

	return min_ifinfo_dump_size;
}

static int rtnl_dump_all(struct sk_buff *skb, struct netlink_callback *cb)
{
	int idx;
	int s_idx = cb->family;

	if (s_idx == 0)
		s_idx = 1;
	for (idx = 1; idx <= RTNL_FAMILY_MAX; idx++) {
		int type = cb->nlh->nlmsg_type-RTM_BASE;
		if (idx < s_idx || idx == PF_PACKET)
			continue;
		if (rtnl_msg_handlers[idx] == NULL ||
		    rtnl_msg_handlers[idx][type].dumpit == NULL)
			continue;
		if (idx > s_idx) {
			memset(&cb->args[0], 0, sizeof(cb->args));
			cb->prev_seq = 0;
			cb->seq = 0;
		}
		if (rtnl_msg_handlers[idx][type].dumpit(skb, cb))
			break;
	}
	cb->family = idx;

	return skb->len;
}

struct sk_buff *rtmsg_ifinfo_build_skb(int type, struct net_device *dev,
				       unsigned int change, gfp_t flags)
{
	struct net *net = dev_net(dev);
	struct sk_buff *skb;
	int err = -ENOBUFS;
	size_t if_info_size;

	skb = nlmsg_new((if_info_size = if_nlmsg_size(dev, 0)), flags);
	if (skb == NULL)
		goto errout;

	err = rtnl_fill_ifinfo(skb, dev, type, 0, 0, change, 0, 0);
	if (err < 0) {
		/* -EMSGSIZE implies BUG in if_nlmsg_size() */
		WARN_ON(err == -EMSGSIZE);
		kfree_skb(skb);
		goto errout;
	}
	return skb;
errout:
	if (err < 0)
		rtnl_set_sk_err(net, RTNLGRP_LINK, err);
	return NULL;
}

void rtmsg_ifinfo_send(struct sk_buff *skb, struct net_device *dev, gfp_t flags)
{
	struct net *net = dev_net(dev);

	rtnl_notify(skb, net, 0, RTNLGRP_LINK, NULL, flags);
}

void rtmsg_ifinfo(int type, struct net_device *dev, unsigned int change,
		  gfp_t flags)
{
	struct sk_buff *skb;

	if (dev->reg_state != NETREG_REGISTERED)
		return;

	skb = rtmsg_ifinfo_build_skb(type, dev, change, flags);
	if (skb)
		rtmsg_ifinfo_send(skb, dev, flags);
}
EXPORT_SYMBOL(rtmsg_ifinfo);

static int nlmsg_populate_fdb_fill(struct sk_buff *skb,
				   struct net_device *dev,
				   u8 *addr, u16 vid, u32 pid, u32 seq,
				   int type, unsigned int flags,
				   int nlflags, u16 ndm_state)
{
	struct nlmsghdr *nlh;
	struct ndmsg *ndm;

	nlh = nlmsg_put(skb, pid, seq, type, sizeof(*ndm), nlflags);
	if (!nlh)
		return -EMSGSIZE;

	ndm = nlmsg_data(nlh);
	ndm->ndm_family  = AF_BRIDGE;
	ndm->ndm_pad1	 = 0;
	ndm->ndm_pad2    = 0;
	ndm->ndm_flags	 = flags;
	ndm->ndm_type	 = 0;
	ndm->ndm_ifindex = dev->ifindex;
	ndm->ndm_state   = ndm_state;

	if (nla_put(skb, NDA_LLADDR, ETH_ALEN, addr))
		goto nla_put_failure;
	if (vid)
		if (nla_put(skb, NDA_VLAN, sizeof(u16), &vid))
			goto nla_put_failure;

	nlmsg_end(skb, nlh);
	return 0;

nla_put_failure:
	nlmsg_cancel(skb, nlh);
	return -EMSGSIZE;
}

static inline size_t rtnl_fdb_nlmsg_size(void)
{
	return NLMSG_ALIGN(sizeof(struct ndmsg)) + nla_total_size(ETH_ALEN);
}

static void rtnl_fdb_notify(struct net_device *dev, u8 *addr, u16 vid, int type,
			    u16 ndm_state)
{
	struct net *net = dev_net(dev);
	struct sk_buff *skb;
	int err = -ENOBUFS;

	skb = nlmsg_new(rtnl_fdb_nlmsg_size(), GFP_ATOMIC);
	if (!skb)
		goto errout;

	err = nlmsg_populate_fdb_fill(skb, dev, addr, vid,
				      0, 0, type, NTF_SELF, 0, ndm_state);
	if (err < 0) {
		kfree_skb(skb);
		goto errout;
	}

	rtnl_notify(skb, net, 0, RTNLGRP_NEIGH, NULL, GFP_ATOMIC);
	return;
errout:
	rtnl_set_sk_err(net, RTNLGRP_NEIGH, err);
}

/**
 * ndo_dflt_fdb_add - default netdevice operation to add an FDB entry
 */
int ndo_dflt_fdb_add(struct ndmsg *ndm,
		     struct nlattr *tb[],
		     struct net_device *dev,
		     const unsigned char *addr, u16 vid,
		     u16 flags)
{
	int err = -EINVAL;

	/* If aging addresses are supported device will need to
	 * implement its own handler for this.
	 */
	if (ndm->ndm_state && !(ndm->ndm_state & NUD_PERMANENT)) {
		pr_info("%s: FDB only supports static addresses\n", dev->name);
		return err;
	}

	if (vid) {
		pr_info("%s: vlans aren't supported yet for dev_uc|mc_add()\n", dev->name);
		return err;
	}

	if (is_unicast_ether_addr(addr) || is_link_local_ether_addr(addr))
		err = dev_uc_add_excl(dev, addr);
	else if (is_multicast_ether_addr(addr))
		err = dev_mc_add_excl(dev, addr);

	/* Only return duplicate errors if NLM_F_EXCL is set */
	if (err == -EEXIST && !(flags & NLM_F_EXCL))
		err = 0;

	return err;
}
EXPORT_SYMBOL(ndo_dflt_fdb_add);

static int fdb_vid_parse(struct nlattr *vlan_attr, u16 *p_vid)
{
	u16 vid = 0;

	if (vlan_attr) {
		if (nla_len(vlan_attr) != sizeof(u16)) {
			pr_info("PF_BRIDGE: RTM_NEWNEIGH with invalid vlan\n");
			return -EINVAL;
		}

		vid = nla_get_u16(vlan_attr);

		if (!vid || vid >= VLAN_VID_MASK) {
			pr_info("PF_BRIDGE: RTM_NEWNEIGH with invalid vlan id %d\n",
				vid);
			return -EINVAL;
		}
	}
	*p_vid = vid;
	return 0;
}

static int rtnl_fdb_add(struct sk_buff *skb, struct nlmsghdr *nlh)
{
	struct net *net = sock_net(skb->sk);
	struct ndmsg *ndm;
	struct nlattr *tb[NDA_MAX+1];
	struct net_device *dev;
	u8 *addr;
	u16 vid;
	int err;

	err = nlmsg_parse(nlh, sizeof(*ndm), tb, NDA_MAX, NULL);
	if (err < 0)
		return err;

	ndm = nlmsg_data(nlh);
	if (ndm->ndm_ifindex == 0) {
		pr_info("PF_BRIDGE: RTM_NEWNEIGH with invalid ifindex\n");
		return -EINVAL;
	}

	dev = __dev_get_by_index(net, ndm->ndm_ifindex);
	if (dev == NULL) {
		pr_info("PF_BRIDGE: RTM_NEWNEIGH with unknown ifindex\n");
		return -ENODEV;
	}

	if (!tb[NDA_LLADDR] || nla_len(tb[NDA_LLADDR]) != ETH_ALEN) {
		pr_info("PF_BRIDGE: RTM_NEWNEIGH with invalid address\n");
		return -EINVAL;
	}

	addr = nla_data(tb[NDA_LLADDR]);

	err = fdb_vid_parse(tb[NDA_VLAN], &vid);
	if (err)
		return err;

	err = -EOPNOTSUPP;

	/* Support fdb on master device the net/bridge default case */
	if ((!ndm->ndm_flags || ndm->ndm_flags & NTF_MASTER) &&
	    (dev->priv_flags & IFF_BRIDGE_PORT)) {
		struct net_device *br_dev = netdev_master_upper_dev_get(dev);
		const struct net_device_ops *ops = br_dev->netdev_ops;

		err = ops->ndo_fdb_add(ndm, tb, dev, addr, vid,
				       nlh->nlmsg_flags);
		if (err)
			goto out;
		else
			ndm->ndm_flags &= ~NTF_MASTER;
	}

	/* Embedded bridge, macvlan, and any other device support */
	if ((ndm->ndm_flags & NTF_SELF)) {
		if (dev->netdev_ops->ndo_fdb_add)
			err = dev->netdev_ops->ndo_fdb_add(ndm, tb, dev, addr,
							   vid,
							   nlh->nlmsg_flags);
		else
			err = ndo_dflt_fdb_add(ndm, tb, dev, addr, vid,
					       nlh->nlmsg_flags);

		if (!err) {
			rtnl_fdb_notify(dev, addr, vid, RTM_NEWNEIGH,
					ndm->ndm_state);
			ndm->ndm_flags &= ~NTF_SELF;
		}
	}
out:
	return err;
}

/**
 * ndo_dflt_fdb_del - default netdevice operation to delete an FDB entry
 */
int ndo_dflt_fdb_del(struct ndmsg *ndm,
		     struct nlattr *tb[],
		     struct net_device *dev,
		     const unsigned char *addr, u16 vid)
{
	int err = -EINVAL;

	/* If aging addresses are supported device will need to
	 * implement its own handler for this.
	 */
	if (!(ndm->ndm_state & NUD_PERMANENT)) {
		pr_info("%s: FDB only supports static addresses\n", dev->name);
		return err;
	}

	if (is_unicast_ether_addr(addr) || is_link_local_ether_addr(addr))
		err = dev_uc_del(dev, addr);
	else if (is_multicast_ether_addr(addr))
		err = dev_mc_del(dev, addr);

	return err;
}
EXPORT_SYMBOL(ndo_dflt_fdb_del);

static int rtnl_fdb_del(struct sk_buff *skb, struct nlmsghdr *nlh)
{
	struct net *net = sock_net(skb->sk);
	struct ndmsg *ndm;
	struct nlattr *tb[NDA_MAX+1];
	struct net_device *dev;
	int err = -EINVAL;
	__u8 *addr;
	u16 vid;

	if (!netlink_capable(skb, CAP_NET_ADMIN))
		return -EPERM;

	err = nlmsg_parse(nlh, sizeof(*ndm), tb, NDA_MAX, NULL);
	if (err < 0)
		return err;

	ndm = nlmsg_data(nlh);
	if (ndm->ndm_ifindex == 0) {
		pr_info("PF_BRIDGE: RTM_DELNEIGH with invalid ifindex\n");
		return -EINVAL;
	}

	dev = __dev_get_by_index(net, ndm->ndm_ifindex);
	if (dev == NULL) {
		pr_info("PF_BRIDGE: RTM_DELNEIGH with unknown ifindex\n");
		return -ENODEV;
	}

	if (!tb[NDA_LLADDR] || nla_len(tb[NDA_LLADDR]) != ETH_ALEN) {
		pr_info("PF_BRIDGE: RTM_DELNEIGH with invalid address\n");
		return -EINVAL;
	}

	addr = nla_data(tb[NDA_LLADDR]);

	err = fdb_vid_parse(tb[NDA_VLAN], &vid);
	if (err)
		return err;

	err = -EOPNOTSUPP;

	/* Support fdb on master device the net/bridge default case */
	if ((!ndm->ndm_flags || ndm->ndm_flags & NTF_MASTER) &&
	    (dev->priv_flags & IFF_BRIDGE_PORT)) {
		struct net_device *br_dev = netdev_master_upper_dev_get(dev);
		const struct net_device_ops *ops = br_dev->netdev_ops;

		if (ops->ndo_fdb_del)
			err = ops->ndo_fdb_del(ndm, tb, dev, addr, vid);

		if (err)
			goto out;
		else
			ndm->ndm_flags &= ~NTF_MASTER;
	}

	/* Embedded bridge, macvlan, and any other device support */
	if (ndm->ndm_flags & NTF_SELF) {
		if (dev->netdev_ops->ndo_fdb_del)
			err = dev->netdev_ops->ndo_fdb_del(ndm, tb, dev, addr,
							   vid);
		else
			err = ndo_dflt_fdb_del(ndm, tb, dev, addr, vid);

		if (!err) {
			rtnl_fdb_notify(dev, addr, vid, RTM_DELNEIGH,
					ndm->ndm_state);
			ndm->ndm_flags &= ~NTF_SELF;
		}
	}
out:
	return err;
}

static int nlmsg_populate_fdb(struct sk_buff *skb,
			      struct netlink_callback *cb,
			      struct net_device *dev,
			      int *idx,
			      struct netdev_hw_addr_list *list)
{
	struct netdev_hw_addr *ha;
	int err;
	u32 portid, seq;

	portid = NETLINK_CB(cb->skb).portid;
	seq = cb->nlh->nlmsg_seq;

	list_for_each_entry(ha, &list->list, list) {
		if (*idx < cb->args[0])
			goto skip;

		err = nlmsg_populate_fdb_fill(skb, dev, ha->addr, 0,
					      portid, seq,
					      RTM_NEWNEIGH, NTF_SELF,
					      NLM_F_MULTI, NUD_PERMANENT);
		if (err < 0)
			return err;
skip:
		*idx += 1;
	}
	return 0;
}

/**
 * ndo_dflt_fdb_dump - default netdevice operation to dump an FDB table.
 * @nlh: netlink message header
 * @dev: netdevice
 *
 * Default netdevice operation to dump the existing unicast address list.
 * Returns number of addresses from list put in skb.
 */
int ndo_dflt_fdb_dump(struct sk_buff *skb,
		      struct netlink_callback *cb,
		      struct net_device *dev,
		      struct net_device *filter_dev,
		      int idx)
{
	int err;

	netif_addr_lock_bh(dev);
	err = nlmsg_populate_fdb(skb, cb, dev, &idx, &dev->uc);
	if (err)
		goto out;
	nlmsg_populate_fdb(skb, cb, dev, &idx, &dev->mc);
out:
	netif_addr_unlock_bh(dev);
	cb->args[1] = err;
	return idx;
}
EXPORT_SYMBOL(ndo_dflt_fdb_dump);

static int rtnl_fdb_dump(struct sk_buff *skb, struct netlink_callback *cb)
{
	struct net_device *dev;
	struct nlattr *tb[IFLA_MAX+1];
	struct net_device *br_dev = NULL;
	const struct net_device_ops *ops = NULL;
	const struct net_device_ops *cops = NULL;
	struct ifinfomsg *ifm = nlmsg_data(cb->nlh);
	struct net *net = sock_net(skb->sk);
	int brport_idx = 0;
	int br_idx = 0;
	int idx = 0;

	if (nlmsg_parse(cb->nlh, sizeof(struct ifinfomsg), tb, IFLA_MAX,
			ifla_policy) == 0) {
		if (tb[IFLA_MASTER])
			br_idx = nla_get_u32(tb[IFLA_MASTER]);
	}

	brport_idx = ifm->ifi_index;

	if (br_idx) {
		br_dev = __dev_get_by_index(net, br_idx);
		if (!br_dev)
			return -ENODEV;

		ops = br_dev->netdev_ops;
	}

	cb->args[1] = 0;
	for_each_netdev(net, dev) {
		if (brport_idx && (dev->ifindex != brport_idx))
			continue;

		if (!br_idx) { /* user did not specify a specific bridge */
			if (dev->priv_flags & IFF_BRIDGE_PORT) {
				br_dev = netdev_master_upper_dev_get(dev);
				cops = br_dev->netdev_ops;
			}

		} else {
			if (dev != br_dev &&
			    !(dev->priv_flags & IFF_BRIDGE_PORT))
				continue;

			if (br_dev != netdev_master_upper_dev_get(dev) &&
			    !(dev->priv_flags & IFF_EBRIDGE))
				continue;

			cops = ops;
		}

		if (dev->priv_flags & IFF_BRIDGE_PORT) {
			if (cops && cops->ndo_fdb_dump)
				idx = cops->ndo_fdb_dump(skb, cb, br_dev, dev,
							 idx);
		}
		if (cb->args[1] == -EMSGSIZE)
			break;

		if (dev->netdev_ops->ndo_fdb_dump)
			idx = dev->netdev_ops->ndo_fdb_dump(skb, cb, dev, NULL,
							    idx);
		else
			idx = ndo_dflt_fdb_dump(skb, cb, dev, NULL, idx);
		if (cb->args[1] == -EMSGSIZE)
			break;

		cops = NULL;
	}

	cb->args[0] = idx;
	return skb->len;
}

static int brport_nla_put_flag(struct sk_buff *skb, u32 flags, u32 mask,
			       unsigned int attrnum, unsigned int flag)
{
	if (mask & flag)
		return nla_put_u8(skb, attrnum, !!(flags & flag));
	return 0;
}

int ndo_dflt_bridge_getlink(struct sk_buff *skb, u32 pid, u32 seq,
			    struct net_device *dev, u16 mode,
			    u32 flags, u32 mask, int nlflags,
			    u32 filter_mask,
			    int (*vlan_fill)(struct sk_buff *skb,
					     struct net_device *dev,
					     u32 filter_mask))
{
	struct nlmsghdr *nlh;
	struct ifinfomsg *ifm;
	struct nlattr *br_afspec;
	struct nlattr *protinfo;
	u8 operstate = netif_running(dev) ? dev->operstate : IF_OPER_DOWN;
	struct net_device *br_dev = netdev_master_upper_dev_get(dev);
	int err = 0;

	nlh = nlmsg_put(skb, pid, seq, RTM_NEWLINK, sizeof(*ifm), nlflags);
	if (nlh == NULL)
		return -EMSGSIZE;

	ifm = nlmsg_data(nlh);
	ifm->ifi_family = AF_BRIDGE;
	ifm->__ifi_pad = 0;
	ifm->ifi_type = dev->type;
	ifm->ifi_index = dev->ifindex;
	ifm->ifi_flags = dev_get_flags(dev);
	ifm->ifi_change = 0;


	if (nla_put_string(skb, IFLA_IFNAME, dev->name) ||
	    nla_put_u32(skb, IFLA_MTU, dev->mtu) ||
	    nla_put_u8(skb, IFLA_OPERSTATE, operstate) ||
	    (br_dev &&
	     nla_put_u32(skb, IFLA_MASTER, br_dev->ifindex)) ||
	    (dev->addr_len &&
	     nla_put(skb, IFLA_ADDRESS, dev->addr_len, dev->dev_addr)) ||
	    (dev->ifindex != dev_get_iflink(dev) &&
	     nla_put_u32(skb, IFLA_LINK, dev_get_iflink(dev))))
		goto nla_put_failure;

	br_afspec = nla_nest_start(skb, IFLA_AF_SPEC);
	if (!br_afspec)
		goto nla_put_failure;

	if (nla_put_u16(skb, IFLA_BRIDGE_FLAGS, BRIDGE_FLAGS_SELF)) {
		nla_nest_cancel(skb, br_afspec);
		goto nla_put_failure;
	}

	if (mode != BRIDGE_MODE_UNDEF) {
		if (nla_put_u16(skb, IFLA_BRIDGE_MODE, mode)) {
			nla_nest_cancel(skb, br_afspec);
			goto nla_put_failure;
		}
	}
	if (vlan_fill) {
		err = vlan_fill(skb, dev, filter_mask);
		if (err) {
			nla_nest_cancel(skb, br_afspec);
			goto nla_put_failure;
		}
	}
	nla_nest_end(skb, br_afspec);

	protinfo = nla_nest_start(skb, IFLA_PROTINFO | NLA_F_NESTED);
	if (!protinfo)
		goto nla_put_failure;

	if (brport_nla_put_flag(skb, flags, mask,
				IFLA_BRPORT_MODE, BR_HAIRPIN_MODE) ||
	    brport_nla_put_flag(skb, flags, mask,
				IFLA_BRPORT_GUARD, BR_BPDU_GUARD) ||
	    brport_nla_put_flag(skb, flags, mask,
				IFLA_BRPORT_FAST_LEAVE,
				BR_MULTICAST_FAST_LEAVE) ||
	    brport_nla_put_flag(skb, flags, mask,
				IFLA_BRPORT_PROTECT, BR_ROOT_BLOCK) ||
	    brport_nla_put_flag(skb, flags, mask,
				IFLA_BRPORT_LEARNING, BR_LEARNING) ||
	    brport_nla_put_flag(skb, flags, mask,
				IFLA_BRPORT_LEARNING_SYNC, BR_LEARNING_SYNC) ||
	    brport_nla_put_flag(skb, flags, mask,
				IFLA_BRPORT_UNICAST_FLOOD, BR_FLOOD) ||
	    brport_nla_put_flag(skb, flags, mask,
				IFLA_BRPORT_PROXYARP, BR_PROXYARP)) {
		nla_nest_cancel(skb, protinfo);
		goto nla_put_failure;
	}

	nla_nest_end(skb, protinfo);

	nlmsg_end(skb, nlh);
	return 0;
nla_put_failure:
	nlmsg_cancel(skb, nlh);
	return err ? err : -EMSGSIZE;
}
EXPORT_SYMBOL_GPL(ndo_dflt_bridge_getlink);

static int rtnl_bridge_getlink(struct sk_buff *skb, struct netlink_callback *cb)
{
	struct net *net = sock_net(skb->sk);
	struct net_device *dev;
	int idx = 0;
	u32 portid = NETLINK_CB(cb->skb).portid;
	u32 seq = cb->nlh->nlmsg_seq;
	u32 filter_mask = 0;
	int err;

	if (nlmsg_len(cb->nlh) > sizeof(struct ifinfomsg)) {
		struct nlattr *extfilt;

		extfilt = nlmsg_find_attr(cb->nlh, sizeof(struct ifinfomsg),
					  IFLA_EXT_MASK);
		if (extfilt) {
			if (nla_len(extfilt) < sizeof(filter_mask))
				return -EINVAL;

			filter_mask = nla_get_u32(extfilt);
		}
	}

	rcu_read_lock();
	for_each_netdev_rcu(net, dev) {
		const struct net_device_ops *ops = dev->netdev_ops;
		struct net_device *br_dev = netdev_master_upper_dev_get(dev);

		if (br_dev && br_dev->netdev_ops->ndo_bridge_getlink) {
			if (idx >= cb->args[0]) {
				err = br_dev->netdev_ops->ndo_bridge_getlink(
						skb, portid, seq, dev,
						filter_mask, NLM_F_MULTI);
				if (err < 0 && err != -EOPNOTSUPP)
					break;
			}
			idx++;
		}

		if (ops->ndo_bridge_getlink) {
			if (idx >= cb->args[0]) {
				err = ops->ndo_bridge_getlink(skb, portid,
							      seq, dev,
							      filter_mask,
							      NLM_F_MULTI);
				if (err < 0 && err != -EOPNOTSUPP)
					break;
			}
			idx++;
		}
	}
	rcu_read_unlock();
	cb->args[0] = idx;

	return skb->len;
}

static inline size_t bridge_nlmsg_size(void)
{
	return NLMSG_ALIGN(sizeof(struct ifinfomsg))
		+ nla_total_size(IFNAMSIZ)	/* IFLA_IFNAME */
		+ nla_total_size(MAX_ADDR_LEN)	/* IFLA_ADDRESS */
		+ nla_total_size(sizeof(u32))	/* IFLA_MASTER */
		+ nla_total_size(sizeof(u32))	/* IFLA_MTU */
		+ nla_total_size(sizeof(u32))	/* IFLA_LINK */
		+ nla_total_size(sizeof(u32))	/* IFLA_OPERSTATE */
		+ nla_total_size(sizeof(u8))	/* IFLA_PROTINFO */
		+ nla_total_size(sizeof(struct nlattr))	/* IFLA_AF_SPEC */
		+ nla_total_size(sizeof(u16))	/* IFLA_BRIDGE_FLAGS */
		+ nla_total_size(sizeof(u16));	/* IFLA_BRIDGE_MODE */
}

static int rtnl_bridge_notify(struct net_device *dev)
{
	struct net *net = dev_net(dev);
	struct sk_buff *skb;
	int err = -EOPNOTSUPP;

	if (!dev->netdev_ops->ndo_bridge_getlink)
		return 0;

	skb = nlmsg_new(bridge_nlmsg_size(), GFP_ATOMIC);
	if (!skb) {
		err = -ENOMEM;
		goto errout;
	}

	err = dev->netdev_ops->ndo_bridge_getlink(skb, 0, 0, dev, 0, 0);
	if (err < 0)
		goto errout;

	if (!skb->len)
		goto errout;

	rtnl_notify(skb, net, 0, RTNLGRP_LINK, NULL, GFP_ATOMIC);
	return 0;
errout:
	WARN_ON(err == -EMSGSIZE);
	kfree_skb(skb);
	if (err)
		rtnl_set_sk_err(net, RTNLGRP_LINK, err);
	return err;
}

static int rtnl_bridge_setlink(struct sk_buff *skb, struct nlmsghdr *nlh)
{
	struct net *net = sock_net(skb->sk);
	struct ifinfomsg *ifm;
	struct net_device *dev;
	struct nlattr *br_spec, *attr = NULL;
	int rem, err = -EOPNOTSUPP;
	u16 flags = 0;
	bool have_flags = false;

	if (nlmsg_len(nlh) < sizeof(*ifm))
		return -EINVAL;

	ifm = nlmsg_data(nlh);
	if (ifm->ifi_family != AF_BRIDGE)
		return -EPFNOSUPPORT;

	dev = __dev_get_by_index(net, ifm->ifi_index);
	if (!dev) {
		pr_info("PF_BRIDGE: RTM_SETLINK with unknown ifindex\n");
		return -ENODEV;
	}

	br_spec = nlmsg_find_attr(nlh, sizeof(struct ifinfomsg), IFLA_AF_SPEC);
	if (br_spec) {
		nla_for_each_nested(attr, br_spec, rem) {
			if (nla_type(attr) == IFLA_BRIDGE_FLAGS) {
				if (nla_len(attr) < sizeof(flags))
					return -EINVAL;

				have_flags = true;
				flags = nla_get_u16(attr);
				break;
			}
		}
	}

	if (!flags || (flags & BRIDGE_FLAGS_MASTER)) {
		struct net_device *br_dev = netdev_master_upper_dev_get(dev);

		if (!br_dev || !br_dev->netdev_ops->ndo_bridge_setlink) {
			err = -EOPNOTSUPP;
			goto out;
		}

		err = br_dev->netdev_ops->ndo_bridge_setlink(dev, nlh, flags);
		if (err)
			goto out;

		flags &= ~BRIDGE_FLAGS_MASTER;
	}

	if ((flags & BRIDGE_FLAGS_SELF)) {
		if (!dev->netdev_ops->ndo_bridge_setlink)
			err = -EOPNOTSUPP;
		else
			err = dev->netdev_ops->ndo_bridge_setlink(dev, nlh,
								  flags);
		if (!err) {
			flags &= ~BRIDGE_FLAGS_SELF;

			/* Generate event to notify upper layer of bridge
			 * change
			 */
			err = rtnl_bridge_notify(dev);
		}
	}

	if (have_flags)
		memcpy(nla_data(attr), &flags, sizeof(flags));
out:
	return err;
}

static int rtnl_bridge_dellink(struct sk_buff *skb, struct nlmsghdr *nlh)
{
	struct net *net = sock_net(skb->sk);
	struct ifinfomsg *ifm;
	struct net_device *dev;
	struct nlattr *br_spec, *attr = NULL;
	int rem, err = -EOPNOTSUPP;
	u16 flags = 0;
	bool have_flags = false;

	if (nlmsg_len(nlh) < sizeof(*ifm))
		return -EINVAL;

	ifm = nlmsg_data(nlh);
	if (ifm->ifi_family != AF_BRIDGE)
		return -EPFNOSUPPORT;

	dev = __dev_get_by_index(net, ifm->ifi_index);
	if (!dev) {
		pr_info("PF_BRIDGE: RTM_SETLINK with unknown ifindex\n");
		return -ENODEV;
	}

	br_spec = nlmsg_find_attr(nlh, sizeof(struct ifinfomsg), IFLA_AF_SPEC);
	if (br_spec) {
		nla_for_each_nested(attr, br_spec, rem) {
			if (nla_type(attr) == IFLA_BRIDGE_FLAGS) {
				if (nla_len(attr) < sizeof(flags))
					return -EINVAL;

				have_flags = true;
				flags = nla_get_u16(attr);
				break;
			}
		}
	}

	if (!flags || (flags & BRIDGE_FLAGS_MASTER)) {
		struct net_device *br_dev = netdev_master_upper_dev_get(dev);

		if (!br_dev || !br_dev->netdev_ops->ndo_bridge_dellink) {
			err = -EOPNOTSUPP;
			goto out;
		}

		err = br_dev->netdev_ops->ndo_bridge_dellink(dev, nlh, flags);
		if (err)
			goto out;

		flags &= ~BRIDGE_FLAGS_MASTER;
	}

	if ((flags & BRIDGE_FLAGS_SELF)) {
		if (!dev->netdev_ops->ndo_bridge_dellink)
			err = -EOPNOTSUPP;
		else
			err = dev->netdev_ops->ndo_bridge_dellink(dev, nlh,
								  flags);

		if (!err) {
			flags &= ~BRIDGE_FLAGS_SELF;

			/* Generate event to notify upper layer of bridge
			 * change
			 */
			err = rtnl_bridge_notify(dev);
		}
	}

	if (have_flags)
		memcpy(nla_data(attr), &flags, sizeof(flags));
out:
	return err;
}

static bool stats_attr_valid(unsigned int mask, int attrid, int idxattr)
{
	return (mask & IFLA_STATS_FILTER_BIT(attrid)) &&
	       (!idxattr || idxattr == attrid);
}

static int rtnl_fill_statsinfo(struct sk_buff *skb, struct net_device *dev,
			       int type, u32 pid, u32 seq, u32 change,
			       unsigned int flags, unsigned int filter_mask,
			       int *idxattr, int *prividx)
{
	struct if_stats_msg *ifsm;
	struct nlmsghdr *nlh;
	struct nlattr *attr;
	int s_prividx = *prividx;

	ASSERT_RTNL();

	nlh = nlmsg_put(skb, pid, seq, type, sizeof(*ifsm), flags);
	if (!nlh)
		return -EMSGSIZE;

	ifsm = nlmsg_data(nlh);
	ifsm->ifindex = dev->ifindex;
	ifsm->filter_mask = filter_mask;

	if (stats_attr_valid(filter_mask, IFLA_STATS_LINK_64, *idxattr)) {
		struct rtnl_link_stats64 *sp;

		attr = nla_reserve_64bit(skb, IFLA_STATS_LINK_64,
					 sizeof(struct rtnl_link_stats64),
					 IFLA_STATS_UNSPEC);
		if (!attr)
			goto nla_put_failure;

		sp = nla_data(attr);
		dev_get_stats(dev, sp);
	}

	if (stats_attr_valid(filter_mask, IFLA_STATS_LINK_XSTATS, *idxattr)) {
		const struct rtnl_link_ops *ops = dev->rtnl_link_ops;

		if (ops && ops->fill_linkxstats) {
			int err;

			*idxattr = IFLA_STATS_LINK_XSTATS;
			attr = nla_nest_start(skb,
					      IFLA_STATS_LINK_XSTATS);
			if (!attr)
				goto nla_put_failure;

			err = ops->fill_linkxstats(skb, dev, prividx);
			nla_nest_end(skb, attr);
			if (err)
				goto nla_put_failure;
			*idxattr = 0;
		}
	}

	nlmsg_end(skb, nlh);

	return 0;

nla_put_failure:
	/* not a multi message or no progress mean a real error */
	if (!(flags & NLM_F_MULTI) || s_prividx == *prividx)
		nlmsg_cancel(skb, nlh);
	else
		nlmsg_end(skb, nlh);

	return -EMSGSIZE;
}

static const struct nla_policy ifla_stats_policy[IFLA_STATS_MAX + 1] = {
	[IFLA_STATS_LINK_64]	= { .len = sizeof(struct rtnl_link_stats64) },
};

static size_t if_nlmsg_stats_size(const struct net_device *dev,
				  u32 filter_mask)
{
	size_t size = 0;

	if (stats_attr_valid(filter_mask, IFLA_STATS_LINK_64, 0))
		size += nla_total_size_64bit(sizeof(struct rtnl_link_stats64));

	if (stats_attr_valid(filter_mask, IFLA_STATS_LINK_XSTATS, 0)) {
		const struct rtnl_link_ops *ops = dev->rtnl_link_ops;

		if (ops && ops->get_linkxstats_size) {
			size += nla_total_size(ops->get_linkxstats_size(dev));
			/* for IFLA_STATS_LINK_XSTATS */
			size += nla_total_size(0);
		}
	}

	return size;
}

static int rtnl_stats_get(struct sk_buff *skb, struct nlmsghdr *nlh)
{
	struct net *net = sock_net(skb->sk);
	struct net_device *dev = NULL;
	int idxattr = 0, prividx = 0;
	struct if_stats_msg *ifsm;
	struct sk_buff *nskb;
	u32 filter_mask;
	int err;

	ifsm = nlmsg_data(nlh);
	if (ifsm->ifindex > 0)
		dev = __dev_get_by_index(net, ifsm->ifindex);
	else
		return -EINVAL;

	if (!dev)
		return -ENODEV;

	filter_mask = ifsm->filter_mask;
	if (!filter_mask)
		return -EINVAL;

	nskb = nlmsg_new(if_nlmsg_stats_size(dev, filter_mask), GFP_KERNEL);
	if (!nskb)
		return -ENOBUFS;

	err = rtnl_fill_statsinfo(nskb, dev, RTM_NEWSTATS,
				  NETLINK_CB(skb).portid, nlh->nlmsg_seq, 0,
				  0, filter_mask, &idxattr, &prividx);
	if (err < 0) {
		/* -EMSGSIZE implies BUG in if_nlmsg_stats_size */
		WARN_ON(err == -EMSGSIZE);
		kfree_skb(nskb);
	} else {
		err = rtnl_unicast(nskb, net, NETLINK_CB(skb).portid);
	}

	return err;
}

static int rtnl_stats_dump(struct sk_buff *skb, struct netlink_callback *cb)
{
	int h, s_h, err, s_idx, s_idxattr, s_prividx;
	struct net *net = sock_net(skb->sk);
	unsigned int flags = NLM_F_MULTI;
	struct if_stats_msg *ifsm;
	struct hlist_head *head;
	struct net_device *dev;
	u32 filter_mask = 0;
	int idx = 0;

	s_h = cb->args[0];
	s_idx = cb->args[1];
	s_idxattr = cb->args[2];
	s_prividx = cb->args[3];

	cb->seq = net->dev_base_seq;

	ifsm = nlmsg_data(cb->nlh);
	filter_mask = ifsm->filter_mask;
	if (!filter_mask)
		return -EINVAL;

	for (h = s_h; h < NETDEV_HASHENTRIES; h++, s_idx = 0) {
		idx = 0;
		head = &net->dev_index_head[h];
		hlist_for_each_entry(dev, head, index_hlist) {
			if (idx < s_idx)
				goto cont;
			err = rtnl_fill_statsinfo(skb, dev, RTM_NEWSTATS,
						  NETLINK_CB(cb->skb).portid,
						  cb->nlh->nlmsg_seq, 0,
						  flags, filter_mask,
						  &s_idxattr, &s_prividx);
			/* If we ran out of room on the first message,
			 * we're in trouble
			 */
			WARN_ON((err == -EMSGSIZE) && (skb->len == 0));

			if (err < 0)
				goto out;
			s_prividx = 0;
			s_idxattr = 0;
			nl_dump_check_consistent(cb, nlmsg_hdr(skb));
cont:
			idx++;
		}
	}
out:
	cb->args[3] = s_prividx;
	cb->args[2] = s_idxattr;
	cb->args[1] = idx;
	cb->args[0] = h;

	return skb->len;
}

/* Process one rtnetlink message. */

static int rtnetlink_rcv_msg(struct sk_buff *skb, struct nlmsghdr *nlh)
{
	struct net *net = sock_net(skb->sk);
	rtnl_doit_func doit;
	int kind;
	int family;
	int type;
	int err;

	type = nlh->nlmsg_type;
	if (type > RTM_MAX)
		return -EOPNOTSUPP;

	type -= RTM_BASE;

	/* All the messages must have at least 1 byte length */
	if (nlmsg_len(nlh) < sizeof(struct rtgenmsg))
		return 0;

	family = ((struct rtgenmsg *)nlmsg_data(nlh))->rtgen_family;
	kind = type&3;

	if (kind != 2 && !netlink_net_capable(skb, CAP_NET_ADMIN))
		return -EPERM;

	if (kind == 2 && nlh->nlmsg_flags&NLM_F_DUMP) {
		struct sock *rtnl;
		rtnl_dumpit_func dumpit;
		rtnl_calcit_func calcit;
		u16 min_dump_alloc = 0;

		dumpit = rtnl_get_dumpit(family, type);
		if (dumpit == NULL)
			return -EOPNOTSUPP;
		calcit = rtnl_get_calcit(family, type);
		if (calcit)
			min_dump_alloc = calcit(skb, nlh);

		__rtnl_unlock();
		rtnl = net->rtnl;
		{
			struct netlink_dump_control c = {
				.dump		= dumpit,
				.min_dump_alloc	= min_dump_alloc,
			};
			err = netlink_dump_start(rtnl, skb, nlh, &c);
		}
		rtnl_lock();
		return err;
	}

	doit = rtnl_get_doit(family, type);
	if (doit == NULL)
		return -EOPNOTSUPP;

	return doit(skb, nlh);
}

static void rtnetlink_rcv(struct sk_buff *skb)
{
	rtnl_lock();
	netlink_rcv_skb(skb, &rtnetlink_rcv_msg);
	rtnl_unlock();
}

static int rtnetlink_event(struct notifier_block *this, unsigned long event, void *ptr)
{
	struct net_device *dev = netdev_notifier_info_to_dev(ptr);

	switch (event) {
	case NETDEV_UP:
	case NETDEV_DOWN:
	case NETDEV_PRE_UP:
	case NETDEV_POST_INIT:
	case NETDEV_REGISTER:
	case NETDEV_CHANGE:
	case NETDEV_PRE_TYPE_CHANGE:
	case NETDEV_GOING_DOWN:
	case NETDEV_UNREGISTER:
	case NETDEV_UNREGISTER_FINAL:
	case NETDEV_RELEASE:
	case NETDEV_JOIN:
	case NETDEV_BONDING_INFO:
		break;
	default:
		rtmsg_ifinfo(RTM_NEWLINK, dev, 0, GFP_KERNEL);
		break;
	}
	return NOTIFY_DONE;
}

static struct notifier_block rtnetlink_dev_notifier = {
	.notifier_call	= rtnetlink_event,
};


static int __net_init rtnetlink_net_init(struct net *net)
{
	struct sock *sk;
	struct netlink_kernel_cfg cfg = {
		.groups		= RTNLGRP_MAX,
		.input		= rtnetlink_rcv,
		.cb_mutex	= &rtnl_mutex,
		.flags		= NL_CFG_F_NONROOT_RECV,
	};

	sk = netlink_kernel_create(net, NETLINK_ROUTE, &cfg);
	if (!sk)
		return -ENOMEM;
	net->rtnl = sk;
	return 0;
}

static void __net_exit rtnetlink_net_exit(struct net *net)
{
	netlink_kernel_release(net->rtnl);
	net->rtnl = NULL;
}

static struct pernet_operations rtnetlink_net_ops = {
	.init = rtnetlink_net_init,
	.exit = rtnetlink_net_exit,
};

void __init rtnetlink_init(void)
{
	if (register_pernet_subsys(&rtnetlink_net_ops))
		panic("rtnetlink_init: cannot initialize rtnetlink\n");

	register_netdevice_notifier(&rtnetlink_dev_notifier);

	rtnl_register(PF_UNSPEC, RTM_GETLINK, rtnl_getlink,
		      rtnl_dump_ifinfo, rtnl_calcit);
	rtnl_register(PF_UNSPEC, RTM_SETLINK, rtnl_setlink, NULL, NULL);
	rtnl_register(PF_UNSPEC, RTM_NEWLINK, rtnl_newlink, NULL, NULL);
	rtnl_register(PF_UNSPEC, RTM_DELLINK, rtnl_dellink, NULL, NULL);

	rtnl_register(PF_UNSPEC, RTM_GETADDR, NULL, rtnl_dump_all, NULL);
	rtnl_register(PF_UNSPEC, RTM_GETROUTE, NULL, rtnl_dump_all, NULL);

	rtnl_register(PF_BRIDGE, RTM_NEWNEIGH, rtnl_fdb_add, NULL, NULL);
	rtnl_register(PF_BRIDGE, RTM_DELNEIGH, rtnl_fdb_del, NULL, NULL);
	rtnl_register(PF_BRIDGE, RTM_GETNEIGH, NULL, rtnl_fdb_dump, NULL);

	rtnl_register(PF_BRIDGE, RTM_GETLINK, NULL, rtnl_bridge_getlink, NULL);
	rtnl_register(PF_BRIDGE, RTM_DELLINK, rtnl_bridge_dellink, NULL, NULL);
	rtnl_register(PF_BRIDGE, RTM_SETLINK, rtnl_bridge_setlink, NULL, NULL);

	rtnl_register(PF_UNSPEC, RTM_GETSTATS, rtnl_stats_get, rtnl_stats_dump,
		      NULL);
}<|MERGE_RESOLUTION|>--- conflicted
+++ resolved
@@ -804,12 +804,6 @@
 
 	a->rx_compressed = b->rx_compressed;
 	a->tx_compressed = b->tx_compressed;
-<<<<<<< HEAD
-
-	a->rx_nohandler = b->rx_nohandler;
-}
-=======
->>>>>>> ed596a4a
 
 	a->rx_nohandler = b->rx_nohandler;
 }
