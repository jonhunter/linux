#include <linux/types.h>
#include <linux/skbuff.h>
#include <linux/socket.h>
#include <linux/sysctl.h>
#include <linux/net.h>
#include <linux/module.h>
#include <linux/if_arp.h>
#include <linux/ipv6.h>
#include <linux/mpls.h>
#include <linux/netconf.h>
#include <linux/vmalloc.h>
#include <linux/percpu.h>
#include <net/ip.h>
#include <net/dst.h>
#include <net/sock.h>
#include <net/arp.h>
#include <net/ip_fib.h>
#include <net/netevent.h>
#include <net/netns/generic.h>
#if IS_ENABLED(CONFIG_IPV6)
#include <net/ipv6.h>
#endif
#include <net/addrconf.h>
#include <net/nexthop.h>
#include "internal.h"

/* Maximum number of labels to look ahead at when selecting a path of
 * a multipath route
 */
#define MAX_MP_SELECT_LABELS 4

#define MPLS_NEIGH_TABLE_UNSPEC (NEIGH_LINK_TABLE + 1)

static int zero = 0;
static int one = 1;
static int label_limit = (1 << 20) - 1;
static int ttl_max = 255;

static void rtmsg_lfib(int event, u32 label, struct mpls_route *rt,
		       struct nlmsghdr *nlh, struct net *net, u32 portid,
		       unsigned int nlm_flags);

static struct mpls_route *mpls_route_input_rcu(struct net *net, unsigned index)
{
	struct mpls_route *rt = NULL;

	if (index < net->mpls.platform_labels) {
		struct mpls_route __rcu **platform_label =
			rcu_dereference(net->mpls.platform_label);
		rt = rcu_dereference(platform_label[index]);
	}
	return rt;
}

bool mpls_output_possible(const struct net_device *dev)
{
	return dev && (dev->flags & IFF_UP) && netif_carrier_ok(dev);
}
EXPORT_SYMBOL_GPL(mpls_output_possible);

static u8 *__mpls_nh_via(struct mpls_route *rt, struct mpls_nh *nh)
{
	u8 *nh0_via = PTR_ALIGN((u8 *)&rt->rt_nh[rt->rt_nhn], VIA_ALEN_ALIGN);
	int nh_index = nh - rt->rt_nh;

	return nh0_via + rt->rt_max_alen * nh_index;
}

static const u8 *mpls_nh_via(const struct mpls_route *rt,
			     const struct mpls_nh *nh)
{
	return __mpls_nh_via((struct mpls_route *)rt, (struct mpls_nh *)nh);
}

static unsigned int mpls_nh_header_size(const struct mpls_nh *nh)
{
	/* The size of the layer 2.5 labels to be added for this route */
	return nh->nh_labels * sizeof(struct mpls_shim_hdr);
}

unsigned int mpls_dev_mtu(const struct net_device *dev)
{
	/* The amount of data the layer 2 frame can hold */
	return dev->mtu;
}
EXPORT_SYMBOL_GPL(mpls_dev_mtu);

bool mpls_pkt_too_big(const struct sk_buff *skb, unsigned int mtu)
{
	if (skb->len <= mtu)
		return false;

	if (skb_is_gso(skb) && skb_gso_validate_mtu(skb, mtu))
		return false;

	return true;
}
EXPORT_SYMBOL_GPL(mpls_pkt_too_big);

void mpls_stats_inc_outucastpkts(struct net_device *dev,
				 const struct sk_buff *skb)
{
	struct mpls_dev *mdev;

	if (skb->protocol == htons(ETH_P_MPLS_UC)) {
		mdev = mpls_dev_get(dev);
		if (mdev)
			MPLS_INC_STATS_LEN(mdev, skb->len,
					   tx_packets,
					   tx_bytes);
	} else if (skb->protocol == htons(ETH_P_IP)) {
		IP_UPD_PO_STATS(dev_net(dev), IPSTATS_MIB_OUT, skb->len);
#if IS_ENABLED(CONFIG_IPV6)
	} else if (skb->protocol == htons(ETH_P_IPV6)) {
		struct inet6_dev *in6dev = __in6_dev_get(dev);

		if (in6dev)
			IP6_UPD_PO_STATS(dev_net(dev), in6dev,
					 IPSTATS_MIB_OUT, skb->len);
#endif
	}
}
EXPORT_SYMBOL_GPL(mpls_stats_inc_outucastpkts);

static u32 mpls_multipath_hash(struct mpls_route *rt, struct sk_buff *skb)
{
	struct mpls_entry_decoded dec;
	unsigned int mpls_hdr_len = 0;
	struct mpls_shim_hdr *hdr;
	bool eli_seen = false;
	int label_index;
	u32 hash = 0;

	for (label_index = 0; label_index < MAX_MP_SELECT_LABELS;
	     label_index++) {
		mpls_hdr_len += sizeof(*hdr);
		if (!pskb_may_pull(skb, mpls_hdr_len))
			break;

		/* Read and decode the current label */
		hdr = mpls_hdr(skb) + label_index;
		dec = mpls_entry_decode(hdr);

		/* RFC6790 - reserved labels MUST NOT be used as keys
		 * for the load-balancing function
		 */
		if (likely(dec.label >= MPLS_LABEL_FIRST_UNRESERVED)) {
			hash = jhash_1word(dec.label, hash);

			/* The entropy label follows the entropy label
			 * indicator, so this means that the entropy
			 * label was just added to the hash - no need to
			 * go any deeper either in the label stack or in the
			 * payload
			 */
			if (eli_seen)
				break;
		} else if (dec.label == MPLS_LABEL_ENTROPY) {
			eli_seen = true;
		}

		if (!dec.bos)
			continue;

		/* found bottom label; does skb have room for a header? */
		if (pskb_may_pull(skb, mpls_hdr_len + sizeof(struct iphdr))) {
			const struct iphdr *v4hdr;

			v4hdr = (const struct iphdr *)(hdr + 1);
			if (v4hdr->version == 4) {
				hash = jhash_3words(ntohl(v4hdr->saddr),
						    ntohl(v4hdr->daddr),
						    v4hdr->protocol, hash);
			} else if (v4hdr->version == 6 &&
				   pskb_may_pull(skb, mpls_hdr_len +
						 sizeof(struct ipv6hdr))) {
				const struct ipv6hdr *v6hdr;

				v6hdr = (const struct ipv6hdr *)(hdr + 1);
				hash = __ipv6_addr_jhash(&v6hdr->saddr, hash);
				hash = __ipv6_addr_jhash(&v6hdr->daddr, hash);
				hash = jhash_1word(v6hdr->nexthdr, hash);
			}
		}

		break;
	}

	return hash;
}

static struct mpls_nh *mpls_select_multipath(struct mpls_route *rt,
					     struct sk_buff *skb)
{
	int alive = ACCESS_ONCE(rt->rt_nhn_alive);
	u32 hash = 0;
	int nh_index = 0;
	int n = 0;

	/* No need to look further into packet if there's only
	 * one path
	 */
	if (rt->rt_nhn == 1)
		goto out;

	if (alive <= 0)
		return NULL;

	hash = mpls_multipath_hash(rt, skb);
	nh_index = hash % alive;
	if (alive == rt->rt_nhn)
		goto out;
	for_nexthops(rt) {
		if (nh->nh_flags & (RTNH_F_DEAD | RTNH_F_LINKDOWN))
			continue;
		if (n == nh_index)
			return nh;
		n++;
	} endfor_nexthops(rt);

out:
	return &rt->rt_nh[nh_index];
}

static bool mpls_egress(struct net *net, struct mpls_route *rt,
			struct sk_buff *skb, struct mpls_entry_decoded dec)
{
	enum mpls_payload_type payload_type;
	bool success = false;

	/* The IPv4 code below accesses through the IPv4 header
	 * checksum, which is 12 bytes into the packet.
	 * The IPv6 code below accesses through the IPv6 hop limit
	 * which is 8 bytes into the packet.
	 *
	 * For all supported cases there should always be at least 12
	 * bytes of packet data present.  The IPv4 header is 20 bytes
	 * without options and the IPv6 header is always 40 bytes
	 * long.
	 */
	if (!pskb_may_pull(skb, 12))
		return false;

	payload_type = rt->rt_payload_type;
	if (payload_type == MPT_UNSPEC)
		payload_type = ip_hdr(skb)->version;

	switch (payload_type) {
	case MPT_IPV4: {
		struct iphdr *hdr4 = ip_hdr(skb);
		u8 new_ttl;
		skb->protocol = htons(ETH_P_IP);

		/* If propagating TTL, take the decremented TTL from
		 * the incoming MPLS header, otherwise decrement the
		 * TTL, but only if not 0 to avoid underflow.
		 */
		if (rt->rt_ttl_propagate == MPLS_TTL_PROP_ENABLED ||
		    (rt->rt_ttl_propagate == MPLS_TTL_PROP_DEFAULT &&
		     net->mpls.ip_ttl_propagate))
			new_ttl = dec.ttl;
		else
			new_ttl = hdr4->ttl ? hdr4->ttl - 1 : 0;

		csum_replace2(&hdr4->check,
			      htons(hdr4->ttl << 8),
			      htons(new_ttl << 8));
		hdr4->ttl = new_ttl;
		success = true;
		break;
	}
	case MPT_IPV6: {
		struct ipv6hdr *hdr6 = ipv6_hdr(skb);
		skb->protocol = htons(ETH_P_IPV6);

		/* If propagating TTL, take the decremented TTL from
		 * the incoming MPLS header, otherwise decrement the
		 * hop limit, but only if not 0 to avoid underflow.
		 */
		if (rt->rt_ttl_propagate == MPLS_TTL_PROP_ENABLED ||
		    (rt->rt_ttl_propagate == MPLS_TTL_PROP_DEFAULT &&
		     net->mpls.ip_ttl_propagate))
			hdr6->hop_limit = dec.ttl;
		else if (hdr6->hop_limit)
			hdr6->hop_limit = hdr6->hop_limit - 1;
		success = true;
		break;
	}
	case MPT_UNSPEC:
		/* Should have decided which protocol it is by now */
		break;
	}

	return success;
}

static int mpls_forward(struct sk_buff *skb, struct net_device *dev,
			struct packet_type *pt, struct net_device *orig_dev)
{
	struct net *net = dev_net(dev);
	struct mpls_shim_hdr *hdr;
	struct mpls_route *rt;
	struct mpls_nh *nh;
	struct mpls_entry_decoded dec;
	struct net_device *out_dev;
	struct mpls_dev *out_mdev;
	struct mpls_dev *mdev;
	unsigned int hh_len;
	unsigned int new_header_size;
	unsigned int mtu;
	int err;

	/* Careful this entire function runs inside of an rcu critical section */

	mdev = mpls_dev_get(dev);
	if (!mdev)
		goto drop;

	MPLS_INC_STATS_LEN(mdev, skb->len, rx_packets,
			   rx_bytes);

	if (!mdev->input_enabled) {
		MPLS_INC_STATS(mdev, rx_dropped);
		goto drop;
	}

	if (skb->pkt_type != PACKET_HOST)
		goto err;

	if ((skb = skb_share_check(skb, GFP_ATOMIC)) == NULL)
		goto err;

	if (!pskb_may_pull(skb, sizeof(*hdr)))
		goto err;

	/* Read and decode the label */
	hdr = mpls_hdr(skb);
	dec = mpls_entry_decode(hdr);

	rt = mpls_route_input_rcu(net, dec.label);
	if (!rt) {
		MPLS_INC_STATS(mdev, rx_noroute);
		goto drop;
	}

	nh = mpls_select_multipath(rt, skb);
	if (!nh)
		goto err;

	/* Pop the label */
	skb_pull(skb, sizeof(*hdr));
	skb_reset_network_header(skb);

	skb_orphan(skb);

	if (skb_warn_if_lro(skb))
		goto err;

	skb_forward_csum(skb);

	/* Verify ttl is valid */
	if (dec.ttl <= 1)
		goto err;
	dec.ttl -= 1;

	/* Find the output device */
	out_dev = rcu_dereference(nh->nh_dev);
	if (!mpls_output_possible(out_dev))
		goto tx_err;

	/* Verify the destination can hold the packet */
	new_header_size = mpls_nh_header_size(nh);
	mtu = mpls_dev_mtu(out_dev);
	if (mpls_pkt_too_big(skb, mtu - new_header_size))
		goto tx_err;

	hh_len = LL_RESERVED_SPACE(out_dev);
	if (!out_dev->header_ops)
		hh_len = 0;

	/* Ensure there is enough space for the headers in the skb */
	if (skb_cow(skb, hh_len + new_header_size))
		goto tx_err;

	skb->dev = out_dev;
	skb->protocol = htons(ETH_P_MPLS_UC);

	if (unlikely(!new_header_size && dec.bos)) {
		/* Penultimate hop popping */
		if (!mpls_egress(dev_net(out_dev), rt, skb, dec))
			goto err;
	} else {
		bool bos;
		int i;
		skb_push(skb, new_header_size);
		skb_reset_network_header(skb);
		/* Push the new labels */
		hdr = mpls_hdr(skb);
		bos = dec.bos;
		for (i = nh->nh_labels - 1; i >= 0; i--) {
			hdr[i] = mpls_entry_encode(nh->nh_label[i],
						   dec.ttl, 0, bos);
			bos = false;
		}
	}

	mpls_stats_inc_outucastpkts(out_dev, skb);

	/* If via wasn't specified then send out using device address */
	if (nh->nh_via_table == MPLS_NEIGH_TABLE_UNSPEC)
		err = neigh_xmit(NEIGH_LINK_TABLE, out_dev,
				 out_dev->dev_addr, skb);
	else
		err = neigh_xmit(nh->nh_via_table, out_dev,
				 mpls_nh_via(rt, nh), skb);
	if (err)
		net_dbg_ratelimited("%s: packet transmission failed: %d\n",
				    __func__, err);
	return 0;

tx_err:
	out_mdev = out_dev ? mpls_dev_get(out_dev) : NULL;
	if (out_mdev)
		MPLS_INC_STATS(out_mdev, tx_errors);
	goto drop;
err:
	MPLS_INC_STATS(mdev, rx_errors);
drop:
	kfree_skb(skb);
	return NET_RX_DROP;
}

static struct packet_type mpls_packet_type __read_mostly = {
	.type = cpu_to_be16(ETH_P_MPLS_UC),
	.func = mpls_forward,
};

static const struct nla_policy rtm_mpls_policy[RTA_MAX+1] = {
	[RTA_DST]		= { .type = NLA_U32 },
	[RTA_OIF]		= { .type = NLA_U32 },
	[RTA_TTL_PROPAGATE]	= { .type = NLA_U8 },
};

struct mpls_route_config {
	u32			rc_protocol;
	u32			rc_ifindex;
	u8			rc_via_table;
	u8			rc_via_alen;
	u8			rc_via[MAX_VIA_ALEN];
	u32			rc_label;
	u8			rc_ttl_propagate;
	u8			rc_output_labels;
	u32			rc_output_label[MAX_NEW_LABELS];
	u32			rc_nlflags;
	enum mpls_payload_type	rc_payload_type;
	struct nl_info		rc_nlinfo;
	struct rtnexthop	*rc_mp;
	int			rc_mp_len;
};

static struct mpls_route *mpls_rt_alloc(int num_nh, u8 max_alen)
{
	u8 max_alen_aligned = ALIGN(max_alen, VIA_ALEN_ALIGN);
	struct mpls_route *rt;

	rt = kzalloc(ALIGN(sizeof(*rt) + num_nh * sizeof(*rt->rt_nh),
			   VIA_ALEN_ALIGN) +
		     num_nh * max_alen_aligned,
		     GFP_KERNEL);
	if (rt) {
		rt->rt_nhn = num_nh;
		rt->rt_nhn_alive = num_nh;
		rt->rt_max_alen = max_alen_aligned;
	}

	return rt;
}

static void mpls_rt_free(struct mpls_route *rt)
{
	if (rt)
		kfree_rcu(rt, rt_rcu);
}

static void mpls_notify_route(struct net *net, unsigned index,
			      struct mpls_route *old, struct mpls_route *new,
			      const struct nl_info *info)
{
	struct nlmsghdr *nlh = info ? info->nlh : NULL;
	unsigned portid = info ? info->portid : 0;
	int event = new ? RTM_NEWROUTE : RTM_DELROUTE;
	struct mpls_route *rt = new ? new : old;
	unsigned nlm_flags = (old && new) ? NLM_F_REPLACE : 0;
	/* Ignore reserved labels for now */
	if (rt && (index >= MPLS_LABEL_FIRST_UNRESERVED))
		rtmsg_lfib(event, index, rt, nlh, net, portid, nlm_flags);
}

static void mpls_route_update(struct net *net, unsigned index,
			      struct mpls_route *new,
			      const struct nl_info *info)
{
	struct mpls_route __rcu **platform_label;
	struct mpls_route *rt;

	ASSERT_RTNL();

	platform_label = rtnl_dereference(net->mpls.platform_label);
	rt = rtnl_dereference(platform_label[index]);
	rcu_assign_pointer(platform_label[index], new);

	mpls_notify_route(net, index, rt, new, info);

	/* If we removed a route free it now */
	mpls_rt_free(rt);
}

static unsigned find_free_label(struct net *net)
{
	struct mpls_route __rcu **platform_label;
	size_t platform_labels;
	unsigned index;

	platform_label = rtnl_dereference(net->mpls.platform_label);
	platform_labels = net->mpls.platform_labels;
	for (index = MPLS_LABEL_FIRST_UNRESERVED; index < platform_labels;
	     index++) {
		if (!rtnl_dereference(platform_label[index]))
			return index;
	}
	return LABEL_NOT_SPECIFIED;
}

#if IS_ENABLED(CONFIG_INET)
static struct net_device *inet_fib_lookup_dev(struct net *net,
					      const void *addr)
{
	struct net_device *dev;
	struct rtable *rt;
	struct in_addr daddr;

	memcpy(&daddr, addr, sizeof(struct in_addr));
	rt = ip_route_output(net, daddr.s_addr, 0, 0, 0);
	if (IS_ERR(rt))
		return ERR_CAST(rt);

	dev = rt->dst.dev;
	dev_hold(dev);

	ip_rt_put(rt);

	return dev;
}
#else
static struct net_device *inet_fib_lookup_dev(struct net *net,
					      const void *addr)
{
	return ERR_PTR(-EAFNOSUPPORT);
}
#endif

#if IS_ENABLED(CONFIG_IPV6)
static struct net_device *inet6_fib_lookup_dev(struct net *net,
					       const void *addr)
{
	struct net_device *dev;
	struct dst_entry *dst;
	struct flowi6 fl6;
	int err;

	if (!ipv6_stub)
		return ERR_PTR(-EAFNOSUPPORT);

	memset(&fl6, 0, sizeof(fl6));
	memcpy(&fl6.daddr, addr, sizeof(struct in6_addr));
	err = ipv6_stub->ipv6_dst_lookup(net, NULL, &dst, &fl6);
	if (err)
		return ERR_PTR(err);

	dev = dst->dev;
	dev_hold(dev);
	dst_release(dst);

	return dev;
}
#else
static struct net_device *inet6_fib_lookup_dev(struct net *net,
					       const void *addr)
{
	return ERR_PTR(-EAFNOSUPPORT);
}
#endif

static struct net_device *find_outdev(struct net *net,
				      struct mpls_route *rt,
				      struct mpls_nh *nh, int oif)
{
	struct net_device *dev = NULL;

	if (!oif) {
		switch (nh->nh_via_table) {
		case NEIGH_ARP_TABLE:
			dev = inet_fib_lookup_dev(net, mpls_nh_via(rt, nh));
			break;
		case NEIGH_ND_TABLE:
			dev = inet6_fib_lookup_dev(net, mpls_nh_via(rt, nh));
			break;
		case NEIGH_LINK_TABLE:
			break;
		}
	} else {
		dev = dev_get_by_index(net, oif);
	}

	if (!dev)
		return ERR_PTR(-ENODEV);

	if (IS_ERR(dev))
		return dev;

	/* The caller is holding rtnl anyways, so release the dev reference */
	dev_put(dev);

	return dev;
}

static int mpls_nh_assign_dev(struct net *net, struct mpls_route *rt,
			      struct mpls_nh *nh, int oif)
{
	struct net_device *dev = NULL;
	int err = -ENODEV;

	dev = find_outdev(net, rt, nh, oif);
	if (IS_ERR(dev)) {
		err = PTR_ERR(dev);
		dev = NULL;
		goto errout;
	}

	/* Ensure this is a supported device */
	err = -EINVAL;
	if (!mpls_dev_get(dev))
		goto errout;

	if ((nh->nh_via_table == NEIGH_LINK_TABLE) &&
	    (dev->addr_len != nh->nh_via_alen))
		goto errout;

	RCU_INIT_POINTER(nh->nh_dev, dev);

	if (!(dev->flags & IFF_UP)) {
		nh->nh_flags |= RTNH_F_DEAD;
	} else {
		unsigned int flags;

		flags = dev_get_flags(dev);
		if (!(flags & (IFF_RUNNING | IFF_LOWER_UP)))
			nh->nh_flags |= RTNH_F_LINKDOWN;
	}

	return 0;

errout:
	return err;
}

static int mpls_nh_build_from_cfg(struct mpls_route_config *cfg,
				  struct mpls_route *rt)
{
	struct net *net = cfg->rc_nlinfo.nl_net;
	struct mpls_nh *nh = rt->rt_nh;
	int err;
	int i;

	if (!nh)
		return -ENOMEM;

	err = -EINVAL;
	/* Ensure only a supported number of labels are present */
	if (cfg->rc_output_labels > MAX_NEW_LABELS)
		goto errout;

	nh->nh_labels = cfg->rc_output_labels;
	for (i = 0; i < nh->nh_labels; i++)
		nh->nh_label[i] = cfg->rc_output_label[i];

	nh->nh_via_table = cfg->rc_via_table;
	memcpy(__mpls_nh_via(rt, nh), cfg->rc_via, cfg->rc_via_alen);
	nh->nh_via_alen = cfg->rc_via_alen;

	err = mpls_nh_assign_dev(net, rt, nh, cfg->rc_ifindex);
	if (err)
		goto errout;

	if (nh->nh_flags & (RTNH_F_DEAD | RTNH_F_LINKDOWN))
		rt->rt_nhn_alive--;

	return 0;

errout:
	return err;
}

static int mpls_nh_build(struct net *net, struct mpls_route *rt,
			 struct mpls_nh *nh, int oif, struct nlattr *via,
			 struct nlattr *newdst)
{
	int err = -ENOMEM;

	if (!nh)
		goto errout;

	if (newdst) {
		err = nla_get_labels(newdst, MAX_NEW_LABELS,
				     &nh->nh_labels, nh->nh_label);
		if (err)
			goto errout;
	}

	if (via) {
		err = nla_get_via(via, &nh->nh_via_alen, &nh->nh_via_table,
				  __mpls_nh_via(rt, nh));
		if (err)
			goto errout;
	} else {
		nh->nh_via_table = MPLS_NEIGH_TABLE_UNSPEC;
	}

	err = mpls_nh_assign_dev(net, rt, nh, oif);
	if (err)
		goto errout;

	return 0;

errout:
	return err;
}

static int mpls_count_nexthops(struct rtnexthop *rtnh, int len,
			       u8 cfg_via_alen, u8 *max_via_alen)
{
	int nhs = 0;
	int remaining = len;

	if (!rtnh) {
		*max_via_alen = cfg_via_alen;
		return 1;
	}

	*max_via_alen = 0;

	while (rtnh_ok(rtnh, remaining)) {
		struct nlattr *nla, *attrs = rtnh_attrs(rtnh);
		int attrlen;

		attrlen = rtnh_attrlen(rtnh);
		nla = nla_find(attrs, attrlen, RTA_VIA);
		if (nla && nla_len(nla) >=
		    offsetof(struct rtvia, rtvia_addr)) {
			int via_alen = nla_len(nla) -
				offsetof(struct rtvia, rtvia_addr);

			if (via_alen <= MAX_VIA_ALEN)
				*max_via_alen = max_t(u16, *max_via_alen,
						      via_alen);
		}

		nhs++;
		rtnh = rtnh_next(rtnh, &remaining);
	}

	/* leftover implies invalid nexthop configuration, discard it */
	return remaining > 0 ? 0 : nhs;
}

static int mpls_nh_build_multi(struct mpls_route_config *cfg,
			       struct mpls_route *rt)
{
	struct rtnexthop *rtnh = cfg->rc_mp;
	struct nlattr *nla_via, *nla_newdst;
	int remaining = cfg->rc_mp_len;
	int nhs = 0;
	int err = 0;

	change_nexthops(rt) {
		int attrlen;

		nla_via = NULL;
		nla_newdst = NULL;

		err = -EINVAL;
		if (!rtnh_ok(rtnh, remaining))
			goto errout;

		/* neither weighted multipath nor any flags
		 * are supported
		 */
		if (rtnh->rtnh_hops || rtnh->rtnh_flags)
			goto errout;

		attrlen = rtnh_attrlen(rtnh);
		if (attrlen > 0) {
			struct nlattr *attrs = rtnh_attrs(rtnh);

			nla_via = nla_find(attrs, attrlen, RTA_VIA);
			nla_newdst = nla_find(attrs, attrlen, RTA_NEWDST);
		}

		err = mpls_nh_build(cfg->rc_nlinfo.nl_net, rt, nh,
				    rtnh->rtnh_ifindex, nla_via, nla_newdst);
		if (err)
			goto errout;

		if (nh->nh_flags & (RTNH_F_DEAD | RTNH_F_LINKDOWN))
			rt->rt_nhn_alive--;

		rtnh = rtnh_next(rtnh, &remaining);
		nhs++;
	} endfor_nexthops(rt);

	rt->rt_nhn = nhs;

	return 0;

errout:
	return err;
}

static int mpls_route_add(struct mpls_route_config *cfg)
{
	struct mpls_route __rcu **platform_label;
	struct net *net = cfg->rc_nlinfo.nl_net;
	struct mpls_route *rt, *old;
	int err = -EINVAL;
	u8 max_via_alen;
	unsigned index;
	int nhs;

	index = cfg->rc_label;

	/* If a label was not specified during insert pick one */
	if ((index == LABEL_NOT_SPECIFIED) &&
	    (cfg->rc_nlflags & NLM_F_CREATE)) {
		index = find_free_label(net);
	}

	/* Reserved labels may not be set */
	if (index < MPLS_LABEL_FIRST_UNRESERVED)
		goto errout;

	/* The full 20 bit range may not be supported. */
	if (index >= net->mpls.platform_labels)
		goto errout;

	/* Append makes no sense with mpls */
	err = -EOPNOTSUPP;
	if (cfg->rc_nlflags & NLM_F_APPEND)
		goto errout;

	err = -EEXIST;
	platform_label = rtnl_dereference(net->mpls.platform_label);
	old = rtnl_dereference(platform_label[index]);
	if ((cfg->rc_nlflags & NLM_F_EXCL) && old)
		goto errout;

	err = -EEXIST;
	if (!(cfg->rc_nlflags & NLM_F_REPLACE) && old)
		goto errout;

	err = -ENOENT;
	if (!(cfg->rc_nlflags & NLM_F_CREATE) && !old)
		goto errout;

	err = -EINVAL;
	nhs = mpls_count_nexthops(cfg->rc_mp, cfg->rc_mp_len,
				  cfg->rc_via_alen, &max_via_alen);
	if (nhs == 0)
		goto errout;

	err = -ENOMEM;
	rt = mpls_rt_alloc(nhs, max_via_alen);
	if (!rt)
		goto errout;

	rt->rt_protocol = cfg->rc_protocol;
	rt->rt_payload_type = cfg->rc_payload_type;
	rt->rt_ttl_propagate = cfg->rc_ttl_propagate;

	if (cfg->rc_mp)
		err = mpls_nh_build_multi(cfg, rt);
	else
		err = mpls_nh_build_from_cfg(cfg, rt);
	if (err)
		goto freert;

	mpls_route_update(net, index, rt, &cfg->rc_nlinfo);

	return 0;

freert:
	mpls_rt_free(rt);
errout:
	return err;
}

static int mpls_route_del(struct mpls_route_config *cfg)
{
	struct net *net = cfg->rc_nlinfo.nl_net;
	unsigned index;
	int err = -EINVAL;

	index = cfg->rc_label;

	/* Reserved labels may not be removed */
	if (index < MPLS_LABEL_FIRST_UNRESERVED)
		goto errout;

	/* The full 20 bit range may not be supported */
	if (index >= net->mpls.platform_labels)
		goto errout;

	mpls_route_update(net, index, NULL, &cfg->rc_nlinfo);

	err = 0;
errout:
	return err;
}

static void mpls_get_stats(struct mpls_dev *mdev,
			   struct mpls_link_stats *stats)
{
	struct mpls_pcpu_stats *p;
	int i;

	memset(stats, 0, sizeof(*stats));

	for_each_possible_cpu(i) {
		struct mpls_link_stats local;
		unsigned int start;

		p = per_cpu_ptr(mdev->stats, i);
		do {
			start = u64_stats_fetch_begin(&p->syncp);
			local = p->stats;
		} while (u64_stats_fetch_retry(&p->syncp, start));

		stats->rx_packets	+= local.rx_packets;
		stats->rx_bytes		+= local.rx_bytes;
		stats->tx_packets	+= local.tx_packets;
		stats->tx_bytes		+= local.tx_bytes;
		stats->rx_errors	+= local.rx_errors;
		stats->tx_errors	+= local.tx_errors;
		stats->rx_dropped	+= local.rx_dropped;
		stats->tx_dropped	+= local.tx_dropped;
		stats->rx_noroute	+= local.rx_noroute;
	}
}

static int mpls_fill_stats_af(struct sk_buff *skb,
			      const struct net_device *dev)
{
	struct mpls_link_stats *stats;
	struct mpls_dev *mdev;
	struct nlattr *nla;

	mdev = mpls_dev_get(dev);
	if (!mdev)
		return -ENODATA;

	nla = nla_reserve_64bit(skb, MPLS_STATS_LINK,
				sizeof(struct mpls_link_stats),
				MPLS_STATS_UNSPEC);
	if (!nla)
		return -EMSGSIZE;

	stats = nla_data(nla);
	mpls_get_stats(mdev, stats);

	return 0;
}

static size_t mpls_get_stats_af_size(const struct net_device *dev)
{
	struct mpls_dev *mdev;

	mdev = mpls_dev_get(dev);
	if (!mdev)
		return 0;

	return nla_total_size_64bit(sizeof(struct mpls_link_stats));
}

static int mpls_netconf_fill_devconf(struct sk_buff *skb, struct mpls_dev *mdev,
				     u32 portid, u32 seq, int event,
				     unsigned int flags, int type)
{
	struct nlmsghdr  *nlh;
	struct netconfmsg *ncm;
	bool all = false;

	nlh = nlmsg_put(skb, portid, seq, event, sizeof(struct netconfmsg),
			flags);
	if (!nlh)
		return -EMSGSIZE;

	if (type == NETCONFA_ALL)
		all = true;

	ncm = nlmsg_data(nlh);
	ncm->ncm_family = AF_MPLS;

	if (nla_put_s32(skb, NETCONFA_IFINDEX, mdev->dev->ifindex) < 0)
		goto nla_put_failure;

	if ((all || type == NETCONFA_INPUT) &&
	    nla_put_s32(skb, NETCONFA_INPUT,
			mdev->input_enabled) < 0)
		goto nla_put_failure;

	nlmsg_end(skb, nlh);
	return 0;

nla_put_failure:
	nlmsg_cancel(skb, nlh);
	return -EMSGSIZE;
}

static int mpls_netconf_msgsize_devconf(int type)
{
	int size = NLMSG_ALIGN(sizeof(struct netconfmsg))
			+ nla_total_size(4); /* NETCONFA_IFINDEX */
	bool all = false;

	if (type == NETCONFA_ALL)
		all = true;

	if (all || type == NETCONFA_INPUT)
		size += nla_total_size(4);

	return size;
}

static void mpls_netconf_notify_devconf(struct net *net, int type,
					struct mpls_dev *mdev)
{
	struct sk_buff *skb;
	int err = -ENOBUFS;

	skb = nlmsg_new(mpls_netconf_msgsize_devconf(type), GFP_KERNEL);
	if (!skb)
		goto errout;

	err = mpls_netconf_fill_devconf(skb, mdev, 0, 0, RTM_NEWNETCONF,
					0, type);
	if (err < 0) {
		/* -EMSGSIZE implies BUG in mpls_netconf_msgsize_devconf() */
		WARN_ON(err == -EMSGSIZE);
		kfree_skb(skb);
		goto errout;
	}

	rtnl_notify(skb, net, 0, RTNLGRP_MPLS_NETCONF, NULL, GFP_KERNEL);
	return;
errout:
	if (err < 0)
		rtnl_set_sk_err(net, RTNLGRP_MPLS_NETCONF, err);
}

static const struct nla_policy devconf_mpls_policy[NETCONFA_MAX + 1] = {
	[NETCONFA_IFINDEX]	= { .len = sizeof(int) },
};

static int mpls_netconf_get_devconf(struct sk_buff *in_skb,
				    struct nlmsghdr *nlh)
{
	struct net *net = sock_net(in_skb->sk);
	struct nlattr *tb[NETCONFA_MAX + 1];
	struct netconfmsg *ncm;
	struct net_device *dev;
	struct mpls_dev *mdev;
	struct sk_buff *skb;
	int ifindex;
	int err;

	err = nlmsg_parse(nlh, sizeof(*ncm), tb, NETCONFA_MAX,
			  devconf_mpls_policy);
	if (err < 0)
		goto errout;

	err = -EINVAL;
	if (!tb[NETCONFA_IFINDEX])
		goto errout;

	ifindex = nla_get_s32(tb[NETCONFA_IFINDEX]);
	dev = __dev_get_by_index(net, ifindex);
	if (!dev)
		goto errout;

	mdev = mpls_dev_get(dev);
	if (!mdev)
		goto errout;

	err = -ENOBUFS;
	skb = nlmsg_new(mpls_netconf_msgsize_devconf(NETCONFA_ALL), GFP_KERNEL);
	if (!skb)
		goto errout;

	err = mpls_netconf_fill_devconf(skb, mdev,
					NETLINK_CB(in_skb).portid,
					nlh->nlmsg_seq, RTM_NEWNETCONF, 0,
					NETCONFA_ALL);
	if (err < 0) {
		/* -EMSGSIZE implies BUG in mpls_netconf_msgsize_devconf() */
		WARN_ON(err == -EMSGSIZE);
		kfree_skb(skb);
		goto errout;
	}
	err = rtnl_unicast(skb, net, NETLINK_CB(in_skb).portid);
errout:
	return err;
}

static int mpls_netconf_dump_devconf(struct sk_buff *skb,
				     struct netlink_callback *cb)
{
	struct net *net = sock_net(skb->sk);
	struct hlist_head *head;
	struct net_device *dev;
	struct mpls_dev *mdev;
	int idx, s_idx;
	int h, s_h;

	s_h = cb->args[0];
	s_idx = idx = cb->args[1];

	for (h = s_h; h < NETDEV_HASHENTRIES; h++, s_idx = 0) {
		idx = 0;
		head = &net->dev_index_head[h];
		rcu_read_lock();
		cb->seq = net->dev_base_seq;
		hlist_for_each_entry_rcu(dev, head, index_hlist) {
			if (idx < s_idx)
				goto cont;
			mdev = mpls_dev_get(dev);
			if (!mdev)
				goto cont;
			if (mpls_netconf_fill_devconf(skb, mdev,
						      NETLINK_CB(cb->skb).portid,
						      cb->nlh->nlmsg_seq,
						      RTM_NEWNETCONF,
						      NLM_F_MULTI,
						      NETCONFA_ALL) < 0) {
				rcu_read_unlock();
				goto done;
			}
			nl_dump_check_consistent(cb, nlmsg_hdr(skb));
cont:
			idx++;
		}
		rcu_read_unlock();
	}
done:
	cb->args[0] = h;
	cb->args[1] = idx;

	return skb->len;
}

#define MPLS_PERDEV_SYSCTL_OFFSET(field)	\
	(&((struct mpls_dev *)0)->field)

static int mpls_conf_proc(struct ctl_table *ctl, int write,
			  void __user *buffer,
			  size_t *lenp, loff_t *ppos)
{
	int oval = *(int *)ctl->data;
	int ret = proc_dointvec(ctl, write, buffer, lenp, ppos);

	if (write) {
		struct mpls_dev *mdev = ctl->extra1;
		int i = (int *)ctl->data - (int *)mdev;
		struct net *net = ctl->extra2;
		int val = *(int *)ctl->data;

		if (i == offsetof(struct mpls_dev, input_enabled) &&
		    val != oval) {
			mpls_netconf_notify_devconf(net,
						    NETCONFA_INPUT,
						    mdev);
		}
	}

	return ret;
}

static const struct ctl_table mpls_dev_table[] = {
	{
		.procname	= "input",
		.maxlen		= sizeof(int),
		.mode		= 0644,
		.proc_handler	= mpls_conf_proc,
		.data		= MPLS_PERDEV_SYSCTL_OFFSET(input_enabled),
	},
	{ }
};

static int mpls_dev_sysctl_register(struct net_device *dev,
				    struct mpls_dev *mdev)
{
	char path[sizeof("net/mpls/conf/") + IFNAMSIZ];
	struct net *net = dev_net(dev);
	struct ctl_table *table;
	int i;

	table = kmemdup(&mpls_dev_table, sizeof(mpls_dev_table), GFP_KERNEL);
	if (!table)
		goto out;

	/* Table data contains only offsets relative to the base of
	 * the mdev at this point, so make them absolute.
	 */
	for (i = 0; i < ARRAY_SIZE(mpls_dev_table); i++) {
		table[i].data = (char *)mdev + (uintptr_t)table[i].data;
		table[i].extra1 = mdev;
		table[i].extra2 = net;
	}

	snprintf(path, sizeof(path), "net/mpls/conf/%s", dev->name);

	mdev->sysctl = register_net_sysctl(dev_net(dev), path, table);
	if (!mdev->sysctl)
		goto free;

	return 0;

free:
	kfree(table);
out:
	return -ENOBUFS;
}

static void mpls_dev_sysctl_unregister(struct mpls_dev *mdev)
{
	struct ctl_table *table;

	table = mdev->sysctl->ctl_table_arg;
	unregister_net_sysctl_table(mdev->sysctl);
	kfree(table);
}

static struct mpls_dev *mpls_add_dev(struct net_device *dev)
{
	struct mpls_dev *mdev;
	int err = -ENOMEM;
	int i;

	ASSERT_RTNL();

	mdev = kzalloc(sizeof(*mdev), GFP_KERNEL);
	if (!mdev)
		return ERR_PTR(err);

	mdev->stats = alloc_percpu(struct mpls_pcpu_stats);
	if (!mdev->stats)
		goto free;

	for_each_possible_cpu(i) {
		struct mpls_pcpu_stats *mpls_stats;

		mpls_stats = per_cpu_ptr(mdev->stats, i);
		u64_stats_init(&mpls_stats->syncp);
	}

	err = mpls_dev_sysctl_register(dev, mdev);
	if (err)
		goto free;

	mdev->dev = dev;
	rcu_assign_pointer(dev->mpls_ptr, mdev);

	return mdev;

free:
	free_percpu(mdev->stats);
	kfree(mdev);
	return ERR_PTR(err);
}

static void mpls_dev_destroy_rcu(struct rcu_head *head)
{
	struct mpls_dev *mdev = container_of(head, struct mpls_dev, rcu);

	free_percpu(mdev->stats);
	kfree(mdev);
}

static void mpls_ifdown(struct net_device *dev, int event)
{
	struct mpls_route __rcu **platform_label;
	struct net *net = dev_net(dev);
	unsigned int nh_flags = RTNH_F_DEAD | RTNH_F_LINKDOWN;
	unsigned int alive;
	unsigned index;

	platform_label = rtnl_dereference(net->mpls.platform_label);
	for (index = 0; index < net->mpls.platform_labels; index++) {
		struct mpls_route *rt = rtnl_dereference(platform_label[index]);

		if (!rt)
			continue;

		alive = 0;
		change_nexthops(rt) {
			if (rtnl_dereference(nh->nh_dev) != dev)
				goto next;

			switch (event) {
			case NETDEV_DOWN:
			case NETDEV_UNREGISTER:
				nh->nh_flags |= RTNH_F_DEAD;
				/* fall through */
			case NETDEV_CHANGE:
				nh->nh_flags |= RTNH_F_LINKDOWN;
				break;
			}
			if (event == NETDEV_UNREGISTER)
				RCU_INIT_POINTER(nh->nh_dev, NULL);
next:
			if (!(nh->nh_flags & nh_flags))
				alive++;
		} endfor_nexthops(rt);

		WRITE_ONCE(rt->rt_nhn_alive, alive);
	}
}

static void mpls_ifup(struct net_device *dev, unsigned int nh_flags)
{
	struct mpls_route __rcu **platform_label;
	struct net *net = dev_net(dev);
	unsigned index;
	int alive;

	platform_label = rtnl_dereference(net->mpls.platform_label);
	for (index = 0; index < net->mpls.platform_labels; index++) {
		struct mpls_route *rt = rtnl_dereference(platform_label[index]);

		if (!rt)
			continue;

		alive = 0;
		change_nexthops(rt) {
			struct net_device *nh_dev =
				rtnl_dereference(nh->nh_dev);

			if (!(nh->nh_flags & nh_flags)) {
				alive++;
				continue;
			}
			if (nh_dev != dev)
				continue;
			alive++;
			nh->nh_flags &= ~nh_flags;
		} endfor_nexthops(rt);

		ACCESS_ONCE(rt->rt_nhn_alive) = alive;
	}
}

static int mpls_dev_notify(struct notifier_block *this, unsigned long event,
			   void *ptr)
{
	struct net_device *dev = netdev_notifier_info_to_dev(ptr);
	struct mpls_dev *mdev;
	unsigned int flags;

	if (event == NETDEV_REGISTER) {
		/* For now just support Ethernet, IPGRE, SIT and IPIP devices */
		if (dev->type == ARPHRD_ETHER ||
		    dev->type == ARPHRD_LOOPBACK ||
		    dev->type == ARPHRD_IPGRE ||
		    dev->type == ARPHRD_SIT ||
		    dev->type == ARPHRD_TUNNEL) {
			mdev = mpls_add_dev(dev);
			if (IS_ERR(mdev))
				return notifier_from_errno(PTR_ERR(mdev));
		}
		return NOTIFY_OK;
	}

	mdev = mpls_dev_get(dev);
	if (!mdev)
		return NOTIFY_OK;

	switch (event) {
	case NETDEV_DOWN:
		mpls_ifdown(dev, event);
		break;
	case NETDEV_UP:
		flags = dev_get_flags(dev);
		if (flags & (IFF_RUNNING | IFF_LOWER_UP))
			mpls_ifup(dev, RTNH_F_DEAD | RTNH_F_LINKDOWN);
		else
			mpls_ifup(dev, RTNH_F_DEAD);
		break;
	case NETDEV_CHANGE:
		flags = dev_get_flags(dev);
		if (flags & (IFF_RUNNING | IFF_LOWER_UP))
			mpls_ifup(dev, RTNH_F_DEAD | RTNH_F_LINKDOWN);
		else
			mpls_ifdown(dev, event);
		break;
	case NETDEV_UNREGISTER:
		mpls_ifdown(dev, event);
		mdev = mpls_dev_get(dev);
		if (mdev) {
			mpls_dev_sysctl_unregister(mdev);
			RCU_INIT_POINTER(dev->mpls_ptr, NULL);
			call_rcu(&mdev->rcu, mpls_dev_destroy_rcu);
		}
		break;
	case NETDEV_CHANGENAME:
		mdev = mpls_dev_get(dev);
		if (mdev) {
			int err;

			mpls_dev_sysctl_unregister(mdev);
			err = mpls_dev_sysctl_register(dev, mdev);
			if (err)
				return notifier_from_errno(err);
		}
		break;
	}
	return NOTIFY_OK;
}

static struct notifier_block mpls_dev_notifier = {
	.notifier_call = mpls_dev_notify,
};

static int nla_put_via(struct sk_buff *skb,
		       u8 table, const void *addr, int alen)
{
	static const int table_to_family[NEIGH_NR_TABLES + 1] = {
		AF_INET, AF_INET6, AF_DECnet, AF_PACKET,
	};
	struct nlattr *nla;
	struct rtvia *via;
	int family = AF_UNSPEC;

	nla = nla_reserve(skb, RTA_VIA, alen + 2);
	if (!nla)
		return -EMSGSIZE;

	if (table <= NEIGH_NR_TABLES)
		family = table_to_family[table];

	via = nla_data(nla);
	via->rtvia_family = family;
	memcpy(via->rtvia_addr, addr, alen);
	return 0;
}

int nla_put_labels(struct sk_buff *skb, int attrtype,
		   u8 labels, const u32 label[])
{
	struct nlattr *nla;
	struct mpls_shim_hdr *nla_label;
	bool bos;
	int i;
	nla = nla_reserve(skb, attrtype, labels*4);
	if (!nla)
		return -EMSGSIZE;

	nla_label = nla_data(nla);
	bos = true;
	for (i = labels - 1; i >= 0; i--) {
		nla_label[i] = mpls_entry_encode(label[i], 0, 0, bos);
		bos = false;
	}

	return 0;
}
EXPORT_SYMBOL_GPL(nla_put_labels);

int nla_get_labels(const struct nlattr *nla,
		   u32 max_labels, u8 *labels, u32 label[])
{
	unsigned len = nla_len(nla);
	unsigned nla_labels;
	struct mpls_shim_hdr *nla_label;
	bool bos;
	int i;

	/* len needs to be an even multiple of 4 (the label size) */
	if (len & 3)
		return -EINVAL;

	/* Limit the number of new labels allowed */
	nla_labels = len/4;
	if (nla_labels > max_labels)
		return -EINVAL;

	nla_label = nla_data(nla);
	bos = true;
	for (i = nla_labels - 1; i >= 0; i--, bos = false) {
		struct mpls_entry_decoded dec;
		dec = mpls_entry_decode(nla_label + i);

		/* Ensure the bottom of stack flag is properly set
		 * and ttl and tc are both clear.
		 */
		if ((dec.bos != bos) || dec.ttl || dec.tc)
			return -EINVAL;

		switch (dec.label) {
		case MPLS_LABEL_IMPLNULL:
			/* RFC3032: This is a label that an LSR may
			 * assign and distribute, but which never
			 * actually appears in the encapsulation.
			 */
			return -EINVAL;
		}

		label[i] = dec.label;
	}
	*labels = nla_labels;
	return 0;
}
EXPORT_SYMBOL_GPL(nla_get_labels);

int nla_get_via(const struct nlattr *nla, u8 *via_alen,
		u8 *via_table, u8 via_addr[])
{
	struct rtvia *via = nla_data(nla);
	int err = -EINVAL;
	int alen;

	if (nla_len(nla) < offsetof(struct rtvia, rtvia_addr))
		goto errout;
	alen = nla_len(nla) -
			offsetof(struct rtvia, rtvia_addr);
	if (alen > MAX_VIA_ALEN)
		goto errout;

	/* Validate the address family */
	switch (via->rtvia_family) {
	case AF_PACKET:
		*via_table = NEIGH_LINK_TABLE;
		break;
	case AF_INET:
		*via_table = NEIGH_ARP_TABLE;
		if (alen != 4)
			goto errout;
		break;
	case AF_INET6:
		*via_table = NEIGH_ND_TABLE;
		if (alen != 16)
			goto errout;
		break;
	default:
		/* Unsupported address family */
		goto errout;
	}

	memcpy(via_addr, via->rtvia_addr, alen);
	*via_alen = alen;
	err = 0;

errout:
	return err;
}

static int rtm_to_route_config(struct sk_buff *skb,  struct nlmsghdr *nlh,
			       struct mpls_route_config *cfg)
{
	struct rtmsg *rtm;
	struct nlattr *tb[RTA_MAX+1];
	int index;
	int err;

	err = nlmsg_parse(nlh, sizeof(*rtm), tb, RTA_MAX, rtm_mpls_policy);
	if (err < 0)
		goto errout;

	err = -EINVAL;
	rtm = nlmsg_data(nlh);
	memset(cfg, 0, sizeof(*cfg));

	if (rtm->rtm_family != AF_MPLS)
		goto errout;
	if (rtm->rtm_dst_len != 20)
		goto errout;
	if (rtm->rtm_src_len != 0)
		goto errout;
	if (rtm->rtm_tos != 0)
		goto errout;
	if (rtm->rtm_table != RT_TABLE_MAIN)
		goto errout;
	/* Any value is acceptable for rtm_protocol */

	/* As mpls uses destination specific addresses
	 * (or source specific address in the case of multicast)
	 * all addresses have universal scope.
	 */
	if (rtm->rtm_scope != RT_SCOPE_UNIVERSE)
		goto errout;
	if (rtm->rtm_type != RTN_UNICAST)
		goto errout;
	if (rtm->rtm_flags != 0)
		goto errout;

	cfg->rc_label		= LABEL_NOT_SPECIFIED;
	cfg->rc_protocol	= rtm->rtm_protocol;
	cfg->rc_via_table	= MPLS_NEIGH_TABLE_UNSPEC;
	cfg->rc_ttl_propagate	= MPLS_TTL_PROP_DEFAULT;
	cfg->rc_nlflags		= nlh->nlmsg_flags;
	cfg->rc_nlinfo.portid	= NETLINK_CB(skb).portid;
	cfg->rc_nlinfo.nlh	= nlh;
	cfg->rc_nlinfo.nl_net	= sock_net(skb->sk);

	for (index = 0; index <= RTA_MAX; index++) {
		struct nlattr *nla = tb[index];
		if (!nla)
			continue;

		switch (index) {
		case RTA_OIF:
			cfg->rc_ifindex = nla_get_u32(nla);
			break;
		case RTA_NEWDST:
			if (nla_get_labels(nla, MAX_NEW_LABELS,
					   &cfg->rc_output_labels,
					   cfg->rc_output_label))
				goto errout;
			break;
		case RTA_DST:
		{
			u8 label_count;
			if (nla_get_labels(nla, 1, &label_count,
					   &cfg->rc_label))
				goto errout;

			/* Reserved labels may not be set */
			if (cfg->rc_label < MPLS_LABEL_FIRST_UNRESERVED)
				goto errout;

			break;
		}
		case RTA_VIA:
		{
			if (nla_get_via(nla, &cfg->rc_via_alen,
					&cfg->rc_via_table, cfg->rc_via))
				goto errout;
			break;
		}
		case RTA_MULTIPATH:
		{
			cfg->rc_mp = nla_data(nla);
			cfg->rc_mp_len = nla_len(nla);
			break;
		}
		case RTA_TTL_PROPAGATE:
		{
			u8 ttl_propagate = nla_get_u8(nla);

			if (ttl_propagate > 1)
				goto errout;
			cfg->rc_ttl_propagate = ttl_propagate ?
				MPLS_TTL_PROP_ENABLED :
				MPLS_TTL_PROP_DISABLED;
			break;
		}
		default:
			/* Unsupported attribute */
			goto errout;
		}
	}

	err = 0;
errout:
	return err;
}

static int mpls_rtm_delroute(struct sk_buff *skb, struct nlmsghdr *nlh)
{
	struct mpls_route_config cfg;
	int err;

	err = rtm_to_route_config(skb, nlh, &cfg);
	if (err < 0)
		return err;

	return mpls_route_del(&cfg);
}


static int mpls_rtm_newroute(struct sk_buff *skb, struct nlmsghdr *nlh)
{
	struct mpls_route_config cfg;
	int err;

	err = rtm_to_route_config(skb, nlh, &cfg);
	if (err < 0)
		return err;

	return mpls_route_add(&cfg);
}

static int mpls_dump_route(struct sk_buff *skb, u32 portid, u32 seq, int event,
			   u32 label, struct mpls_route *rt, int flags)
{
	struct net_device *dev;
	struct nlmsghdr *nlh;
	struct rtmsg *rtm;

	nlh = nlmsg_put(skb, portid, seq, event, sizeof(*rtm), flags);
	if (nlh == NULL)
		return -EMSGSIZE;

	rtm = nlmsg_data(nlh);
	rtm->rtm_family = AF_MPLS;
	rtm->rtm_dst_len = 20;
	rtm->rtm_src_len = 0;
	rtm->rtm_tos = 0;
	rtm->rtm_table = RT_TABLE_MAIN;
	rtm->rtm_protocol = rt->rt_protocol;
	rtm->rtm_scope = RT_SCOPE_UNIVERSE;
	rtm->rtm_type = RTN_UNICAST;
	rtm->rtm_flags = 0;

	if (nla_put_labels(skb, RTA_DST, 1, &label))
		goto nla_put_failure;

	if (rt->rt_ttl_propagate != MPLS_TTL_PROP_DEFAULT) {
		bool ttl_propagate =
			rt->rt_ttl_propagate == MPLS_TTL_PROP_ENABLED;

		if (nla_put_u8(skb, RTA_TTL_PROPAGATE,
			       ttl_propagate))
			goto nla_put_failure;
	}
	if (rt->rt_nhn == 1) {
		const struct mpls_nh *nh = rt->rt_nh;

		if (nh->nh_labels &&
		    nla_put_labels(skb, RTA_NEWDST, nh->nh_labels,
				   nh->nh_label))
			goto nla_put_failure;
		if (nh->nh_via_table != MPLS_NEIGH_TABLE_UNSPEC &&
		    nla_put_via(skb, nh->nh_via_table, mpls_nh_via(rt, nh),
				nh->nh_via_alen))
			goto nla_put_failure;
		dev = rtnl_dereference(nh->nh_dev);
		if (dev && nla_put_u32(skb, RTA_OIF, dev->ifindex))
			goto nla_put_failure;
		if (nh->nh_flags & RTNH_F_LINKDOWN)
			rtm->rtm_flags |= RTNH_F_LINKDOWN;
		if (nh->nh_flags & RTNH_F_DEAD)
			rtm->rtm_flags |= RTNH_F_DEAD;
	} else {
		struct rtnexthop *rtnh;
		struct nlattr *mp;
		int dead = 0;
		int linkdown = 0;

		mp = nla_nest_start(skb, RTA_MULTIPATH);
		if (!mp)
			goto nla_put_failure;

		for_nexthops(rt) {
			rtnh = nla_reserve_nohdr(skb, sizeof(*rtnh));
			if (!rtnh)
				goto nla_put_failure;

			dev = rtnl_dereference(nh->nh_dev);
			if (dev)
				rtnh->rtnh_ifindex = dev->ifindex;
			if (nh->nh_flags & RTNH_F_LINKDOWN) {
				rtnh->rtnh_flags |= RTNH_F_LINKDOWN;
				linkdown++;
			}
			if (nh->nh_flags & RTNH_F_DEAD) {
				rtnh->rtnh_flags |= RTNH_F_DEAD;
				dead++;
			}

			if (nh->nh_labels && nla_put_labels(skb, RTA_NEWDST,
							    nh->nh_labels,
							    nh->nh_label))
				goto nla_put_failure;
			if (nh->nh_via_table != MPLS_NEIGH_TABLE_UNSPEC &&
			    nla_put_via(skb, nh->nh_via_table,
					mpls_nh_via(rt, nh),
					nh->nh_via_alen))
				goto nla_put_failure;

			/* length of rtnetlink header + attributes */
			rtnh->rtnh_len = nlmsg_get_pos(skb) - (void *)rtnh;
		} endfor_nexthops(rt);

		if (linkdown == rt->rt_nhn)
			rtm->rtm_flags |= RTNH_F_LINKDOWN;
		if (dead == rt->rt_nhn)
			rtm->rtm_flags |= RTNH_F_DEAD;

		nla_nest_end(skb, mp);
	}

	nlmsg_end(skb, nlh);
	return 0;

nla_put_failure:
	nlmsg_cancel(skb, nlh);
	return -EMSGSIZE;
}

static int mpls_dump_routes(struct sk_buff *skb, struct netlink_callback *cb)
{
	struct net *net = sock_net(skb->sk);
	struct mpls_route __rcu **platform_label;
	size_t platform_labels;
	unsigned int index;

	ASSERT_RTNL();

	index = cb->args[0];
	if (index < MPLS_LABEL_FIRST_UNRESERVED)
		index = MPLS_LABEL_FIRST_UNRESERVED;

	platform_label = rtnl_dereference(net->mpls.platform_label);
	platform_labels = net->mpls.platform_labels;
	for (; index < platform_labels; index++) {
		struct mpls_route *rt;
		rt = rtnl_dereference(platform_label[index]);
		if (!rt)
			continue;

		if (mpls_dump_route(skb, NETLINK_CB(cb->skb).portid,
				    cb->nlh->nlmsg_seq, RTM_NEWROUTE,
				    index, rt, NLM_F_MULTI) < 0)
			break;
	}
	cb->args[0] = index;

	return skb->len;
}

static inline size_t lfib_nlmsg_size(struct mpls_route *rt)
{
	size_t payload =
		NLMSG_ALIGN(sizeof(struct rtmsg))
		+ nla_total_size(4)			/* RTA_DST */
		+ nla_total_size(1);			/* RTA_TTL_PROPAGATE */

	if (rt->rt_nhn == 1) {
		struct mpls_nh *nh = rt->rt_nh;

		if (nh->nh_dev)
			payload += nla_total_size(4); /* RTA_OIF */
		if (nh->nh_via_table != MPLS_NEIGH_TABLE_UNSPEC) /* RTA_VIA */
			payload += nla_total_size(2 + nh->nh_via_alen);
		if (nh->nh_labels) /* RTA_NEWDST */
			payload += nla_total_size(nh->nh_labels * 4);
	} else {
		/* each nexthop is packed in an attribute */
		size_t nhsize = 0;

		for_nexthops(rt) {
			nhsize += nla_total_size(sizeof(struct rtnexthop));
			/* RTA_VIA */
			if (nh->nh_via_table != MPLS_NEIGH_TABLE_UNSPEC)
				nhsize += nla_total_size(2 + nh->nh_via_alen);
			if (nh->nh_labels)
				nhsize += nla_total_size(nh->nh_labels * 4);
		} endfor_nexthops(rt);
		/* nested attribute */
		payload += nla_total_size(nhsize);
	}

	return payload;
}

static void rtmsg_lfib(int event, u32 label, struct mpls_route *rt,
		       struct nlmsghdr *nlh, struct net *net, u32 portid,
		       unsigned int nlm_flags)
{
	struct sk_buff *skb;
	u32 seq = nlh ? nlh->nlmsg_seq : 0;
	int err = -ENOBUFS;

	skb = nlmsg_new(lfib_nlmsg_size(rt), GFP_KERNEL);
	if (skb == NULL)
		goto errout;

	err = mpls_dump_route(skb, portid, seq, event, label, rt, nlm_flags);
	if (err < 0) {
		/* -EMSGSIZE implies BUG in lfib_nlmsg_size */
		WARN_ON(err == -EMSGSIZE);
		kfree_skb(skb);
		goto errout;
	}
	rtnl_notify(skb, net, portid, RTNLGRP_MPLS_ROUTE, nlh, GFP_KERNEL);

	return;
errout:
	if (err < 0)
		rtnl_set_sk_err(net, RTNLGRP_MPLS_ROUTE, err);
}

static int resize_platform_label_table(struct net *net, size_t limit)
{
	size_t size = sizeof(struct mpls_route *) * limit;
	size_t old_limit;
	size_t cp_size;
	struct mpls_route __rcu **labels = NULL, **old;
	struct mpls_route *rt0 = NULL, *rt2 = NULL;
	unsigned index;

	if (size) {
		labels = kzalloc(size, GFP_KERNEL | __GFP_NOWARN | __GFP_NORETRY);
		if (!labels)
			labels = vzalloc(size);

		if (!labels)
			goto nolabels;
	}

	/* In case the predefined labels need to be populated */
	if (limit > MPLS_LABEL_IPV4NULL) {
		struct net_device *lo = net->loopback_dev;
		rt0 = mpls_rt_alloc(1, lo->addr_len);
		if (!rt0)
			goto nort0;
		RCU_INIT_POINTER(rt0->rt_nh->nh_dev, lo);
		rt0->rt_protocol = RTPROT_KERNEL;
		rt0->rt_payload_type = MPT_IPV4;
		rt0->rt_ttl_propagate = MPLS_TTL_PROP_DEFAULT;
		rt0->rt_nh->nh_via_table = NEIGH_LINK_TABLE;
		rt0->rt_nh->nh_via_alen = lo->addr_len;
		memcpy(__mpls_nh_via(rt0, rt0->rt_nh), lo->dev_addr,
		       lo->addr_len);
	}
	if (limit > MPLS_LABEL_IPV6NULL) {
		struct net_device *lo = net->loopback_dev;
		rt2 = mpls_rt_alloc(1, lo->addr_len);
		if (!rt2)
			goto nort2;
		RCU_INIT_POINTER(rt2->rt_nh->nh_dev, lo);
		rt2->rt_protocol = RTPROT_KERNEL;
		rt2->rt_payload_type = MPT_IPV6;
<<<<<<< HEAD
		rt0->rt_ttl_propagate = MPLS_TTL_PROP_DEFAULT;
=======
		rt2->rt_ttl_propagate = MPLS_TTL_PROP_DEFAULT;
>>>>>>> 88275ed0
		rt2->rt_nh->nh_via_table = NEIGH_LINK_TABLE;
		rt2->rt_nh->nh_via_alen = lo->addr_len;
		memcpy(__mpls_nh_via(rt2, rt2->rt_nh), lo->dev_addr,
		       lo->addr_len);
	}

	rtnl_lock();
	/* Remember the original table */
	old = rtnl_dereference(net->mpls.platform_label);
	old_limit = net->mpls.platform_labels;

	/* Free any labels beyond the new table */
	for (index = limit; index < old_limit; index++)
		mpls_route_update(net, index, NULL, NULL);

	/* Copy over the old labels */
	cp_size = size;
	if (old_limit < limit)
		cp_size = old_limit * sizeof(struct mpls_route *);

	memcpy(labels, old, cp_size);

	/* If needed set the predefined labels */
	if ((old_limit <= MPLS_LABEL_IPV6NULL) &&
	    (limit > MPLS_LABEL_IPV6NULL)) {
		RCU_INIT_POINTER(labels[MPLS_LABEL_IPV6NULL], rt2);
		rt2 = NULL;
	}

	if ((old_limit <= MPLS_LABEL_IPV4NULL) &&
	    (limit > MPLS_LABEL_IPV4NULL)) {
		RCU_INIT_POINTER(labels[MPLS_LABEL_IPV4NULL], rt0);
		rt0 = NULL;
	}

	/* Update the global pointers */
	net->mpls.platform_labels = limit;
	rcu_assign_pointer(net->mpls.platform_label, labels);

	rtnl_unlock();

	mpls_rt_free(rt2);
	mpls_rt_free(rt0);

	if (old) {
		synchronize_rcu();
		kvfree(old);
	}
	return 0;

nort2:
	mpls_rt_free(rt0);
nort0:
	kvfree(labels);
nolabels:
	return -ENOMEM;
}

static int mpls_platform_labels(struct ctl_table *table, int write,
				void __user *buffer, size_t *lenp, loff_t *ppos)
{
	struct net *net = table->data;
	int platform_labels = net->mpls.platform_labels;
	int ret;
	struct ctl_table tmp = {
		.procname	= table->procname,
		.data		= &platform_labels,
		.maxlen		= sizeof(int),
		.mode		= table->mode,
		.extra1		= &zero,
		.extra2		= &label_limit,
	};

	ret = proc_dointvec_minmax(&tmp, write, buffer, lenp, ppos);

	if (write && ret == 0)
		ret = resize_platform_label_table(net, platform_labels);

	return ret;
}

#define MPLS_NS_SYSCTL_OFFSET(field)		\
	(&((struct net *)0)->field)

static const struct ctl_table mpls_table[] = {
	{
		.procname	= "platform_labels",
		.data		= NULL,
		.maxlen		= sizeof(int),
		.mode		= 0644,
		.proc_handler	= mpls_platform_labels,
	},
	{
		.procname	= "ip_ttl_propagate",
		.data		= MPLS_NS_SYSCTL_OFFSET(mpls.ip_ttl_propagate),
		.maxlen		= sizeof(int),
		.mode		= 0644,
		.proc_handler	= proc_dointvec_minmax,
		.extra1		= &zero,
		.extra2		= &one,
	},
	{
		.procname	= "default_ttl",
		.data		= MPLS_NS_SYSCTL_OFFSET(mpls.default_ttl),
		.maxlen		= sizeof(int),
		.mode		= 0644,
		.proc_handler	= proc_dointvec_minmax,
		.extra1		= &one,
		.extra2		= &ttl_max,
	},
	{ }
};

static int mpls_net_init(struct net *net)
{
	struct ctl_table *table;
	int i;

	net->mpls.platform_labels = 0;
	net->mpls.platform_label = NULL;
	net->mpls.ip_ttl_propagate = 1;
	net->mpls.default_ttl = 255;

	table = kmemdup(mpls_table, sizeof(mpls_table), GFP_KERNEL);
	if (table == NULL)
		return -ENOMEM;

	/* Table data contains only offsets relative to the base of
	 * the mdev at this point, so make them absolute.
	 */
	for (i = 0; i < ARRAY_SIZE(mpls_table) - 1; i++)
		table[i].data = (char *)net + (uintptr_t)table[i].data;

	net->mpls.ctl = register_net_sysctl(net, "net/mpls", table);
	if (net->mpls.ctl == NULL) {
		kfree(table);
		return -ENOMEM;
	}

	return 0;
}

static void mpls_net_exit(struct net *net)
{
	struct mpls_route __rcu **platform_label;
	size_t platform_labels;
	struct ctl_table *table;
	unsigned int index;

	table = net->mpls.ctl->ctl_table_arg;
	unregister_net_sysctl_table(net->mpls.ctl);
	kfree(table);

	/* An rcu grace period has passed since there was a device in
	 * the network namespace (and thus the last in flight packet)
	 * left this network namespace.  This is because
	 * unregister_netdevice_many and netdev_run_todo has completed
	 * for each network device that was in this network namespace.
	 *
	 * As such no additional rcu synchronization is necessary when
	 * freeing the platform_label table.
	 */
	rtnl_lock();
	platform_label = rtnl_dereference(net->mpls.platform_label);
	platform_labels = net->mpls.platform_labels;
	for (index = 0; index < platform_labels; index++) {
		struct mpls_route *rt = rtnl_dereference(platform_label[index]);
		RCU_INIT_POINTER(platform_label[index], NULL);
		mpls_notify_route(net, index, rt, NULL, NULL);
		mpls_rt_free(rt);
	}
	rtnl_unlock();

	kvfree(platform_label);
}

static struct pernet_operations mpls_net_ops = {
	.init = mpls_net_init,
	.exit = mpls_net_exit,
};

static struct rtnl_af_ops mpls_af_ops __read_mostly = {
	.family		   = AF_MPLS,
	.fill_stats_af	   = mpls_fill_stats_af,
	.get_stats_af_size = mpls_get_stats_af_size,
};

static int __init mpls_init(void)
{
	int err;

	BUILD_BUG_ON(sizeof(struct mpls_shim_hdr) != 4);

	err = register_pernet_subsys(&mpls_net_ops);
	if (err)
		goto out;

	err = register_netdevice_notifier(&mpls_dev_notifier);
	if (err)
		goto out_unregister_pernet;

	dev_add_pack(&mpls_packet_type);

	rtnl_af_register(&mpls_af_ops);

	rtnl_register(PF_MPLS, RTM_NEWROUTE, mpls_rtm_newroute, NULL, NULL);
	rtnl_register(PF_MPLS, RTM_DELROUTE, mpls_rtm_delroute, NULL, NULL);
	rtnl_register(PF_MPLS, RTM_GETROUTE, NULL, mpls_dump_routes, NULL);
	rtnl_register(PF_MPLS, RTM_GETNETCONF, mpls_netconf_get_devconf,
		      mpls_netconf_dump_devconf, NULL);
	err = 0;
out:
	return err;

out_unregister_pernet:
	unregister_pernet_subsys(&mpls_net_ops);
	goto out;
}
module_init(mpls_init);

static void __exit mpls_exit(void)
{
	rtnl_unregister_all(PF_MPLS);
	rtnl_af_unregister(&mpls_af_ops);
	dev_remove_pack(&mpls_packet_type);
	unregister_netdevice_notifier(&mpls_dev_notifier);
	unregister_pernet_subsys(&mpls_net_ops);
}
module_exit(mpls_exit);

MODULE_DESCRIPTION("MultiProtocol Label Switching");
MODULE_LICENSE("GPL v2");
MODULE_ALIAS_NETPROTO(PF_MPLS);<|MERGE_RESOLUTION|>--- conflicted
+++ resolved
@@ -1949,11 +1949,7 @@
 		RCU_INIT_POINTER(rt2->rt_nh->nh_dev, lo);
 		rt2->rt_protocol = RTPROT_KERNEL;
 		rt2->rt_payload_type = MPT_IPV6;
-<<<<<<< HEAD
-		rt0->rt_ttl_propagate = MPLS_TTL_PROP_DEFAULT;
-=======
 		rt2->rt_ttl_propagate = MPLS_TTL_PROP_DEFAULT;
->>>>>>> 88275ed0
 		rt2->rt_nh->nh_via_table = NEIGH_LINK_TABLE;
 		rt2->rt_nh->nh_via_alen = lo->addr_len;
 		memcpy(__mpls_nh_via(rt2, rt2->rt_nh), lo->dev_addr,
