--- conflicted
+++ resolved
@@ -3175,41 +3175,9 @@
 }
 #endif
 
-<<<<<<< HEAD
-#if IS_ENABLED(CONFIG_NET_L3_MASTER_DEV)
-/* If the host route is cached on the addr struct make sure it is associated
- * with the proper table. e.g., enslavement can change and if so the cached
- * host route needs to move to the new table.
- */
-static void l3mdev_check_host_rt(struct inet6_dev *idev,
-				  struct inet6_ifaddr *ifp)
-{
-	if (ifp->rt) {
-		u32 tb_id = l3mdev_fib_table(idev->dev) ? : RT6_TABLE_LOCAL;
-
-		if (tb_id != ifp->rt->rt6i_table->tb6_id) {
-			ip6_del_rt(ifp->rt);
-			ifp->rt = NULL;
-		}
-	}
-}
-#else
-static void l3mdev_check_host_rt(struct inet6_dev *idev,
-				  struct inet6_ifaddr *ifp)
-{
-}
-#endif
-
 static int fixup_permanent_addr(struct inet6_dev *idev,
 				struct inet6_ifaddr *ifp)
 {
-	l3mdev_check_host_rt(idev, ifp);
-
-=======
-static int fixup_permanent_addr(struct inet6_dev *idev,
-				struct inet6_ifaddr *ifp)
-{
->>>>>>> ed596a4a
 	if (!ifp->rt) {
 		struct rt6_info *rt;
 
@@ -3344,9 +3312,6 @@
 
 			run_pending = 1;
 		}
-
-		/* restore routes for permanent addresses */
-		addrconf_permanent_addr(dev);
 
 		switch (dev->type) {
 #if IS_ENABLED(CONFIG_IPV6_SIT)
@@ -3519,12 +3484,8 @@
 				 * address is retained on a down event
 				 */
 				if (!keep_addr ||
-<<<<<<< HEAD
-				    !(ifa->flags & IFA_F_PERMANENT)) {
-=======
 				    !(ifa->flags & IFA_F_PERMANENT) ||
 				    addr_is_local(&ifa->addr)) {
->>>>>>> ed596a4a
 					hlist_del_init_rcu(&ifa->addr_lst);
 					goto restart;
 				}
@@ -3568,35 +3529,23 @@
 
 	INIT_LIST_HEAD(&del_list);
 	list_for_each_entry_safe(ifa, tmp, &idev->addr_list, if_list) {
-<<<<<<< HEAD
+		struct rt6_info *rt = NULL;
+
 		addrconf_del_dad_work(ifa);
 
 		write_unlock_bh(&idev->lock);
 		spin_lock_bh(&ifa->lock);
 
-		if (keep_addr && (ifa->flags & IFA_F_PERMANENT)) {
-=======
-		struct rt6_info *rt = NULL;
-
-		addrconf_del_dad_work(ifa);
-
-		write_unlock_bh(&idev->lock);
-		spin_lock_bh(&ifa->lock);
-
 		if (keep_addr && (ifa->flags & IFA_F_PERMANENT) &&
 		    !addr_is_local(&ifa->addr)) {
->>>>>>> ed596a4a
 			/* set state to skip the notifier below */
 			state = INET6_IFADDR_STATE_DEAD;
 			ifa->state = 0;
 			if (!(ifa->flags & IFA_F_NODAD))
 				ifa->flags |= IFA_F_TENTATIVE;
-<<<<<<< HEAD
-=======
 
 			rt = ifa->rt;
 			ifa->rt = NULL;
->>>>>>> ed596a4a
 		} else {
 			state = ifa->state;
 			ifa->state = INET6_IFADDR_STATE_DEAD;
@@ -5891,110 +5840,12 @@
 		.proc_handler	= proc_dointvec,
 	},
 #endif
-<<<<<<< HEAD
-		{
-			.procname	= "disable_ipv6",
-			.data		= &ipv6_devconf.disable_ipv6,
-			.maxlen		= sizeof(int),
-			.mode		= 0644,
-			.proc_handler	= addrconf_sysctl_disable,
-		},
-		{
-			.procname	= "accept_dad",
-			.data		= &ipv6_devconf.accept_dad,
-			.maxlen		= sizeof(int),
-			.mode		= 0644,
-			.proc_handler	= proc_dointvec,
-		},
-		{
-			.procname       = "force_tllao",
-			.data           = &ipv6_devconf.force_tllao,
-			.maxlen         = sizeof(int),
-			.mode           = 0644,
-			.proc_handler   = proc_dointvec
-		},
-		{
-			.procname       = "ndisc_notify",
-			.data           = &ipv6_devconf.ndisc_notify,
-			.maxlen         = sizeof(int),
-			.mode           = 0644,
-			.proc_handler   = proc_dointvec
-		},
-		{
-			.procname	= "suppress_frag_ndisc",
-			.data		= &ipv6_devconf.suppress_frag_ndisc,
-			.maxlen		= sizeof(int),
-			.mode		= 0644,
-			.proc_handler	= proc_dointvec
-		},
-		{
-			.procname	= "accept_ra_from_local",
-			.data		= &ipv6_devconf.accept_ra_from_local,
-			.maxlen		= sizeof(int),
-			.mode		= 0644,
-			.proc_handler	= proc_dointvec,
-		},
-		{
-			.procname	= "accept_ra_mtu",
-			.data		= &ipv6_devconf.accept_ra_mtu,
-			.maxlen		= sizeof(int),
-			.mode		= 0644,
-			.proc_handler	= proc_dointvec,
-		},
-		{
-			.procname	= "stable_secret",
-			.data		= &ipv6_devconf.stable_secret,
-			.maxlen		= IPV6_MAX_STRLEN,
-			.mode		= 0600,
-			.proc_handler	= addrconf_sysctl_stable_secret,
-		},
-		{
-			.procname       = "use_oif_addrs_only",
-			.data           = &ipv6_devconf.use_oif_addrs_only,
-			.maxlen         = sizeof(int),
-			.mode           = 0644,
-			.proc_handler   = proc_dointvec,
-		},
-		{
-			.procname	= "ignore_routes_with_linkdown",
-			.data		= &ipv6_devconf.ignore_routes_with_linkdown,
-			.maxlen		= sizeof(int),
-			.mode		= 0644,
-			.proc_handler	= addrconf_sysctl_ignore_routes_with_linkdown,
-		},
-		{
-			.procname	= "drop_unicast_in_l2_multicast",
-			.data		= &ipv6_devconf.drop_unicast_in_l2_multicast,
-			.maxlen		= sizeof(int),
-			.mode		= 0644,
-			.proc_handler	= proc_dointvec,
-		},
-		{
-			.procname	= "drop_unsolicited_na",
-			.data		= &ipv6_devconf.drop_unsolicited_na,
-			.maxlen		= sizeof(int),
-			.mode		= 0644,
-			.proc_handler	= proc_dointvec,
-		},
-		{
-			.procname       = "keep_addr_on_down",
-			.data           = &ipv6_devconf.keep_addr_on_down,
-			.maxlen         = sizeof(int),
-			.mode           = 0644,
-			.proc_handler   = proc_dointvec,
-
-		},
-		{
-			/* sentinel */
-		}
-=======
 	{
 		.procname	= "disable_ipv6",
 		.data		= &ipv6_devconf.disable_ipv6,
 		.maxlen		= sizeof(int),
 		.mode		= 0644,
 		.proc_handler	= addrconf_sysctl_disable,
->>>>>>> ed596a4a
 	},
 	{
 		.procname	= "accept_dad",
