/*
 *	Linux INET6 implementation
 *	Forwarding Information Database
 *
 *	Authors:
 *	Pedro Roque		<roque@di.fc.ul.pt>
 *
 *	This program is free software; you can redistribute it and/or
 *      modify it under the terms of the GNU General Public License
 *      as published by the Free Software Foundation; either version
 *      2 of the License, or (at your option) any later version.
 *
 *	Changes:
 *	Yuji SEKIYA @USAGI:	Support default route on router node;
 *				remove ip6_null_entry from the top of
 *				routing table.
 *	Ville Nuorvala:		Fixed routing subtrees.
 */

#define pr_fmt(fmt) "IPv6: " fmt

#include <linux/errno.h>
#include <linux/types.h>
#include <linux/net.h>
#include <linux/route.h>
#include <linux/netdevice.h>
#include <linux/in6.h>
#include <linux/init.h>
#include <linux/list.h>
#include <linux/slab.h>

#include <net/ipv6.h>
#include <net/ndisc.h>
#include <net/addrconf.h>

#include <net/ip6_fib.h>
#include <net/ip6_route.h>

#define RT6_DEBUG 2

#if RT6_DEBUG >= 3
#define RT6_TRACE(x...) pr_debug(x)
#else
#define RT6_TRACE(x...) do { ; } while (0)
#endif

static struct kmem_cache *fib6_node_kmem __read_mostly;

struct fib6_cleaner {
	struct fib6_walker w;
	struct net *net;
	int (*func)(struct rt6_info *, void *arg);
	int sernum;
	void *arg;
};

static DEFINE_RWLOCK(fib6_walker_lock);

#ifdef CONFIG_IPV6_SUBTREES
#define FWS_INIT FWS_S
#else
#define FWS_INIT FWS_L
#endif

static void fib6_prune_clones(struct net *net, struct fib6_node *fn);
static struct rt6_info *fib6_find_prefix(struct net *net, struct fib6_node *fn);
static struct fib6_node *fib6_repair_tree(struct net *net, struct fib6_node *fn);
static int fib6_walk(struct fib6_walker *w);
static int fib6_walk_continue(struct fib6_walker *w);

/*
 *	A routing update causes an increase of the serial number on the
 *	affected subtree. This allows for cached routes to be asynchronously
 *	tested when modifications are made to the destination cache as a
 *	result of redirects, path MTU changes, etc.
 */

static void fib6_gc_timer_cb(unsigned long arg);

static LIST_HEAD(fib6_walkers);
#define FOR_WALKERS(w) list_for_each_entry(w, &fib6_walkers, lh)

static void fib6_walker_link(struct fib6_walker *w)
{
	write_lock_bh(&fib6_walker_lock);
	list_add(&w->lh, &fib6_walkers);
	write_unlock_bh(&fib6_walker_lock);
}

static void fib6_walker_unlink(struct fib6_walker *w)
{
	write_lock_bh(&fib6_walker_lock);
	list_del(&w->lh);
	write_unlock_bh(&fib6_walker_lock);
}

static int fib6_new_sernum(struct net *net)
{
	int new, old;

	do {
		old = atomic_read(&net->ipv6.fib6_sernum);
		new = old < INT_MAX ? old + 1 : 1;
	} while (atomic_cmpxchg(&net->ipv6.fib6_sernum,
				old, new) != old);
	return new;
}

enum {
	FIB6_NO_SERNUM_CHANGE = 0,
};

/*
 *	Auxiliary address test functions for the radix tree.
 *
 *	These assume a 32bit processor (although it will work on
 *	64bit processors)
 */

/*
 *	test bit
 */
#if defined(__LITTLE_ENDIAN)
# define BITOP_BE32_SWIZZLE	(0x1F & ~7)
#else
# define BITOP_BE32_SWIZZLE	0
#endif

static __be32 addr_bit_set(const void *token, int fn_bit)
{
	const __be32 *addr = token;
	/*
	 * Here,
	 *	1 << ((~fn_bit ^ BITOP_BE32_SWIZZLE) & 0x1f)
	 * is optimized version of
	 *	htonl(1 << ((~fn_bit)&0x1F))
	 * See include/asm-generic/bitops/le.h.
	 */
	return (__force __be32)(1 << ((~fn_bit ^ BITOP_BE32_SWIZZLE) & 0x1f)) &
	       addr[fn_bit >> 5];
}

static struct fib6_node *node_alloc(void)
{
	struct fib6_node *fn;

	fn = kmem_cache_zalloc(fib6_node_kmem, GFP_ATOMIC);

	return fn;
}

static void node_free(struct fib6_node *fn)
{
	kmem_cache_free(fib6_node_kmem, fn);
}

static void rt6_free_pcpu(struct rt6_info *non_pcpu_rt)
{
	int cpu;

	if (!non_pcpu_rt->rt6i_pcpu)
		return;

	for_each_possible_cpu(cpu) {
		struct rt6_info **ppcpu_rt;
		struct rt6_info *pcpu_rt;

		ppcpu_rt = per_cpu_ptr(non_pcpu_rt->rt6i_pcpu, cpu);
		pcpu_rt = *ppcpu_rt;
		if (pcpu_rt) {
			dst_free(&pcpu_rt->dst);
			*ppcpu_rt = NULL;
		}
	}
<<<<<<< HEAD
=======

	non_pcpu_rt->rt6i_pcpu = NULL;
>>>>>>> 9fe8ecca
}

static void rt6_release(struct rt6_info *rt)
{
	if (atomic_dec_and_test(&rt->rt6i_ref)) {
		rt6_free_pcpu(rt);
		dst_free(&rt->dst);
	}
}

static void fib6_link_table(struct net *net, struct fib6_table *tb)
{
	unsigned int h;

	/*
	 * Initialize table lock at a single place to give lockdep a key,
	 * tables aren't visible prior to being linked to the list.
	 */
	rwlock_init(&tb->tb6_lock);

	h = tb->tb6_id & (FIB6_TABLE_HASHSZ - 1);

	/*
	 * No protection necessary, this is the only list mutatation
	 * operation, tables never disappear once they exist.
	 */
	hlist_add_head_rcu(&tb->tb6_hlist, &net->ipv6.fib_table_hash[h]);
}

#ifdef CONFIG_IPV6_MULTIPLE_TABLES

static struct fib6_table *fib6_alloc_table(struct net *net, u32 id)
{
	struct fib6_table *table;

	table = kzalloc(sizeof(*table), GFP_ATOMIC);
	if (table) {
		table->tb6_id = id;
		table->tb6_root.leaf = net->ipv6.ip6_null_entry;
		table->tb6_root.fn_flags = RTN_ROOT | RTN_TL_ROOT | RTN_RTINFO;
		inet_peer_base_init(&table->tb6_peers);
	}

	return table;
}

struct fib6_table *fib6_new_table(struct net *net, u32 id)
{
	struct fib6_table *tb;

	if (id == 0)
		id = RT6_TABLE_MAIN;
	tb = fib6_get_table(net, id);
	if (tb)
		return tb;

	tb = fib6_alloc_table(net, id);
	if (tb)
		fib6_link_table(net, tb);

	return tb;
}

struct fib6_table *fib6_get_table(struct net *net, u32 id)
{
	struct fib6_table *tb;
	struct hlist_head *head;
	unsigned int h;

	if (id == 0)
		id = RT6_TABLE_MAIN;
	h = id & (FIB6_TABLE_HASHSZ - 1);
	rcu_read_lock();
	head = &net->ipv6.fib_table_hash[h];
	hlist_for_each_entry_rcu(tb, head, tb6_hlist) {
		if (tb->tb6_id == id) {
			rcu_read_unlock();
			return tb;
		}
	}
	rcu_read_unlock();

	return NULL;
}

static void __net_init fib6_tables_init(struct net *net)
{
	fib6_link_table(net, net->ipv6.fib6_main_tbl);
	fib6_link_table(net, net->ipv6.fib6_local_tbl);
}
#else

struct fib6_table *fib6_new_table(struct net *net, u32 id)
{
	return fib6_get_table(net, id);
}

struct fib6_table *fib6_get_table(struct net *net, u32 id)
{
	  return net->ipv6.fib6_main_tbl;
}

struct dst_entry *fib6_rule_lookup(struct net *net, struct flowi6 *fl6,
				   int flags, pol_lookup_t lookup)
{
	return (struct dst_entry *) lookup(net, net->ipv6.fib6_main_tbl, fl6, flags);
}

static void __net_init fib6_tables_init(struct net *net)
{
	fib6_link_table(net, net->ipv6.fib6_main_tbl);
}

#endif

static int fib6_dump_node(struct fib6_walker *w)
{
	int res;
	struct rt6_info *rt;

	for (rt = w->leaf; rt; rt = rt->dst.rt6_next) {
		res = rt6_dump_route(rt, w->args);
		if (res < 0) {
			/* Frame is full, suspend walking */
			w->leaf = rt;
			return 1;
		}
	}
	w->leaf = NULL;
	return 0;
}

static void fib6_dump_end(struct netlink_callback *cb)
{
	struct fib6_walker *w = (void *)cb->args[2];

	if (w) {
		if (cb->args[4]) {
			cb->args[4] = 0;
			fib6_walker_unlink(w);
		}
		cb->args[2] = 0;
		kfree(w);
	}
	cb->done = (void *)cb->args[3];
	cb->args[1] = 3;
}

static int fib6_dump_done(struct netlink_callback *cb)
{
	fib6_dump_end(cb);
	return cb->done ? cb->done(cb) : 0;
}

static int fib6_dump_table(struct fib6_table *table, struct sk_buff *skb,
			   struct netlink_callback *cb)
{
	struct fib6_walker *w;
	int res;

	w = (void *)cb->args[2];
	w->root = &table->tb6_root;

	if (cb->args[4] == 0) {
		w->count = 0;
		w->skip = 0;

		read_lock_bh(&table->tb6_lock);
		res = fib6_walk(w);
		read_unlock_bh(&table->tb6_lock);
		if (res > 0) {
			cb->args[4] = 1;
			cb->args[5] = w->root->fn_sernum;
		}
	} else {
		if (cb->args[5] != w->root->fn_sernum) {
			/* Begin at the root if the tree changed */
			cb->args[5] = w->root->fn_sernum;
			w->state = FWS_INIT;
			w->node = w->root;
			w->skip = w->count;
		} else
			w->skip = 0;

		read_lock_bh(&table->tb6_lock);
		res = fib6_walk_continue(w);
		read_unlock_bh(&table->tb6_lock);
		if (res <= 0) {
			fib6_walker_unlink(w);
			cb->args[4] = 0;
		}
	}

	return res;
}

static int inet6_dump_fib(struct sk_buff *skb, struct netlink_callback *cb)
{
	struct net *net = sock_net(skb->sk);
	unsigned int h, s_h;
	unsigned int e = 0, s_e;
	struct rt6_rtnl_dump_arg arg;
	struct fib6_walker *w;
	struct fib6_table *tb;
	struct hlist_head *head;
	int res = 0;

	s_h = cb->args[0];
	s_e = cb->args[1];

	w = (void *)cb->args[2];
	if (!w) {
		/* New dump:
		 *
		 * 1. hook callback destructor.
		 */
		cb->args[3] = (long)cb->done;
		cb->done = fib6_dump_done;

		/*
		 * 2. allocate and initialize walker.
		 */
		w = kzalloc(sizeof(*w), GFP_ATOMIC);
		if (!w)
			return -ENOMEM;
		w->func = fib6_dump_node;
		cb->args[2] = (long)w;
	}

	arg.skb = skb;
	arg.cb = cb;
	arg.net = net;
	w->args = &arg;

	rcu_read_lock();
	for (h = s_h; h < FIB6_TABLE_HASHSZ; h++, s_e = 0) {
		e = 0;
		head = &net->ipv6.fib_table_hash[h];
		hlist_for_each_entry_rcu(tb, head, tb6_hlist) {
			if (e < s_e)
				goto next;
			res = fib6_dump_table(tb, skb, cb);
			if (res != 0)
				goto out;
next:
			e++;
		}
	}
out:
	rcu_read_unlock();
	cb->args[1] = e;
	cb->args[0] = h;

	res = res < 0 ? res : skb->len;
	if (res <= 0)
		fib6_dump_end(cb);
	return res;
}

/*
 *	Routing Table
 *
 *	return the appropriate node for a routing tree "add" operation
 *	by either creating and inserting or by returning an existing
 *	node.
 */

static struct fib6_node *fib6_add_1(struct fib6_node *root,
				     struct in6_addr *addr, int plen,
				     int offset, int allow_create,
				     int replace_required, int sernum)
{
	struct fib6_node *fn, *in, *ln;
	struct fib6_node *pn = NULL;
	struct rt6key *key;
	int	bit;
	__be32	dir = 0;

	RT6_TRACE("fib6_add_1\n");

	/* insert node in tree */

	fn = root;

	do {
		key = (struct rt6key *)((u8 *)fn->leaf + offset);

		/*
		 *	Prefix match
		 */
		if (plen < fn->fn_bit ||
		    !ipv6_prefix_equal(&key->addr, addr, fn->fn_bit)) {
			if (!allow_create) {
				if (replace_required) {
					pr_warn("Can't replace route, no match found\n");
					return ERR_PTR(-ENOENT);
				}
				pr_warn("NLM_F_CREATE should be set when creating new route\n");
			}
			goto insert_above;
		}

		/*
		 *	Exact match ?
		 */

		if (plen == fn->fn_bit) {
			/* clean up an intermediate node */
			if (!(fn->fn_flags & RTN_RTINFO)) {
				rt6_release(fn->leaf);
				fn->leaf = NULL;
			}

			fn->fn_sernum = sernum;

			return fn;
		}

		/*
		 *	We have more bits to go
		 */

		/* Try to walk down on tree. */
		fn->fn_sernum = sernum;
		dir = addr_bit_set(addr, fn->fn_bit);
		pn = fn;
		fn = dir ? fn->right : fn->left;
	} while (fn);

	if (!allow_create) {
		/* We should not create new node because
		 * NLM_F_REPLACE was specified without NLM_F_CREATE
		 * I assume it is safe to require NLM_F_CREATE when
		 * REPLACE flag is used! Later we may want to remove the
		 * check for replace_required, because according
		 * to netlink specification, NLM_F_CREATE
		 * MUST be specified if new route is created.
		 * That would keep IPv6 consistent with IPv4
		 */
		if (replace_required) {
			pr_warn("Can't replace route, no match found\n");
			return ERR_PTR(-ENOENT);
		}
		pr_warn("NLM_F_CREATE should be set when creating new route\n");
	}
	/*
	 *	We walked to the bottom of tree.
	 *	Create new leaf node without children.
	 */

	ln = node_alloc();

	if (!ln)
		return ERR_PTR(-ENOMEM);
	ln->fn_bit = plen;

	ln->parent = pn;
	ln->fn_sernum = sernum;

	if (dir)
		pn->right = ln;
	else
		pn->left  = ln;

	return ln;


insert_above:
	/*
	 * split since we don't have a common prefix anymore or
	 * we have a less significant route.
	 * we've to insert an intermediate node on the list
	 * this new node will point to the one we need to create
	 * and the current
	 */

	pn = fn->parent;

	/* find 1st bit in difference between the 2 addrs.

	   See comment in __ipv6_addr_diff: bit may be an invalid value,
	   but if it is >= plen, the value is ignored in any case.
	 */

	bit = __ipv6_addr_diff(addr, &key->addr, sizeof(*addr));

	/*
	 *		(intermediate)[in]
	 *	          /	   \
	 *	(new leaf node)[ln] (old node)[fn]
	 */
	if (plen > bit) {
		in = node_alloc();
		ln = node_alloc();

		if (!in || !ln) {
			if (in)
				node_free(in);
			if (ln)
				node_free(ln);
			return ERR_PTR(-ENOMEM);
		}

		/*
		 * new intermediate node.
		 * RTN_RTINFO will
		 * be off since that an address that chooses one of
		 * the branches would not match less specific routes
		 * in the other branch
		 */

		in->fn_bit = bit;

		in->parent = pn;
		in->leaf = fn->leaf;
		atomic_inc(&in->leaf->rt6i_ref);

		in->fn_sernum = sernum;

		/* update parent pointer */
		if (dir)
			pn->right = in;
		else
			pn->left  = in;

		ln->fn_bit = plen;

		ln->parent = in;
		fn->parent = in;

		ln->fn_sernum = sernum;

		if (addr_bit_set(addr, bit)) {
			in->right = ln;
			in->left  = fn;
		} else {
			in->left  = ln;
			in->right = fn;
		}
	} else { /* plen <= bit */

		/*
		 *		(new leaf node)[ln]
		 *	          /	   \
		 *	     (old node)[fn] NULL
		 */

		ln = node_alloc();

		if (!ln)
			return ERR_PTR(-ENOMEM);

		ln->fn_bit = plen;

		ln->parent = pn;

		ln->fn_sernum = sernum;

		if (dir)
			pn->right = ln;
		else
			pn->left  = ln;

		if (addr_bit_set(&key->addr, plen))
			ln->right = fn;
		else
			ln->left  = fn;

		fn->parent = ln;
	}
	return ln;
}

static bool rt6_qualify_for_ecmp(struct rt6_info *rt)
{
	return (rt->rt6i_flags & (RTF_GATEWAY|RTF_ADDRCONF|RTF_DYNAMIC)) ==
	       RTF_GATEWAY;
}

static void fib6_copy_metrics(u32 *mp, const struct mx6_config *mxc)
{
	int i;

	for (i = 0; i < RTAX_MAX; i++) {
		if (test_bit(i, mxc->mx_valid))
			mp[i] = mxc->mx[i];
	}
}

static int fib6_commit_metrics(struct dst_entry *dst, struct mx6_config *mxc)
{
	if (!mxc->mx)
		return 0;

	if (dst->flags & DST_HOST) {
		u32 *mp = dst_metrics_write_ptr(dst);

		if (unlikely(!mp))
			return -ENOMEM;

		fib6_copy_metrics(mp, mxc);
	} else {
		dst_init_metrics(dst, mxc->mx, false);

		/* We've stolen mx now. */
		mxc->mx = NULL;
	}

	return 0;
}

static void fib6_purge_rt(struct rt6_info *rt, struct fib6_node *fn,
			  struct net *net)
{
	if (atomic_read(&rt->rt6i_ref) != 1) {
		/* This route is used as dummy address holder in some split
		 * nodes. It is not leaked, but it still holds other resources,
		 * which must be released in time. So, scan ascendant nodes
		 * and replace dummy references to this route with references
		 * to still alive ones.
		 */
		while (fn) {
			if (!(fn->fn_flags & RTN_RTINFO) && fn->leaf == rt) {
				fn->leaf = fib6_find_prefix(net, fn);
				atomic_inc(&fn->leaf->rt6i_ref);
				rt6_release(rt);
			}
			fn = fn->parent;
		}
		/* No more references are possible at this point. */
		BUG_ON(atomic_read(&rt->rt6i_ref) != 1);
	}
}

/*
 *	Insert routing information in a node.
 */

static int fib6_add_rt2node(struct fib6_node *fn, struct rt6_info *rt,
			    struct nl_info *info, struct mx6_config *mxc)
{
	struct rt6_info *iter = NULL;
	struct rt6_info **ins;
	struct rt6_info **fallback_ins = NULL;
	int replace = (info->nlh &&
		       (info->nlh->nlmsg_flags & NLM_F_REPLACE));
	int add = (!info->nlh ||
		   (info->nlh->nlmsg_flags & NLM_F_CREATE));
	int found = 0;
	bool rt_can_ecmp = rt6_qualify_for_ecmp(rt);
	int err;

	ins = &fn->leaf;

	for (iter = fn->leaf; iter; iter = iter->dst.rt6_next) {
		/*
		 *	Search for duplicates
		 */

		if (iter->rt6i_metric == rt->rt6i_metric) {
			/*
			 *	Same priority level
			 */
			if (info->nlh &&
			    (info->nlh->nlmsg_flags & NLM_F_EXCL))
				return -EEXIST;
			if (replace) {
				if (rt_can_ecmp == rt6_qualify_for_ecmp(iter)) {
					found++;
					break;
				}
				if (rt_can_ecmp)
					fallback_ins = fallback_ins ?: ins;
				goto next_iter;
			}

			if (iter->dst.dev == rt->dst.dev &&
			    iter->rt6i_idev == rt->rt6i_idev &&
			    ipv6_addr_equal(&iter->rt6i_gateway,
					    &rt->rt6i_gateway)) {
				if (rt->rt6i_nsiblings)
					rt->rt6i_nsiblings = 0;
				if (!(iter->rt6i_flags & RTF_EXPIRES))
					return -EEXIST;
				if (!(rt->rt6i_flags & RTF_EXPIRES))
					rt6_clean_expires(iter);
				else
					rt6_set_expires(iter, rt->dst.expires);
				iter->rt6i_pmtu = rt->rt6i_pmtu;
				return -EEXIST;
			}
			/* If we have the same destination and the same metric,
			 * but not the same gateway, then the route we try to
			 * add is sibling to this route, increment our counter
			 * of siblings, and later we will add our route to the
			 * list.
			 * Only static routes (which don't have flag
			 * RTF_EXPIRES) are used for ECMPv6.
			 *
			 * To avoid long list, we only had siblings if the
			 * route have a gateway.
			 */
			if (rt_can_ecmp &&
			    rt6_qualify_for_ecmp(iter))
				rt->rt6i_nsiblings++;
		}

		if (iter->rt6i_metric > rt->rt6i_metric)
			break;

next_iter:
		ins = &iter->dst.rt6_next;
	}

	if (fallback_ins && !found) {
		/* No ECMP-able route found, replace first non-ECMP one */
		ins = fallback_ins;
		iter = *ins;
		found++;
	}

	/* Reset round-robin state, if necessary */
	if (ins == &fn->leaf)
		fn->rr_ptr = NULL;

	/* Link this route to others same route. */
	if (rt->rt6i_nsiblings) {
		unsigned int rt6i_nsiblings;
		struct rt6_info *sibling, *temp_sibling;

		/* Find the first route that have the same metric */
		sibling = fn->leaf;
		while (sibling) {
			if (sibling->rt6i_metric == rt->rt6i_metric &&
			    rt6_qualify_for_ecmp(sibling)) {
				list_add_tail(&rt->rt6i_siblings,
					      &sibling->rt6i_siblings);
				break;
			}
			sibling = sibling->dst.rt6_next;
		}
		/* For each sibling in the list, increment the counter of
		 * siblings. BUG() if counters does not match, list of siblings
		 * is broken!
		 */
		rt6i_nsiblings = 0;
		list_for_each_entry_safe(sibling, temp_sibling,
					 &rt->rt6i_siblings, rt6i_siblings) {
			sibling->rt6i_nsiblings++;
			BUG_ON(sibling->rt6i_nsiblings != rt->rt6i_nsiblings);
			rt6i_nsiblings++;
		}
		BUG_ON(rt6i_nsiblings != rt->rt6i_nsiblings);
	}

	/*
	 *	insert node
	 */
	if (!replace) {
		if (!add)
			pr_warn("NLM_F_CREATE should be set when creating new route\n");

add:
		err = fib6_commit_metrics(&rt->dst, mxc);
		if (err)
			return err;

		rt->dst.rt6_next = iter;
		*ins = rt;
		rt->rt6i_node = fn;
		atomic_inc(&rt->rt6i_ref);
		inet6_rt_notify(RTM_NEWROUTE, rt, info);
		info->nl_net->ipv6.rt6_stats->fib_rt_entries++;

		if (!(fn->fn_flags & RTN_RTINFO)) {
			info->nl_net->ipv6.rt6_stats->fib_route_nodes++;
			fn->fn_flags |= RTN_RTINFO;
		}

	} else {
		int nsiblings;

		if (!found) {
			if (add)
				goto add;
			pr_warn("NLM_F_REPLACE set, but no existing node found!\n");
			return -ENOENT;
		}

		err = fib6_commit_metrics(&rt->dst, mxc);
		if (err)
			return err;

		*ins = rt;
		rt->rt6i_node = fn;
		rt->dst.rt6_next = iter->dst.rt6_next;
		atomic_inc(&rt->rt6i_ref);
		inet6_rt_notify(RTM_NEWROUTE, rt, info);
		if (!(fn->fn_flags & RTN_RTINFO)) {
			info->nl_net->ipv6.rt6_stats->fib_route_nodes++;
			fn->fn_flags |= RTN_RTINFO;
		}
		nsiblings = iter->rt6i_nsiblings;
		fib6_purge_rt(iter, fn, info->nl_net);
		rt6_release(iter);

		if (nsiblings) {
			/* Replacing an ECMP route, remove all siblings */
			ins = &rt->dst.rt6_next;
			iter = *ins;
			while (iter) {
				if (rt6_qualify_for_ecmp(iter)) {
					*ins = iter->dst.rt6_next;
					fib6_purge_rt(iter, fn, info->nl_net);
					rt6_release(iter);
					nsiblings--;
				} else {
					ins = &iter->dst.rt6_next;
				}
				iter = *ins;
			}
			WARN_ON(nsiblings != 0);
		}
	}

	return 0;
}

static void fib6_start_gc(struct net *net, struct rt6_info *rt)
{
	if (!timer_pending(&net->ipv6.ip6_fib_timer) &&
	    (rt->rt6i_flags & (RTF_EXPIRES | RTF_CACHE)))
		mod_timer(&net->ipv6.ip6_fib_timer,
			  jiffies + net->ipv6.sysctl.ip6_rt_gc_interval);
}

void fib6_force_start_gc(struct net *net)
{
	if (!timer_pending(&net->ipv6.ip6_fib_timer))
		mod_timer(&net->ipv6.ip6_fib_timer,
			  jiffies + net->ipv6.sysctl.ip6_rt_gc_interval);
}

/*
 *	Add routing information to the routing tree.
 *	<destination addr>/<source addr>
 *	with source addr info in sub-trees
 */

int fib6_add(struct fib6_node *root, struct rt6_info *rt,
	     struct nl_info *info, struct mx6_config *mxc)
{
	struct fib6_node *fn, *pn = NULL;
	int err = -ENOMEM;
	int allow_create = 1;
	int replace_required = 0;
	int sernum = fib6_new_sernum(info->nl_net);

	if (info->nlh) {
		if (!(info->nlh->nlmsg_flags & NLM_F_CREATE))
			allow_create = 0;
		if (info->nlh->nlmsg_flags & NLM_F_REPLACE)
			replace_required = 1;
	}
	if (!allow_create && !replace_required)
		pr_warn("RTM_NEWROUTE with no NLM_F_CREATE or NLM_F_REPLACE\n");

	fn = fib6_add_1(root, &rt->rt6i_dst.addr, rt->rt6i_dst.plen,
			offsetof(struct rt6_info, rt6i_dst), allow_create,
			replace_required, sernum);
	if (IS_ERR(fn)) {
		err = PTR_ERR(fn);
		fn = NULL;
		goto out;
	}

	pn = fn;

#ifdef CONFIG_IPV6_SUBTREES
	if (rt->rt6i_src.plen) {
		struct fib6_node *sn;

		if (!fn->subtree) {
			struct fib6_node *sfn;

			/*
			 * Create subtree.
			 *
			 *		fn[main tree]
			 *		|
			 *		sfn[subtree root]
			 *		   \
			 *		    sn[new leaf node]
			 */

			/* Create subtree root node */
			sfn = node_alloc();
			if (!sfn)
				goto st_failure;

			sfn->leaf = info->nl_net->ipv6.ip6_null_entry;
			atomic_inc(&info->nl_net->ipv6.ip6_null_entry->rt6i_ref);
			sfn->fn_flags = RTN_ROOT;
			sfn->fn_sernum = sernum;

			/* Now add the first leaf node to new subtree */

			sn = fib6_add_1(sfn, &rt->rt6i_src.addr,
					rt->rt6i_src.plen,
					offsetof(struct rt6_info, rt6i_src),
					allow_create, replace_required, sernum);

			if (IS_ERR(sn)) {
				/* If it is failed, discard just allocated
				   root, and then (in st_failure) stale node
				   in main tree.
				 */
				node_free(sfn);
				err = PTR_ERR(sn);
				goto st_failure;
			}

			/* Now link new subtree to main tree */
			sfn->parent = fn;
			fn->subtree = sfn;
		} else {
			sn = fib6_add_1(fn->subtree, &rt->rt6i_src.addr,
					rt->rt6i_src.plen,
					offsetof(struct rt6_info, rt6i_src),
					allow_create, replace_required, sernum);

			if (IS_ERR(sn)) {
				err = PTR_ERR(sn);
				goto st_failure;
			}
		}

		if (!fn->leaf) {
			fn->leaf = rt;
			atomic_inc(&rt->rt6i_ref);
		}
		fn = sn;
	}
#endif

	err = fib6_add_rt2node(fn, rt, info, mxc);
	if (!err) {
		fib6_start_gc(info->nl_net, rt);
		if (!(rt->rt6i_flags & RTF_CACHE))
			fib6_prune_clones(info->nl_net, pn);
	}

out:
	if (err) {
#ifdef CONFIG_IPV6_SUBTREES
		/*
		 * If fib6_add_1 has cleared the old leaf pointer in the
		 * super-tree leaf node we have to find a new one for it.
		 */
		if (pn != fn && pn->leaf == rt) {
			pn->leaf = NULL;
			atomic_dec(&rt->rt6i_ref);
		}
		if (pn != fn && !pn->leaf && !(pn->fn_flags & RTN_RTINFO)) {
			pn->leaf = fib6_find_prefix(info->nl_net, pn);
#if RT6_DEBUG >= 2
			if (!pn->leaf) {
				WARN_ON(pn->leaf == NULL);
				pn->leaf = info->nl_net->ipv6.ip6_null_entry;
			}
#endif
			atomic_inc(&pn->leaf->rt6i_ref);
		}
#endif
		dst_free(&rt->dst);
	}
	return err;

#ifdef CONFIG_IPV6_SUBTREES
	/* Subtree creation failed, probably main tree node
	   is orphan. If it is, shoot it.
	 */
st_failure:
	if (fn && !(fn->fn_flags & (RTN_RTINFO|RTN_ROOT)))
		fib6_repair_tree(info->nl_net, fn);
	dst_free(&rt->dst);
	return err;
#endif
}

/*
 *	Routing tree lookup
 *
 */

struct lookup_args {
	int			offset;		/* key offset on rt6_info	*/
	const struct in6_addr	*addr;		/* search key			*/
};

static struct fib6_node *fib6_lookup_1(struct fib6_node *root,
				       struct lookup_args *args)
{
	struct fib6_node *fn;
	__be32 dir;

	if (unlikely(args->offset == 0))
		return NULL;

	/*
	 *	Descend on a tree
	 */

	fn = root;

	for (;;) {
		struct fib6_node *next;

		dir = addr_bit_set(args->addr, fn->fn_bit);

		next = dir ? fn->right : fn->left;

		if (next) {
			fn = next;
			continue;
		}
		break;
	}

	while (fn) {
		if (FIB6_SUBTREE(fn) || fn->fn_flags & RTN_RTINFO) {
			struct rt6key *key;

			key = (struct rt6key *) ((u8 *) fn->leaf +
						 args->offset);

			if (ipv6_prefix_equal(&key->addr, args->addr, key->plen)) {
#ifdef CONFIG_IPV6_SUBTREES
				if (fn->subtree) {
					struct fib6_node *sfn;
					sfn = fib6_lookup_1(fn->subtree,
							    args + 1);
					if (!sfn)
						goto backtrack;
					fn = sfn;
				}
#endif
				if (fn->fn_flags & RTN_RTINFO)
					return fn;
			}
		}
#ifdef CONFIG_IPV6_SUBTREES
backtrack:
#endif
		if (fn->fn_flags & RTN_ROOT)
			break;

		fn = fn->parent;
	}

	return NULL;
}

struct fib6_node *fib6_lookup(struct fib6_node *root, const struct in6_addr *daddr,
			      const struct in6_addr *saddr)
{
	struct fib6_node *fn;
	struct lookup_args args[] = {
		{
			.offset = offsetof(struct rt6_info, rt6i_dst),
			.addr = daddr,
		},
#ifdef CONFIG_IPV6_SUBTREES
		{
			.offset = offsetof(struct rt6_info, rt6i_src),
			.addr = saddr,
		},
#endif
		{
			.offset = 0,	/* sentinel */
		}
	};

	fn = fib6_lookup_1(root, daddr ? args : args + 1);
	if (!fn || fn->fn_flags & RTN_TL_ROOT)
		fn = root;

	return fn;
}

/*
 *	Get node with specified destination prefix (and source prefix,
 *	if subtrees are used)
 */


static struct fib6_node *fib6_locate_1(struct fib6_node *root,
				       const struct in6_addr *addr,
				       int plen, int offset)
{
	struct fib6_node *fn;

	for (fn = root; fn ; ) {
		struct rt6key *key = (struct rt6key *)((u8 *)fn->leaf + offset);

		/*
		 *	Prefix match
		 */
		if (plen < fn->fn_bit ||
		    !ipv6_prefix_equal(&key->addr, addr, fn->fn_bit))
			return NULL;

		if (plen == fn->fn_bit)
			return fn;

		/*
		 *	We have more bits to go
		 */
		if (addr_bit_set(addr, fn->fn_bit))
			fn = fn->right;
		else
			fn = fn->left;
	}
	return NULL;
}

struct fib6_node *fib6_locate(struct fib6_node *root,
			      const struct in6_addr *daddr, int dst_len,
			      const struct in6_addr *saddr, int src_len)
{
	struct fib6_node *fn;

	fn = fib6_locate_1(root, daddr, dst_len,
			   offsetof(struct rt6_info, rt6i_dst));

#ifdef CONFIG_IPV6_SUBTREES
	if (src_len) {
		WARN_ON(saddr == NULL);
		if (fn && fn->subtree)
			fn = fib6_locate_1(fn->subtree, saddr, src_len,
					   offsetof(struct rt6_info, rt6i_src));
	}
#endif

	if (fn && fn->fn_flags & RTN_RTINFO)
		return fn;

	return NULL;
}


/*
 *	Deletion
 *
 */

static struct rt6_info *fib6_find_prefix(struct net *net, struct fib6_node *fn)
{
	if (fn->fn_flags & RTN_ROOT)
		return net->ipv6.ip6_null_entry;

	while (fn) {
		if (fn->left)
			return fn->left->leaf;
		if (fn->right)
			return fn->right->leaf;

		fn = FIB6_SUBTREE(fn);
	}
	return NULL;
}

/*
 *	Called to trim the tree of intermediate nodes when possible. "fn"
 *	is the node we want to try and remove.
 */

static struct fib6_node *fib6_repair_tree(struct net *net,
					   struct fib6_node *fn)
{
	int children;
	int nstate;
	struct fib6_node *child, *pn;
	struct fib6_walker *w;
	int iter = 0;

	for (;;) {
		RT6_TRACE("fixing tree: plen=%d iter=%d\n", fn->fn_bit, iter);
		iter++;

		WARN_ON(fn->fn_flags & RTN_RTINFO);
		WARN_ON(fn->fn_flags & RTN_TL_ROOT);
		WARN_ON(fn->leaf);

		children = 0;
		child = NULL;
		if (fn->right)
			child = fn->right, children |= 1;
		if (fn->left)
			child = fn->left, children |= 2;

		if (children == 3 || FIB6_SUBTREE(fn)
#ifdef CONFIG_IPV6_SUBTREES
		    /* Subtree root (i.e. fn) may have one child */
		    || (children && fn->fn_flags & RTN_ROOT)
#endif
		    ) {
			fn->leaf = fib6_find_prefix(net, fn);
#if RT6_DEBUG >= 2
			if (!fn->leaf) {
				WARN_ON(!fn->leaf);
				fn->leaf = net->ipv6.ip6_null_entry;
			}
#endif
			atomic_inc(&fn->leaf->rt6i_ref);
			return fn->parent;
		}

		pn = fn->parent;
#ifdef CONFIG_IPV6_SUBTREES
		if (FIB6_SUBTREE(pn) == fn) {
			WARN_ON(!(fn->fn_flags & RTN_ROOT));
			FIB6_SUBTREE(pn) = NULL;
			nstate = FWS_L;
		} else {
			WARN_ON(fn->fn_flags & RTN_ROOT);
#endif
			if (pn->right == fn)
				pn->right = child;
			else if (pn->left == fn)
				pn->left = child;
#if RT6_DEBUG >= 2
			else
				WARN_ON(1);
#endif
			if (child)
				child->parent = pn;
			nstate = FWS_R;
#ifdef CONFIG_IPV6_SUBTREES
		}
#endif

		read_lock(&fib6_walker_lock);
		FOR_WALKERS(w) {
			if (!child) {
				if (w->root == fn) {
					w->root = w->node = NULL;
					RT6_TRACE("W %p adjusted by delroot 1\n", w);
				} else if (w->node == fn) {
					RT6_TRACE("W %p adjusted by delnode 1, s=%d/%d\n", w, w->state, nstate);
					w->node = pn;
					w->state = nstate;
				}
			} else {
				if (w->root == fn) {
					w->root = child;
					RT6_TRACE("W %p adjusted by delroot 2\n", w);
				}
				if (w->node == fn) {
					w->node = child;
					if (children&2) {
						RT6_TRACE("W %p adjusted by delnode 2, s=%d\n", w, w->state);
						w->state = w->state >= FWS_R ? FWS_U : FWS_INIT;
					} else {
						RT6_TRACE("W %p adjusted by delnode 2, s=%d\n", w, w->state);
						w->state = w->state >= FWS_C ? FWS_U : FWS_INIT;
					}
				}
			}
		}
		read_unlock(&fib6_walker_lock);

		node_free(fn);
		if (pn->fn_flags & RTN_RTINFO || FIB6_SUBTREE(pn))
			return pn;

		rt6_release(pn->leaf);
		pn->leaf = NULL;
		fn = pn;
	}
}

static void fib6_del_route(struct fib6_node *fn, struct rt6_info **rtp,
			   struct nl_info *info)
{
	struct fib6_walker *w;
	struct rt6_info *rt = *rtp;
	struct net *net = info->nl_net;

	RT6_TRACE("fib6_del_route\n");

	/* Unlink it */
	*rtp = rt->dst.rt6_next;
	rt->rt6i_node = NULL;
	net->ipv6.rt6_stats->fib_rt_entries--;
	net->ipv6.rt6_stats->fib_discarded_routes++;

	/* Reset round-robin state, if necessary */
	if (fn->rr_ptr == rt)
		fn->rr_ptr = NULL;

	/* Remove this entry from other siblings */
	if (rt->rt6i_nsiblings) {
		struct rt6_info *sibling, *next_sibling;

		list_for_each_entry_safe(sibling, next_sibling,
					 &rt->rt6i_siblings, rt6i_siblings)
			sibling->rt6i_nsiblings--;
		rt->rt6i_nsiblings = 0;
		list_del_init(&rt->rt6i_siblings);
	}

	/* Adjust walkers */
	read_lock(&fib6_walker_lock);
	FOR_WALKERS(w) {
		if (w->state == FWS_C && w->leaf == rt) {
			RT6_TRACE("walker %p adjusted by delroute\n", w);
			w->leaf = rt->dst.rt6_next;
			if (!w->leaf)
				w->state = FWS_U;
		}
	}
	read_unlock(&fib6_walker_lock);

	rt->dst.rt6_next = NULL;

	/* If it was last route, expunge its radix tree node */
	if (!fn->leaf) {
		fn->fn_flags &= ~RTN_RTINFO;
		net->ipv6.rt6_stats->fib_route_nodes--;
		fn = fib6_repair_tree(net, fn);
	}

	fib6_purge_rt(rt, fn, net);

	inet6_rt_notify(RTM_DELROUTE, rt, info);
	rt6_release(rt);
}

int fib6_del(struct rt6_info *rt, struct nl_info *info)
{
	struct net *net = info->nl_net;
	struct fib6_node *fn = rt->rt6i_node;
	struct rt6_info **rtp;

#if RT6_DEBUG >= 2
	if (rt->dst.obsolete > 0) {
		WARN_ON(fn);
		return -ENOENT;
	}
#endif
	if (!fn || rt == net->ipv6.ip6_null_entry)
		return -ENOENT;

	WARN_ON(!(fn->fn_flags & RTN_RTINFO));

	if (!(rt->rt6i_flags & RTF_CACHE)) {
		struct fib6_node *pn = fn;
#ifdef CONFIG_IPV6_SUBTREES
		/* clones of this route might be in another subtree */
		if (rt->rt6i_src.plen) {
			while (!(pn->fn_flags & RTN_ROOT))
				pn = pn->parent;
			pn = pn->parent;
		}
#endif
		fib6_prune_clones(info->nl_net, pn);
	}

	/*
	 *	Walk the leaf entries looking for ourself
	 */

	for (rtp = &fn->leaf; *rtp; rtp = &(*rtp)->dst.rt6_next) {
		if (*rtp == rt) {
			fib6_del_route(fn, rtp, info);
			return 0;
		}
	}
	return -ENOENT;
}

/*
 *	Tree traversal function.
 *
 *	Certainly, it is not interrupt safe.
 *	However, it is internally reenterable wrt itself and fib6_add/fib6_del.
 *	It means, that we can modify tree during walking
 *	and use this function for garbage collection, clone pruning,
 *	cleaning tree when a device goes down etc. etc.
 *
 *	It guarantees that every node will be traversed,
 *	and that it will be traversed only once.
 *
 *	Callback function w->func may return:
 *	0 -> continue walking.
 *	positive value -> walking is suspended (used by tree dumps,
 *	and probably by gc, if it will be split to several slices)
 *	negative value -> terminate walking.
 *
 *	The function itself returns:
 *	0   -> walk is complete.
 *	>0  -> walk is incomplete (i.e. suspended)
 *	<0  -> walk is terminated by an error.
 */

static int fib6_walk_continue(struct fib6_walker *w)
{
	struct fib6_node *fn, *pn;

	for (;;) {
		fn = w->node;
		if (!fn)
			return 0;

		if (w->prune && fn != w->root &&
		    fn->fn_flags & RTN_RTINFO && w->state < FWS_C) {
			w->state = FWS_C;
			w->leaf = fn->leaf;
		}
		switch (w->state) {
#ifdef CONFIG_IPV6_SUBTREES
		case FWS_S:
			if (FIB6_SUBTREE(fn)) {
				w->node = FIB6_SUBTREE(fn);
				continue;
			}
			w->state = FWS_L;
#endif
		case FWS_L:
			if (fn->left) {
				w->node = fn->left;
				w->state = FWS_INIT;
				continue;
			}
			w->state = FWS_R;
		case FWS_R:
			if (fn->right) {
				w->node = fn->right;
				w->state = FWS_INIT;
				continue;
			}
			w->state = FWS_C;
			w->leaf = fn->leaf;
		case FWS_C:
			if (w->leaf && fn->fn_flags & RTN_RTINFO) {
				int err;

				if (w->skip) {
					w->skip--;
					goto skip;
				}

				err = w->func(w);
				if (err)
					return err;

				w->count++;
				continue;
			}
skip:
			w->state = FWS_U;
		case FWS_U:
			if (fn == w->root)
				return 0;
			pn = fn->parent;
			w->node = pn;
#ifdef CONFIG_IPV6_SUBTREES
			if (FIB6_SUBTREE(pn) == fn) {
				WARN_ON(!(fn->fn_flags & RTN_ROOT));
				w->state = FWS_L;
				continue;
			}
#endif
			if (pn->left == fn) {
				w->state = FWS_R;
				continue;
			}
			if (pn->right == fn) {
				w->state = FWS_C;
				w->leaf = w->node->leaf;
				continue;
			}
#if RT6_DEBUG >= 2
			WARN_ON(1);
#endif
		}
	}
}

static int fib6_walk(struct fib6_walker *w)
{
	int res;

	w->state = FWS_INIT;
	w->node = w->root;

	fib6_walker_link(w);
	res = fib6_walk_continue(w);
	if (res <= 0)
		fib6_walker_unlink(w);
	return res;
}

static int fib6_clean_node(struct fib6_walker *w)
{
	int res;
	struct rt6_info *rt;
	struct fib6_cleaner *c = container_of(w, struct fib6_cleaner, w);
	struct nl_info info = {
		.nl_net = c->net,
	};

	if (c->sernum != FIB6_NO_SERNUM_CHANGE &&
	    w->node->fn_sernum != c->sernum)
		w->node->fn_sernum = c->sernum;

	if (!c->func) {
		WARN_ON_ONCE(c->sernum == FIB6_NO_SERNUM_CHANGE);
		w->leaf = NULL;
		return 0;
	}

	for (rt = w->leaf; rt; rt = rt->dst.rt6_next) {
		res = c->func(rt, c->arg);
		if (res < 0) {
			w->leaf = rt;
			res = fib6_del(rt, &info);
			if (res) {
#if RT6_DEBUG >= 2
				pr_debug("%s: del failed: rt=%p@%p err=%d\n",
					 __func__, rt, rt->rt6i_node, res);
#endif
				continue;
			}
			return 0;
		}
		WARN_ON(res != 0);
	}
	w->leaf = rt;
	return 0;
}

/*
 *	Convenient frontend to tree walker.
 *
 *	func is called on each route.
 *		It may return -1 -> delete this route.
 *		              0  -> continue walking
 *
 *	prune==1 -> only immediate children of node (certainly,
 *	ignoring pure split nodes) will be scanned.
 */

static void fib6_clean_tree(struct net *net, struct fib6_node *root,
			    int (*func)(struct rt6_info *, void *arg),
			    bool prune, int sernum, void *arg)
{
	struct fib6_cleaner c;

	c.w.root = root;
	c.w.func = fib6_clean_node;
	c.w.prune = prune;
	c.w.count = 0;
	c.w.skip = 0;
	c.func = func;
	c.sernum = sernum;
	c.arg = arg;
	c.net = net;

	fib6_walk(&c.w);
}

static void __fib6_clean_all(struct net *net,
			     int (*func)(struct rt6_info *, void *),
			     int sernum, void *arg)
{
	struct fib6_table *table;
	struct hlist_head *head;
	unsigned int h;

	rcu_read_lock();
	for (h = 0; h < FIB6_TABLE_HASHSZ; h++) {
		head = &net->ipv6.fib_table_hash[h];
		hlist_for_each_entry_rcu(table, head, tb6_hlist) {
			write_lock_bh(&table->tb6_lock);
			fib6_clean_tree(net, &table->tb6_root,
					func, false, sernum, arg);
			write_unlock_bh(&table->tb6_lock);
		}
	}
	rcu_read_unlock();
}

void fib6_clean_all(struct net *net, int (*func)(struct rt6_info *, void *),
		    void *arg)
{
	__fib6_clean_all(net, func, FIB6_NO_SERNUM_CHANGE, arg);
}

static int fib6_prune_clone(struct rt6_info *rt, void *arg)
{
	if (rt->rt6i_flags & RTF_CACHE) {
		RT6_TRACE("pruning clone %p\n", rt);
		return -1;
	}

	return 0;
}

static void fib6_prune_clones(struct net *net, struct fib6_node *fn)
{
	fib6_clean_tree(net, fn, fib6_prune_clone, true,
			FIB6_NO_SERNUM_CHANGE, NULL);
}

static void fib6_flush_trees(struct net *net)
{
	int new_sernum = fib6_new_sernum(net);

	__fib6_clean_all(net, NULL, new_sernum, NULL);
}

/*
 *	Garbage collection
 */

static struct fib6_gc_args
{
	int			timeout;
	int			more;
} gc_args;

static int fib6_age(struct rt6_info *rt, void *arg)
{
	unsigned long now = jiffies;

	/*
	 *	check addrconf expiration here.
	 *	Routes are expired even if they are in use.
	 *
	 *	Also age clones. Note, that clones are aged out
	 *	only if they are not in use now.
	 */

	if (rt->rt6i_flags & RTF_EXPIRES && rt->dst.expires) {
		if (time_after(now, rt->dst.expires)) {
			RT6_TRACE("expiring %p\n", rt);
			return -1;
		}
		gc_args.more++;
	} else if (rt->rt6i_flags & RTF_CACHE) {
		if (atomic_read(&rt->dst.__refcnt) == 0 &&
		    time_after_eq(now, rt->dst.lastuse + gc_args.timeout)) {
			RT6_TRACE("aging clone %p\n", rt);
			return -1;
		} else if (rt->rt6i_flags & RTF_GATEWAY) {
			struct neighbour *neigh;
			__u8 neigh_flags = 0;

			neigh = dst_neigh_lookup(&rt->dst, &rt->rt6i_gateway);
			if (neigh) {
				neigh_flags = neigh->flags;
				neigh_release(neigh);
			}
			if (!(neigh_flags & NTF_ROUTER)) {
				RT6_TRACE("purging route %p via non-router but gateway\n",
					  rt);
				return -1;
			}
		}
		gc_args.more++;
	}

	return 0;
}

static DEFINE_SPINLOCK(fib6_gc_lock);

void fib6_run_gc(unsigned long expires, struct net *net, bool force)
{
	unsigned long now;

	if (force) {
		spin_lock_bh(&fib6_gc_lock);
	} else if (!spin_trylock_bh(&fib6_gc_lock)) {
		mod_timer(&net->ipv6.ip6_fib_timer, jiffies + HZ);
		return;
	}
	gc_args.timeout = expires ? (int)expires :
			  net->ipv6.sysctl.ip6_rt_gc_interval;

	gc_args.more = icmp6_dst_gc();

	fib6_clean_all(net, fib6_age, NULL);
	now = jiffies;
	net->ipv6.ip6_rt_last_gc = now;

	if (gc_args.more)
		mod_timer(&net->ipv6.ip6_fib_timer,
			  round_jiffies(now
					+ net->ipv6.sysctl.ip6_rt_gc_interval));
	else
		del_timer(&net->ipv6.ip6_fib_timer);
	spin_unlock_bh(&fib6_gc_lock);
}

static void fib6_gc_timer_cb(unsigned long arg)
{
	fib6_run_gc(0, (struct net *)arg, true);
}

static int __net_init fib6_net_init(struct net *net)
{
	size_t size = sizeof(struct hlist_head) * FIB6_TABLE_HASHSZ;

	setup_timer(&net->ipv6.ip6_fib_timer, fib6_gc_timer_cb, (unsigned long)net);

	net->ipv6.rt6_stats = kzalloc(sizeof(*net->ipv6.rt6_stats), GFP_KERNEL);
	if (!net->ipv6.rt6_stats)
		goto out_timer;

	/* Avoid false sharing : Use at least a full cache line */
	size = max_t(size_t, size, L1_CACHE_BYTES);

	net->ipv6.fib_table_hash = kzalloc(size, GFP_KERNEL);
	if (!net->ipv6.fib_table_hash)
		goto out_rt6_stats;

	net->ipv6.fib6_main_tbl = kzalloc(sizeof(*net->ipv6.fib6_main_tbl),
					  GFP_KERNEL);
	if (!net->ipv6.fib6_main_tbl)
		goto out_fib_table_hash;

	net->ipv6.fib6_main_tbl->tb6_id = RT6_TABLE_MAIN;
	net->ipv6.fib6_main_tbl->tb6_root.leaf = net->ipv6.ip6_null_entry;
	net->ipv6.fib6_main_tbl->tb6_root.fn_flags =
		RTN_ROOT | RTN_TL_ROOT | RTN_RTINFO;
	inet_peer_base_init(&net->ipv6.fib6_main_tbl->tb6_peers);

#ifdef CONFIG_IPV6_MULTIPLE_TABLES
	net->ipv6.fib6_local_tbl = kzalloc(sizeof(*net->ipv6.fib6_local_tbl),
					   GFP_KERNEL);
	if (!net->ipv6.fib6_local_tbl)
		goto out_fib6_main_tbl;
	net->ipv6.fib6_local_tbl->tb6_id = RT6_TABLE_LOCAL;
	net->ipv6.fib6_local_tbl->tb6_root.leaf = net->ipv6.ip6_null_entry;
	net->ipv6.fib6_local_tbl->tb6_root.fn_flags =
		RTN_ROOT | RTN_TL_ROOT | RTN_RTINFO;
	inet_peer_base_init(&net->ipv6.fib6_local_tbl->tb6_peers);
#endif
	fib6_tables_init(net);

	return 0;

#ifdef CONFIG_IPV6_MULTIPLE_TABLES
out_fib6_main_tbl:
	kfree(net->ipv6.fib6_main_tbl);
#endif
out_fib_table_hash:
	kfree(net->ipv6.fib_table_hash);
out_rt6_stats:
	kfree(net->ipv6.rt6_stats);
out_timer:
	return -ENOMEM;
}

static void fib6_net_exit(struct net *net)
{
	rt6_ifdown(net, NULL);
	del_timer_sync(&net->ipv6.ip6_fib_timer);

#ifdef CONFIG_IPV6_MULTIPLE_TABLES
	inetpeer_invalidate_tree(&net->ipv6.fib6_local_tbl->tb6_peers);
	kfree(net->ipv6.fib6_local_tbl);
#endif
	inetpeer_invalidate_tree(&net->ipv6.fib6_main_tbl->tb6_peers);
	kfree(net->ipv6.fib6_main_tbl);
	kfree(net->ipv6.fib_table_hash);
	kfree(net->ipv6.rt6_stats);
}

static struct pernet_operations fib6_net_ops = {
	.init = fib6_net_init,
	.exit = fib6_net_exit,
};

int __init fib6_init(void)
{
	int ret = -ENOMEM;

	fib6_node_kmem = kmem_cache_create("fib6_nodes",
					   sizeof(struct fib6_node),
					   0, SLAB_HWCACHE_ALIGN,
					   NULL);
	if (!fib6_node_kmem)
		goto out;

	ret = register_pernet_subsys(&fib6_net_ops);
	if (ret)
		goto out_kmem_cache_create;

	ret = __rtnl_register(PF_INET6, RTM_GETROUTE, NULL, inet6_dump_fib,
			      NULL);
	if (ret)
		goto out_unregister_subsys;

	__fib6_flush_trees = fib6_flush_trees;
out:
	return ret;

out_unregister_subsys:
	unregister_pernet_subsys(&fib6_net_ops);
out_kmem_cache_create:
	kmem_cache_destroy(fib6_node_kmem);
	goto out;
}

void fib6_gc_cleanup(void)
{
	unregister_pernet_subsys(&fib6_net_ops);
	kmem_cache_destroy(fib6_node_kmem);
}

#ifdef CONFIG_PROC_FS

struct ipv6_route_iter {
	struct seq_net_private p;
	struct fib6_walker w;
	loff_t skip;
	struct fib6_table *tbl;
	int sernum;
};

static int ipv6_route_seq_show(struct seq_file *seq, void *v)
{
	struct rt6_info *rt = v;
	struct ipv6_route_iter *iter = seq->private;

	seq_printf(seq, "%pi6 %02x ", &rt->rt6i_dst.addr, rt->rt6i_dst.plen);

#ifdef CONFIG_IPV6_SUBTREES
	seq_printf(seq, "%pi6 %02x ", &rt->rt6i_src.addr, rt->rt6i_src.plen);
#else
	seq_puts(seq, "00000000000000000000000000000000 00 ");
#endif
	if (rt->rt6i_flags & RTF_GATEWAY)
		seq_printf(seq, "%pi6", &rt->rt6i_gateway);
	else
		seq_puts(seq, "00000000000000000000000000000000");

	seq_printf(seq, " %08x %08x %08x %08x %8s\n",
		   rt->rt6i_metric, atomic_read(&rt->dst.__refcnt),
		   rt->dst.__use, rt->rt6i_flags,
		   rt->dst.dev ? rt->dst.dev->name : "");
	iter->w.leaf = NULL;
	return 0;
}

static int ipv6_route_yield(struct fib6_walker *w)
{
	struct ipv6_route_iter *iter = w->args;

	if (!iter->skip)
		return 1;

	do {
		iter->w.leaf = iter->w.leaf->dst.rt6_next;
		iter->skip--;
		if (!iter->skip && iter->w.leaf)
			return 1;
	} while (iter->w.leaf);

	return 0;
}

static void ipv6_route_seq_setup_walk(struct ipv6_route_iter *iter)
{
	memset(&iter->w, 0, sizeof(iter->w));
	iter->w.func = ipv6_route_yield;
	iter->w.root = &iter->tbl->tb6_root;
	iter->w.state = FWS_INIT;
	iter->w.node = iter->w.root;
	iter->w.args = iter;
	iter->sernum = iter->w.root->fn_sernum;
	INIT_LIST_HEAD(&iter->w.lh);
	fib6_walker_link(&iter->w);
}

static struct fib6_table *ipv6_route_seq_next_table(struct fib6_table *tbl,
						    struct net *net)
{
	unsigned int h;
	struct hlist_node *node;

	if (tbl) {
		h = (tbl->tb6_id & (FIB6_TABLE_HASHSZ - 1)) + 1;
		node = rcu_dereference_bh(hlist_next_rcu(&tbl->tb6_hlist));
	} else {
		h = 0;
		node = NULL;
	}

	while (!node && h < FIB6_TABLE_HASHSZ) {
		node = rcu_dereference_bh(
			hlist_first_rcu(&net->ipv6.fib_table_hash[h++]));
	}
	return hlist_entry_safe(node, struct fib6_table, tb6_hlist);
}

static void ipv6_route_check_sernum(struct ipv6_route_iter *iter)
{
	if (iter->sernum != iter->w.root->fn_sernum) {
		iter->sernum = iter->w.root->fn_sernum;
		iter->w.state = FWS_INIT;
		iter->w.node = iter->w.root;
		WARN_ON(iter->w.skip);
		iter->w.skip = iter->w.count;
	}
}

static void *ipv6_route_seq_next(struct seq_file *seq, void *v, loff_t *pos)
{
	int r;
	struct rt6_info *n;
	struct net *net = seq_file_net(seq);
	struct ipv6_route_iter *iter = seq->private;

	if (!v)
		goto iter_table;

	n = ((struct rt6_info *)v)->dst.rt6_next;
	if (n) {
		++*pos;
		return n;
	}

iter_table:
	ipv6_route_check_sernum(iter);
	read_lock(&iter->tbl->tb6_lock);
	r = fib6_walk_continue(&iter->w);
	read_unlock(&iter->tbl->tb6_lock);
	if (r > 0) {
		if (v)
			++*pos;
		return iter->w.leaf;
	} else if (r < 0) {
		fib6_walker_unlink(&iter->w);
		return NULL;
	}
	fib6_walker_unlink(&iter->w);

	iter->tbl = ipv6_route_seq_next_table(iter->tbl, net);
	if (!iter->tbl)
		return NULL;

	ipv6_route_seq_setup_walk(iter);
	goto iter_table;
}

static void *ipv6_route_seq_start(struct seq_file *seq, loff_t *pos)
	__acquires(RCU_BH)
{
	struct net *net = seq_file_net(seq);
	struct ipv6_route_iter *iter = seq->private;

	rcu_read_lock_bh();
	iter->tbl = ipv6_route_seq_next_table(NULL, net);
	iter->skip = *pos;

	if (iter->tbl) {
		ipv6_route_seq_setup_walk(iter);
		return ipv6_route_seq_next(seq, NULL, pos);
	} else {
		return NULL;
	}
}

static bool ipv6_route_iter_active(struct ipv6_route_iter *iter)
{
	struct fib6_walker *w = &iter->w;
	return w->node && !(w->state == FWS_U && w->node == w->root);
}

static void ipv6_route_seq_stop(struct seq_file *seq, void *v)
	__releases(RCU_BH)
{
	struct ipv6_route_iter *iter = seq->private;

	if (ipv6_route_iter_active(iter))
		fib6_walker_unlink(&iter->w);

	rcu_read_unlock_bh();
}

static const struct seq_operations ipv6_route_seq_ops = {
	.start	= ipv6_route_seq_start,
	.next	= ipv6_route_seq_next,
	.stop	= ipv6_route_seq_stop,
	.show	= ipv6_route_seq_show
};

int ipv6_route_open(struct inode *inode, struct file *file)
{
	return seq_open_net(inode, file, &ipv6_route_seq_ops,
			    sizeof(struct ipv6_route_iter));
}

#endif /* CONFIG_PROC_FS */<|MERGE_RESOLUTION|>--- conflicted
+++ resolved
@@ -172,11 +172,8 @@
 			*ppcpu_rt = NULL;
 		}
 	}
-<<<<<<< HEAD
-=======
 
 	non_pcpu_rt->rt6i_pcpu = NULL;
->>>>>>> 9fe8ecca
 }
 
 static void rt6_release(struct rt6_info *rt)
