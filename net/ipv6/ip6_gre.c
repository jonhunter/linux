--- conflicted
+++ resolved
@@ -511,120 +511,13 @@
 		fl6->daddr = ((struct ipv6hdr *)skb->data)->daddr;
 	else
 		fl6->daddr = tunnel->parms.raddr;
-<<<<<<< HEAD
-	}
-
-	if (!fl6->flowi6_mark)
-		dst = dst_cache_get(&tunnel->dst_cache);
-
-	if (!dst) {
-		dst = ip6_route_output(net, NULL, fl6);
-
-		if (dst->error)
-			goto tx_err_link_failure;
-		dst = xfrm_lookup(net, dst, flowi6_to_flowi(fl6), NULL, 0);
-		if (IS_ERR(dst)) {
-			err = PTR_ERR(dst);
-			dst = NULL;
-			goto tx_err_link_failure;
-		}
-		ndst = dst;
-	}
-
-	tdev = dst->dev;
-=======
->>>>>>> ed596a4a
 
 	if (tunnel->parms.o_flags & TUNNEL_SEQ)
 		tunnel->o_seqno++;
 
-<<<<<<< HEAD
-	if (tunnel->err_count > 0) {
-		if (time_before(jiffies,
-				tunnel->err_time + IP6TUNNEL_ERR_TIMEO)) {
-			tunnel->err_count--;
-
-			dst_link_failure(skb);
-		} else
-			tunnel->err_count = 0;
-	}
-
-	skb_scrub_packet(skb, !net_eq(tunnel->net, dev_net(dev)));
-
-	max_headroom += LL_RESERVED_SPACE(tdev) + gre_hlen + dst->header_len;
-
-	if (skb_headroom(skb) < max_headroom || skb_shared(skb) ||
-	    (skb_cloned(skb) && !skb_clone_writable(skb, 0))) {
-		new_skb = skb_realloc_headroom(skb, max_headroom);
-		if (max_headroom > dev->needed_headroom)
-			dev->needed_headroom = max_headroom;
-		if (!new_skb)
-			goto tx_err_dst_release;
-
-		if (skb->sk)
-			skb_set_owner_w(new_skb, skb->sk);
-		consume_skb(skb);
-		skb = new_skb;
-	}
-
-	if (!fl6->flowi6_mark && ndst)
-		dst_cache_set_ip6(&tunnel->dst_cache, ndst, &fl6->saddr);
-	skb_dst_set(skb, dst);
-
-	proto = NEXTHDR_GRE;
-	if (encap_limit >= 0) {
-		init_tel_txopt(&opt, encap_limit);
-		ipv6_push_nfrag_opts(skb, &opt.ops, &proto, NULL);
-	}
-
-	if (likely(!skb->encapsulation)) {
-		skb_reset_inner_headers(skb);
-		skb->encapsulation = 1;
-	}
-
-	skb_push(skb, gre_hlen);
-	skb_reset_network_header(skb);
-	skb_set_transport_header(skb, sizeof(*ipv6h));
-
-	/*
-	 *	Push down and install the IP header.
-	 */
-	ipv6h = ipv6_hdr(skb);
-	ip6_flow_hdr(ipv6h, INET_ECN_encapsulate(0, dsfield),
-		     ip6_make_flowlabel(net, skb, fl6->flowlabel, true, fl6));
-	ipv6h->hop_limit = tunnel->parms.hop_limit;
-	ipv6h->nexthdr = proto;
-	ipv6h->saddr = fl6->saddr;
-	ipv6h->daddr = fl6->daddr;
-
-	((__be16 *)(ipv6h + 1))[0] = tunnel->parms.o_flags;
-	protocol = (dev->type == ARPHRD_ETHER) ?
-		    htons(ETH_P_TEB) : skb->protocol;
-	((__be16 *)(ipv6h + 1))[1] = protocol;
-
-	if (tunnel->parms.o_flags&(GRE_KEY|GRE_CSUM|GRE_SEQ)) {
-		__be32 *ptr = (__be32 *)(((u8 *)ipv6h) + tunnel->hlen - 4);
-
-		if (tunnel->parms.o_flags&GRE_SEQ) {
-			++tunnel->o_seqno;
-			*ptr = htonl(tunnel->o_seqno);
-			ptr--;
-		}
-		if (tunnel->parms.o_flags&GRE_KEY) {
-			*ptr = tunnel->parms.o_key;
-			ptr--;
-		}
-		if (tunnel->parms.o_flags&GRE_CSUM) {
-			*ptr = 0;
-			*(__sum16 *)ptr = ip_compute_csum((void *)(ipv6h+1),
-				skb->len - sizeof(struct ipv6hdr));
-		}
-	}
-=======
 	/* Push GRE header. */
 	gre_build_header(skb, tunnel->tun_hlen, tunnel->parms.o_flags,
 			 protocol, tunnel->parms.o_key, htonl(tunnel->o_seqno));
->>>>>>> ed596a4a
 
 	skb_set_inner_protocol(skb, protocol);
 
