--- conflicted
+++ resolved
@@ -135,13 +135,8 @@
 
 	spin_lock_bh(&bat_priv->gw.list_lock);
 
-<<<<<<< HEAD
-	if (new_gw_node && !kref_get_unless_zero(&new_gw_node->refcount))
-		new_gw_node = NULL;
-=======
 	if (new_gw_node)
 		kref_get(&new_gw_node->refcount);
->>>>>>> ed596a4a
 
 	curr_gw_node = rcu_dereference_protected(bat_priv->gw.curr_gw, 1);
 	rcu_assign_pointer(bat_priv->gw.curr_gw, new_gw_node);
@@ -445,17 +440,8 @@
 	if (gateway->bandwidth_down == 0)
 		return;
 
-<<<<<<< HEAD
-	if (!kref_get_unless_zero(&orig_node->refcount))
-		return;
-
-	gw_node = kzalloc(sizeof(*gw_node), GFP_ATOMIC);
-	if (!gw_node) {
-		batadv_orig_node_put(orig_node);
-=======
 	gw_node = kzalloc(sizeof(*gw_node), GFP_ATOMIC);
 	if (!gw_node)
->>>>>>> ed596a4a
 		return;
 
 	kref_get(&orig_node->refcount);
