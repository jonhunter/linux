--- conflicted
+++ resolved
@@ -748,13 +748,7 @@
 		if (tvlv_tmp->tvlv_hdr.version != version)
 			continue;
 
-<<<<<<< HEAD
-		if (!kref_get_unless_zero(&tvlv_tmp->refcount))
-			continue;
-
-=======
 		kref_get(&tvlv_tmp->refcount);
->>>>>>> ed596a4a
 		tvlv = tvlv_tmp;
 		break;
 	}
