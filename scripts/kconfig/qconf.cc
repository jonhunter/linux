--- conflicted
+++ resolved
@@ -1246,10 +1246,6 @@
 	struct menu *m = NULL;
 
 	if (count < 1) {
-<<<<<<< HEAD
-		qInfo() << "Clicked link is empty";
-=======
->>>>>>> cb44677b
 		delete[] data;
 		return;
 	}
@@ -1262,10 +1258,6 @@
 	strcat(data, "$");
 	result = sym_re_search(data);
 	if (!result) {
-<<<<<<< HEAD
-		qInfo() << "Clicked symbol is invalid:" << data;
-=======
->>>>>>> cb44677b
 		delete[] data;
 		return;
 	}
