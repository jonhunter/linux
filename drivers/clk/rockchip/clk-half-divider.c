// SPDX-License-Identifier: GPL-2.0
/*
 * Copyright (c) 2018 Fuzhou Rockchip Electronics Co., Ltd
 */

#include <linux/clk-provider.h>
#include <linux/io.h>
#include <linux/slab.h>
#include "clk.h"

#define div_mask(width)	((1 << (width)) - 1)

static bool _is_best_half_div(unsigned long rate, unsigned long now,
			      unsigned long best, unsigned long flags)
{
	if (flags & CLK_DIVIDER_ROUND_CLOSEST)
		return abs(rate - now) < abs(rate - best);

	return now <= rate && now > best;
}

static unsigned long clk_half_divider_recalc_rate(struct clk_hw *hw,
						  unsigned long parent_rate)
{
	struct clk_divider *divider = to_clk_divider(hw);
	unsigned int val;

	val = readl(divider->reg) >> divider->shift;
	val &= div_mask(divider->width);
	val = val * 2 + 3;

	return DIV_ROUND_UP_ULL(((u64)parent_rate * 2), val);
}

static int clk_half_divider_bestdiv(struct clk_hw *hw, unsigned long rate,
				    unsigned long *best_parent_rate, u8 width,
				    unsigned long flags)
{
	unsigned int i, bestdiv = 0;
	unsigned long parent_rate, best = 0, now, maxdiv;
	unsigned long parent_rate_saved = *best_parent_rate;

	if (!rate)
		rate = 1;

	maxdiv = div_mask(width);

	if (!(clk_hw_get_flags(hw) & CLK_SET_RATE_PARENT)) {
		parent_rate = *best_parent_rate;
		bestdiv = DIV_ROUND_UP_ULL(((u64)parent_rate * 2), rate);
		if (bestdiv < 3)
			bestdiv = 0;
		else
			bestdiv = (bestdiv - 3) / 2;
		bestdiv = bestdiv > maxdiv ? maxdiv : bestdiv;
		return bestdiv;
	}

	/*
	 * The maximum divider we can use without overflowing
	 * unsigned long in rate * i below
	 */
	maxdiv = min(ULONG_MAX / rate, maxdiv);

	for (i = 0; i <= maxdiv; i++) {
		if (((u64)rate * (i * 2 + 3)) == ((u64)parent_rate_saved * 2)) {
			/*
			 * It's the most ideal case if the requested rate can be
			 * divided from parent clock without needing to change
			 * parent rate, so return the divider immediately.
			 */
			*best_parent_rate = parent_rate_saved;
			return i;
		}
		parent_rate = clk_hw_round_rate(clk_hw_get_parent(hw),
						((u64)rate * (i * 2 + 3)) / 2);
		now = DIV_ROUND_UP_ULL(((u64)parent_rate * 2),
				       (i * 2 + 3));

		if (_is_best_half_div(rate, now, best, flags)) {
			bestdiv = i;
			best = now;
			*best_parent_rate = parent_rate;
		}
	}

	if (!bestdiv) {
		bestdiv = div_mask(width);
		*best_parent_rate = clk_hw_round_rate(clk_hw_get_parent(hw), 1);
	}

	return bestdiv;
}

static long clk_half_divider_round_rate(struct clk_hw *hw, unsigned long rate,
					unsigned long *prate)
{
	struct clk_divider *divider = to_clk_divider(hw);
	int div;

	div = clk_half_divider_bestdiv(hw, rate, prate,
				       divider->width,
				       divider->flags);

	return DIV_ROUND_UP_ULL(((u64)*prate * 2), div * 2 + 3);
}

static int clk_half_divider_set_rate(struct clk_hw *hw, unsigned long rate,
				     unsigned long parent_rate)
{
	struct clk_divider *divider = to_clk_divider(hw);
	unsigned int value;
	unsigned long flags = 0;
	u32 val;

	value = DIV_ROUND_UP_ULL(((u64)parent_rate * 2), rate);
	value = (value - 3) / 2;
	value =  min_t(unsigned int, value, div_mask(divider->width));

	if (divider->lock)
		spin_lock_irqsave(divider->lock, flags);
	else
		__acquire(divider->lock);

	if (divider->flags & CLK_DIVIDER_HIWORD_MASK) {
		val = div_mask(divider->width) << (divider->shift + 16);
	} else {
		val = readl(divider->reg);
		val &= ~(div_mask(divider->width) << divider->shift);
	}
	val |= value << divider->shift;
	writel(val, divider->reg);

	if (divider->lock)
		spin_unlock_irqrestore(divider->lock, flags);
	else
		__release(divider->lock);

	return 0;
}

static const struct clk_ops clk_half_divider_ops = {
	.recalc_rate = clk_half_divider_recalc_rate,
	.round_rate = clk_half_divider_round_rate,
	.set_rate = clk_half_divider_set_rate,
};

/**
 * Register a clock branch.
 * Most clock branches have a form like
 *
 * src1 --|--\
 *        |M |--[GATE]-[DIV]-
 * src2 --|--/
 *
 * sometimes without one of those components.
 */
struct clk *rockchip_clk_register_halfdiv(const char *name,
					  const char *const *parent_names,
					  u8 num_parents, void __iomem *base,
					  int muxdiv_offset, u8 mux_shift,
					  u8 mux_width, u8 mux_flags,
					  u8 div_shift, u8 div_width,
					  u8 div_flags, int gate_offset,
					  u8 gate_shift, u8 gate_flags,
					  unsigned long flags,
					  spinlock_t *lock)
{
<<<<<<< HEAD
	struct clk_hw *hw;
=======
	struct clk_hw *hw = ERR_PTR(-ENOMEM);
>>>>>>> 426eab51
	struct clk_mux *mux = NULL;
	struct clk_gate *gate = NULL;
	struct clk_divider *div = NULL;
	const struct clk_ops *mux_ops = NULL, *div_ops = NULL,
			     *gate_ops = NULL;

	if (num_parents > 1) {
		mux = kzalloc(sizeof(*mux), GFP_KERNEL);
		if (!mux)
			return ERR_PTR(-ENOMEM);

		mux->reg = base + muxdiv_offset;
		mux->shift = mux_shift;
		mux->mask = BIT(mux_width) - 1;
		mux->flags = mux_flags;
		mux->lock = lock;
		mux_ops = (mux_flags & CLK_MUX_READ_ONLY) ? &clk_mux_ro_ops
							: &clk_mux_ops;
	}

	if (gate_offset >= 0) {
		gate = kzalloc(sizeof(*gate), GFP_KERNEL);
		if (!gate)
			goto err_gate;

		gate->flags = gate_flags;
		gate->reg = base + gate_offset;
		gate->bit_idx = gate_shift;
		gate->lock = lock;
		gate_ops = &clk_gate_ops;
	}

	if (div_width > 0) {
		div = kzalloc(sizeof(*div), GFP_KERNEL);
		if (!div)
			goto err_div;

		div->flags = div_flags;
		div->reg = base + muxdiv_offset;
		div->shift = div_shift;
		div->width = div_width;
		div->lock = lock;
		div_ops = &clk_half_divider_ops;
	}

	hw = clk_hw_register_composite(NULL, name, parent_names, num_parents,
				       mux ? &mux->hw : NULL, mux_ops,
				       div ? &div->hw : NULL, div_ops,
				       gate ? &gate->hw : NULL, gate_ops,
				       flags);
	if (IS_ERR(hw))
		goto err_div;

	return hw->clk;
err_div:
	kfree(gate);
err_gate:
	kfree(mux);
	return ERR_CAST(hw);
}<|MERGE_RESOLUTION|>--- conflicted
+++ resolved
@@ -166,11 +166,7 @@
 					  unsigned long flags,
 					  spinlock_t *lock)
 {
-<<<<<<< HEAD
-	struct clk_hw *hw;
-=======
 	struct clk_hw *hw = ERR_PTR(-ENOMEM);
->>>>>>> 426eab51
 	struct clk_mux *mux = NULL;
 	struct clk_gate *gate = NULL;
 	struct clk_divider *div = NULL;
