/*
 * Renesas R-Car GPIO Support
 *
 *  Copyright (C) 2013 Magnus Damm
 *
 * This program is free software; you can redistribute it and/or modify
 * it under the terms of the GNU General Public License as published by
 * the Free Software Foundation; either version 2 of the License
 *
 * This program is distributed in the hope that it will be useful,
 * but WITHOUT ANY WARRANTY; without even the implied warranty of
 * MERCHANTABILITY or FITNESS FOR A PARTICULAR PURPOSE.  See the
 * GNU General Public License for more details.
 */

#include <linux/err.h>
#include <linux/gpio.h>
#include <linux/init.h>
#include <linux/interrupt.h>
#include <linux/io.h>
#include <linux/ioport.h>
#include <linux/irq.h>
#include <linux/irqdomain.h>
#include <linux/module.h>
#include <linux/pinctrl/consumer.h>
#include <linux/platform_data/gpio-rcar.h>
#include <linux/platform_device.h>
#include <linux/spinlock.h>
#include <linux/slab.h>

struct gpio_rcar_priv {
	void __iomem *base;
	spinlock_t lock;
	struct gpio_rcar_config config;
	struct platform_device *pdev;
	struct gpio_chip gpio_chip;
	struct irq_chip irq_chip;
	struct irq_domain *irq_domain;
};

#define IOINTSEL 0x00
#define INOUTSEL 0x04
#define OUTDT 0x08
#define INDT 0x0c
#define INTDT 0x10
#define INTCLR 0x14
#define INTMSK 0x18
#define MSKCLR 0x1c
#define POSNEG 0x20
#define EDGLEVEL 0x24
#define FILONOFF 0x28
#define BOTHEDGE 0x4c
<<<<<<< HEAD
=======

#define RCAR_MAX_GPIO_PER_BANK		32
>>>>>>> 5c913a9a

static inline u32 gpio_rcar_read(struct gpio_rcar_priv *p, int offs)
{
	return ioread32(p->base + offs);
}

static inline void gpio_rcar_write(struct gpio_rcar_priv *p, int offs,
				   u32 value)
{
	iowrite32(value, p->base + offs);
}

static void gpio_rcar_modify_bit(struct gpio_rcar_priv *p, int offs,
				 int bit, bool value)
{
	u32 tmp = gpio_rcar_read(p, offs);

	if (value)
		tmp |= BIT(bit);
	else
		tmp &= ~BIT(bit);

	gpio_rcar_write(p, offs, tmp);
}

static void gpio_rcar_irq_disable(struct irq_data *d)
{
	struct gpio_rcar_priv *p = irq_data_get_irq_chip_data(d);

	gpio_rcar_write(p, INTMSK, ~BIT(irqd_to_hwirq(d)));
}

static void gpio_rcar_irq_enable(struct irq_data *d)
{
	struct gpio_rcar_priv *p = irq_data_get_irq_chip_data(d);

	gpio_rcar_write(p, MSKCLR, BIT(irqd_to_hwirq(d)));
}

static void gpio_rcar_config_interrupt_input_mode(struct gpio_rcar_priv *p,
						  unsigned int hwirq,
						  bool active_high_rising_edge,
						  bool level_trigger,
						  bool both)
{
	unsigned long flags;

	/* follow steps in the GPIO documentation for
	 * "Setting Edge-Sensitive Interrupt Input Mode" and
	 * "Setting Level-Sensitive Interrupt Input Mode"
	 */

	spin_lock_irqsave(&p->lock, flags);

	/* Configure postive or negative logic in POSNEG */
	gpio_rcar_modify_bit(p, POSNEG, hwirq, !active_high_rising_edge);

	/* Configure edge or level trigger in EDGLEVEL */
	gpio_rcar_modify_bit(p, EDGLEVEL, hwirq, !level_trigger);

	/* Select one edge or both edges in BOTHEDGE */
	if (p->config.has_both_edge_trigger)
		gpio_rcar_modify_bit(p, BOTHEDGE, hwirq, both);

	/* Select "Interrupt Input Mode" in IOINTSEL */
	gpio_rcar_modify_bit(p, IOINTSEL, hwirq, true);

	/* Write INTCLR in case of edge trigger */
	if (!level_trigger)
		gpio_rcar_write(p, INTCLR, BIT(hwirq));

	spin_unlock_irqrestore(&p->lock, flags);
}

static int gpio_rcar_irq_set_type(struct irq_data *d, unsigned int type)
{
	struct gpio_rcar_priv *p = irq_data_get_irq_chip_data(d);
	unsigned int hwirq = irqd_to_hwirq(d);

	dev_dbg(&p->pdev->dev, "sense irq = %d, type = %d\n", hwirq, type);

	switch (type & IRQ_TYPE_SENSE_MASK) {
	case IRQ_TYPE_LEVEL_HIGH:
		gpio_rcar_config_interrupt_input_mode(p, hwirq, true, true,
						      false);
		break;
	case IRQ_TYPE_LEVEL_LOW:
		gpio_rcar_config_interrupt_input_mode(p, hwirq, false, true,
						      false);
		break;
	case IRQ_TYPE_EDGE_RISING:
		gpio_rcar_config_interrupt_input_mode(p, hwirq, true, false,
						      false);
		break;
	case IRQ_TYPE_EDGE_FALLING:
		gpio_rcar_config_interrupt_input_mode(p, hwirq, false, false,
						      false);
		break;
	case IRQ_TYPE_EDGE_BOTH:
		if (!p->config.has_both_edge_trigger)
			return -EINVAL;
		gpio_rcar_config_interrupt_input_mode(p, hwirq, true, false,
						      true);
		break;
	default:
		return -EINVAL;
	}
	return 0;
}

static irqreturn_t gpio_rcar_irq_handler(int irq, void *dev_id)
{
	struct gpio_rcar_priv *p = dev_id;
	u32 pending;
	unsigned int offset, irqs_handled = 0;

	while ((pending = gpio_rcar_read(p, INTDT))) {
		offset = __ffs(pending);
		gpio_rcar_write(p, INTCLR, BIT(offset));
		generic_handle_irq(irq_find_mapping(p->irq_domain, offset));
		irqs_handled++;
	}

	return irqs_handled ? IRQ_HANDLED : IRQ_NONE;
}

static inline struct gpio_rcar_priv *gpio_to_priv(struct gpio_chip *chip)
{
	return container_of(chip, struct gpio_rcar_priv, gpio_chip);
}

static void gpio_rcar_config_general_input_output_mode(struct gpio_chip *chip,
						       unsigned int gpio,
						       bool output)
{
	struct gpio_rcar_priv *p = gpio_to_priv(chip);
	unsigned long flags;

	/* follow steps in the GPIO documentation for
	 * "Setting General Output Mode" and
	 * "Setting General Input Mode"
	 */

	spin_lock_irqsave(&p->lock, flags);

	/* Configure postive logic in POSNEG */
	gpio_rcar_modify_bit(p, POSNEG, gpio, false);

	/* Select "General Input/Output Mode" in IOINTSEL */
	gpio_rcar_modify_bit(p, IOINTSEL, gpio, false);

	/* Select Input Mode or Output Mode in INOUTSEL */
	gpio_rcar_modify_bit(p, INOUTSEL, gpio, output);

	spin_unlock_irqrestore(&p->lock, flags);
}

static int gpio_rcar_request(struct gpio_chip *chip, unsigned offset)
{
	return pinctrl_request_gpio(chip->base + offset);
}

static void gpio_rcar_free(struct gpio_chip *chip, unsigned offset)
{
	pinctrl_free_gpio(chip->base + offset);

	/* Set the GPIO as an input to ensure that the next GPIO request won't
	 * drive the GPIO pin as an output.
	 */
	gpio_rcar_config_general_input_output_mode(chip, offset, false);
}

static int gpio_rcar_direction_input(struct gpio_chip *chip, unsigned offset)
{
	gpio_rcar_config_general_input_output_mode(chip, offset, false);
	return 0;
}

static int gpio_rcar_get(struct gpio_chip *chip, unsigned offset)
{
	return (int)(gpio_rcar_read(gpio_to_priv(chip), INDT) & BIT(offset));
}

static void gpio_rcar_set(struct gpio_chip *chip, unsigned offset, int value)
{
	struct gpio_rcar_priv *p = gpio_to_priv(chip);
	unsigned long flags;

	spin_lock_irqsave(&p->lock, flags);
	gpio_rcar_modify_bit(p, OUTDT, offset, value);
	spin_unlock_irqrestore(&p->lock, flags);
}

static int gpio_rcar_direction_output(struct gpio_chip *chip, unsigned offset,
				      int value)
{
	/* write GPIO value to output before selecting output mode of pin */
	gpio_rcar_set(chip, offset, value);
	gpio_rcar_config_general_input_output_mode(chip, offset, true);
	return 0;
}

static int gpio_rcar_to_irq(struct gpio_chip *chip, unsigned offset)
{
	return irq_create_mapping(gpio_to_priv(chip)->irq_domain, offset);
}

static int gpio_rcar_irq_domain_map(struct irq_domain *h, unsigned int virq,
				 irq_hw_number_t hw)
{
	struct gpio_rcar_priv *p = h->host_data;

	dev_dbg(&p->pdev->dev, "map hw irq = %d, virq = %d\n", (int)hw, virq);

	irq_set_chip_data(virq, h->host_data);
	irq_set_chip_and_handler(virq, &p->irq_chip, handle_level_irq);
	set_irq_flags(virq, IRQF_VALID); /* kill me now */
	return 0;
}

static struct irq_domain_ops gpio_rcar_irq_domain_ops = {
	.map	= gpio_rcar_irq_domain_map,
};

static void gpio_rcar_parse_pdata(struct gpio_rcar_priv *p)
{
	struct gpio_rcar_config *pdata = p->pdev->dev.platform_data;
	struct device_node *np = p->pdev->dev.of_node;
	struct of_phandle_args args;
	int ret;

	if (pdata) {
		p->config = *pdata;
	} else if (IS_ENABLED(CONFIG_OF) && np) {
		ret = of_parse_phandle_with_args(np, "gpio-ranges",
				"#gpio-range-cells", 0, &args);
		p->config.number_of_pins = ret == 0 && args.args_count == 3
					 ? args.args[2]
					 : RCAR_MAX_GPIO_PER_BANK;
		p->config.gpio_base = -1;
	}

	if (p->config.number_of_pins == 0 ||
	    p->config.number_of_pins > RCAR_MAX_GPIO_PER_BANK) {
		dev_warn(&p->pdev->dev,
			 "Invalid number of gpio lines %u, using %u\n",
			 p->config.number_of_pins, RCAR_MAX_GPIO_PER_BANK);
		p->config.number_of_pins = RCAR_MAX_GPIO_PER_BANK;
	}
}

static int gpio_rcar_probe(struct platform_device *pdev)
{
	struct gpio_rcar_priv *p;
	struct resource *io, *irq;
	struct gpio_chip *gpio_chip;
	struct irq_chip *irq_chip;
	const char *name = dev_name(&pdev->dev);
	int ret;

	p = devm_kzalloc(&pdev->dev, sizeof(*p), GFP_KERNEL);
	if (!p) {
		dev_err(&pdev->dev, "failed to allocate driver data\n");
		ret = -ENOMEM;
		goto err0;
	}

	p->pdev = pdev;
	spin_lock_init(&p->lock);

	/* Get device configuration from DT node or platform data. */
	gpio_rcar_parse_pdata(p);

	platform_set_drvdata(pdev, p);

	io = platform_get_resource(pdev, IORESOURCE_MEM, 0);
	irq = platform_get_resource(pdev, IORESOURCE_IRQ, 0);

	if (!io || !irq) {
		dev_err(&pdev->dev, "missing IRQ or IOMEM\n");
		ret = -EINVAL;
		goto err0;
	}

	p->base = devm_ioremap_nocache(&pdev->dev, io->start,
				       resource_size(io));
	if (!p->base) {
		dev_err(&pdev->dev, "failed to remap I/O memory\n");
		ret = -ENXIO;
		goto err0;
	}

	gpio_chip = &p->gpio_chip;
	gpio_chip->request = gpio_rcar_request;
	gpio_chip->free = gpio_rcar_free;
	gpio_chip->direction_input = gpio_rcar_direction_input;
	gpio_chip->get = gpio_rcar_get;
	gpio_chip->direction_output = gpio_rcar_direction_output;
	gpio_chip->set = gpio_rcar_set;
	gpio_chip->to_irq = gpio_rcar_to_irq;
	gpio_chip->label = name;
	gpio_chip->dev = &pdev->dev;
	gpio_chip->owner = THIS_MODULE;
	gpio_chip->base = p->config.gpio_base;
	gpio_chip->ngpio = p->config.number_of_pins;

	irq_chip = &p->irq_chip;
	irq_chip->name = name;
	irq_chip->irq_mask = gpio_rcar_irq_disable;
	irq_chip->irq_unmask = gpio_rcar_irq_enable;
	irq_chip->irq_enable = gpio_rcar_irq_enable;
	irq_chip->irq_disable = gpio_rcar_irq_disable;
	irq_chip->irq_set_type = gpio_rcar_irq_set_type;
	irq_chip->flags	= IRQCHIP_SKIP_SET_WAKE | IRQCHIP_SET_TYPE_MASKED;

	p->irq_domain = irq_domain_add_simple(pdev->dev.of_node,
					      p->config.number_of_pins,
					      p->config.irq_base,
					      &gpio_rcar_irq_domain_ops, p);
	if (!p->irq_domain) {
		ret = -ENXIO;
		dev_err(&pdev->dev, "cannot initialize irq domain\n");
		goto err1;
	}

	if (devm_request_irq(&pdev->dev, irq->start,
			     gpio_rcar_irq_handler, IRQF_SHARED, name, p)) {
		dev_err(&pdev->dev, "failed to request IRQ\n");
		ret = -ENOENT;
		goto err1;
	}

	ret = gpiochip_add(gpio_chip);
	if (ret) {
		dev_err(&pdev->dev, "failed to add GPIO controller\n");
		goto err1;
	}

	dev_info(&pdev->dev, "driving %d GPIOs\n", p->config.number_of_pins);

	/* warn in case of mismatch if irq base is specified */
	if (p->config.irq_base) {
		ret = irq_find_mapping(p->irq_domain, 0);
		if (p->config.irq_base != ret)
			dev_warn(&pdev->dev, "irq base mismatch (%u/%u)\n",
				 p->config.irq_base, ret);
	}

	if (p->config.pctl_name) {
		ret = gpiochip_add_pin_range(gpio_chip, p->config.pctl_name, 0,
					     gpio_chip->base, gpio_chip->ngpio);
		if (ret < 0)
			dev_warn(&pdev->dev, "failed to add pin range\n");
	}

	return 0;

err1:
	irq_domain_remove(p->irq_domain);
err0:
	return ret;
}

static int gpio_rcar_remove(struct platform_device *pdev)
{
	struct gpio_rcar_priv *p = platform_get_drvdata(pdev);
	int ret;

	ret = gpiochip_remove(&p->gpio_chip);
	if (ret)
		return ret;

	irq_domain_remove(p->irq_domain);
	return 0;
}

#ifdef CONFIG_OF
static const struct of_device_id gpio_rcar_of_table[] = {
	{
		.compatible = "renesas,gpio-rcar",
	},
	{ },
};

MODULE_DEVICE_TABLE(of, gpio_rcar_of_table);
#endif

static struct platform_driver gpio_rcar_device_driver = {
	.probe		= gpio_rcar_probe,
	.remove		= gpio_rcar_remove,
	.driver		= {
		.name	= "gpio_rcar",
		.of_match_table = of_match_ptr(gpio_rcar_of_table),
	}
};

module_platform_driver(gpio_rcar_device_driver);

MODULE_AUTHOR("Magnus Damm");
MODULE_DESCRIPTION("Renesas R-Car GPIO Driver");
MODULE_LICENSE("GPL v2");<|MERGE_RESOLUTION|>--- conflicted
+++ resolved
@@ -50,11 +50,8 @@
 #define EDGLEVEL 0x24
 #define FILONOFF 0x28
 #define BOTHEDGE 0x4c
-<<<<<<< HEAD
-=======
 
 #define RCAR_MAX_GPIO_PER_BANK		32
->>>>>>> 5c913a9a
 
 static inline u32 gpio_rcar_read(struct gpio_rcar_priv *p, int offs)
 {
