--- conflicted
+++ resolved
@@ -354,11 +354,7 @@
 	struct i2c_client *client = to_i2c_client(dev);
 	int ret;
 
-<<<<<<< HEAD
-	ret = i2c_smbus_read_byte_data(client, CMD_LED_GET_BRIGHTNESS);
-=======
 	ret = omnia_cmd_read_u8(client, CMD_LED_GET_BRIGHTNESS);
->>>>>>> 5c47251e
 
 	if (ret < 0)
 		return ret;
@@ -379,16 +375,9 @@
 	if (brightness > 100)
 		return -EINVAL;
 
-<<<<<<< HEAD
-	ret = i2c_smbus_write_byte_data(client, CMD_LED_SET_BRIGHTNESS,
-					(u8)brightness);
-
-	return ret < 0 ? ret : count;
-=======
 	err = omnia_cmd_write_u8(client, CMD_LED_SET_BRIGHTNESS, brightness);
 
 	return err ?: count;
->>>>>>> 5c47251e
 }
 static DEVICE_ATTR_RW(brightness);
 
