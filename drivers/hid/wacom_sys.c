--- conflicted
+++ resolved
@@ -1145,43 +1145,6 @@
 	return input_dev;
 }
 
-<<<<<<< HEAD
-static void wacom_free_inputs(struct wacom *wacom)
-{
-	struct wacom_wac *wacom_wac = &(wacom->wacom_wac);
-
-	input_free_device(wacom_wac->pen_input);
-	input_free_device(wacom_wac->touch_input);
-	input_free_device(wacom_wac->pad_input);
-	wacom_wac->pen_input = NULL;
-	wacom_wac->touch_input = NULL;
-	wacom_wac->pad_input = NULL;
-}
-
-static int wacom_allocate_inputs(struct wacom *wacom)
-{
-	struct input_dev *pen_input_dev, *touch_input_dev, *pad_input_dev;
-	struct wacom_wac *wacom_wac = &(wacom->wacom_wac);
-
-	pen_input_dev = wacom_allocate_input(wacom);
-	touch_input_dev = wacom_allocate_input(wacom);
-	pad_input_dev = wacom_allocate_input(wacom);
-	if (!pen_input_dev || !touch_input_dev || !pad_input_dev) {
-		wacom_free_inputs(wacom);
-		return -ENOMEM;
-	}
-
-	wacom_wac->pen_input = pen_input_dev;
-	wacom_wac->touch_input = touch_input_dev;
-	wacom_wac->touch_input->name = wacom_wac->touch_name;
-	wacom_wac->pad_input = pad_input_dev;
-	wacom_wac->pad_input->name = wacom_wac->pad_name;
-
-	return 0;
-}
-
-=======
->>>>>>> 2bdd163c
 static void wacom_clean_inputs(struct wacom *wacom)
 {
 	if (wacom->wacom_wac.pen_input) {
