--- conflicted
+++ resolved
@@ -1769,23 +1769,6 @@
 	if (data[0] != WACOM_REPORT_PENABLED)
 	    return 0;
 
-<<<<<<< HEAD
-	if (data[0] == WACOM_REPORT_USB) {
-		if (features->type == INTUOSHT &&
-		    wacom->shared->touch_input &&
-		    features->touch_max) {
-			input_report_switch(wacom->shared->touch_input,
-					    SW_MUTE_DEVICE, data[8] & 0x40);
-			input_sync(wacom->shared->touch_input);
-		}
-		return 0;
-	}
-
-	if (wacom->shared->touch_down)
-		return 0;
-
-=======
->>>>>>> 8fac1722
 	prox = (data[1] & 0x20) == 0x20;
 
 	/*
