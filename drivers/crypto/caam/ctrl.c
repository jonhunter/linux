--- conflicted
+++ resolved
@@ -534,11 +534,7 @@
 	 * long pointers in master configuration register
 	 */
 	clrsetbits_32(&ctrl->mcr, MCFGR_AWCACHE_MASK, MCFGR_AWCACHE_CACH |
-<<<<<<< HEAD
-		      MCFGR_AWCACHE_BUFF | MCFGR_WDENABLE |
-=======
 		      MCFGR_AWCACHE_BUFF | MCFGR_WDENABLE | MCFGR_LARGE_BURST |
->>>>>>> 6f40fed1
 		      (sizeof(dma_addr_t) == sizeof(u64) ? MCFGR_LONG_PTR : 0));
 
 	/*
