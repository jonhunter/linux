--- conflicted
+++ resolved
@@ -700,11 +700,7 @@
 }
 
 static struct platform_driver exynos_ppmu_driver = {
-<<<<<<< HEAD
-	.probe	= exynos_ppmu_probe,
-=======
 	.probe = exynos_ppmu_probe,
->>>>>>> 1f8ac4b9
 	.remove = exynos_ppmu_remove,
 	.driver = {
 		.name = "exynos-ppmu",
