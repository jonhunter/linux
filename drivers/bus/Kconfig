--- conflicted
+++ resolved
@@ -5,11 +5,31 @@
 menu "Bus devices"
 
 config ARM_CCI
-	bool "ARM CCI driver support"
+	bool
+
+config ARM_CCI400_COMMON
+	bool
+	select ARM_CCI
+
+config ARM_CCI400_PMU
+	bool "ARM CCI400 PMU support"
+	default y
+	depends on ARM || ARM64
+	depends on HW_PERF_EVENTS
+	select ARM_CCI400_COMMON
+	help
+	  Support for PMU events monitoring on the ARM CCI cache coherent
+	  interconnect.
+
+	  If unsure, say Y
+
+config ARM_CCI400_PORT_CTRL
+	bool
 	depends on ARM && OF && CPU_V7
+	select ARM_CCI400_COMMON
 	help
-	  Driver supporting the CCI cache coherent interconnect for ARM
-	  platforms.
+	  Low level power management driver for CCI400 cache coherent
+	  interconnect for ARM platforms.
 
 config ARM_CCN
 	bool "ARM CCN driver support"
@@ -49,7 +69,6 @@
 	help
 	  Driver to enable OMAP interconnect error handling driver.
 
-<<<<<<< HEAD
 config OMAP_OCP2SCP
 	tristate "OMAP OCP2SCP DRIVER"
 	depends on ARCH_OMAP2PLUS
@@ -58,34 +77,6 @@
 	  protocol to scp protocol. In OMAP4, USB PHY is connected via
 	  OCP2SCP and in OMAP5, both USB PHY and SATA PHY is connected via
 	  OCP2SCP.
-=======
-config ARM_CCI400_PORT_CTRL
-	bool
-	depends on ARM && OF && CPU_V7
-	select ARM_CCI400_COMMON
-	help
-	  Low level power management driver for CCI400 cache coherent
-	  interconnect for ARM platforms.
-
-config ARM_CCI400_PMU
-	bool "ARM CCI400 PMU support"
-	default y
-	depends on ARM || ARM64
-	depends on HW_PERF_EVENTS
-	select ARM_CCI400_COMMON
-	help
-	  Support for PMU events monitoring on the ARM CCI cache coherent
-	  interconnect.
-
-	  If unsure, say Y
-
-config ARM_CCI400_COMMON
-	bool
-	select ARM_CCI
-
-config ARM_CCI
-	bool
->>>>>>> 874c5714
 
 config SIMPLE_PM_BUS
 	bool "Simple Power-Managed Bus Driver"
