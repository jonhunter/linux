// SPDX-License-Identifier: GPL-2.0-only
/*
 *  Bluetooth supports for Qualcomm Atheros chips
 *
 *  Copyright (c) 2015 The Linux Foundation. All rights reserved.
 */
#include <linux/module.h>
#include <linux/firmware.h>

#include <net/bluetooth/bluetooth.h>
#include <net/bluetooth/hci_core.h>

#include "btqca.h"

#define VERSION "0.1"

int qca_read_soc_version(struct hci_dev *hdev, u32 *soc_version)
{
	struct sk_buff *skb;
	struct edl_event_hdr *edl;
	struct rome_version *ver;
	char cmd;
	int err = 0;

	bt_dev_dbg(hdev, "QCA Version Request");

	cmd = EDL_PATCH_VER_REQ_CMD;
	skb = __hci_cmd_sync_ev(hdev, EDL_PATCH_CMD_OPCODE, EDL_PATCH_CMD_LEN,
				&cmd, HCI_EV_VENDOR, HCI_INIT_TIMEOUT);
	if (IS_ERR(skb)) {
		err = PTR_ERR(skb);
		bt_dev_err(hdev, "Reading QCA version information failed (%d)",
			   err);
		return err;
	}

	if (skb->len != sizeof(*edl) + sizeof(*ver)) {
		bt_dev_err(hdev, "QCA Version size mismatch len %d", skb->len);
		err = -EILSEQ;
		goto out;
	}

	edl = (struct edl_event_hdr *)(skb->data);
	if (!edl) {
		bt_dev_err(hdev, "QCA TLV with no header");
		err = -EILSEQ;
		goto out;
	}

	if (edl->cresp != EDL_CMD_REQ_RES_EVT ||
	    edl->rtype != EDL_APP_VER_RES_EVT) {
		bt_dev_err(hdev, "QCA Wrong packet received %d %d", edl->cresp,
			   edl->rtype);
		err = -EIO;
		goto out;
	}

	ver = (struct rome_version *)(edl->data);

	BT_DBG("%s: Product:0x%08x", hdev->name, le32_to_cpu(ver->product_id));
	BT_DBG("%s: Patch  :0x%08x", hdev->name, le16_to_cpu(ver->patch_ver));
	BT_DBG("%s: ROM    :0x%08x", hdev->name, le16_to_cpu(ver->rome_ver));
	BT_DBG("%s: SOC    :0x%08x", hdev->name, le32_to_cpu(ver->soc_id));

	/* QCA chipset version can be decided by patch and SoC
	 * version, combination with upper 2 bytes from SoC
	 * and lower 2 bytes from patch will be used.
	 */
	*soc_version = (le32_to_cpu(ver->soc_id) << 16) |
			(le16_to_cpu(ver->rome_ver) & 0x0000ffff);
	if (*soc_version == 0)
		err = -EILSEQ;

out:
	kfree_skb(skb);
	if (err)
		bt_dev_err(hdev, "QCA Failed to get version (%d)", err);

	return err;
}
EXPORT_SYMBOL_GPL(qca_read_soc_version);

static int qca_send_reset(struct hci_dev *hdev)
{
	struct sk_buff *skb;
	int err;

	bt_dev_dbg(hdev, "QCA HCI_RESET");

	skb = __hci_cmd_sync(hdev, HCI_OP_RESET, 0, NULL, HCI_INIT_TIMEOUT);
	if (IS_ERR(skb)) {
		err = PTR_ERR(skb);
		bt_dev_err(hdev, "QCA Reset failed (%d)", err);
		return err;
	}

	kfree_skb(skb);

	return 0;
}

static void qca_tlv_check_data(struct rome_config *config,
				const struct firmware *fw)
{
	const u8 *data;
	u32 type_len;
	u16 tag_id, tag_len;
	int idx, length;
	struct tlv_type_hdr *tlv;
	struct tlv_type_patch *tlv_patch;
	struct tlv_type_nvm *tlv_nvm;

	tlv = (struct tlv_type_hdr *)fw->data;

	type_len = le32_to_cpu(tlv->type_len);
	length = (type_len >> 8) & 0x00ffffff;

	BT_DBG("TLV Type\t\t : 0x%x", type_len & 0x000000ff);
	BT_DBG("Length\t\t : %d bytes", length);

	config->dnld_mode = ROME_SKIP_EVT_NONE;

	switch (config->type) {
	case TLV_TYPE_PATCH:
		tlv_patch = (struct tlv_type_patch *)tlv->data;

		/* For Rome version 1.1 to 3.1, all segment commands
		 * are acked by a vendor specific event (VSE).
		 * For Rome >= 3.2, the download mode field indicates
		 * if VSE is skipped by the controller.
		 * In case VSE is skipped, only the last segment is acked.
		 */
		config->dnld_mode = tlv_patch->download_mode;
		config->dnld_type = config->dnld_mode;

		BT_DBG("Total Length           : %d bytes",
		       le32_to_cpu(tlv_patch->total_size));
		BT_DBG("Patch Data Length      : %d bytes",
		       le32_to_cpu(tlv_patch->data_length));
		BT_DBG("Signing Format Version : 0x%x",
		       tlv_patch->format_version);
		BT_DBG("Signature Algorithm    : 0x%x",
		       tlv_patch->signature);
		BT_DBG("Download mode          : 0x%x",
		       tlv_patch->download_mode);
		BT_DBG("Reserved               : 0x%x",
		       tlv_patch->reserved1);
		BT_DBG("Product ID             : 0x%04x",
		       le16_to_cpu(tlv_patch->product_id));
		BT_DBG("Rom Build Version      : 0x%04x",
		       le16_to_cpu(tlv_patch->rom_build));
		BT_DBG("Patch Version          : 0x%04x",
		       le16_to_cpu(tlv_patch->patch_version));
		BT_DBG("Reserved               : 0x%x",
		       le16_to_cpu(tlv_patch->reserved2));
		BT_DBG("Patch Entry Address    : 0x%x",
		       le32_to_cpu(tlv_patch->entry));
		break;

	case TLV_TYPE_NVM:
		idx = 0;
		data = tlv->data;
		while (idx < length) {
			tlv_nvm = (struct tlv_type_nvm *)(data + idx);

			tag_id = le16_to_cpu(tlv_nvm->tag_id);
			tag_len = le16_to_cpu(tlv_nvm->tag_len);

			/* Update NVM tags as needed */
			switch (tag_id) {
			case EDL_TAG_ID_HCI:
				/* HCI transport layer parameters
				 * enabling software inband sleep
				 * onto controller side.
				 */
				tlv_nvm->data[0] |= 0x80;

				/* UART Baud Rate */
				tlv_nvm->data[2] = config->user_baud_rate;

				break;

			case EDL_TAG_ID_DEEP_SLEEP:
				/* Sleep enable mask
				 * enabling deep sleep feature on controller.
				 */
				tlv_nvm->data[0] |= 0x01;

				break;
			}

			idx += (sizeof(u16) + sizeof(u16) + 8 + tag_len);
		}
		break;

	default:
		BT_ERR("Unknown TLV type %d", config->type);
		break;
	}
}

static int qca_tlv_send_segment(struct hci_dev *hdev, int seg_size,
				 const u8 *data, enum rome_tlv_dnld_mode mode)
{
	struct sk_buff *skb;
	struct edl_event_hdr *edl;
	struct tlv_seg_resp *tlv_resp;
	u8 cmd[MAX_SIZE_PER_TLV_SEGMENT + 2];
	int err = 0;

	cmd[0] = EDL_PATCH_TLV_REQ_CMD;
	cmd[1] = seg_size;
	memcpy(cmd + 2, data, seg_size);

	if (mode == ROME_SKIP_EVT_VSE_CC || mode == ROME_SKIP_EVT_VSE)
		return __hci_cmd_send(hdev, EDL_PATCH_CMD_OPCODE, seg_size + 2,
				      cmd);

	skb = __hci_cmd_sync_ev(hdev, EDL_PATCH_CMD_OPCODE, seg_size + 2, cmd,
				HCI_EV_VENDOR, HCI_INIT_TIMEOUT);
	if (IS_ERR(skb)) {
		err = PTR_ERR(skb);
		bt_dev_err(hdev, "QCA Failed to send TLV segment (%d)", err);
		return err;
	}

	if (skb->len != sizeof(*edl) + sizeof(*tlv_resp)) {
		bt_dev_err(hdev, "QCA TLV response size mismatch");
		err = -EILSEQ;
		goto out;
	}

	edl = (struct edl_event_hdr *)(skb->data);
	if (!edl) {
		bt_dev_err(hdev, "TLV with no header");
		err = -EILSEQ;
		goto out;
	}

	tlv_resp = (struct tlv_seg_resp *)(edl->data);

	if (edl->cresp != EDL_CMD_REQ_RES_EVT ||
	    edl->rtype != EDL_TVL_DNLD_RES_EVT || tlv_resp->result != 0x00) {
		bt_dev_err(hdev, "QCA TLV with error stat 0x%x rtype 0x%x (0x%x)",
			   edl->cresp, edl->rtype, tlv_resp->result);
		err = -EIO;
	}

out:
	kfree_skb(skb);

	return err;
}

static int qca_inject_cmd_complete_event(struct hci_dev *hdev)
{
	struct hci_event_hdr *hdr;
	struct hci_ev_cmd_complete *evt;
	struct sk_buff *skb;

	skb = bt_skb_alloc(sizeof(*hdr) + sizeof(*evt) + 1, GFP_KERNEL);
	if (!skb)
		return -ENOMEM;

	hdr = skb_put(skb, sizeof(*hdr));
	hdr->evt = HCI_EV_CMD_COMPLETE;
	hdr->plen = sizeof(*evt) + 1;

	evt = skb_put(skb, sizeof(*evt));
	evt->ncmd = 1;
	evt->opcode = QCA_HCI_CC_OPCODE;

	skb_put_u8(skb, QCA_HCI_CC_SUCCESS);

	hci_skb_pkt_type(skb) = HCI_EVENT_PKT;

	return hci_recv_frame(hdev, skb);
}

static int qca_download_firmware(struct hci_dev *hdev,
				  struct rome_config *config)
{
	const struct firmware *fw;
	const u8 *segment;
	int ret, remain, i = 0;

	bt_dev_info(hdev, "QCA Downloading %s", config->fwname);

	ret = request_firmware(&fw, config->fwname, &hdev->dev);
	if (ret) {
		bt_dev_err(hdev, "QCA Failed to request file: %s (%d)",
			   config->fwname, ret);
		return ret;
	}

	qca_tlv_check_data(config, fw);

	segment = fw->data;
	remain = fw->size;
	while (remain > 0) {
		int segsize = min(MAX_SIZE_PER_TLV_SEGMENT, remain);

		bt_dev_dbg(hdev, "Send segment %d, size %d", i++, segsize);

		remain -= segsize;
		/* The last segment is always acked regardless download mode */
		if (!remain || segsize < MAX_SIZE_PER_TLV_SEGMENT)
			config->dnld_mode = ROME_SKIP_EVT_NONE;

		ret = qca_tlv_send_segment(hdev, segsize, segment,
					    config->dnld_mode);
		if (ret)
			goto out;

		segment += segsize;
	}

	/* Latest qualcomm chipsets are not sending a command complete event
	 * for every fw packet sent. They only respond with a vendor specific
	 * event for the last packet. This optimization in the chip will
	 * decrease the BT in initialization time. Here we will inject a command
	 * complete event to avoid a command timeout error message.
	 */
	if (config->dnld_type == ROME_SKIP_EVT_VSE_CC ||
	    config->dnld_type == ROME_SKIP_EVT_VSE)
		return qca_inject_cmd_complete_event(hdev);

out:
	release_firmware(fw);

	return ret;
}

int qca_set_bdaddr_rome(struct hci_dev *hdev, const bdaddr_t *bdaddr)
{
	struct sk_buff *skb;
	u8 cmd[9];
	int err;

	cmd[0] = EDL_NVM_ACCESS_SET_REQ_CMD;
	cmd[1] = 0x02; 			/* TAG ID */
	cmd[2] = sizeof(bdaddr_t);	/* size */
	memcpy(cmd + 3, bdaddr, sizeof(bdaddr_t));
	skb = __hci_cmd_sync_ev(hdev, EDL_NVM_ACCESS_OPCODE, sizeof(cmd), cmd,
				HCI_EV_VENDOR, HCI_INIT_TIMEOUT);
	if (IS_ERR(skb)) {
		err = PTR_ERR(skb);
		bt_dev_err(hdev, "QCA Change address command failed (%d)", err);
		return err;
	}

	kfree_skb(skb);

	return 0;
}
EXPORT_SYMBOL_GPL(qca_set_bdaddr_rome);

int qca_uart_setup(struct hci_dev *hdev, uint8_t baudrate,
		   enum qca_btsoc_type soc_type, u32 soc_ver,
		   const char *firmware_name)
{
	struct rome_config config;
	int err;
	u8 rom_ver = 0;

	bt_dev_dbg(hdev, "QCA setup on UART");

	config.user_baud_rate = baudrate;

	/* Download rampatch file */
	config.type = TLV_TYPE_PATCH;
	if (qca_is_wcn399x(soc_type)) {
		/* Firmware files to download are based on ROM version.
		 * ROM version is derived from last two bytes of soc_ver.
		 */
		rom_ver = ((soc_ver & 0x00000f00) >> 0x04) |
			    (soc_ver & 0x0000000f);
		snprintf(config.fwname, sizeof(config.fwname),
			 "qca/crbtfw%02x.tlv", rom_ver);
	} else {
		snprintf(config.fwname, sizeof(config.fwname),
			 "qca/rampatch_%08x.bin", soc_ver);
	}

	err = qca_download_firmware(hdev, &config);
	if (err < 0) {
		bt_dev_err(hdev, "QCA Failed to download patch (%d)", err);
		return err;
	}

	/* Download NVM configuration */
	config.type = TLV_TYPE_NVM;
<<<<<<< HEAD
	if (qca_is_wcn399x(soc_type))
=======
	if (firmware_name)
		snprintf(config.fwname, sizeof(config.fwname),
			 "qca/%s", firmware_name);
	else if (qca_is_wcn399x(soc_type))
>>>>>>> 6fb08f1a
		snprintf(config.fwname, sizeof(config.fwname),
			 "qca/crnv%02x.bin", rom_ver);
	else
		snprintf(config.fwname, sizeof(config.fwname),
			 "qca/nvm_%08x.bin", soc_ver);

	err = qca_download_firmware(hdev, &config);
	if (err < 0) {
		bt_dev_err(hdev, "QCA Failed to download NVM (%d)", err);
		return err;
	}

	/* Perform HCI reset */
	err = qca_send_reset(hdev);
	if (err < 0) {
		bt_dev_err(hdev, "QCA Failed to run HCI_RESET (%d)", err);
		return err;
	}

	bt_dev_info(hdev, "QCA setup on UART is completed");

	return 0;
}
EXPORT_SYMBOL_GPL(qca_uart_setup);

int qca_set_bdaddr(struct hci_dev *hdev, const bdaddr_t *bdaddr)
{
	struct sk_buff *skb;
	int err;

	skb = __hci_cmd_sync_ev(hdev, EDL_WRITE_BD_ADDR_OPCODE, 6, bdaddr,
				HCI_EV_VENDOR, HCI_INIT_TIMEOUT);
	if (IS_ERR(skb)) {
		err = PTR_ERR(skb);
		bt_dev_err(hdev, "QCA Change address cmd failed (%d)", err);
		return err;
	}

	kfree_skb(skb);

	return 0;
}
EXPORT_SYMBOL_GPL(qca_set_bdaddr);


MODULE_AUTHOR("Ben Young Tae Kim <ytkim@qca.qualcomm.com>");
MODULE_DESCRIPTION("Bluetooth support for Qualcomm Atheros family ver " VERSION);
MODULE_VERSION(VERSION);
MODULE_LICENSE("GPL");<|MERGE_RESOLUTION|>--- conflicted
+++ resolved
@@ -390,14 +390,10 @@
 
 	/* Download NVM configuration */
 	config.type = TLV_TYPE_NVM;
-<<<<<<< HEAD
-	if (qca_is_wcn399x(soc_type))
-=======
 	if (firmware_name)
 		snprintf(config.fwname, sizeof(config.fwname),
 			 "qca/%s", firmware_name);
 	else if (qca_is_wcn399x(soc_type))
->>>>>>> 6fb08f1a
 		snprintf(config.fwname, sizeof(config.fwname),
 			 "qca/crnv%02x.bin", rom_ver);
 	else
