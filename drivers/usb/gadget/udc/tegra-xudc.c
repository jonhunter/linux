// SPDX-License-Identifier: GPL-2.0+
/*
 * NVIDIA Tegra XUSB device mode controller
 *
 * Copyright (c) 2013-2019, NVIDIA CORPORATION.  All rights reserved.
 * Copyright (c) 2015, Google Inc.
 */

#include <linux/clk.h>
#include <linux/completion.h>
#include <linux/delay.h>
#include <linux/dma-mapping.h>
#include <linux/dmapool.h>
#include <linux/interrupt.h>
#include <linux/iopoll.h>
#include <linux/kernel.h>
#include <linux/module.h>
#include <linux/of.h>
#include <linux/of_device.h>
#include <linux/phy/phy.h>
#include <linux/phy/tegra/xusb.h>
#include <linux/pm_domain.h>
#include <linux/platform_device.h>
#include <linux/pm_runtime.h>
#include <linux/regulator/consumer.h>
#include <linux/reset.h>
#include <linux/usb/ch9.h>
#include <linux/usb/gadget.h>
#include <linux/usb/otg.h>
#include <linux/usb/role.h>
#include <linux/usb/phy.h>
#include <linux/workqueue.h>

/* XUSB_DEV registers */
#define SPARAM 0x000
#define  SPARAM_ERSTMAX_MASK GENMASK(20, 16)
#define  SPARAM_ERSTMAX(x) (((x) << 16) & SPARAM_ERSTMAX_MASK)
#define DB 0x004
#define  DB_TARGET_MASK GENMASK(15, 8)
#define  DB_TARGET(x) (((x) << 8) & DB_TARGET_MASK)
#define  DB_STREAMID_MASK GENMASK(31, 16)
#define  DB_STREAMID(x) (((x) << 16) & DB_STREAMID_MASK)
#define ERSTSZ 0x008
#define  ERSTSZ_ERSTXSZ_SHIFT(x) ((x) * 16)
#define  ERSTSZ_ERSTXSZ_MASK GENMASK(15, 0)
#define ERSTXBALO(x) (0x010 + 8 * (x))
#define ERSTXBAHI(x) (0x014 + 8 * (x))
#define ERDPLO 0x020
#define  ERDPLO_EHB BIT(3)
#define ERDPHI 0x024
#define EREPLO 0x028
#define  EREPLO_ECS BIT(0)
#define  EREPLO_SEGI BIT(1)
#define EREPHI 0x02c
#define CTRL 0x030
#define  CTRL_RUN BIT(0)
#define  CTRL_LSE BIT(1)
#define  CTRL_IE BIT(4)
#define  CTRL_SMI_EVT BIT(5)
#define  CTRL_SMI_DSE BIT(6)
#define  CTRL_EWE BIT(7)
#define  CTRL_DEVADDR_MASK GENMASK(30, 24)
#define  CTRL_DEVADDR(x) (((x) << 24) & CTRL_DEVADDR_MASK)
#define  CTRL_ENABLE BIT(31)
#define ST 0x034
#define  ST_RC BIT(0)
#define  ST_IP BIT(4)
#define RT_IMOD	0x038
#define  RT_IMOD_IMODI_MASK GENMASK(15, 0)
#define  RT_IMOD_IMODI(x) ((x) & RT_IMOD_IMODI_MASK)
#define  RT_IMOD_IMODC_MASK GENMASK(31, 16)
#define  RT_IMOD_IMODC(x) (((x) << 16) & RT_IMOD_IMODC_MASK)
#define PORTSC 0x03c
#define  PORTSC_CCS BIT(0)
#define  PORTSC_PED BIT(1)
#define  PORTSC_PR BIT(4)
#define  PORTSC_PLS_SHIFT 5
#define  PORTSC_PLS_MASK GENMASK(8, 5)
#define  PORTSC_PLS_U0 0x0
#define  PORTSC_PLS_U2 0x2
#define  PORTSC_PLS_U3 0x3
#define  PORTSC_PLS_DISABLED 0x4
#define  PORTSC_PLS_RXDETECT 0x5
#define  PORTSC_PLS_INACTIVE 0x6
#define  PORTSC_PLS_RESUME 0xf
#define  PORTSC_PLS(x) (((x) << PORTSC_PLS_SHIFT) & PORTSC_PLS_MASK)
#define  PORTSC_PS_SHIFT 10
#define  PORTSC_PS_MASK GENMASK(13, 10)
#define  PORTSC_PS_UNDEFINED 0x0
#define  PORTSC_PS_FS 0x1
#define  PORTSC_PS_LS 0x2
#define  PORTSC_PS_HS 0x3
#define  PORTSC_PS_SS 0x4
#define  PORTSC_LWS BIT(16)
#define  PORTSC_CSC BIT(17)
#define  PORTSC_WRC BIT(19)
#define  PORTSC_PRC BIT(21)
#define  PORTSC_PLC BIT(22)
#define  PORTSC_CEC BIT(23)
#define  PORTSC_WPR BIT(30)
#define  PORTSC_CHANGE_MASK (PORTSC_CSC | PORTSC_WRC | PORTSC_PRC | \
			     PORTSC_PLC | PORTSC_CEC)
#define ECPLO 0x040
#define ECPHI 0x044
#define MFINDEX 0x048
#define  MFINDEX_FRAME_SHIFT 3
#define  MFINDEX_FRAME_MASK GENMASK(13, 3)
#define PORTPM 0x04c
#define  PORTPM_L1S_MASK GENMASK(1, 0)
#define  PORTPM_L1S_DROP 0x0
#define  PORTPM_L1S_ACCEPT 0x1
#define  PORTPM_L1S_NYET 0x2
#define  PORTPM_L1S_STALL 0x3
#define  PORTPM_L1S(x) ((x) & PORTPM_L1S_MASK)
#define  PORTPM_RWE BIT(3)
#define  PORTPM_U2TIMEOUT_MASK GENMASK(15, 8)
#define  PORTPM_U1TIMEOUT_MASK GENMASK(23, 16)
#define  PORTPM_FLA BIT(24)
#define  PORTPM_VBA BIT(25)
#define  PORTPM_WOC BIT(26)
#define  PORTPM_WOD BIT(27)
#define  PORTPM_U1E BIT(28)
#define  PORTPM_U2E BIT(29)
#define  PORTPM_FRWE BIT(30)
#define  PORTPM_PNG_CYA BIT(31)
#define EP_HALT 0x050
#define EP_PAUSE 0x054
#define EP_RELOAD 0x058
#define EP_STCHG 0x05c
#define DEVNOTIF_LO 0x064
#define  DEVNOTIF_LO_TRIG BIT(0)
#define  DEVNOTIF_LO_TYPE_MASK GENMASK(7, 4)
#define  DEVNOTIF_LO_TYPE(x) (((x) << 4)  & DEVNOTIF_LO_TYPE_MASK)
#define  DEVNOTIF_LO_TYPE_FUNCTION_WAKE 0x1
#define DEVNOTIF_HI 0x068
#define PORTHALT 0x06c
#define  PORTHALT_HALT_LTSSM BIT(0)
#define  PORTHALT_HALT_REJECT BIT(1)
#define  PORTHALT_STCHG_REQ BIT(20)
#define  PORTHALT_STCHG_INTR_EN BIT(24)
#define PORT_TM	0x070
#define EP_THREAD_ACTIVE 0x074
#define EP_STOPPED 0x078
#define HSFSPI_COUNT0 0x100
#define HSFSPI_COUNT13 0x134
#define  HSFSPI_COUNT13_U2_RESUME_K_DURATION_MASK GENMASK(29, 0)
#define  HSFSPI_COUNT13_U2_RESUME_K_DURATION(x) ((x) & \
				HSFSPI_COUNT13_U2_RESUME_K_DURATION_MASK)
#define BLCG 0x840
#define SSPX_CORE_CNT0 0x610
#define  SSPX_CORE_CNT0_PING_TBURST_MASK GENMASK(7, 0)
#define  SSPX_CORE_CNT0_PING_TBURST(x) ((x) & SSPX_CORE_CNT0_PING_TBURST_MASK)
#define SSPX_CORE_CNT30 0x688
#define  SSPX_CORE_CNT30_LMPITP_TIMER_MASK GENMASK(19, 0)
#define  SSPX_CORE_CNT30_LMPITP_TIMER(x) ((x) & \
					SSPX_CORE_CNT30_LMPITP_TIMER_MASK)
#define SSPX_CORE_CNT32 0x690
#define  SSPX_CORE_CNT32_POLL_TBURST_MAX_MASK GENMASK(7, 0)
#define  SSPX_CORE_CNT32_POLL_TBURST_MAX(x) ((x) & \
					SSPX_CORE_CNT32_POLL_TBURST_MAX_MASK)
#define SSPX_CORE_PADCTL4 0x750
#define  SSPX_CORE_PADCTL4_RXDAT_VLD_TIMEOUT_U3_MASK GENMASK(19, 0)
#define  SSPX_CORE_PADCTL4_RXDAT_VLD_TIMEOUT_U3(x) ((x) & \
				SSPX_CORE_PADCTL4_RXDAT_VLD_TIMEOUT_U3_MASK)
#define  BLCG_DFPCI BIT(0)
#define  BLCG_UFPCI BIT(1)
#define  BLCG_FE BIT(2)
#define  BLCG_COREPLL_PWRDN BIT(8)
#define  BLCG_IOPLL_0_PWRDN BIT(9)
#define  BLCG_IOPLL_1_PWRDN BIT(10)
#define  BLCG_IOPLL_2_PWRDN BIT(11)
#define  BLCG_ALL 0x1ff
#define CFG_DEV_SSPI_XFER 0x858
#define  CFG_DEV_SSPI_XFER_ACKTIMEOUT_MASK GENMASK(31, 0)
#define  CFG_DEV_SSPI_XFER_ACKTIMEOUT(x) ((x) & \
					CFG_DEV_SSPI_XFER_ACKTIMEOUT_MASK)
#define CFG_DEV_FE 0x85c
#define  CFG_DEV_FE_PORTREGSEL_MASK GENMASK(1, 0)
#define  CFG_DEV_FE_PORTREGSEL_SS_PI 1
#define  CFG_DEV_FE_PORTREGSEL_HSFS_PI 2
#define  CFG_DEV_FE_PORTREGSEL(x) ((x) & CFG_DEV_FE_PORTREGSEL_MASK)
#define  CFG_DEV_FE_INFINITE_SS_RETRY BIT(29)

/* FPCI registers */
#define XUSB_DEV_CFG_1 0x004
#define  XUSB_DEV_CFG_1_IO_SPACE_EN BIT(0)
#define  XUSB_DEV_CFG_1_MEMORY_SPACE_EN BIT(1)
#define  XUSB_DEV_CFG_1_BUS_MASTER_EN BIT(2)
#define XUSB_DEV_CFG_4 0x010
#define  XUSB_DEV_CFG_4_BASE_ADDR_MASK GENMASK(31, 15)
#define XUSB_DEV_CFG_5 0x014

/* IPFS registers */
#define XUSB_DEV_CONFIGURATION_0 0x180
#define  XUSB_DEV_CONFIGURATION_0_EN_FPCI BIT(0)
#define XUSB_DEV_INTR_MASK_0 0x188
#define  XUSB_DEV_INTR_MASK_0_IP_INT_MASK BIT(16)

struct tegra_xudc_ep_context {
	__le32 info0;
	__le32 info1;
	__le32 deq_lo;
	__le32 deq_hi;
	__le32 tx_info;
	__le32 rsvd[11];
};

#define EP_STATE_DISABLED 0
#define EP_STATE_RUNNING 1
#define EP_STATE_HALTED 2
#define EP_STATE_STOPPED 3
#define EP_STATE_ERROR 4

#define EP_TYPE_INVALID 0
#define EP_TYPE_ISOCH_OUT 1
#define EP_TYPE_BULK_OUT 2
#define EP_TYPE_INTERRUPT_OUT 3
#define EP_TYPE_CONTROL 4
#define EP_TYPE_ISCOH_IN 5
#define EP_TYPE_BULK_IN 6
#define EP_TYPE_INTERRUPT_IN 7

#define BUILD_EP_CONTEXT_RW(name, member, shift, mask)			\
static inline u32 ep_ctx_read_##name(struct tegra_xudc_ep_context *ctx)	\
{									\
	return (le32_to_cpu(ctx->member) >> (shift)) & (mask);		\
}									\
static inline void							\
ep_ctx_write_##name(struct tegra_xudc_ep_context *ctx, u32 val)		\
{									\
	u32 tmp;							\
									\
	tmp = le32_to_cpu(ctx->member) & ~((mask) << (shift));		\
	tmp |= (val & (mask)) << (shift);				\
	ctx->member = cpu_to_le32(tmp);					\
}

BUILD_EP_CONTEXT_RW(state, info0, 0, 0x7)
BUILD_EP_CONTEXT_RW(mult, info0, 8, 0x3)
BUILD_EP_CONTEXT_RW(max_pstreams, info0, 10, 0x1f)
BUILD_EP_CONTEXT_RW(lsa, info0, 15, 0x1)
BUILD_EP_CONTEXT_RW(interval, info0, 16, 0xff)
BUILD_EP_CONTEXT_RW(cerr, info1, 1, 0x3)
BUILD_EP_CONTEXT_RW(type, info1, 3, 0x7)
BUILD_EP_CONTEXT_RW(hid, info1, 7, 0x1)
BUILD_EP_CONTEXT_RW(max_burst_size, info1, 8, 0xff)
BUILD_EP_CONTEXT_RW(max_packet_size, info1, 16, 0xffff)
BUILD_EP_CONTEXT_RW(dcs, deq_lo, 0, 0x1)
BUILD_EP_CONTEXT_RW(deq_lo, deq_lo, 4, 0xfffffff)
BUILD_EP_CONTEXT_RW(deq_hi, deq_hi, 0, 0xffffffff)
BUILD_EP_CONTEXT_RW(avg_trb_len, tx_info, 0, 0xffff)
BUILD_EP_CONTEXT_RW(max_esit_payload, tx_info, 16, 0xffff)
BUILD_EP_CONTEXT_RW(edtla, rsvd[0], 0, 0xffffff)
BUILD_EP_CONTEXT_RW(seq_num, rsvd[0], 24, 0xff)
BUILD_EP_CONTEXT_RW(partial_td, rsvd[0], 25, 0x1)
BUILD_EP_CONTEXT_RW(cerrcnt, rsvd[1], 18, 0x3)
BUILD_EP_CONTEXT_RW(data_offset, rsvd[2], 0, 0x1ffff)
BUILD_EP_CONTEXT_RW(numtrbs, rsvd[2], 22, 0x1f)
BUILD_EP_CONTEXT_RW(devaddr, rsvd[6], 0, 0x7f)

static inline u64 ep_ctx_read_deq_ptr(struct tegra_xudc_ep_context *ctx)
{
	return ((u64)ep_ctx_read_deq_hi(ctx) << 32) |
		(ep_ctx_read_deq_lo(ctx) << 4);
}

static inline void
ep_ctx_write_deq_ptr(struct tegra_xudc_ep_context *ctx, u64 addr)
{
	ep_ctx_write_deq_lo(ctx, lower_32_bits(addr) >> 4);
	ep_ctx_write_deq_hi(ctx, upper_32_bits(addr));
}

struct tegra_xudc_trb {
	__le32 data_lo;
	__le32 data_hi;
	__le32 status;
	__le32 control;
};

#define TRB_TYPE_RSVD 0
#define TRB_TYPE_NORMAL 1
#define TRB_TYPE_SETUP_STAGE 2
#define TRB_TYPE_DATA_STAGE 3
#define TRB_TYPE_STATUS_STAGE 4
#define TRB_TYPE_ISOCH 5
#define TRB_TYPE_LINK 6
#define TRB_TYPE_TRANSFER_EVENT 32
#define TRB_TYPE_PORT_STATUS_CHANGE_EVENT 34
#define TRB_TYPE_STREAM 48
#define TRB_TYPE_SETUP_PACKET_EVENT 63

#define TRB_CMPL_CODE_INVALID 0
#define TRB_CMPL_CODE_SUCCESS 1
#define TRB_CMPL_CODE_DATA_BUFFER_ERR 2
#define TRB_CMPL_CODE_BABBLE_DETECTED_ERR 3
#define TRB_CMPL_CODE_USB_TRANS_ERR 4
#define TRB_CMPL_CODE_TRB_ERR 5
#define TRB_CMPL_CODE_STALL 6
#define TRB_CMPL_CODE_INVALID_STREAM_TYPE_ERR 10
#define TRB_CMPL_CODE_SHORT_PACKET 13
#define TRB_CMPL_CODE_RING_UNDERRUN 14
#define TRB_CMPL_CODE_RING_OVERRUN 15
#define TRB_CMPL_CODE_EVENT_RING_FULL_ERR 21
#define TRB_CMPL_CODE_STOPPED 26
#define TRB_CMPL_CODE_ISOCH_BUFFER_OVERRUN 31
#define TRB_CMPL_CODE_STREAM_NUMP_ERROR 219
#define TRB_CMPL_CODE_PRIME_PIPE_RECEIVED 220
#define TRB_CMPL_CODE_HOST_REJECTED 221
#define TRB_CMPL_CODE_CTRL_DIR_ERR 222
#define TRB_CMPL_CODE_CTRL_SEQNUM_ERR 223

#define BUILD_TRB_RW(name, member, shift, mask)				\
static inline u32 trb_read_##name(struct tegra_xudc_trb *trb)		\
{									\
	return (le32_to_cpu(trb->member) >> (shift)) & (mask);		\
}									\
static inline void							\
trb_write_##name(struct tegra_xudc_trb *trb, u32 val)			\
{									\
	u32 tmp;							\
									\
	tmp = le32_to_cpu(trb->member) & ~((mask) << (shift));		\
	tmp |= (val & (mask)) << (shift);				\
	trb->member = cpu_to_le32(tmp);					\
}

BUILD_TRB_RW(data_lo, data_lo, 0, 0xffffffff)
BUILD_TRB_RW(data_hi, data_hi, 0, 0xffffffff)
BUILD_TRB_RW(seq_num, status, 0, 0xffff)
BUILD_TRB_RW(transfer_len, status, 0, 0xffffff)
BUILD_TRB_RW(td_size, status, 17, 0x1f)
BUILD_TRB_RW(cmpl_code, status, 24, 0xff)
BUILD_TRB_RW(cycle, control, 0, 0x1)
BUILD_TRB_RW(toggle_cycle, control, 1, 0x1)
BUILD_TRB_RW(isp, control, 2, 0x1)
BUILD_TRB_RW(chain, control, 4, 0x1)
BUILD_TRB_RW(ioc, control, 5, 0x1)
BUILD_TRB_RW(type, control, 10, 0x3f)
BUILD_TRB_RW(stream_id, control, 16, 0xffff)
BUILD_TRB_RW(endpoint_id, control, 16, 0x1f)
BUILD_TRB_RW(tlbpc, control, 16, 0xf)
BUILD_TRB_RW(data_stage_dir, control, 16, 0x1)
BUILD_TRB_RW(frame_id, control, 20, 0x7ff)
BUILD_TRB_RW(sia, control, 31, 0x1)

static inline u64 trb_read_data_ptr(struct tegra_xudc_trb *trb)
{
	return ((u64)trb_read_data_hi(trb) << 32) |
		trb_read_data_lo(trb);
}

static inline void trb_write_data_ptr(struct tegra_xudc_trb *trb, u64 addr)
{
	trb_write_data_lo(trb, lower_32_bits(addr));
	trb_write_data_hi(trb, upper_32_bits(addr));
}

struct tegra_xudc_request {
	struct usb_request usb_req;

	size_t buf_queued;
	unsigned int trbs_queued;
	unsigned int trbs_needed;
	bool need_zlp;

	struct tegra_xudc_trb *first_trb;
	struct tegra_xudc_trb *last_trb;

	struct list_head list;
};

struct tegra_xudc_ep {
	struct tegra_xudc *xudc;
	struct usb_ep usb_ep;
	unsigned int index;
	char name[8];

	struct tegra_xudc_ep_context *context;

#define XUDC_TRANSFER_RING_SIZE 64
	struct tegra_xudc_trb *transfer_ring;
	dma_addr_t transfer_ring_phys;

	unsigned int enq_ptr;
	unsigned int deq_ptr;
	bool pcs;
	bool ring_full;
	bool stream_rejected;

	struct list_head queue;
	const struct usb_endpoint_descriptor *desc;
	const struct usb_ss_ep_comp_descriptor *comp_desc;
};

struct tegra_xudc_sel_timing {
	__u8 u1sel;
	__u8 u1pel;
	__le16 u2sel;
	__le16 u2pel;
};

enum tegra_xudc_setup_state {
	WAIT_FOR_SETUP,
	DATA_STAGE_XFER,
	DATA_STAGE_RECV,
	STATUS_STAGE_XFER,
	STATUS_STAGE_RECV,
};

struct tegra_xudc_setup_packet {
	struct usb_ctrlrequest ctrl_req;
	unsigned int seq_num;
};

struct tegra_xudc_save_regs {
	u32 ctrl;
	u32 portpm;
};

struct tegra_xudc {
	struct device *dev;
	const struct tegra_xudc_soc *soc;
	struct tegra_xusb_padctl *padctl;

	spinlock_t lock;

	struct usb_gadget gadget;
	struct usb_gadget_driver *driver;

#define XUDC_NR_EVENT_RINGS 2
#define XUDC_EVENT_RING_SIZE 4096
	struct tegra_xudc_trb *event_ring[XUDC_NR_EVENT_RINGS];
	dma_addr_t event_ring_phys[XUDC_NR_EVENT_RINGS];
	unsigned int event_ring_index;
	unsigned int event_ring_deq_ptr;
	bool ccs;

#define XUDC_NR_EPS 32
	struct tegra_xudc_ep ep[XUDC_NR_EPS];
	struct tegra_xudc_ep_context *ep_context;
	dma_addr_t ep_context_phys;

	struct device *genpd_dev_device;
	struct device *genpd_dev_ss;
	struct device_link *genpd_dl_device;
	struct device_link *genpd_dl_ss;

	struct dma_pool *transfer_ring_pool;

	bool queued_setup_packet;
	struct tegra_xudc_setup_packet setup_packet;
	enum tegra_xudc_setup_state setup_state;
	u16 setup_seq_num;

	u16 dev_addr;
	u16 isoch_delay;
	struct tegra_xudc_sel_timing sel_timing;
	u8 test_mode_pattern;
	u16 status_buf;
	struct tegra_xudc_request *ep0_req;

	bool pullup;

	unsigned int nr_enabled_eps;
	unsigned int nr_isoch_eps;

	unsigned int device_state;
	unsigned int resume_state;

	int irq;

	void __iomem *base;
	resource_size_t phys_base;
	void __iomem *ipfs;
	void __iomem *fpci;

	struct regulator_bulk_data *supplies;

	struct clk_bulk_data *clks;

	bool device_mode;
	struct work_struct usb_role_sw_work;

	struct phy **usb3_phy;
	struct phy *curr_usb3_phy;
	struct phy **utmi_phy;
	struct phy *curr_utmi_phy;

	struct tegra_xudc_save_regs saved_regs;
	bool suspended;
	bool powergated;

	struct usb_phy **usbphy;
	struct notifier_block vbus_nb;

	struct completion disconnect_complete;

	bool selfpowered;

#define TOGGLE_VBUS_WAIT_MS 100
	struct delayed_work plc_reset_work;
	bool wait_csc;

	struct delayed_work port_reset_war_work;
	bool wait_for_sec_prc;
};

#define XUDC_TRB_MAX_BUFFER_SIZE 65536
#define XUDC_MAX_ISOCH_EPS 4
#define XUDC_INTERRUPT_MODERATION_US 0

static struct usb_endpoint_descriptor tegra_xudc_ep0_desc = {
	.bLength = USB_DT_ENDPOINT_SIZE,
	.bDescriptorType = USB_DT_ENDPOINT,
	.bEndpointAddress = 0,
	.bmAttributes = USB_ENDPOINT_XFER_CONTROL,
	.wMaxPacketSize = cpu_to_le16(64),
};

struct tegra_xudc_soc {
	const char * const *supply_names;
	unsigned int num_supplies;
	const char * const *clock_names;
	unsigned int num_clks;
	unsigned int num_phys;
	bool u1_enable;
	bool u2_enable;
	bool lpm_enable;
	bool invalid_seq_num;
	bool pls_quirk;
	bool port_reset_quirk;
	bool has_ipfs;
};

static inline u32 fpci_readl(struct tegra_xudc *xudc, unsigned int offset)
{
	return readl(xudc->fpci + offset);
}

static inline void fpci_writel(struct tegra_xudc *xudc, u32 val,
			       unsigned int offset)
{
	writel(val, xudc->fpci + offset);
}

static inline u32 ipfs_readl(struct tegra_xudc *xudc, unsigned int offset)
{
	return readl(xudc->ipfs + offset);
}

static inline void ipfs_writel(struct tegra_xudc *xudc, u32 val,
			       unsigned int offset)
{
	writel(val, xudc->ipfs + offset);
}

static inline u32 xudc_readl(struct tegra_xudc *xudc, unsigned int offset)
{
	return readl(xudc->base + offset);
}

static inline void xudc_writel(struct tegra_xudc *xudc, u32 val,
			       unsigned int offset)
{
	writel(val, xudc->base + offset);
}

static inline int xudc_readl_poll(struct tegra_xudc *xudc,
				  unsigned int offset, u32 mask, u32 val)
{
	u32 regval;

	return readl_poll_timeout_atomic(xudc->base + offset, regval,
					 (regval & mask) == val, 1, 100);
}

static inline struct tegra_xudc *to_xudc(struct usb_gadget *gadget)
{
	return container_of(gadget, struct tegra_xudc, gadget);
}

static inline struct tegra_xudc_ep *to_xudc_ep(struct usb_ep *ep)
{
	return container_of(ep, struct tegra_xudc_ep, usb_ep);
}

static inline struct tegra_xudc_request *to_xudc_req(struct usb_request *req)
{
	return container_of(req, struct tegra_xudc_request, usb_req);
}

static inline void dump_trb(struct tegra_xudc *xudc, const char *type,
			    struct tegra_xudc_trb *trb)
{
	dev_dbg(xudc->dev,
		"%s: %p, lo = %#x, hi = %#x, status = %#x, control = %#x\n",
		type, trb, trb->data_lo, trb->data_hi, trb->status,
		trb->control);
}

static void tegra_xudc_device_mode_on(struct tegra_xudc *xudc)
{
	int err;

	pm_runtime_get_sync(xudc->dev);

	err = phy_power_on(xudc->curr_utmi_phy);
	if (err < 0)
		dev_err(xudc->dev, "utmi power on failed %d\n", err);

	err = phy_power_on(xudc->curr_usb3_phy);
	if (err < 0)
		dev_err(xudc->dev, "usb3 phy power on failed %d\n", err);

	dev_dbg(xudc->dev, "device mode on\n");

	phy_set_mode_ext(xudc->curr_utmi_phy, PHY_MODE_USB_OTG,
			 USB_ROLE_DEVICE);
}

static void tegra_xudc_device_mode_off(struct tegra_xudc *xudc)
{
	bool connected = false;
	u32 pls, val;
	int err;

	dev_dbg(xudc->dev, "device mode off\n");

	connected = !!(xudc_readl(xudc, PORTSC) & PORTSC_CCS);

	reinit_completion(&xudc->disconnect_complete);

	phy_set_mode_ext(xudc->curr_utmi_phy, PHY_MODE_USB_OTG, USB_ROLE_NONE);

	pls = (xudc_readl(xudc, PORTSC) & PORTSC_PLS_MASK) >>
		PORTSC_PLS_SHIFT;

	/* Direct link to U0 if disconnected in RESUME or U2. */
	if (xudc->soc->pls_quirk && xudc->gadget.speed == USB_SPEED_SUPER &&
	    (pls == PORTSC_PLS_RESUME || pls == PORTSC_PLS_U2)) {
		val = xudc_readl(xudc, PORTPM);
		val |= PORTPM_FRWE;
		xudc_writel(xudc, val, PORTPM);

		val = xudc_readl(xudc, PORTSC);
		val &= ~(PORTSC_CHANGE_MASK | PORTSC_PLS_MASK);
		val |= PORTSC_LWS | PORTSC_PLS(PORTSC_PLS_U0);
		xudc_writel(xudc, val, PORTSC);
	}

	/* Wait for disconnect event. */
	if (connected)
		wait_for_completion(&xudc->disconnect_complete);

	/* Make sure interrupt handler has completed before powergating. */
	synchronize_irq(xudc->irq);

	err = phy_power_off(xudc->curr_utmi_phy);
	if (err < 0)
		dev_err(xudc->dev, "utmi_phy power off failed %d\n", err);

	err = phy_power_off(xudc->curr_usb3_phy);
	if (err < 0)
		dev_err(xudc->dev, "usb3_phy power off failed %d\n", err);

	pm_runtime_put(xudc->dev);
}

static void tegra_xudc_usb_role_sw_work(struct work_struct *work)
{
	struct tegra_xudc *xudc = container_of(work, struct tegra_xudc,
					       usb_role_sw_work);

	if (xudc->device_mode)
		tegra_xudc_device_mode_on(xudc);
	else
		tegra_xudc_device_mode_off(xudc);
}

static int tegra_xudc_get_phy_index(struct tegra_xudc *xudc,
					      struct usb_phy *usbphy)
{
	unsigned int i;

	for (i = 0; i < xudc->soc->num_phys; i++) {
		if (xudc->usbphy[i] && usbphy == xudc->usbphy[i])
			return i;
	}

	dev_info(xudc->dev, "phy index could not be found for shared USB PHY");
	return -1;
}

<<<<<<< HEAD
static int tegra_xudc_vbus_notify(struct notifier_block *nb,
					 unsigned long action, void *data)
{
	struct tegra_xudc *xudc = container_of(nb, struct tegra_xudc,
					       vbus_nb);
	struct usb_phy *usbphy = (struct usb_phy *)data;
	int phy_index;

	dev_dbg(xudc->dev, "%s(): event is %d\n", __func__, usbphy->last_event);
=======
static int tegra_xudc_usb_role_sw_set(struct usb_role_switch *sw,
				      enum usb_role role)
{
	struct tegra_xudc *xudc = usb_role_switch_get_drvdata(sw);
	unsigned long flags;

	dev_dbg(xudc->dev, "%s role is %d\n", __func__, role);
>>>>>>> ca9e742b

	if ((xudc->device_mode && usbphy->last_event == USB_EVENT_VBUS) ||
	    (!xudc->device_mode && usbphy->last_event != USB_EVENT_VBUS)) {
		dev_dbg(xudc->dev, "Same role(%d) received. Ignore",
			xudc->device_mode);
		return NOTIFY_OK;
	}

	xudc->device_mode = (usbphy->last_event == USB_EVENT_VBUS) ? true :
								     false;

	phy_index = tegra_xudc_get_phy_index(xudc, usbphy);
	dev_dbg(xudc->dev, "%s(): current phy index is %d\n", __func__,
		phy_index);

	if (!xudc->suspended && phy_index != -1) {
		xudc->curr_utmi_phy = xudc->utmi_phy[phy_index];
		xudc->curr_usb3_phy = xudc->usb3_phy[phy_index];
		schedule_work(&xudc->usb_role_sw_work);
	}

	return NOTIFY_OK;
}

static void tegra_xudc_plc_reset_work(struct work_struct *work)
{
	struct delayed_work *dwork = to_delayed_work(work);
	struct tegra_xudc *xudc = container_of(dwork, struct tegra_xudc,
					       plc_reset_work);
	unsigned long flags;

	spin_lock_irqsave(&xudc->lock, flags);

	if (xudc->wait_csc) {
		u32 pls = (xudc_readl(xudc, PORTSC) & PORTSC_PLS_MASK) >>
			PORTSC_PLS_SHIFT;

		if (pls == PORTSC_PLS_INACTIVE) {
			dev_info(xudc->dev, "PLS = Inactive. Toggle VBUS\n");
			phy_set_mode_ext(xudc->curr_utmi_phy, PHY_MODE_USB_OTG,
					 USB_ROLE_NONE);
			phy_set_mode_ext(xudc->curr_utmi_phy, PHY_MODE_USB_OTG,
					 USB_ROLE_DEVICE);

			xudc->wait_csc = false;
		}
	}

	spin_unlock_irqrestore(&xudc->lock, flags);
}

static void tegra_xudc_port_reset_war_work(struct work_struct *work)
{
	struct delayed_work *dwork = to_delayed_work(work);
	struct tegra_xudc *xudc =
		container_of(dwork, struct tegra_xudc, port_reset_war_work);
	unsigned long flags;
	u32 pls;
	int ret;

	spin_lock_irqsave(&xudc->lock, flags);

	if (xudc->device_mode && xudc->wait_for_sec_prc) {
		pls = (xudc_readl(xudc, PORTSC) & PORTSC_PLS_MASK) >>
			PORTSC_PLS_SHIFT;
		dev_dbg(xudc->dev, "pls = %x\n", pls);

		if (pls == PORTSC_PLS_DISABLED) {
			dev_dbg(xudc->dev, "toggle vbus\n");
			/* PRC doesn't complete in 100ms, toggle the vbus */
			ret = tegra_phy_xusb_utmi_port_reset(
				xudc->curr_utmi_phy);
			if (ret == 1)
				xudc->wait_for_sec_prc = 0;
		}
	}

	spin_unlock_irqrestore(&xudc->lock, flags);
}

static dma_addr_t trb_virt_to_phys(struct tegra_xudc_ep *ep,
				   struct tegra_xudc_trb *trb)
{
	unsigned int index;

	index = trb - ep->transfer_ring;

	if (WARN_ON(index >= XUDC_TRANSFER_RING_SIZE))
		return 0;

	return (ep->transfer_ring_phys + index * sizeof(*trb));
}

static struct tegra_xudc_trb *trb_phys_to_virt(struct tegra_xudc_ep *ep,
					       dma_addr_t addr)
{
	struct tegra_xudc_trb *trb;
	unsigned int index;

	index = (addr - ep->transfer_ring_phys) / sizeof(*trb);

	if (WARN_ON(index >= XUDC_TRANSFER_RING_SIZE))
		return NULL;

	trb = &ep->transfer_ring[index];

	return trb;
}

static void ep_reload(struct tegra_xudc *xudc, unsigned int ep)
{
	xudc_writel(xudc, BIT(ep), EP_RELOAD);
	xudc_readl_poll(xudc, EP_RELOAD, BIT(ep), 0);
}

static void ep_pause(struct tegra_xudc *xudc, unsigned int ep)
{
	u32 val;

	val = xudc_readl(xudc, EP_PAUSE);
	if (val & BIT(ep))
		return;
	val |= BIT(ep);

	xudc_writel(xudc, val, EP_PAUSE);

	xudc_readl_poll(xudc, EP_STCHG, BIT(ep), BIT(ep));

	xudc_writel(xudc, BIT(ep), EP_STCHG);
}

static void ep_unpause(struct tegra_xudc *xudc, unsigned int ep)
{
	u32 val;

	val = xudc_readl(xudc, EP_PAUSE);
	if (!(val & BIT(ep)))
		return;
	val &= ~BIT(ep);

	xudc_writel(xudc, val, EP_PAUSE);

	xudc_readl_poll(xudc, EP_STCHG, BIT(ep), BIT(ep));

	xudc_writel(xudc, BIT(ep), EP_STCHG);
}

static void ep_unpause_all(struct tegra_xudc *xudc)
{
	u32 val;

	val = xudc_readl(xudc, EP_PAUSE);

	xudc_writel(xudc, 0, EP_PAUSE);

	xudc_readl_poll(xudc, EP_STCHG, val, val);

	xudc_writel(xudc, val, EP_STCHG);
}

static void ep_halt(struct tegra_xudc *xudc, unsigned int ep)
{
	u32 val;

	val = xudc_readl(xudc, EP_HALT);
	if (val & BIT(ep))
		return;
	val |= BIT(ep);
	xudc_writel(xudc, val, EP_HALT);

	xudc_readl_poll(xudc, EP_STCHG, BIT(ep), BIT(ep));

	xudc_writel(xudc, BIT(ep), EP_STCHG);
}

static void ep_unhalt(struct tegra_xudc *xudc, unsigned int ep)
{
	u32 val;

	val = xudc_readl(xudc, EP_HALT);
	if (!(val & BIT(ep)))
		return;
	val &= ~BIT(ep);
	xudc_writel(xudc, val, EP_HALT);

	xudc_readl_poll(xudc, EP_STCHG, BIT(ep), BIT(ep));

	xudc_writel(xudc, BIT(ep), EP_STCHG);
}

static void ep_unhalt_all(struct tegra_xudc *xudc)
{
	u32 val;

	val = xudc_readl(xudc, EP_HALT);
	if (!val)
		return;
	xudc_writel(xudc, 0, EP_HALT);

	xudc_readl_poll(xudc, EP_STCHG, val, val);

	xudc_writel(xudc, val, EP_STCHG);
}

static void ep_wait_for_stopped(struct tegra_xudc *xudc, unsigned int ep)
{
	xudc_readl_poll(xudc, EP_STOPPED, BIT(ep), BIT(ep));
	xudc_writel(xudc, BIT(ep), EP_STOPPED);
}

static void ep_wait_for_inactive(struct tegra_xudc *xudc, unsigned int ep)
{
	xudc_readl_poll(xudc, EP_THREAD_ACTIVE, BIT(ep), 0);
}

static void tegra_xudc_req_done(struct tegra_xudc_ep *ep,
				struct tegra_xudc_request *req, int status)
{
	struct tegra_xudc *xudc = ep->xudc;

	dev_dbg(xudc->dev, "completing request %p on EP %u with status %d\n",
		 req, ep->index, status);

	if (likely(req->usb_req.status == -EINPROGRESS))
		req->usb_req.status = status;

	list_del_init(&req->list);

	if (usb_endpoint_xfer_control(ep->desc)) {
		usb_gadget_unmap_request(&xudc->gadget, &req->usb_req,
					 (xudc->setup_state ==
					  DATA_STAGE_XFER));
	} else {
		usb_gadget_unmap_request(&xudc->gadget, &req->usb_req,
					 usb_endpoint_dir_in(ep->desc));
	}

	spin_unlock(&xudc->lock);
	usb_gadget_giveback_request(&ep->usb_ep, &req->usb_req);
	spin_lock(&xudc->lock);
}

static void tegra_xudc_ep_nuke(struct tegra_xudc_ep *ep, int status)
{
	struct tegra_xudc_request *req;

	while (!list_empty(&ep->queue)) {
		req = list_first_entry(&ep->queue, struct tegra_xudc_request,
				       list);
		tegra_xudc_req_done(ep, req, status);
	}
}

static unsigned int ep_available_trbs(struct tegra_xudc_ep *ep)
{
	if (ep->ring_full)
		return 0;

	if (ep->deq_ptr > ep->enq_ptr)
		return ep->deq_ptr - ep->enq_ptr - 1;

	return XUDC_TRANSFER_RING_SIZE - (ep->enq_ptr - ep->deq_ptr) - 2;
}

static void tegra_xudc_queue_one_trb(struct tegra_xudc_ep *ep,
				     struct tegra_xudc_request *req,
				     struct tegra_xudc_trb *trb,
				     bool ioc)
{
	struct tegra_xudc *xudc = ep->xudc;
	dma_addr_t buf_addr;
	size_t len;

	len = min_t(size_t, XUDC_TRB_MAX_BUFFER_SIZE, req->usb_req.length -
		    req->buf_queued);
	if (len > 0)
		buf_addr = req->usb_req.dma + req->buf_queued;
	else
		buf_addr = 0;

	trb_write_data_ptr(trb, buf_addr);

	trb_write_transfer_len(trb, len);
	trb_write_td_size(trb, req->trbs_needed - req->trbs_queued - 1);

	if (req->trbs_queued == req->trbs_needed - 1 ||
		(req->need_zlp && req->trbs_queued == req->trbs_needed - 2))
		trb_write_chain(trb, 0);
	else
		trb_write_chain(trb, 1);

	trb_write_ioc(trb, ioc);

	if (usb_endpoint_dir_out(ep->desc) ||
	    (usb_endpoint_xfer_control(ep->desc) &&
	     (xudc->setup_state == DATA_STAGE_RECV)))
		trb_write_isp(trb, 1);
	else
		trb_write_isp(trb, 0);

	if (usb_endpoint_xfer_control(ep->desc)) {
		if (xudc->setup_state == DATA_STAGE_XFER ||
		    xudc->setup_state == DATA_STAGE_RECV)
			trb_write_type(trb, TRB_TYPE_DATA_STAGE);
		else
			trb_write_type(trb, TRB_TYPE_STATUS_STAGE);

		if (xudc->setup_state == DATA_STAGE_XFER ||
		    xudc->setup_state == STATUS_STAGE_XFER)
			trb_write_data_stage_dir(trb, 1);
		else
			trb_write_data_stage_dir(trb, 0);
	} else if (usb_endpoint_xfer_isoc(ep->desc)) {
		trb_write_type(trb, TRB_TYPE_ISOCH);
		trb_write_sia(trb, 1);
		trb_write_frame_id(trb, 0);
		trb_write_tlbpc(trb, 0);
	} else if (usb_ss_max_streams(ep->comp_desc)) {
		trb_write_type(trb, TRB_TYPE_STREAM);
		trb_write_stream_id(trb, req->usb_req.stream_id);
	} else {
		trb_write_type(trb, TRB_TYPE_NORMAL);
		trb_write_stream_id(trb, 0);
	}

	trb_write_cycle(trb, ep->pcs);

	req->trbs_queued++;
	req->buf_queued += len;

	dump_trb(xudc, "TRANSFER", trb);
}

static unsigned int tegra_xudc_queue_trbs(struct tegra_xudc_ep *ep,
					  struct tegra_xudc_request *req)
{
	unsigned int i, count, available;
	bool wait_td = false;

	available = ep_available_trbs(ep);
	count = req->trbs_needed - req->trbs_queued;
	if (available < count) {
		count = available;
		ep->ring_full = true;
	}

	/*
	 * To generate zero-length packet on USB bus, SW needs schedule a
	 * standalone zero-length TD. According to HW's behavior, SW needs
	 * to schedule TDs in different ways for different endpoint types.
	 *
	 * For control endpoint:
	 * - Data stage TD (IOC = 1, CH = 0)
	 * - Ring doorbell and wait transfer event
	 * - Data stage TD for ZLP (IOC = 1, CH = 0)
	 * - Ring doorbell
	 *
	 * For bulk and interrupt endpoints:
	 * - Normal transfer TD (IOC = 0, CH = 0)
	 * - Normal transfer TD for ZLP (IOC = 1, CH = 0)
	 * - Ring doorbell
	 */

	if (req->need_zlp && usb_endpoint_xfer_control(ep->desc) && count > 1)
		wait_td = true;

	if (!req->first_trb)
		req->first_trb = &ep->transfer_ring[ep->enq_ptr];

	for (i = 0; i < count; i++) {
		struct tegra_xudc_trb *trb = &ep->transfer_ring[ep->enq_ptr];
		bool ioc = false;

		if ((i == count - 1) || (wait_td && i == count - 2))
			ioc = true;

		tegra_xudc_queue_one_trb(ep, req, trb, ioc);
		req->last_trb = trb;

		ep->enq_ptr++;
		if (ep->enq_ptr == XUDC_TRANSFER_RING_SIZE - 1) {
			trb = &ep->transfer_ring[ep->enq_ptr];
			trb_write_cycle(trb, ep->pcs);
			ep->pcs = !ep->pcs;
			ep->enq_ptr = 0;
		}

		if (ioc)
			break;
	}

	return count;
}

static void tegra_xudc_ep_ring_doorbell(struct tegra_xudc_ep *ep)
{
	struct tegra_xudc *xudc = ep->xudc;
	u32 val;

	if (list_empty(&ep->queue))
		return;

	val = DB_TARGET(ep->index);
	if (usb_endpoint_xfer_control(ep->desc)) {
		val |= DB_STREAMID(xudc->setup_seq_num);
	} else if (usb_ss_max_streams(ep->comp_desc) > 0) {
		struct tegra_xudc_request *req;

		/* Don't ring doorbell if the stream has been rejected. */
		if (ep->stream_rejected)
			return;

		req = list_first_entry(&ep->queue, struct tegra_xudc_request,
				       list);
		val |= DB_STREAMID(req->usb_req.stream_id);
	}

	dev_dbg(xudc->dev, "ring doorbell: %#x\n", val);
	xudc_writel(xudc, val, DB);
}

static void tegra_xudc_ep_kick_queue(struct tegra_xudc_ep *ep)
{
	struct tegra_xudc_request *req;
	bool trbs_queued = false;

	list_for_each_entry(req, &ep->queue, list) {
		if (ep->ring_full)
			break;

		if (tegra_xudc_queue_trbs(ep, req) > 0)
			trbs_queued = true;
	}

	if (trbs_queued)
		tegra_xudc_ep_ring_doorbell(ep);
}

static int
__tegra_xudc_ep_queue(struct tegra_xudc_ep *ep, struct tegra_xudc_request *req)
{
	struct tegra_xudc *xudc = ep->xudc;
	int err;

	if (usb_endpoint_xfer_control(ep->desc) && !list_empty(&ep->queue)) {
		dev_err(xudc->dev, "control EP has pending transfers\n");
		return -EINVAL;
	}

	if (usb_endpoint_xfer_control(ep->desc)) {
		err = usb_gadget_map_request(&xudc->gadget, &req->usb_req,
					     (xudc->setup_state ==
					      DATA_STAGE_XFER));
	} else {
		err = usb_gadget_map_request(&xudc->gadget, &req->usb_req,
					     usb_endpoint_dir_in(ep->desc));
	}

	if (err < 0) {
		dev_err(xudc->dev, "failed to map request: %d\n", err);
		return err;
	}

	req->first_trb = NULL;
	req->last_trb = NULL;
	req->buf_queued = 0;
	req->trbs_queued = 0;
	req->need_zlp = false;
	req->trbs_needed = DIV_ROUND_UP(req->usb_req.length,
					XUDC_TRB_MAX_BUFFER_SIZE);
	if (req->usb_req.length == 0)
		req->trbs_needed++;

	if (!usb_endpoint_xfer_isoc(ep->desc) &&
	    req->usb_req.zero && req->usb_req.length &&
	    ((req->usb_req.length % ep->usb_ep.maxpacket) == 0)) {
		req->trbs_needed++;
		req->need_zlp = true;
	}

	req->usb_req.status = -EINPROGRESS;
	req->usb_req.actual = 0;

	list_add_tail(&req->list, &ep->queue);

	tegra_xudc_ep_kick_queue(ep);

	return 0;
}

static int
tegra_xudc_ep_queue(struct usb_ep *usb_ep, struct usb_request *usb_req,
		    gfp_t gfp)
{
	struct tegra_xudc_request *req;
	struct tegra_xudc_ep *ep;
	struct tegra_xudc *xudc;
	unsigned long flags;
	int ret;

	if (!usb_ep || !usb_req)
		return -EINVAL;

	ep = to_xudc_ep(usb_ep);
	req = to_xudc_req(usb_req);
	xudc = ep->xudc;

	spin_lock_irqsave(&xudc->lock, flags);
	if (xudc->powergated || !ep->desc) {
		ret = -ESHUTDOWN;
		goto unlock;
	}

	ret = __tegra_xudc_ep_queue(ep, req);
unlock:
	spin_unlock_irqrestore(&xudc->lock, flags);

	return ret;
}

static void squeeze_transfer_ring(struct tegra_xudc_ep *ep,
				  struct tegra_xudc_request *req)
{
	struct tegra_xudc_trb *trb = req->first_trb;
	bool pcs_enq = trb_read_cycle(trb);
	bool pcs;

	/*
	 * Clear out all the TRBs part of or after the cancelled request,
	 * and must correct trb cycle bit to the last un-enqueued state.
	 */
	while (trb != &ep->transfer_ring[ep->enq_ptr]) {
		pcs = trb_read_cycle(trb);
		memset(trb, 0, sizeof(*trb));
		trb_write_cycle(trb, !pcs);
		trb++;

		if (trb_read_type(trb) == TRB_TYPE_LINK)
			trb = ep->transfer_ring;
	}

	/* Requests will be re-queued at the start of the cancelled request. */
	ep->enq_ptr = req->first_trb - ep->transfer_ring;
	/*
	 * Retrieve the correct cycle bit state from the first trb of
	 * the cancelled request.
	 */
	ep->pcs = pcs_enq;
	ep->ring_full = false;
	list_for_each_entry_continue(req, &ep->queue, list) {
		req->usb_req.status = -EINPROGRESS;
		req->usb_req.actual = 0;

		req->first_trb = NULL;
		req->last_trb = NULL;
		req->buf_queued = 0;
		req->trbs_queued = 0;
	}
}

/*
 * Determine if the given TRB is in the range [first trb, last trb] for the
 * given request.
 */
static bool trb_in_request(struct tegra_xudc_ep *ep,
			   struct tegra_xudc_request *req,
			   struct tegra_xudc_trb *trb)
{
	dev_dbg(ep->xudc->dev, "%s: request %p -> %p; trb %p\n", __func__,
		req->first_trb, req->last_trb, trb);

	if (trb >= req->first_trb && (trb <= req->last_trb ||
				      req->last_trb < req->first_trb))
		return true;

	if (trb < req->first_trb && trb <= req->last_trb &&
	    req->last_trb < req->first_trb)
		return true;

	return false;
}

/*
 * Determine if the given TRB is in the range [EP enqueue pointer, first TRB)
 * for the given endpoint and request.
 */
static bool trb_before_request(struct tegra_xudc_ep *ep,
			       struct tegra_xudc_request *req,
			       struct tegra_xudc_trb *trb)
{
	struct tegra_xudc_trb *enq_trb = &ep->transfer_ring[ep->enq_ptr];

	dev_dbg(ep->xudc->dev, "%s: request %p -> %p; enq ptr: %p; trb %p\n",
		__func__, req->first_trb, req->last_trb, enq_trb, trb);

	if (trb < req->first_trb && (enq_trb <= trb ||
				     req->first_trb < enq_trb))
		return true;

	if (trb > req->first_trb && req->first_trb < enq_trb && enq_trb <= trb)
		return true;

	return false;
}

static int
__tegra_xudc_ep_dequeue(struct tegra_xudc_ep *ep,
			struct tegra_xudc_request *req)
{
	struct tegra_xudc *xudc = ep->xudc;
	struct tegra_xudc_request *r;
	struct tegra_xudc_trb *deq_trb;
	bool busy, kick_queue = false;
	int ret = 0;

	/* Make sure the request is actually queued to this endpoint. */
	list_for_each_entry(r, &ep->queue, list) {
		if (r == req)
			break;
	}

	if (r != req)
		return -EINVAL;

	/* Request hasn't been queued in the transfer ring yet. */
	if (!req->trbs_queued) {
		tegra_xudc_req_done(ep, req, -ECONNRESET);
		return 0;
	}

	/* Halt DMA for this endpiont. */
	if (ep_ctx_read_state(ep->context) == EP_STATE_RUNNING) {
		ep_pause(xudc, ep->index);
		ep_wait_for_inactive(xudc, ep->index);
	}

	deq_trb = trb_phys_to_virt(ep, ep_ctx_read_deq_ptr(ep->context));
	/* Is the hardware processing the TRB at the dequeue pointer? */
	busy = (trb_read_cycle(deq_trb) == ep_ctx_read_dcs(ep->context));

	if (trb_in_request(ep, req, deq_trb) && busy) {
		/*
		 * Request has been partially completed or it hasn't
		 * started processing yet.
		 */
		dma_addr_t deq_ptr;

		squeeze_transfer_ring(ep, req);

		req->usb_req.actual = ep_ctx_read_edtla(ep->context);
		tegra_xudc_req_done(ep, req, -ECONNRESET);
		kick_queue = true;

		/* EDTLA is > 0: request has been partially completed */
		if (req->usb_req.actual > 0) {
			/*
			 * Abort the pending transfer and update the dequeue
			 * pointer
			 */
			ep_ctx_write_edtla(ep->context, 0);
			ep_ctx_write_partial_td(ep->context, 0);
			ep_ctx_write_data_offset(ep->context, 0);

			deq_ptr = trb_virt_to_phys(ep,
					&ep->transfer_ring[ep->enq_ptr]);

			if (dma_mapping_error(xudc->dev, deq_ptr)) {
				ret = -EINVAL;
			} else {
				ep_ctx_write_deq_ptr(ep->context, deq_ptr);
				ep_ctx_write_dcs(ep->context, ep->pcs);
				ep_reload(xudc, ep->index);
			}
		}
	} else if (trb_before_request(ep, req, deq_trb) && busy) {
		/* Request hasn't started processing yet. */
		squeeze_transfer_ring(ep, req);

		tegra_xudc_req_done(ep, req, -ECONNRESET);
		kick_queue = true;
	} else {
		/*
		 * Request has completed, but we haven't processed the
		 * completion event yet.
		 */
		tegra_xudc_req_done(ep, req, -ECONNRESET);
		ret = -EINVAL;
	}

	/* Resume the endpoint. */
	ep_unpause(xudc, ep->index);

	if (kick_queue)
		tegra_xudc_ep_kick_queue(ep);

	return ret;
}

static int
tegra_xudc_ep_dequeue(struct usb_ep *usb_ep, struct usb_request *usb_req)
{
	struct tegra_xudc_request *req;
	struct tegra_xudc_ep *ep;
	struct tegra_xudc *xudc;
	unsigned long flags;
	int ret;

	if (!usb_ep || !usb_req)
		return -EINVAL;

	ep = to_xudc_ep(usb_ep);
	req = to_xudc_req(usb_req);
	xudc = ep->xudc;

	spin_lock_irqsave(&xudc->lock, flags);

	if (xudc->powergated || !ep->desc) {
		ret = -ESHUTDOWN;
		goto unlock;
	}

	ret = __tegra_xudc_ep_dequeue(ep, req);
unlock:
	spin_unlock_irqrestore(&xudc->lock, flags);

	return ret;
}

static int __tegra_xudc_ep_set_halt(struct tegra_xudc_ep *ep, bool halt)
{
	struct tegra_xudc *xudc = ep->xudc;

	if (!ep->desc)
		return -EINVAL;

	if (usb_endpoint_xfer_isoc(ep->desc)) {
		dev_err(xudc->dev, "can't halt isoc EP\n");
		return -ENOTSUPP;
	}

	if (!!(xudc_readl(xudc, EP_HALT) & BIT(ep->index)) == halt) {
		dev_dbg(xudc->dev, "EP %u already %s\n", ep->index,
			halt ? "halted" : "not halted");
		return 0;
	}

	if (halt) {
		ep_halt(xudc, ep->index);
	} else {
		ep_ctx_write_state(ep->context, EP_STATE_DISABLED);

		ep_reload(xudc, ep->index);

		ep_ctx_write_state(ep->context, EP_STATE_RUNNING);
		ep_ctx_write_seq_num(ep->context, 0);

		ep_reload(xudc, ep->index);
		ep_unpause(xudc, ep->index);
		ep_unhalt(xudc, ep->index);

		tegra_xudc_ep_ring_doorbell(ep);
	}

	return 0;
}

static int tegra_xudc_ep_set_halt(struct usb_ep *usb_ep, int value)
{
	struct tegra_xudc_ep *ep;
	struct tegra_xudc *xudc;
	unsigned long flags;
	int ret;

	if (!usb_ep)
		return -EINVAL;

	ep = to_xudc_ep(usb_ep);
	xudc = ep->xudc;

	spin_lock_irqsave(&xudc->lock, flags);
	if (xudc->powergated) {
		ret = -ESHUTDOWN;
		goto unlock;
	}

	if (value && usb_endpoint_dir_in(ep->desc) &&
	    !list_empty(&ep->queue)) {
		dev_err(xudc->dev, "can't halt EP with requests pending\n");
		ret = -EAGAIN;
		goto unlock;
	}

	ret = __tegra_xudc_ep_set_halt(ep, value);
unlock:
	spin_unlock_irqrestore(&xudc->lock, flags);

	return ret;
}

static void tegra_xudc_ep_context_setup(struct tegra_xudc_ep *ep)
{
	const struct usb_endpoint_descriptor *desc = ep->desc;
	const struct usb_ss_ep_comp_descriptor *comp_desc = ep->comp_desc;
	struct tegra_xudc *xudc = ep->xudc;
	u16 maxpacket, maxburst = 0, esit = 0;
	u32 val;

	maxpacket = usb_endpoint_maxp(desc) & 0x7ff;
	if (xudc->gadget.speed == USB_SPEED_SUPER) {
		if (!usb_endpoint_xfer_control(desc))
			maxburst = comp_desc->bMaxBurst;

		if (usb_endpoint_xfer_int(desc) || usb_endpoint_xfer_isoc(desc))
			esit = le16_to_cpu(comp_desc->wBytesPerInterval);
	} else if ((xudc->gadget.speed < USB_SPEED_SUPER) &&
		   (usb_endpoint_xfer_int(desc) ||
		    usb_endpoint_xfer_isoc(desc))) {
		if (xudc->gadget.speed == USB_SPEED_HIGH) {
			maxburst = (usb_endpoint_maxp(desc) >> 11) & 0x3;
			if (maxburst == 0x3) {
				dev_warn(xudc->dev,
					 "invalid endpoint maxburst\n");
				maxburst = 0x2;
			}
		}
		esit = maxpacket * (maxburst + 1);
	}

	memset(ep->context, 0, sizeof(*ep->context));

	ep_ctx_write_state(ep->context, EP_STATE_RUNNING);
	ep_ctx_write_interval(ep->context, desc->bInterval);
	if (xudc->gadget.speed == USB_SPEED_SUPER) {
		if (usb_endpoint_xfer_isoc(desc)) {
			ep_ctx_write_mult(ep->context,
					  comp_desc->bmAttributes & 0x3);
		}

		if (usb_endpoint_xfer_bulk(desc)) {
			ep_ctx_write_max_pstreams(ep->context,
						  comp_desc->bmAttributes &
						  0x1f);
			ep_ctx_write_lsa(ep->context, 1);
		}
	}

	if (!usb_endpoint_xfer_control(desc) && usb_endpoint_dir_out(desc))
		val = usb_endpoint_type(desc);
	else
		val = usb_endpoint_type(desc) + EP_TYPE_CONTROL;

	ep_ctx_write_type(ep->context, val);
	ep_ctx_write_cerr(ep->context, 0x3);
	ep_ctx_write_max_packet_size(ep->context, maxpacket);
	ep_ctx_write_max_burst_size(ep->context, maxburst);

	ep_ctx_write_deq_ptr(ep->context, ep->transfer_ring_phys);
	ep_ctx_write_dcs(ep->context, ep->pcs);

	/* Select a reasonable average TRB length based on endpoint type. */
	switch (usb_endpoint_type(desc)) {
	case USB_ENDPOINT_XFER_CONTROL:
		val = 8;
		break;
	case USB_ENDPOINT_XFER_INT:
		val = 1024;
		break;
	case USB_ENDPOINT_XFER_BULK:
	case USB_ENDPOINT_XFER_ISOC:
	default:
		val = 3072;
		break;
	}

	ep_ctx_write_avg_trb_len(ep->context, val);
	ep_ctx_write_max_esit_payload(ep->context, esit);

	ep_ctx_write_cerrcnt(ep->context, 0x3);
}

static void setup_link_trb(struct tegra_xudc_ep *ep,
			   struct tegra_xudc_trb *trb)
{
	trb_write_data_ptr(trb, ep->transfer_ring_phys);
	trb_write_type(trb, TRB_TYPE_LINK);
	trb_write_toggle_cycle(trb, 1);
}

static int __tegra_xudc_ep_disable(struct tegra_xudc_ep *ep)
{
	struct tegra_xudc *xudc = ep->xudc;

	if (ep_ctx_read_state(ep->context) == EP_STATE_DISABLED) {
		dev_err(xudc->dev, "endpoint %u already disabled\n",
			ep->index);
		return -EINVAL;
	}

	ep_ctx_write_state(ep->context, EP_STATE_DISABLED);

	ep_reload(xudc, ep->index);

	tegra_xudc_ep_nuke(ep, -ESHUTDOWN);

	xudc->nr_enabled_eps--;
	if (usb_endpoint_xfer_isoc(ep->desc))
		xudc->nr_isoch_eps--;

	ep->desc = NULL;
	ep->comp_desc = NULL;

	memset(ep->context, 0, sizeof(*ep->context));

	ep_unpause(xudc, ep->index);
	ep_unhalt(xudc, ep->index);
	if (xudc_readl(xudc, EP_STOPPED) & BIT(ep->index))
		xudc_writel(xudc, BIT(ep->index), EP_STOPPED);

	/*
	 * If this is the last endpoint disabled in a de-configure request,
	 * switch back to address state.
	 */
	if ((xudc->device_state == USB_STATE_CONFIGURED) &&
	    (xudc->nr_enabled_eps == 1)) {
		u32 val;

		xudc->device_state = USB_STATE_ADDRESS;
		usb_gadget_set_state(&xudc->gadget, xudc->device_state);

		val = xudc_readl(xudc, CTRL);
		val &= ~CTRL_RUN;
		xudc_writel(xudc, val, CTRL);
	}

	dev_info(xudc->dev, "ep %u disabled\n", ep->index);

	return 0;
}

static int tegra_xudc_ep_disable(struct usb_ep *usb_ep)
{
	struct tegra_xudc_ep *ep;
	struct tegra_xudc *xudc;
	unsigned long flags;
	int ret;

	if (!usb_ep)
		return -EINVAL;

	ep = to_xudc_ep(usb_ep);
	xudc = ep->xudc;

	spin_lock_irqsave(&xudc->lock, flags);
	if (xudc->powergated) {
		ret = -ESHUTDOWN;
		goto unlock;
	}

	ret = __tegra_xudc_ep_disable(ep);
unlock:
	spin_unlock_irqrestore(&xudc->lock, flags);

	return ret;
}

static int __tegra_xudc_ep_enable(struct tegra_xudc_ep *ep,
				  const struct usb_endpoint_descriptor *desc)
{
	struct tegra_xudc *xudc = ep->xudc;
	unsigned int i;
	u32 val;

	if (xudc->gadget.speed == USB_SPEED_SUPER &&
		!usb_endpoint_xfer_control(desc) && !ep->usb_ep.comp_desc)
		return -EINVAL;

	/* Disable the EP if it is not disabled */
	if (ep_ctx_read_state(ep->context) != EP_STATE_DISABLED)
		__tegra_xudc_ep_disable(ep);

	ep->desc = desc;
	ep->comp_desc = ep->usb_ep.comp_desc;

	if (usb_endpoint_xfer_isoc(desc)) {
		if (xudc->nr_isoch_eps > XUDC_MAX_ISOCH_EPS) {
			dev_err(xudc->dev, "too many isoch endpoints\n");
			return -EBUSY;
		}
		xudc->nr_isoch_eps++;
	}

	memset(ep->transfer_ring, 0, XUDC_TRANSFER_RING_SIZE *
	       sizeof(*ep->transfer_ring));
	setup_link_trb(ep, &ep->transfer_ring[XUDC_TRANSFER_RING_SIZE - 1]);

	ep->enq_ptr = 0;
	ep->deq_ptr = 0;
	ep->pcs = true;
	ep->ring_full = false;
	xudc->nr_enabled_eps++;

	tegra_xudc_ep_context_setup(ep);

	/*
	 * No need to reload and un-halt EP0.  This will be done automatically
	 * once a valid SETUP packet is received.
	 */
	if (usb_endpoint_xfer_control(desc))
		goto out;

	/*
	 * Transition to configured state once the first non-control
	 * endpoint is enabled.
	 */
	if (xudc->device_state == USB_STATE_ADDRESS) {
		val = xudc_readl(xudc, CTRL);
		val |= CTRL_RUN;
		xudc_writel(xudc, val, CTRL);

		xudc->device_state = USB_STATE_CONFIGURED;
		usb_gadget_set_state(&xudc->gadget, xudc->device_state);
	}

	if (usb_endpoint_xfer_isoc(desc)) {
		/*
		 * Pause all bulk endpoints when enabling an isoch endpoint
		 * to ensure the isoch endpoint is allocated enough bandwidth.
		 */
		for (i = 0; i < ARRAY_SIZE(xudc->ep); i++) {
			if (xudc->ep[i].desc &&
			    usb_endpoint_xfer_bulk(xudc->ep[i].desc))
				ep_pause(xudc, i);
		}
	}

	ep_reload(xudc, ep->index);
	ep_unpause(xudc, ep->index);
	ep_unhalt(xudc, ep->index);

	if (usb_endpoint_xfer_isoc(desc)) {
		for (i = 0; i < ARRAY_SIZE(xudc->ep); i++) {
			if (xudc->ep[i].desc &&
			    usb_endpoint_xfer_bulk(xudc->ep[i].desc))
				ep_unpause(xudc, i);
		}
	}

out:
	dev_info(xudc->dev, "EP %u (type: %s, dir: %s) enabled\n", ep->index,
		 usb_ep_type_string(usb_endpoint_type(ep->desc)),
		 usb_endpoint_dir_in(ep->desc) ? "in" : "out");

	return 0;
}

static int tegra_xudc_ep_enable(struct usb_ep *usb_ep,
				const struct usb_endpoint_descriptor *desc)
{
	struct tegra_xudc_ep *ep;
	struct tegra_xudc *xudc;
	unsigned long flags;
	int ret;

	if  (!usb_ep || !desc || (desc->bDescriptorType != USB_DT_ENDPOINT))
		return -EINVAL;

	ep = to_xudc_ep(usb_ep);
	xudc = ep->xudc;

	spin_lock_irqsave(&xudc->lock, flags);
	if (xudc->powergated) {
		ret = -ESHUTDOWN;
		goto unlock;
	}

	ret = __tegra_xudc_ep_enable(ep, desc);
unlock:
	spin_unlock_irqrestore(&xudc->lock, flags);

	return ret;
}

static struct usb_request *
tegra_xudc_ep_alloc_request(struct usb_ep *usb_ep, gfp_t gfp)
{
	struct tegra_xudc_request *req;

	req = kzalloc(sizeof(*req), gfp);
	if (!req)
		return NULL;

	INIT_LIST_HEAD(&req->list);

	return &req->usb_req;
}

static void tegra_xudc_ep_free_request(struct usb_ep *usb_ep,
				       struct usb_request *usb_req)
{
	struct tegra_xudc_request *req = to_xudc_req(usb_req);

	kfree(req);
}

static struct usb_ep_ops tegra_xudc_ep_ops = {
	.enable = tegra_xudc_ep_enable,
	.disable = tegra_xudc_ep_disable,
	.alloc_request = tegra_xudc_ep_alloc_request,
	.free_request = tegra_xudc_ep_free_request,
	.queue = tegra_xudc_ep_queue,
	.dequeue = tegra_xudc_ep_dequeue,
	.set_halt = tegra_xudc_ep_set_halt,
};

static int tegra_xudc_ep0_enable(struct usb_ep *usb_ep,
				 const struct usb_endpoint_descriptor *desc)
{
	return -EBUSY;
}

static int tegra_xudc_ep0_disable(struct usb_ep *usb_ep)
{
	return -EBUSY;
}

static struct usb_ep_ops tegra_xudc_ep0_ops = {
	.enable = tegra_xudc_ep0_enable,
	.disable = tegra_xudc_ep0_disable,
	.alloc_request = tegra_xudc_ep_alloc_request,
	.free_request = tegra_xudc_ep_free_request,
	.queue = tegra_xudc_ep_queue,
	.dequeue = tegra_xudc_ep_dequeue,
	.set_halt = tegra_xudc_ep_set_halt,
};

static int tegra_xudc_gadget_get_frame(struct usb_gadget *gadget)
{
	struct tegra_xudc *xudc = to_xudc(gadget);
	unsigned long flags;
	int ret;

	spin_lock_irqsave(&xudc->lock, flags);
	if (xudc->powergated) {
		ret = -ESHUTDOWN;
		goto unlock;
	}

	ret = (xudc_readl(xudc, MFINDEX) & MFINDEX_FRAME_MASK) >>
		MFINDEX_FRAME_SHIFT;
unlock:
	spin_unlock_irqrestore(&xudc->lock, flags);

	return ret;
}

static void tegra_xudc_resume_device_state(struct tegra_xudc *xudc)
{
	unsigned int i;
	u32 val;

	ep_unpause_all(xudc);

	/* Direct link to U0. */
	val = xudc_readl(xudc, PORTSC);
	if (((val & PORTSC_PLS_MASK) >> PORTSC_PLS_SHIFT) != PORTSC_PLS_U0) {
		val &= ~(PORTSC_CHANGE_MASK | PORTSC_PLS_MASK);
		val |= PORTSC_LWS | PORTSC_PLS(PORTSC_PLS_U0);
		xudc_writel(xudc, val, PORTSC);
	}

	if (xudc->device_state == USB_STATE_SUSPENDED) {
		xudc->device_state = xudc->resume_state;
		usb_gadget_set_state(&xudc->gadget, xudc->device_state);
		xudc->resume_state = 0;
	}

	/*
	 * Doorbells may be dropped if they are sent too soon (< ~200ns)
	 * after unpausing the endpoint.  Wait for 500ns just to be safe.
	 */
	ndelay(500);
	for (i = 0; i < ARRAY_SIZE(xudc->ep); i++)
		tegra_xudc_ep_ring_doorbell(&xudc->ep[i]);
}

static int tegra_xudc_gadget_wakeup(struct usb_gadget *gadget)
{
	struct tegra_xudc *xudc = to_xudc(gadget);
	unsigned long flags;
	int ret = 0;
	u32 val;

	spin_lock_irqsave(&xudc->lock, flags);

	if (xudc->powergated) {
		ret = -ESHUTDOWN;
		goto unlock;
	}
	val = xudc_readl(xudc, PORTPM);
	dev_dbg(xudc->dev, "%s: PORTPM=%#x, speed=%x\n", __func__,
			val, gadget->speed);

	if (((xudc->gadget.speed <= USB_SPEED_HIGH) &&
	     (val & PORTPM_RWE)) ||
	    ((xudc->gadget.speed == USB_SPEED_SUPER) &&
	     (val & PORTPM_FRWE))) {
		tegra_xudc_resume_device_state(xudc);

		/* Send Device Notification packet. */
		if (xudc->gadget.speed == USB_SPEED_SUPER) {
			val = DEVNOTIF_LO_TYPE(DEVNOTIF_LO_TYPE_FUNCTION_WAKE)
					     | DEVNOTIF_LO_TRIG;
			xudc_writel(xudc, 0, DEVNOTIF_HI);
			xudc_writel(xudc, val, DEVNOTIF_LO);
		}
	}

unlock:
	dev_dbg(xudc->dev, "%s: ret value is %d", __func__, ret);
	spin_unlock_irqrestore(&xudc->lock, flags);

	return ret;
}

static int tegra_xudc_gadget_pullup(struct usb_gadget *gadget, int is_on)
{
	struct tegra_xudc *xudc = to_xudc(gadget);
	unsigned long flags;
	u32 val;

	pm_runtime_get_sync(xudc->dev);

	spin_lock_irqsave(&xudc->lock, flags);

	if (is_on != xudc->pullup) {
		val = xudc_readl(xudc, CTRL);
		if (is_on)
			val |= CTRL_ENABLE;
		else
			val &= ~CTRL_ENABLE;
		xudc_writel(xudc, val, CTRL);
	}

	xudc->pullup = is_on;
	dev_dbg(xudc->dev, "%s: pullup:%d", __func__, is_on);

	spin_unlock_irqrestore(&xudc->lock, flags);

	pm_runtime_put(xudc->dev);

	return 0;
}

static int tegra_xudc_gadget_start(struct usb_gadget *gadget,
				   struct usb_gadget_driver *driver)
{
	struct tegra_xudc *xudc = to_xudc(gadget);
	unsigned long flags;
	u32 val;
	int ret;
	unsigned int i;

	if (!driver)
		return -EINVAL;

	pm_runtime_get_sync(xudc->dev);

	spin_lock_irqsave(&xudc->lock, flags);

	if (xudc->driver) {
		ret = -EBUSY;
		goto unlock;
	}

	xudc->setup_state = WAIT_FOR_SETUP;
	xudc->device_state = USB_STATE_DEFAULT;
	usb_gadget_set_state(&xudc->gadget, xudc->device_state);

	ret = __tegra_xudc_ep_enable(&xudc->ep[0], &tegra_xudc_ep0_desc);
	if (ret < 0)
		goto unlock;

	val = xudc_readl(xudc, CTRL);
	val |= CTRL_IE | CTRL_LSE;
	xudc_writel(xudc, val, CTRL);

	val = xudc_readl(xudc, PORTHALT);
	val |= PORTHALT_STCHG_INTR_EN;
	xudc_writel(xudc, val, PORTHALT);

	if (xudc->pullup) {
		val = xudc_readl(xudc, CTRL);
		val |= CTRL_ENABLE;
		xudc_writel(xudc, val, CTRL);
	}

	for (i = 0; i < xudc->soc->num_phys; i++)
		if (xudc->usbphy[i])
			otg_set_peripheral(xudc->usbphy[i]->otg, gadget);

	xudc->driver = driver;
unlock:
	dev_dbg(xudc->dev, "%s: ret value is %d", __func__, ret);
	spin_unlock_irqrestore(&xudc->lock, flags);

	pm_runtime_put(xudc->dev);

	return ret;
}

static int tegra_xudc_gadget_stop(struct usb_gadget *gadget)
{
	struct tegra_xudc *xudc = to_xudc(gadget);
	unsigned long flags;
	u32 val;
	unsigned int i;

	pm_runtime_get_sync(xudc->dev);

	spin_lock_irqsave(&xudc->lock, flags);

	for (i = 0; i < xudc->soc->num_phys; i++)
		if (xudc->usbphy[i])
			otg_set_peripheral(xudc->usbphy[i]->otg, NULL);

	val = xudc_readl(xudc, CTRL);
	val &= ~(CTRL_IE | CTRL_ENABLE);
	xudc_writel(xudc, val, CTRL);

	__tegra_xudc_ep_disable(&xudc->ep[0]);

	xudc->driver = NULL;
	dev_dbg(xudc->dev, "Gadget stopped");

	spin_unlock_irqrestore(&xudc->lock, flags);

	pm_runtime_put(xudc->dev);

	return 0;
}

static int tegra_xudc_set_selfpowered(struct usb_gadget *gadget, int is_on)
{
	struct tegra_xudc *xudc = to_xudc(gadget);

	dev_dbg(xudc->dev, "%s: %d\n", __func__, is_on);
	xudc->selfpowered = !!is_on;

	return 0;
}

static struct usb_gadget_ops tegra_xudc_gadget_ops = {
	.get_frame = tegra_xudc_gadget_get_frame,
	.wakeup = tegra_xudc_gadget_wakeup,
	.pullup = tegra_xudc_gadget_pullup,
	.udc_start = tegra_xudc_gadget_start,
	.udc_stop = tegra_xudc_gadget_stop,
	.set_selfpowered = tegra_xudc_set_selfpowered,
};

static void no_op_complete(struct usb_ep *ep, struct usb_request *req)
{
}

static int
tegra_xudc_ep0_queue_status(struct tegra_xudc *xudc,
		void (*cmpl)(struct usb_ep *, struct usb_request *))
{
	xudc->ep0_req->usb_req.buf = NULL;
	xudc->ep0_req->usb_req.dma = 0;
	xudc->ep0_req->usb_req.length = 0;
	xudc->ep0_req->usb_req.complete = cmpl;
	xudc->ep0_req->usb_req.context = xudc;

	return __tegra_xudc_ep_queue(&xudc->ep[0], xudc->ep0_req);
}

static int
tegra_xudc_ep0_queue_data(struct tegra_xudc *xudc, void *buf, size_t len,
		void (*cmpl)(struct usb_ep *, struct usb_request *))
{
	xudc->ep0_req->usb_req.buf = buf;
	xudc->ep0_req->usb_req.length = len;
	xudc->ep0_req->usb_req.complete = cmpl;
	xudc->ep0_req->usb_req.context = xudc;

	return __tegra_xudc_ep_queue(&xudc->ep[0], xudc->ep0_req);
}

static void tegra_xudc_ep0_req_done(struct tegra_xudc *xudc)
{
	switch (xudc->setup_state) {
	case DATA_STAGE_XFER:
		xudc->setup_state = STATUS_STAGE_RECV;
		tegra_xudc_ep0_queue_status(xudc, no_op_complete);
		break;
	case DATA_STAGE_RECV:
		xudc->setup_state = STATUS_STAGE_XFER;
		tegra_xudc_ep0_queue_status(xudc, no_op_complete);
		break;
	default:
		xudc->setup_state = WAIT_FOR_SETUP;
		break;
	}
}

static int tegra_xudc_ep0_delegate_req(struct tegra_xudc *xudc,
				       struct usb_ctrlrequest *ctrl)
{
	int ret;

	spin_unlock(&xudc->lock);
	ret = xudc->driver->setup(&xudc->gadget, ctrl);
	spin_lock(&xudc->lock);

	return ret;
}

static void set_feature_complete(struct usb_ep *ep, struct usb_request *req)
{
	struct tegra_xudc *xudc = req->context;

	if (xudc->test_mode_pattern) {
		xudc_writel(xudc, xudc->test_mode_pattern, PORT_TM);
		xudc->test_mode_pattern = 0;
	}
}

static int tegra_xudc_ep0_set_feature(struct tegra_xudc *xudc,
				      struct usb_ctrlrequest *ctrl)
{
	bool set = (ctrl->bRequest == USB_REQ_SET_FEATURE);
	u32 feature = le16_to_cpu(ctrl->wValue);
	u32 index = le16_to_cpu(ctrl->wIndex);
	u32 val, ep;
	int ret;

	if (le16_to_cpu(ctrl->wLength) != 0)
		return -EINVAL;

	switch (ctrl->bRequestType & USB_RECIP_MASK) {
	case USB_RECIP_DEVICE:
		switch (feature) {
		case USB_DEVICE_REMOTE_WAKEUP:
			if ((xudc->gadget.speed == USB_SPEED_SUPER) ||
			    (xudc->device_state == USB_STATE_DEFAULT))
				return -EINVAL;

			val = xudc_readl(xudc, PORTPM);
			if (set)
				val |= PORTPM_RWE;
			else
				val &= ~PORTPM_RWE;

			xudc_writel(xudc, val, PORTPM);
			break;
		case USB_DEVICE_U1_ENABLE:
		case USB_DEVICE_U2_ENABLE:
			if ((xudc->device_state != USB_STATE_CONFIGURED) ||
			    (xudc->gadget.speed != USB_SPEED_SUPER))
				return -EINVAL;

			val = xudc_readl(xudc, PORTPM);
			if ((feature == USB_DEVICE_U1_ENABLE) &&
			     xudc->soc->u1_enable) {
				if (set)
					val |= PORTPM_U1E;
				else
					val &= ~PORTPM_U1E;
			}

			if ((feature == USB_DEVICE_U2_ENABLE) &&
			     xudc->soc->u2_enable) {
				if (set)
					val |= PORTPM_U2E;
				else
					val &= ~PORTPM_U2E;
			}

			xudc_writel(xudc, val, PORTPM);
			break;
		case USB_DEVICE_TEST_MODE:
			if (xudc->gadget.speed != USB_SPEED_HIGH)
				return -EINVAL;

			if (!set)
				return -EINVAL;

			xudc->test_mode_pattern = index >> 8;
			break;
		default:
			return -EINVAL;
		}

		break;
	case USB_RECIP_INTERFACE:
		if (xudc->device_state != USB_STATE_CONFIGURED)
			return -EINVAL;

		switch (feature) {
		case USB_INTRF_FUNC_SUSPEND:
			if (set) {
				val = xudc_readl(xudc, PORTPM);

				if (index & USB_INTRF_FUNC_SUSPEND_RW)
					val |= PORTPM_FRWE;
				else
					val &= ~PORTPM_FRWE;

				xudc_writel(xudc, val, PORTPM);
			}

			return tegra_xudc_ep0_delegate_req(xudc, ctrl);
		default:
			return -EINVAL;
		}

		break;
	case USB_RECIP_ENDPOINT:
		ep = (index & USB_ENDPOINT_NUMBER_MASK) * 2 +
			((index & USB_DIR_IN) ? 1 : 0);

		if ((xudc->device_state == USB_STATE_DEFAULT) ||
		    ((xudc->device_state == USB_STATE_ADDRESS) &&
		     (index != 0)))
			return -EINVAL;

		ret = __tegra_xudc_ep_set_halt(&xudc->ep[ep], set);
		if (ret < 0)
			return ret;
		break;
	default:
		return -EINVAL;
	}

	return tegra_xudc_ep0_queue_status(xudc, set_feature_complete);
}

static int tegra_xudc_ep0_get_status(struct tegra_xudc *xudc,
				     struct usb_ctrlrequest *ctrl)
{
	struct tegra_xudc_ep_context *ep_ctx;
	u32 val, ep, index = le16_to_cpu(ctrl->wIndex);
	u16 status = 0;

	if (!(ctrl->bRequestType & USB_DIR_IN))
		return -EINVAL;

	if ((le16_to_cpu(ctrl->wValue) != 0) ||
	    (le16_to_cpu(ctrl->wLength) != 2))
		return -EINVAL;

	switch (ctrl->bRequestType & USB_RECIP_MASK) {
	case USB_RECIP_DEVICE:
		val = xudc_readl(xudc, PORTPM);

		if (xudc->selfpowered)
			status |= BIT(USB_DEVICE_SELF_POWERED);

		if ((xudc->gadget.speed < USB_SPEED_SUPER) &&
		    (val & PORTPM_RWE))
			status |= BIT(USB_DEVICE_REMOTE_WAKEUP);

		if (xudc->gadget.speed == USB_SPEED_SUPER) {
			if (val & PORTPM_U1E)
				status |= BIT(USB_DEV_STAT_U1_ENABLED);
			if (val & PORTPM_U2E)
				status |= BIT(USB_DEV_STAT_U2_ENABLED);
		}
		break;
	case USB_RECIP_INTERFACE:
		if (xudc->gadget.speed == USB_SPEED_SUPER) {
			status |= USB_INTRF_STAT_FUNC_RW_CAP;
			val = xudc_readl(xudc, PORTPM);
			if (val & PORTPM_FRWE)
				status |= USB_INTRF_STAT_FUNC_RW;
		}
		break;
	case USB_RECIP_ENDPOINT:
		ep = (index & USB_ENDPOINT_NUMBER_MASK) * 2 +
			((index & USB_DIR_IN) ? 1 : 0);
		ep_ctx = &xudc->ep_context[ep];

		if ((xudc->device_state != USB_STATE_CONFIGURED) &&
		    ((xudc->device_state != USB_STATE_ADDRESS) || (ep != 0)))
			return -EINVAL;

		if (ep_ctx_read_state(ep_ctx) == EP_STATE_DISABLED)
			return -EINVAL;

		if (xudc_readl(xudc, EP_HALT) & BIT(ep))
			status |= BIT(USB_ENDPOINT_HALT);
		break;
	default:
		return -EINVAL;
	}

	xudc->status_buf = cpu_to_le16(status);
	return tegra_xudc_ep0_queue_data(xudc, &xudc->status_buf,
					 sizeof(xudc->status_buf),
					 no_op_complete);
}

static void set_sel_complete(struct usb_ep *ep, struct usb_request *req)
{
	/* Nothing to do with SEL values */
}

static int tegra_xudc_ep0_set_sel(struct tegra_xudc *xudc,
				  struct usb_ctrlrequest *ctrl)
{
	if (ctrl->bRequestType != (USB_DIR_OUT | USB_RECIP_DEVICE |
				     USB_TYPE_STANDARD))
		return -EINVAL;

	if (xudc->device_state == USB_STATE_DEFAULT)
		return -EINVAL;

	if ((le16_to_cpu(ctrl->wIndex) != 0) ||
	    (le16_to_cpu(ctrl->wValue) != 0) ||
	    (le16_to_cpu(ctrl->wLength) != 6))
		return -EINVAL;

	return tegra_xudc_ep0_queue_data(xudc, &xudc->sel_timing,
					 sizeof(xudc->sel_timing),
					 set_sel_complete);
}

static void set_isoch_delay_complete(struct usb_ep *ep, struct usb_request *req)
{
	/* Nothing to do with isoch delay */
}

static int tegra_xudc_ep0_set_isoch_delay(struct tegra_xudc *xudc,
					  struct usb_ctrlrequest *ctrl)
{
	u32 delay = le16_to_cpu(ctrl->wValue);

	if (ctrl->bRequestType != (USB_DIR_OUT | USB_RECIP_DEVICE |
				   USB_TYPE_STANDARD))
		return -EINVAL;

	if ((delay > 65535) || (le16_to_cpu(ctrl->wIndex) != 0) ||
	    (le16_to_cpu(ctrl->wLength) != 0))
		return -EINVAL;

	xudc->isoch_delay = delay;

	return tegra_xudc_ep0_queue_status(xudc, set_isoch_delay_complete);
}

static void set_address_complete(struct usb_ep *ep, struct usb_request *req)
{
	struct tegra_xudc *xudc = req->context;

	if ((xudc->device_state == USB_STATE_DEFAULT) &&
	    (xudc->dev_addr != 0)) {
		xudc->device_state = USB_STATE_ADDRESS;
		usb_gadget_set_state(&xudc->gadget, xudc->device_state);
	} else if ((xudc->device_state == USB_STATE_ADDRESS) &&
		   (xudc->dev_addr == 0)) {
		xudc->device_state = USB_STATE_DEFAULT;
		usb_gadget_set_state(&xudc->gadget, xudc->device_state);
	}
}

static int tegra_xudc_ep0_set_address(struct tegra_xudc *xudc,
				      struct usb_ctrlrequest *ctrl)
{
	struct tegra_xudc_ep *ep0 = &xudc->ep[0];
	u32 val, addr = le16_to_cpu(ctrl->wValue);

	if (ctrl->bRequestType != (USB_DIR_OUT | USB_RECIP_DEVICE |
				     USB_TYPE_STANDARD))
		return -EINVAL;

	if ((addr > 127) || (le16_to_cpu(ctrl->wIndex) != 0) ||
	    (le16_to_cpu(ctrl->wLength) != 0))
		return -EINVAL;

	if (xudc->device_state == USB_STATE_CONFIGURED)
		return -EINVAL;

	dev_dbg(xudc->dev, "set address: %u\n", addr);

	xudc->dev_addr = addr;
	val = xudc_readl(xudc, CTRL);
	val &= ~(CTRL_DEVADDR_MASK);
	val |= CTRL_DEVADDR(addr);
	xudc_writel(xudc, val, CTRL);

	ep_ctx_write_devaddr(ep0->context, addr);

	return tegra_xudc_ep0_queue_status(xudc, set_address_complete);
}

static int tegra_xudc_ep0_standard_req(struct tegra_xudc *xudc,
				      struct usb_ctrlrequest *ctrl)
{
	int ret;

	switch (ctrl->bRequest) {
	case USB_REQ_GET_STATUS:
		dev_dbg(xudc->dev, "USB_REQ_GET_STATUS\n");
		ret = tegra_xudc_ep0_get_status(xudc, ctrl);
		break;
	case USB_REQ_SET_ADDRESS:
		dev_dbg(xudc->dev, "USB_REQ_SET_ADDRESS\n");
		ret = tegra_xudc_ep0_set_address(xudc, ctrl);
		break;
	case USB_REQ_SET_SEL:
		dev_dbg(xudc->dev, "USB_REQ_SET_SEL\n");
		ret = tegra_xudc_ep0_set_sel(xudc, ctrl);
		break;
	case USB_REQ_SET_ISOCH_DELAY:
		dev_dbg(xudc->dev, "USB_REQ_SET_ISOCH_DELAY\n");
		ret = tegra_xudc_ep0_set_isoch_delay(xudc, ctrl);
		break;
	case USB_REQ_CLEAR_FEATURE:
	case USB_REQ_SET_FEATURE:
		dev_dbg(xudc->dev, "USB_REQ_CLEAR/SET_FEATURE\n");
		ret = tegra_xudc_ep0_set_feature(xudc, ctrl);
		break;
	case USB_REQ_SET_CONFIGURATION:
		dev_dbg(xudc->dev, "USB_REQ_SET_CONFIGURATION\n");
		/*
		 * In theory we need to clear RUN bit before status stage of
		 * deconfig request sent, but this seems to be causing problems.
		 * Clear RUN once all endpoints are disabled instead.
		 */
		fallthrough;
	default:
		ret = tegra_xudc_ep0_delegate_req(xudc, ctrl);
		break;
	}

	return ret;
}

static void tegra_xudc_handle_ep0_setup_packet(struct tegra_xudc *xudc,
					       struct usb_ctrlrequest *ctrl,
					       u16 seq_num)
{
	int ret;

	xudc->setup_seq_num = seq_num;

	/* Ensure EP0 is unhalted. */
	ep_unhalt(xudc, 0);

	/*
	 * On Tegra210, setup packets with sequence numbers 0xfffe or 0xffff
	 * are invalid.  Halt EP0 until we get a valid packet.
	 */
	if (xudc->soc->invalid_seq_num &&
	    (seq_num == 0xfffe || seq_num == 0xffff)) {
		dev_warn(xudc->dev, "invalid sequence number detected\n");
		ep_halt(xudc, 0);
		return;
	}

	if (ctrl->wLength)
		xudc->setup_state = (ctrl->bRequestType & USB_DIR_IN) ?
			DATA_STAGE_XFER :  DATA_STAGE_RECV;
	else
		xudc->setup_state = STATUS_STAGE_XFER;

	if ((ctrl->bRequestType & USB_TYPE_MASK) == USB_TYPE_STANDARD)
		ret = tegra_xudc_ep0_standard_req(xudc, ctrl);
	else
		ret = tegra_xudc_ep0_delegate_req(xudc, ctrl);

	if (ret < 0) {
		dev_warn(xudc->dev, "setup request failed: %d\n", ret);
		xudc->setup_state = WAIT_FOR_SETUP;
		ep_halt(xudc, 0);
	}
}

static void tegra_xudc_handle_ep0_event(struct tegra_xudc *xudc,
					struct tegra_xudc_trb *event)
{
	struct usb_ctrlrequest *ctrl = (struct usb_ctrlrequest *)event;
	u16 seq_num = trb_read_seq_num(event);

	if (xudc->setup_state != WAIT_FOR_SETUP) {
		/*
		 * The controller is in the process of handling another
		 * setup request.  Queue subsequent requests and handle
		 * the last one once the controller reports a sequence
		 * number error.
		 */
		memcpy(&xudc->setup_packet.ctrl_req, ctrl, sizeof(*ctrl));
		xudc->setup_packet.seq_num = seq_num;
		xudc->queued_setup_packet = true;
	} else {
		tegra_xudc_handle_ep0_setup_packet(xudc, ctrl, seq_num);
	}
}

static struct tegra_xudc_request *
trb_to_request(struct tegra_xudc_ep *ep, struct tegra_xudc_trb *trb)
{
	struct tegra_xudc_request *req;

	list_for_each_entry(req, &ep->queue, list) {
		if (!req->trbs_queued)
			break;

		if (trb_in_request(ep, req, trb))
			return req;
	}

	return NULL;
}

static void tegra_xudc_handle_transfer_completion(struct tegra_xudc *xudc,
						  struct tegra_xudc_ep *ep,
						  struct tegra_xudc_trb *event)
{
	struct tegra_xudc_request *req;
	struct tegra_xudc_trb *trb;
	bool short_packet;

	short_packet = (trb_read_cmpl_code(event) ==
			TRB_CMPL_CODE_SHORT_PACKET);

	trb = trb_phys_to_virt(ep, trb_read_data_ptr(event));
	req = trb_to_request(ep, trb);

	/*
	 * TDs are complete on short packet or when the completed TRB is the
	 * last TRB in the TD (the CHAIN bit is unset).
	 */
	if (req && (short_packet || (!trb_read_chain(trb) &&
		(req->trbs_needed == req->trbs_queued)))) {
		struct tegra_xudc_trb *last = req->last_trb;
		unsigned int residual;

		residual = trb_read_transfer_len(event);
		req->usb_req.actual = req->usb_req.length - residual;

		dev_dbg(xudc->dev, "bytes transferred %u / %u\n",
			req->usb_req.actual, req->usb_req.length);

		tegra_xudc_req_done(ep, req, 0);

		if (ep->desc && usb_endpoint_xfer_control(ep->desc))
			tegra_xudc_ep0_req_done(xudc);

		/*
		 * Advance the dequeue pointer past the end of the current TD
		 * on short packet completion.
		 */
		if (short_packet) {
			ep->deq_ptr = (last - ep->transfer_ring) + 1;
			if (ep->deq_ptr == XUDC_TRANSFER_RING_SIZE - 1)
				ep->deq_ptr = 0;
		}
	} else if (!req) {
		dev_warn(xudc->dev, "transfer event on dequeued request\n");
	}

	if (ep->desc)
		tegra_xudc_ep_kick_queue(ep);
}

static void tegra_xudc_handle_transfer_event(struct tegra_xudc *xudc,
					     struct tegra_xudc_trb *event)
{
	unsigned int ep_index = trb_read_endpoint_id(event);
	struct tegra_xudc_ep *ep = &xudc->ep[ep_index];
	struct tegra_xudc_trb *trb;
	u16 comp_code;

	if (ep_ctx_read_state(ep->context) == EP_STATE_DISABLED) {
		dev_warn(xudc->dev, "transfer event on disabled EP %u\n",
			 ep_index);
		return;
	}

	/* Update transfer ring dequeue pointer. */
	trb = trb_phys_to_virt(ep, trb_read_data_ptr(event));
	comp_code = trb_read_cmpl_code(event);
	if (comp_code != TRB_CMPL_CODE_BABBLE_DETECTED_ERR) {
		ep->deq_ptr = (trb - ep->transfer_ring) + 1;

		if (ep->deq_ptr == XUDC_TRANSFER_RING_SIZE - 1)
			ep->deq_ptr = 0;
		ep->ring_full = false;
	}

	switch (comp_code) {
	case TRB_CMPL_CODE_SUCCESS:
	case TRB_CMPL_CODE_SHORT_PACKET:
		tegra_xudc_handle_transfer_completion(xudc, ep, event);
		break;
	case TRB_CMPL_CODE_HOST_REJECTED:
		dev_info(xudc->dev, "stream rejected on EP %u\n", ep_index);

		ep->stream_rejected = true;
		break;
	case TRB_CMPL_CODE_PRIME_PIPE_RECEIVED:
		dev_info(xudc->dev, "prime pipe received on EP %u\n", ep_index);

		if (ep->stream_rejected) {
			ep->stream_rejected = false;
			/*
			 * An EP is stopped when a stream is rejected.  Wait
			 * for the EP to report that it is stopped and then
			 * un-stop it.
			 */
			ep_wait_for_stopped(xudc, ep_index);
		}
		tegra_xudc_ep_ring_doorbell(ep);
		break;
	case TRB_CMPL_CODE_BABBLE_DETECTED_ERR:
		/*
		 * Wait for the EP to be stopped so the controller stops
		 * processing doorbells.
		 */
		ep_wait_for_stopped(xudc, ep_index);
		ep->enq_ptr = ep->deq_ptr;
		tegra_xudc_ep_nuke(ep, -EIO);
		/* FALLTHROUGH */
	case TRB_CMPL_CODE_STREAM_NUMP_ERROR:
	case TRB_CMPL_CODE_CTRL_DIR_ERR:
	case TRB_CMPL_CODE_INVALID_STREAM_TYPE_ERR:
	case TRB_CMPL_CODE_RING_UNDERRUN:
	case TRB_CMPL_CODE_RING_OVERRUN:
	case TRB_CMPL_CODE_ISOCH_BUFFER_OVERRUN:
	case TRB_CMPL_CODE_USB_TRANS_ERR:
	case TRB_CMPL_CODE_TRB_ERR:
		dev_err(xudc->dev, "completion error %#x on EP %u\n",
			comp_code, ep_index);

		ep_halt(xudc, ep_index);
		break;
	case TRB_CMPL_CODE_CTRL_SEQNUM_ERR:
		dev_info(xudc->dev, "sequence number error\n");

		/*
		 * Kill any queued control request and skip to the last
		 * setup packet we received.
		 */
		tegra_xudc_ep_nuke(ep, -EINVAL);
		xudc->setup_state = WAIT_FOR_SETUP;
		if (!xudc->queued_setup_packet)
			break;

		tegra_xudc_handle_ep0_setup_packet(xudc,
						   &xudc->setup_packet.ctrl_req,
						   xudc->setup_packet.seq_num);
		xudc->queued_setup_packet = false;
		break;
	case TRB_CMPL_CODE_STOPPED:
		dev_dbg(xudc->dev, "stop completion code on EP %u\n",
			ep_index);

		/* Disconnected. */
		tegra_xudc_ep_nuke(ep, -ECONNREFUSED);
		break;
	default:
		dev_dbg(xudc->dev, "completion event %#x on EP %u\n",
			comp_code, ep_index);
		break;
	}
}

static void tegra_xudc_reset(struct tegra_xudc *xudc)
{
	struct tegra_xudc_ep *ep0 = &xudc->ep[0];
	dma_addr_t deq_ptr;
	unsigned int i;

	xudc->setup_state = WAIT_FOR_SETUP;
	xudc->device_state = USB_STATE_DEFAULT;
	usb_gadget_set_state(&xudc->gadget, xudc->device_state);

	ep_unpause_all(xudc);

	for (i = 0; i < ARRAY_SIZE(xudc->ep); i++)
		tegra_xudc_ep_nuke(&xudc->ep[i], -ESHUTDOWN);

	/*
	 * Reset sequence number and dequeue pointer to flush the transfer
	 * ring.
	 */
	ep0->deq_ptr = ep0->enq_ptr;
	ep0->ring_full = false;

	xudc->setup_seq_num = 0;
	xudc->queued_setup_packet = false;

	ep_ctx_write_seq_num(ep0->context, xudc->setup_seq_num);

	deq_ptr = trb_virt_to_phys(ep0, &ep0->transfer_ring[ep0->deq_ptr]);

	if (!dma_mapping_error(xudc->dev, deq_ptr)) {
		ep_ctx_write_deq_ptr(ep0->context, deq_ptr);
		ep_ctx_write_dcs(ep0->context, ep0->pcs);
	}

	ep_unhalt_all(xudc);
	ep_reload(xudc, 0);
	ep_unpause(xudc, 0);
}

static void tegra_xudc_port_connect(struct tegra_xudc *xudc)
{
	struct tegra_xudc_ep *ep0 = &xudc->ep[0];
	u16 maxpacket;
	u32 val;

	val = (xudc_readl(xudc, PORTSC) & PORTSC_PS_MASK) >> PORTSC_PS_SHIFT;
	switch (val) {
	case PORTSC_PS_LS:
		xudc->gadget.speed = USB_SPEED_LOW;
		break;
	case PORTSC_PS_FS:
		xudc->gadget.speed = USB_SPEED_FULL;
		break;
	case PORTSC_PS_HS:
		xudc->gadget.speed = USB_SPEED_HIGH;
		break;
	case PORTSC_PS_SS:
		xudc->gadget.speed = USB_SPEED_SUPER;
		break;
	default:
		xudc->gadget.speed = USB_SPEED_UNKNOWN;
		break;
	}

	xudc->device_state = USB_STATE_DEFAULT;
	usb_gadget_set_state(&xudc->gadget, xudc->device_state);

	xudc->setup_state = WAIT_FOR_SETUP;

	if (xudc->gadget.speed == USB_SPEED_SUPER)
		maxpacket = 512;
	else
		maxpacket = 64;

	ep_ctx_write_max_packet_size(ep0->context, maxpacket);
	tegra_xudc_ep0_desc.wMaxPacketSize = cpu_to_le16(maxpacket);
	usb_ep_set_maxpacket_limit(&ep0->usb_ep, maxpacket);

	if (!xudc->soc->u1_enable) {
		val = xudc_readl(xudc, PORTPM);
		val &= ~(PORTPM_U1TIMEOUT_MASK);
		xudc_writel(xudc, val, PORTPM);
	}

	if (!xudc->soc->u2_enable) {
		val = xudc_readl(xudc, PORTPM);
		val &= ~(PORTPM_U2TIMEOUT_MASK);
		xudc_writel(xudc, val, PORTPM);
	}

	if (xudc->gadget.speed <= USB_SPEED_HIGH) {
		val = xudc_readl(xudc, PORTPM);
		val &= ~(PORTPM_L1S_MASK);
		if (xudc->soc->lpm_enable)
			val |= PORTPM_L1S(PORTPM_L1S_ACCEPT);
		else
			val |= PORTPM_L1S(PORTPM_L1S_NYET);
		xudc_writel(xudc, val, PORTPM);
	}

	val = xudc_readl(xudc, ST);
	if (val & ST_RC)
		xudc_writel(xudc, ST_RC, ST);
}

static void tegra_xudc_port_disconnect(struct tegra_xudc *xudc)
{
	tegra_xudc_reset(xudc);

	if (xudc->driver && xudc->driver->disconnect) {
		spin_unlock(&xudc->lock);
		xudc->driver->disconnect(&xudc->gadget);
		spin_lock(&xudc->lock);
	}

	xudc->device_state = USB_STATE_NOTATTACHED;
	usb_gadget_set_state(&xudc->gadget, xudc->device_state);

	complete(&xudc->disconnect_complete);
}

static void tegra_xudc_port_reset(struct tegra_xudc *xudc)
{
	tegra_xudc_reset(xudc);

	if (xudc->driver) {
		spin_unlock(&xudc->lock);
		usb_gadget_udc_reset(&xudc->gadget, xudc->driver);
		spin_lock(&xudc->lock);
	}

	tegra_xudc_port_connect(xudc);
}

static void tegra_xudc_port_suspend(struct tegra_xudc *xudc)
{
	dev_dbg(xudc->dev, "port suspend\n");

	xudc->resume_state = xudc->device_state;
	xudc->device_state = USB_STATE_SUSPENDED;
	usb_gadget_set_state(&xudc->gadget, xudc->device_state);

	if (xudc->driver->suspend) {
		spin_unlock(&xudc->lock);
		xudc->driver->suspend(&xudc->gadget);
		spin_lock(&xudc->lock);
	}
}

static void tegra_xudc_port_resume(struct tegra_xudc *xudc)
{
	dev_dbg(xudc->dev, "port resume\n");

	tegra_xudc_resume_device_state(xudc);

	if (xudc->driver->resume) {
		spin_unlock(&xudc->lock);
		xudc->driver->resume(&xudc->gadget);
		spin_lock(&xudc->lock);
	}
}

static inline void clear_port_change(struct tegra_xudc *xudc, u32 flag)
{
	u32 val;

	val = xudc_readl(xudc, PORTSC);
	val &= ~PORTSC_CHANGE_MASK;
	val |= flag;
	xudc_writel(xudc, val, PORTSC);
}

static void __tegra_xudc_handle_port_status(struct tegra_xudc *xudc)
{
	u32 portsc, porthalt;

	porthalt = xudc_readl(xudc, PORTHALT);
	if ((porthalt & PORTHALT_STCHG_REQ) &&
	    (porthalt & PORTHALT_HALT_LTSSM)) {
		dev_dbg(xudc->dev, "STCHG_REQ, PORTHALT = %#x\n", porthalt);
		porthalt &= ~PORTHALT_HALT_LTSSM;
		xudc_writel(xudc, porthalt, PORTHALT);
	}

	portsc = xudc_readl(xudc, PORTSC);
	if ((portsc & PORTSC_PRC) && (portsc & PORTSC_PR)) {
		dev_dbg(xudc->dev, "PRC, PR, PORTSC = %#x\n", portsc);
		clear_port_change(xudc, PORTSC_PRC | PORTSC_PED);
#define TOGGLE_VBUS_WAIT_MS 100
		if (xudc->soc->port_reset_quirk) {
			schedule_delayed_work(&xudc->port_reset_war_work,
				msecs_to_jiffies(TOGGLE_VBUS_WAIT_MS));
			xudc->wait_for_sec_prc = 1;
		}
	}

	if ((portsc & PORTSC_PRC) && !(portsc & PORTSC_PR)) {
		dev_dbg(xudc->dev, "PRC, Not PR, PORTSC = %#x\n", portsc);
		clear_port_change(xudc, PORTSC_PRC | PORTSC_PED);
		tegra_xudc_port_reset(xudc);
		cancel_delayed_work(&xudc->port_reset_war_work);
		xudc->wait_for_sec_prc = 0;
	}

	portsc = xudc_readl(xudc, PORTSC);
	if (portsc & PORTSC_WRC) {
		dev_dbg(xudc->dev, "WRC, PORTSC = %#x\n", portsc);
		clear_port_change(xudc, PORTSC_WRC | PORTSC_PED);
		if (!(xudc_readl(xudc, PORTSC) & PORTSC_WPR))
			tegra_xudc_port_reset(xudc);
	}

	portsc = xudc_readl(xudc, PORTSC);
	if (portsc & PORTSC_CSC) {
		dev_dbg(xudc->dev, "CSC, PORTSC = %#x\n", portsc);
		clear_port_change(xudc, PORTSC_CSC);

		if (portsc & PORTSC_CCS)
			tegra_xudc_port_connect(xudc);
		else
			tegra_xudc_port_disconnect(xudc);

		if (xudc->wait_csc) {
			cancel_delayed_work(&xudc->plc_reset_work);
			xudc->wait_csc = false;
		}
	}

	portsc = xudc_readl(xudc, PORTSC);
	if (portsc & PORTSC_PLC) {
		u32 pls = (portsc & PORTSC_PLS_MASK) >> PORTSC_PLS_SHIFT;

		dev_dbg(xudc->dev, "PLC, PORTSC = %#x\n", portsc);
		clear_port_change(xudc, PORTSC_PLC);
		switch (pls) {
		case PORTSC_PLS_U3:
			tegra_xudc_port_suspend(xudc);
			break;
		case PORTSC_PLS_U0:
			if (xudc->gadget.speed < USB_SPEED_SUPER)
				tegra_xudc_port_resume(xudc);
			break;
		case PORTSC_PLS_RESUME:
			if (xudc->gadget.speed == USB_SPEED_SUPER)
				tegra_xudc_port_resume(xudc);
			break;
		case PORTSC_PLS_INACTIVE:
			schedule_delayed_work(&xudc->plc_reset_work,
					msecs_to_jiffies(TOGGLE_VBUS_WAIT_MS));
			xudc->wait_csc = true;
			break;
		default:
			break;
		}
	}

	if (portsc & PORTSC_CEC) {
		dev_warn(xudc->dev, "CEC, PORTSC = %#x\n", portsc);
		clear_port_change(xudc, PORTSC_CEC);
	}

	dev_dbg(xudc->dev, "PORTSC = %#x\n", xudc_readl(xudc, PORTSC));
}

static void tegra_xudc_handle_port_status(struct tegra_xudc *xudc)
{
	while ((xudc_readl(xudc, PORTSC) & PORTSC_CHANGE_MASK) ||
	       (xudc_readl(xudc, PORTHALT) & PORTHALT_STCHG_REQ))
		__tegra_xudc_handle_port_status(xudc);
}

static void tegra_xudc_handle_event(struct tegra_xudc *xudc,
				    struct tegra_xudc_trb *event)
{
	u32 type = trb_read_type(event);

	dump_trb(xudc, "EVENT", event);

	switch (type) {
	case TRB_TYPE_PORT_STATUS_CHANGE_EVENT:
		tegra_xudc_handle_port_status(xudc);
		break;
	case TRB_TYPE_TRANSFER_EVENT:
		tegra_xudc_handle_transfer_event(xudc, event);
		break;
	case TRB_TYPE_SETUP_PACKET_EVENT:
		tegra_xudc_handle_ep0_event(xudc, event);
		break;
	default:
		dev_info(xudc->dev, "Unrecognized TRB type = %#x\n", type);
		break;
	}
}

static void tegra_xudc_process_event_ring(struct tegra_xudc *xudc)
{
	struct tegra_xudc_trb *event;
	dma_addr_t erdp;

	while (true) {
		event = xudc->event_ring[xudc->event_ring_index] +
			xudc->event_ring_deq_ptr;

		if (trb_read_cycle(event) != xudc->ccs)
			break;

		tegra_xudc_handle_event(xudc, event);

		xudc->event_ring_deq_ptr++;
		if (xudc->event_ring_deq_ptr == XUDC_EVENT_RING_SIZE) {
			xudc->event_ring_deq_ptr = 0;
			xudc->event_ring_index++;
		}

		if (xudc->event_ring_index == XUDC_NR_EVENT_RINGS) {
			xudc->event_ring_index = 0;
			xudc->ccs = !xudc->ccs;
		}
	}

	erdp = xudc->event_ring_phys[xudc->event_ring_index] +
		xudc->event_ring_deq_ptr * sizeof(*event);

	xudc_writel(xudc, upper_32_bits(erdp), ERDPHI);
	xudc_writel(xudc, lower_32_bits(erdp) | ERDPLO_EHB, ERDPLO);
}

static irqreturn_t tegra_xudc_irq(int irq, void *data)
{
	struct tegra_xudc *xudc = data;
	unsigned long flags;
	u32 val;

	val = xudc_readl(xudc, ST);
	if (!(val & ST_IP))
		return IRQ_NONE;
	xudc_writel(xudc, ST_IP, ST);

	spin_lock_irqsave(&xudc->lock, flags);
	tegra_xudc_process_event_ring(xudc);
	spin_unlock_irqrestore(&xudc->lock, flags);

	return IRQ_HANDLED;
}

static int tegra_xudc_alloc_ep(struct tegra_xudc *xudc, unsigned int index)
{
	struct tegra_xudc_ep *ep = &xudc->ep[index];

	ep->xudc = xudc;
	ep->index = index;
	ep->context = &xudc->ep_context[index];
	INIT_LIST_HEAD(&ep->queue);

	/*
	 * EP1 would be the input endpoint corresponding to EP0, but since
	 * EP0 is bi-directional, EP1 is unused.
	 */
	if (index == 1)
		return 0;

	ep->transfer_ring = dma_pool_alloc(xudc->transfer_ring_pool,
					   GFP_KERNEL,
					   &ep->transfer_ring_phys);
	if (!ep->transfer_ring)
		return -ENOMEM;

	if (index) {
		snprintf(ep->name, sizeof(ep->name), "ep%u%s", index / 2,
			 (index % 2 == 0) ? "out" : "in");
		ep->usb_ep.name = ep->name;
		usb_ep_set_maxpacket_limit(&ep->usb_ep, 1024);
		ep->usb_ep.max_streams = 16;
		ep->usb_ep.ops = &tegra_xudc_ep_ops;
		ep->usb_ep.caps.type_bulk = true;
		ep->usb_ep.caps.type_int = true;
		if (index & 1)
			ep->usb_ep.caps.dir_in = true;
		else
			ep->usb_ep.caps.dir_out = true;
		list_add_tail(&ep->usb_ep.ep_list, &xudc->gadget.ep_list);
	} else {
		strscpy(ep->name, "ep0", 3);
		ep->usb_ep.name = ep->name;
		usb_ep_set_maxpacket_limit(&ep->usb_ep, 512);
		ep->usb_ep.ops = &tegra_xudc_ep0_ops;
		ep->usb_ep.caps.type_control = true;
		ep->usb_ep.caps.dir_in = true;
		ep->usb_ep.caps.dir_out = true;
	}

	return 0;
}

static void tegra_xudc_free_ep(struct tegra_xudc *xudc, unsigned int index)
{
	struct tegra_xudc_ep *ep = &xudc->ep[index];

	/*
	 * EP1 would be the input endpoint corresponding to EP0, but since
	 * EP0 is bi-directional, EP1 is unused.
	 */
	if (index == 1)
		return;

	dma_pool_free(xudc->transfer_ring_pool, ep->transfer_ring,
		      ep->transfer_ring_phys);
}

static int tegra_xudc_alloc_eps(struct tegra_xudc *xudc)
{
	struct usb_request *req;
	unsigned int i;
	int err;

	xudc->ep_context =
		dma_alloc_coherent(xudc->dev, XUDC_NR_EPS *
				    sizeof(*xudc->ep_context),
				    &xudc->ep_context_phys, GFP_KERNEL);
	if (!xudc->ep_context)
		return -ENOMEM;

	xudc->transfer_ring_pool =
		dmam_pool_create(dev_name(xudc->dev), xudc->dev,
				 XUDC_TRANSFER_RING_SIZE *
				 sizeof(struct tegra_xudc_trb),
				 sizeof(struct tegra_xudc_trb), 0);
	if (!xudc->transfer_ring_pool) {
		err = -ENOMEM;
		goto free_ep_context;
	}

	INIT_LIST_HEAD(&xudc->gadget.ep_list);
	for (i = 0; i < ARRAY_SIZE(xudc->ep); i++) {
		err = tegra_xudc_alloc_ep(xudc, i);
		if (err < 0)
			goto free_eps;
	}

	req = tegra_xudc_ep_alloc_request(&xudc->ep[0].usb_ep, GFP_KERNEL);
	if (!req) {
		err = -ENOMEM;
		goto free_eps;
	}
	xudc->ep0_req = to_xudc_req(req);

	return 0;

free_eps:
	for (; i > 0; i--)
		tegra_xudc_free_ep(xudc, i - 1);
free_ep_context:
	dma_free_coherent(xudc->dev, XUDC_NR_EPS * sizeof(*xudc->ep_context),
			  xudc->ep_context, xudc->ep_context_phys);
	return err;
}

static void tegra_xudc_init_eps(struct tegra_xudc *xudc)
{
	xudc_writel(xudc, lower_32_bits(xudc->ep_context_phys), ECPLO);
	xudc_writel(xudc, upper_32_bits(xudc->ep_context_phys), ECPHI);
}

static void tegra_xudc_free_eps(struct tegra_xudc *xudc)
{
	unsigned int i;

	tegra_xudc_ep_free_request(&xudc->ep[0].usb_ep,
				   &xudc->ep0_req->usb_req);

	for (i = 0; i < ARRAY_SIZE(xudc->ep); i++)
		tegra_xudc_free_ep(xudc, i);

	dma_free_coherent(xudc->dev, XUDC_NR_EPS * sizeof(*xudc->ep_context),
			  xudc->ep_context, xudc->ep_context_phys);
}

static int tegra_xudc_alloc_event_ring(struct tegra_xudc *xudc)
{
	unsigned int i;

	for (i = 0; i < ARRAY_SIZE(xudc->event_ring); i++) {
		xudc->event_ring[i] =
			dma_alloc_coherent(xudc->dev, XUDC_EVENT_RING_SIZE *
					   sizeof(*xudc->event_ring[i]),
					   &xudc->event_ring_phys[i],
					   GFP_KERNEL);
		if (!xudc->event_ring[i])
			goto free_dma;
	}

	return 0;

free_dma:
	for (; i > 0; i--) {
		dma_free_coherent(xudc->dev, XUDC_EVENT_RING_SIZE *
				  sizeof(*xudc->event_ring[i - 1]),
				  xudc->event_ring[i - 1],
				  xudc->event_ring_phys[i - 1]);
	}
	return -ENOMEM;
}

static void tegra_xudc_init_event_ring(struct tegra_xudc *xudc)
{
	unsigned int i;
	u32 val;

	val = xudc_readl(xudc, SPARAM);
	val &= ~(SPARAM_ERSTMAX_MASK);
	val |= SPARAM_ERSTMAX(XUDC_NR_EVENT_RINGS);
	xudc_writel(xudc, val, SPARAM);

	for (i = 0; i < ARRAY_SIZE(xudc->event_ring); i++) {
		memset(xudc->event_ring[i], 0, XUDC_EVENT_RING_SIZE *
		       sizeof(*xudc->event_ring[i]));

		val = xudc_readl(xudc, ERSTSZ);
		val &= ~(ERSTSZ_ERSTXSZ_MASK << ERSTSZ_ERSTXSZ_SHIFT(i));
		val |= XUDC_EVENT_RING_SIZE << ERSTSZ_ERSTXSZ_SHIFT(i);
		xudc_writel(xudc, val, ERSTSZ);

		xudc_writel(xudc, lower_32_bits(xudc->event_ring_phys[i]),
			    ERSTXBALO(i));
		xudc_writel(xudc, upper_32_bits(xudc->event_ring_phys[i]),
			    ERSTXBAHI(i));
	}

	val = lower_32_bits(xudc->event_ring_phys[0]);
	xudc_writel(xudc, val, ERDPLO);
	val |= EREPLO_ECS;
	xudc_writel(xudc, val, EREPLO);

	val = upper_32_bits(xudc->event_ring_phys[0]);
	xudc_writel(xudc, val, ERDPHI);
	xudc_writel(xudc, val, EREPHI);

	xudc->ccs = true;
	xudc->event_ring_index = 0;
	xudc->event_ring_deq_ptr = 0;
}

static void tegra_xudc_free_event_ring(struct tegra_xudc *xudc)
{
	unsigned int i;

	for (i = 0; i < ARRAY_SIZE(xudc->event_ring); i++) {
		dma_free_coherent(xudc->dev, XUDC_EVENT_RING_SIZE *
				  sizeof(*xudc->event_ring[i]),
				  xudc->event_ring[i],
				  xudc->event_ring_phys[i]);
	}
}

static void tegra_xudc_fpci_ipfs_init(struct tegra_xudc *xudc)
{
	u32 val;

	if (xudc->soc->has_ipfs) {
		val = ipfs_readl(xudc, XUSB_DEV_CONFIGURATION_0);
		val |= XUSB_DEV_CONFIGURATION_0_EN_FPCI;
		ipfs_writel(xudc, val, XUSB_DEV_CONFIGURATION_0);
		usleep_range(10, 15);
	}

	/* Enable bus master */
	val = XUSB_DEV_CFG_1_IO_SPACE_EN | XUSB_DEV_CFG_1_MEMORY_SPACE_EN |
		XUSB_DEV_CFG_1_BUS_MASTER_EN;
	fpci_writel(xudc, val, XUSB_DEV_CFG_1);

	/* Program BAR0 space */
	val = fpci_readl(xudc, XUSB_DEV_CFG_4);
	val &= ~(XUSB_DEV_CFG_4_BASE_ADDR_MASK);
	val |= xudc->phys_base & (XUSB_DEV_CFG_4_BASE_ADDR_MASK);

	fpci_writel(xudc, val, XUSB_DEV_CFG_4);
	fpci_writel(xudc, upper_32_bits(xudc->phys_base), XUSB_DEV_CFG_5);

	usleep_range(100, 200);

	if (xudc->soc->has_ipfs) {
		/* Enable interrupt assertion */
		val = ipfs_readl(xudc, XUSB_DEV_INTR_MASK_0);
		val |= XUSB_DEV_INTR_MASK_0_IP_INT_MASK;
		ipfs_writel(xudc, val, XUSB_DEV_INTR_MASK_0);
	}
}

static void tegra_xudc_device_params_init(struct tegra_xudc *xudc)
{
	u32 val, imod;

	if (xudc->soc->has_ipfs) {
		val = xudc_readl(xudc, BLCG);
		val |= BLCG_ALL;
		val &= ~(BLCG_DFPCI | BLCG_UFPCI | BLCG_FE |
				BLCG_COREPLL_PWRDN);
		val |= BLCG_IOPLL_0_PWRDN;
		val |= BLCG_IOPLL_1_PWRDN;
		val |= BLCG_IOPLL_2_PWRDN;

		xudc_writel(xudc, val, BLCG);
	}

	/* Set a reasonable U3 exit timer value. */
	val = xudc_readl(xudc, SSPX_CORE_PADCTL4);
	val &= ~(SSPX_CORE_PADCTL4_RXDAT_VLD_TIMEOUT_U3_MASK);
	val |= SSPX_CORE_PADCTL4_RXDAT_VLD_TIMEOUT_U3(0x5dc0);
	xudc_writel(xudc, val, SSPX_CORE_PADCTL4);

	/* Default ping LFPS tBurst is too large. */
	val = xudc_readl(xudc, SSPX_CORE_CNT0);
	val &= ~(SSPX_CORE_CNT0_PING_TBURST_MASK);
	val |= SSPX_CORE_CNT0_PING_TBURST(0xa);
	xudc_writel(xudc, val, SSPX_CORE_CNT0);

	/* Default tPortConfiguration timeout is too small. */
	val = xudc_readl(xudc, SSPX_CORE_CNT30);
	val &= ~(SSPX_CORE_CNT30_LMPITP_TIMER_MASK);
	val |= SSPX_CORE_CNT30_LMPITP_TIMER(0x978);
	xudc_writel(xudc, val, SSPX_CORE_CNT30);

	if (xudc->soc->lpm_enable) {
		/* Set L1 resume duration to 95 us. */
		val = xudc_readl(xudc, HSFSPI_COUNT13);
		val &= ~(HSFSPI_COUNT13_U2_RESUME_K_DURATION_MASK);
		val |= HSFSPI_COUNT13_U2_RESUME_K_DURATION(0x2c88);
		xudc_writel(xudc, val, HSFSPI_COUNT13);
	}

	/*
	 * Compliacne suite appears to be violating polling LFPS tBurst max
	 * of 1.4us.  Send 1.45us instead.
	 */
	val = xudc_readl(xudc, SSPX_CORE_CNT32);
	val &= ~(SSPX_CORE_CNT32_POLL_TBURST_MAX_MASK);
	val |= SSPX_CORE_CNT32_POLL_TBURST_MAX(0xb0);
	xudc_writel(xudc, val, SSPX_CORE_CNT32);

	/* Direct HS/FS port instance to RxDetect. */
	val = xudc_readl(xudc, CFG_DEV_FE);
	val &= ~(CFG_DEV_FE_PORTREGSEL_MASK);
	val |= CFG_DEV_FE_PORTREGSEL(CFG_DEV_FE_PORTREGSEL_HSFS_PI);
	xudc_writel(xudc, val, CFG_DEV_FE);

	val = xudc_readl(xudc, PORTSC);
	val &= ~(PORTSC_CHANGE_MASK | PORTSC_PLS_MASK);
	val |= PORTSC_LWS | PORTSC_PLS(PORTSC_PLS_RXDETECT);
	xudc_writel(xudc, val, PORTSC);

	/* Direct SS port instance to RxDetect. */
	val = xudc_readl(xudc, CFG_DEV_FE);
	val &= ~(CFG_DEV_FE_PORTREGSEL_MASK);
	val |= CFG_DEV_FE_PORTREGSEL_SS_PI & CFG_DEV_FE_PORTREGSEL_MASK;
	xudc_writel(xudc, val, CFG_DEV_FE);

	val = xudc_readl(xudc, PORTSC);
	val &= ~(PORTSC_CHANGE_MASK | PORTSC_PLS_MASK);
	val |= PORTSC_LWS | PORTSC_PLS(PORTSC_PLS_RXDETECT);
	xudc_writel(xudc, val, PORTSC);

	/* Restore port instance. */
	val = xudc_readl(xudc, CFG_DEV_FE);
	val &= ~(CFG_DEV_FE_PORTREGSEL_MASK);
	xudc_writel(xudc, val, CFG_DEV_FE);

	/*
	 * Enable INFINITE_SS_RETRY to prevent device from entering
	 * Disabled.Error when attached to buggy SuperSpeed hubs.
	 */
	val = xudc_readl(xudc, CFG_DEV_FE);
	val |= CFG_DEV_FE_INFINITE_SS_RETRY;
	xudc_writel(xudc, val, CFG_DEV_FE);

	/* Set interrupt moderation. */
	imod = XUDC_INTERRUPT_MODERATION_US * 4;
	val = xudc_readl(xudc, RT_IMOD);
	val &= ~((RT_IMOD_IMODI_MASK) | (RT_IMOD_IMODC_MASK));
	val |= (RT_IMOD_IMODI(imod) | RT_IMOD_IMODC(imod));
	xudc_writel(xudc, val, RT_IMOD);

	/* increase SSPI transaction timeout from 32us to 512us */
	val = xudc_readl(xudc, CFG_DEV_SSPI_XFER);
	val &= ~(CFG_DEV_SSPI_XFER_ACKTIMEOUT_MASK);
	val |= CFG_DEV_SSPI_XFER_ACKTIMEOUT(0xf000);
	xudc_writel(xudc, val, CFG_DEV_SSPI_XFER);
}

static int tegra_xudc_phy_get(struct tegra_xudc *xudc)
{
	int err = 0, usb3;
	unsigned int i;

	xudc->utmi_phy = devm_kcalloc(xudc->dev, xudc->soc->num_phys,
					   sizeof(*xudc->utmi_phy), GFP_KERNEL);
	if (!xudc->utmi_phy)
		return -ENOMEM;

	xudc->usb3_phy = devm_kcalloc(xudc->dev, xudc->soc->num_phys,
					   sizeof(*xudc->usb3_phy), GFP_KERNEL);
	if (!xudc->usb3_phy)
		return -ENOMEM;

	xudc->usbphy = devm_kcalloc(xudc->dev, xudc->soc->num_phys,
					   sizeof(*xudc->usbphy), GFP_KERNEL);
	if (!xudc->usbphy)
		return -ENOMEM;

	xudc->vbus_nb.notifier_call = tegra_xudc_vbus_notify;

	for (i = 0; i < xudc->soc->num_phys; i++) {
		char phy_name[] = "usb.-.";

		/* Get USB2 phy */
		snprintf(phy_name, sizeof(phy_name), "usb2-%d", i);
		xudc->utmi_phy[i] = devm_phy_optional_get(xudc->dev, phy_name);
		if (IS_ERR(xudc->utmi_phy[i])) {
			err = PTR_ERR(xudc->utmi_phy[i]);
			if (err != -EPROBE_DEFER)
				dev_err(xudc->dev, "failed to get usb2-%d phy: %d\n",
					i, err);

			goto clean_up;
		} else if (xudc->utmi_phy[i]) {
			/* Get usb-phy, if utmi phy is available */
			xudc->usbphy[i] = devm_usb_get_phy_by_node(xudc->dev,
						xudc->utmi_phy[i]->dev.of_node,
						&xudc->vbus_nb);
			if (IS_ERR(xudc->usbphy[i])) {
				err = PTR_ERR(xudc->usbphy[i]);
				dev_err(xudc->dev, "failed to get usbphy-%d: %d\n",
					i, err);
				goto clean_up;
			}
		} else if (!xudc->utmi_phy[i]) {
			/* if utmi phy is not available, ignore USB3 phy get */
			continue;
		}

		/* Get USB3 phy */
		usb3 = tegra_xusb_padctl_get_usb3_companion(xudc->padctl, i);
		if (usb3 < 0)
			continue;

		snprintf(phy_name, sizeof(phy_name), "usb3-%d", usb3);
		xudc->usb3_phy[i] = devm_phy_optional_get(xudc->dev, phy_name);
		if (IS_ERR(xudc->usb3_phy[i])) {
			err = PTR_ERR(xudc->usb3_phy[i]);
			if (err != -EPROBE_DEFER)
				dev_err(xudc->dev, "failed to get usb3-%d phy: %d\n",
					usb3, err);

			goto clean_up;
		} else if (xudc->usb3_phy[i])
			dev_dbg(xudc->dev, "usb3_phy-%d registered", usb3);
	}

	return err;

clean_up:
	for (i = 0; i < xudc->soc->num_phys; i++) {
		xudc->usb3_phy[i] = NULL;
		xudc->utmi_phy[i] = NULL;
		xudc->usbphy[i] = NULL;
	}

	return err;
}

static void tegra_xudc_phy_exit(struct tegra_xudc *xudc)
{
	unsigned int i;

	for (i = 0; i < xudc->soc->num_phys; i++) {
		phy_exit(xudc->usb3_phy[i]);
		phy_exit(xudc->utmi_phy[i]);
	}
}

static int tegra_xudc_phy_init(struct tegra_xudc *xudc)
{
	int err;
	unsigned int i;

	for (i = 0; i < xudc->soc->num_phys; i++) {
		err = phy_init(xudc->utmi_phy[i]);
		if (err < 0) {
			dev_err(xudc->dev, "utmi phy init failed: %d\n", err);
			goto exit_phy;
		}

		err = phy_init(xudc->usb3_phy[i]);
		if (err < 0) {
			dev_err(xudc->dev, "usb3 phy init failed: %d\n", err);
			goto exit_phy;
		}
	}
	return 0;

exit_phy:
	tegra_xudc_phy_exit(xudc);
	return err;
}

static const char * const tegra210_xudc_supply_names[] = {
	"hvdd-usb",
	"avddio-usb",
};

static const char * const tegra210_xudc_clock_names[] = {
	"dev",
	"ss",
	"ss_src",
	"hs_src",
	"fs_src",
};

static const char * const tegra186_xudc_clock_names[] = {
	"dev",
	"ss",
	"ss_src",
	"fs_src",
};

static struct tegra_xudc_soc tegra210_xudc_soc_data = {
	.supply_names = tegra210_xudc_supply_names,
	.num_supplies = ARRAY_SIZE(tegra210_xudc_supply_names),
	.clock_names = tegra210_xudc_clock_names,
	.num_clks = ARRAY_SIZE(tegra210_xudc_clock_names),
	.num_phys = 4,
	.u1_enable = false,
	.u2_enable = true,
	.lpm_enable = false,
	.invalid_seq_num = true,
	.pls_quirk = true,
	.port_reset_quirk = true,
	.has_ipfs = true,
};

static struct tegra_xudc_soc tegra186_xudc_soc_data = {
	.clock_names = tegra186_xudc_clock_names,
	.num_clks = ARRAY_SIZE(tegra186_xudc_clock_names),
	.num_phys = 4,
	.u1_enable = true,
	.u2_enable = true,
	.lpm_enable = false,
	.invalid_seq_num = false,
	.pls_quirk = false,
	.port_reset_quirk = false,
	.has_ipfs = false,
};

static const struct of_device_id tegra_xudc_of_match[] = {
	{
		.compatible = "nvidia,tegra210-xudc",
		.data = &tegra210_xudc_soc_data
	},
	{
		.compatible = "nvidia,tegra186-xudc",
		.data = &tegra186_xudc_soc_data
	},
	{ }
};
MODULE_DEVICE_TABLE(of, tegra_xudc_of_match);

static void tegra_xudc_powerdomain_remove(struct tegra_xudc *xudc)
{
	if (xudc->genpd_dl_ss)
		device_link_del(xudc->genpd_dl_ss);
	if (xudc->genpd_dl_device)
		device_link_del(xudc->genpd_dl_device);
	if (xudc->genpd_dev_ss)
		dev_pm_domain_detach(xudc->genpd_dev_ss, true);
	if (xudc->genpd_dev_device)
		dev_pm_domain_detach(xudc->genpd_dev_device, true);
}

static int tegra_xudc_powerdomain_init(struct tegra_xudc *xudc)
{
	struct device *dev = xudc->dev;
	int err;

	xudc->genpd_dev_device = dev_pm_domain_attach_by_name(dev,
								"dev");
	if (IS_ERR(xudc->genpd_dev_device)) {
		err = PTR_ERR(xudc->genpd_dev_device);
		dev_err(dev, "failed to get dev pm-domain: %d\n", err);
		return err;
	}

	xudc->genpd_dev_ss = dev_pm_domain_attach_by_name(dev, "ss");
	if (IS_ERR(xudc->genpd_dev_ss)) {
		err = PTR_ERR(xudc->genpd_dev_ss);
		dev_err(dev, "failed to get superspeed pm-domain: %d\n", err);
		return err;
	}

	xudc->genpd_dl_device = device_link_add(dev, xudc->genpd_dev_device,
					       DL_FLAG_PM_RUNTIME |
					       DL_FLAG_STATELESS);
	if (!xudc->genpd_dl_device) {
		dev_err(dev, "adding usb device device link failed!\n");
		return -ENODEV;
	}

	xudc->genpd_dl_ss = device_link_add(dev, xudc->genpd_dev_ss,
					     DL_FLAG_PM_RUNTIME |
					     DL_FLAG_STATELESS);
	if (!xudc->genpd_dl_ss) {
		dev_err(dev, "adding superspeed device link failed!\n");
		return -ENODEV;
	}

	return 0;
}

static int tegra_xudc_probe(struct platform_device *pdev)
{
	struct tegra_xudc *xudc;
	struct resource *res;
	unsigned int i;
	int err;

	xudc = devm_kzalloc(&pdev->dev, sizeof(*xudc), GFP_ATOMIC);
	if (!xudc)
		return -ENOMEM;

	xudc->dev = &pdev->dev;
	platform_set_drvdata(pdev, xudc);

	xudc->soc = of_device_get_match_data(&pdev->dev);
	if (!xudc->soc)
		return -ENODEV;

	res = platform_get_resource_byname(pdev, IORESOURCE_MEM, "base");
	xudc->base = devm_ioremap_resource(&pdev->dev, res);
	if (IS_ERR(xudc->base))
		return PTR_ERR(xudc->base);
	xudc->phys_base = res->start;

	res = platform_get_resource_byname(pdev, IORESOURCE_MEM, "fpci");
	xudc->fpci = devm_ioremap_resource(&pdev->dev, res);
	if (IS_ERR(xudc->fpci))
		return PTR_ERR(xudc->fpci);

	if (xudc->soc->has_ipfs) {
		res = platform_get_resource_byname(pdev, IORESOURCE_MEM,
						   "ipfs");
		xudc->ipfs = devm_ioremap_resource(&pdev->dev, res);
		if (IS_ERR(xudc->ipfs))
			return PTR_ERR(xudc->ipfs);
	}

	xudc->irq = platform_get_irq(pdev, 0);
	if (xudc->irq < 0)
		return xudc->irq;

	err = devm_request_irq(&pdev->dev, xudc->irq, tegra_xudc_irq, 0,
			       dev_name(&pdev->dev), xudc);
	if (err < 0) {
		dev_err(xudc->dev, "failed to claim IRQ#%u: %d\n", xudc->irq,
			err);
		return err;
	}

	xudc->clks = devm_kcalloc(&pdev->dev, xudc->soc->num_clks,
				      sizeof(*xudc->clks), GFP_KERNEL);
	if (!xudc->clks)
		return -ENOMEM;

	for (i = 0; i < xudc->soc->num_clks; i++)
		xudc->clks[i].id = xudc->soc->clock_names[i];

	err = devm_clk_bulk_get(&pdev->dev, xudc->soc->num_clks,
				      xudc->clks);
	if (err) {
		dev_err(xudc->dev, "failed to request clks %d\n", err);
		return err;
	}

	xudc->supplies = devm_kcalloc(&pdev->dev, xudc->soc->num_supplies,
				      sizeof(*xudc->supplies), GFP_KERNEL);
	if (!xudc->supplies)
		return -ENOMEM;

	for (i = 0; i < xudc->soc->num_supplies; i++)
		xudc->supplies[i].supply = xudc->soc->supply_names[i];

	err = devm_regulator_bulk_get(&pdev->dev, xudc->soc->num_supplies,
				      xudc->supplies);
	if (err) {
		dev_err(xudc->dev, "failed to request regulators %d\n", err);
		return err;
	}

	xudc->padctl = tegra_xusb_padctl_get(&pdev->dev);
	if (IS_ERR(xudc->padctl))
		return PTR_ERR(xudc->padctl);

	err = regulator_bulk_enable(xudc->soc->num_supplies, xudc->supplies);
	if (err) {
		dev_err(xudc->dev, "failed to enable regulators %d\n", err);
		goto put_padctl;
	}

	err = tegra_xudc_phy_get(xudc);
	if (err)
		goto disable_regulator;

	err = tegra_xudc_powerdomain_init(xudc);
	if (err)
		goto put_powerdomains;

	err = tegra_xudc_phy_init(xudc);
	if (err)
		goto put_powerdomains;

	err = tegra_xudc_alloc_event_ring(xudc);
	if (err)
		goto disable_phy;

	err = tegra_xudc_alloc_eps(xudc);
	if (err)
		goto free_event_ring;

	spin_lock_init(&xudc->lock);

	init_completion(&xudc->disconnect_complete);

	INIT_WORK(&xudc->usb_role_sw_work, tegra_xudc_usb_role_sw_work);

	INIT_DELAYED_WORK(&xudc->plc_reset_work, tegra_xudc_plc_reset_work);

	INIT_DELAYED_WORK(&xudc->port_reset_war_work,
				tegra_xudc_port_reset_war_work);

<<<<<<< HEAD
=======
	if (of_property_read_bool(xudc->dev->of_node, "usb-role-switch")) {
		role_sx_desc.set = tegra_xudc_usb_role_sw_set;
		role_sx_desc.fwnode = dev_fwnode(xudc->dev);
		role_sx_desc.driver_data = xudc;

		xudc->usb_role_sw = usb_role_switch_register(xudc->dev,
							&role_sx_desc);
		if (IS_ERR(xudc->usb_role_sw)) {
			err = PTR_ERR(xudc->usb_role_sw);
			dev_err(xudc->dev, "Failed to register USB role SW: %d",
					   err);
			goto free_eps;
		}
	} else {
		/* Set the mode as device mode and this keeps phy always ON */
		dev_info(xudc->dev, "Set usb role to device mode always");
		schedule_work(&xudc->usb_role_sw_work);
	}

>>>>>>> ca9e742b
	pm_runtime_enable(&pdev->dev);

	xudc->gadget.ops = &tegra_xudc_gadget_ops;
	xudc->gadget.ep0 = &xudc->ep[0].usb_ep;
	xudc->gadget.name = "tegra-xudc";
	xudc->gadget.max_speed = USB_SPEED_SUPER;

	err = usb_add_gadget_udc(&pdev->dev, &xudc->gadget);
	if (err) {
		dev_err(&pdev->dev, "failed to add USB gadget: %d\n", err);
		goto free_eps;
	}

	return 0;

free_eps:
	tegra_xudc_free_eps(xudc);
free_event_ring:
	tegra_xudc_free_event_ring(xudc);
disable_phy:
	tegra_xudc_phy_exit(xudc);
put_powerdomains:
	tegra_xudc_powerdomain_remove(xudc);
disable_regulator:
	regulator_bulk_disable(xudc->soc->num_supplies, xudc->supplies);
put_padctl:
	tegra_xusb_padctl_put(xudc->padctl);

	return err;
}

static int tegra_xudc_remove(struct platform_device *pdev)
{
	struct tegra_xudc *xudc = platform_get_drvdata(pdev);
	unsigned int i;

	pm_runtime_get_sync(xudc->dev);

	cancel_delayed_work(&xudc->plc_reset_work);
	cancel_work_sync(&xudc->usb_role_sw_work);

	usb_del_gadget_udc(&xudc->gadget);

	tegra_xudc_free_eps(xudc);
	tegra_xudc_free_event_ring(xudc);

	tegra_xudc_powerdomain_remove(xudc);

	regulator_bulk_disable(xudc->soc->num_supplies, xudc->supplies);

	for (i = 0; i < xudc->soc->num_phys; i++) {
		phy_power_off(xudc->utmi_phy[i]);
		phy_power_off(xudc->usb3_phy[i]);
	}

	tegra_xudc_phy_exit(xudc);

	pm_runtime_disable(xudc->dev);
	pm_runtime_put(xudc->dev);

	tegra_xusb_padctl_put(xudc->padctl);

	return 0;
}

static int __maybe_unused tegra_xudc_powergate(struct tegra_xudc *xudc)
{
	unsigned long flags;

	dev_dbg(xudc->dev, "entering ELPG\n");

	spin_lock_irqsave(&xudc->lock, flags);

	xudc->powergated = true;
	xudc->saved_regs.ctrl = xudc_readl(xudc, CTRL);
	xudc->saved_regs.portpm = xudc_readl(xudc, PORTPM);
	xudc_writel(xudc, 0, CTRL);

	spin_unlock_irqrestore(&xudc->lock, flags);

	clk_bulk_disable_unprepare(xudc->soc->num_clks, xudc->clks);

	regulator_bulk_disable(xudc->soc->num_supplies, xudc->supplies);

	dev_dbg(xudc->dev, "entering ELPG done\n");
	return 0;
}

static int __maybe_unused tegra_xudc_unpowergate(struct tegra_xudc *xudc)
{
	unsigned long flags;
	int err;

	dev_dbg(xudc->dev, "exiting ELPG\n");

	err = regulator_bulk_enable(xudc->soc->num_supplies,
			xudc->supplies);
	if (err < 0)
		return err;

	err = clk_bulk_prepare_enable(xudc->soc->num_clks, xudc->clks);
	if (err < 0)
		return err;

	tegra_xudc_fpci_ipfs_init(xudc);

	tegra_xudc_device_params_init(xudc);

	tegra_xudc_init_event_ring(xudc);

	tegra_xudc_init_eps(xudc);

	xudc_writel(xudc, xudc->saved_regs.portpm, PORTPM);
	xudc_writel(xudc, xudc->saved_regs.ctrl, CTRL);

	spin_lock_irqsave(&xudc->lock, flags);
	xudc->powergated = false;
	spin_unlock_irqrestore(&xudc->lock, flags);

	dev_dbg(xudc->dev, "exiting ELPG done\n");
	return 0;
}

static int __maybe_unused tegra_xudc_suspend(struct device *dev)
{
	struct tegra_xudc *xudc = dev_get_drvdata(dev);
	unsigned long flags;

	spin_lock_irqsave(&xudc->lock, flags);
	xudc->suspended = true;
	spin_unlock_irqrestore(&xudc->lock, flags);

	flush_work(&xudc->usb_role_sw_work);

	/* Forcibly disconnect before powergating. */
	tegra_xudc_device_mode_off(xudc);

	if (!pm_runtime_status_suspended(dev))
		tegra_xudc_powergate(xudc);

	pm_runtime_disable(dev);

	return 0;
}

static int __maybe_unused tegra_xudc_resume(struct device *dev)
{
	struct tegra_xudc *xudc = dev_get_drvdata(dev);
	unsigned long flags;
	int err;

	err = tegra_xudc_unpowergate(xudc);
	if (err < 0)
		return err;

	spin_lock_irqsave(&xudc->lock, flags);
	xudc->suspended = false;
	spin_unlock_irqrestore(&xudc->lock, flags);

	schedule_work(&xudc->usb_role_sw_work);

	pm_runtime_enable(dev);

	return 0;
}

static int __maybe_unused tegra_xudc_runtime_suspend(struct device *dev)
{
	struct tegra_xudc *xudc = dev_get_drvdata(dev);

	return tegra_xudc_powergate(xudc);
}

static int __maybe_unused tegra_xudc_runtime_resume(struct device *dev)
{
	struct tegra_xudc *xudc = dev_get_drvdata(dev);

	return tegra_xudc_unpowergate(xudc);
}

static const struct dev_pm_ops tegra_xudc_pm_ops = {
	SET_SYSTEM_SLEEP_PM_OPS(tegra_xudc_suspend, tegra_xudc_resume)
	SET_RUNTIME_PM_OPS(tegra_xudc_runtime_suspend,
			   tegra_xudc_runtime_resume, NULL)
};

static struct platform_driver tegra_xudc_driver = {
	.probe = tegra_xudc_probe,
	.remove = tegra_xudc_remove,
	.driver = {
		.name = "tegra-xudc",
		.pm = &tegra_xudc_pm_ops,
		.of_match_table = tegra_xudc_of_match,
	},
};
module_platform_driver(tegra_xudc_driver);

MODULE_DESCRIPTION("NVIDIA Tegra XUSB Device Controller");
MODULE_AUTHOR("Andrew Bresticker <abrestic@chromium.org>");
MODULE_AUTHOR("Hui Fu <hfu@nvidia.com>");
MODULE_AUTHOR("Nagarjuna Kristam <nkristam@nvidia.com>");
MODULE_LICENSE("GPL v2");<|MERGE_RESOLUTION|>--- conflicted
+++ resolved
@@ -692,7 +692,6 @@
 	return -1;
 }
 
-<<<<<<< HEAD
 static int tegra_xudc_vbus_notify(struct notifier_block *nb,
 					 unsigned long action, void *data)
 {
@@ -702,15 +701,6 @@
 	int phy_index;
 
 	dev_dbg(xudc->dev, "%s(): event is %d\n", __func__, usbphy->last_event);
-=======
-static int tegra_xudc_usb_role_sw_set(struct usb_role_switch *sw,
-				      enum usb_role role)
-{
-	struct tegra_xudc *xudc = usb_role_switch_get_drvdata(sw);
-	unsigned long flags;
-
-	dev_dbg(xudc->dev, "%s role is %d\n", __func__, role);
->>>>>>> ca9e742b
 
 	if ((xudc->device_mode && usbphy->last_event == USB_EVENT_VBUS) ||
 	    (!xudc->device_mode && usbphy->last_event != USB_EVENT_VBUS)) {
@@ -3716,28 +3706,6 @@
 	INIT_DELAYED_WORK(&xudc->port_reset_war_work,
 				tegra_xudc_port_reset_war_work);
 
-<<<<<<< HEAD
-=======
-	if (of_property_read_bool(xudc->dev->of_node, "usb-role-switch")) {
-		role_sx_desc.set = tegra_xudc_usb_role_sw_set;
-		role_sx_desc.fwnode = dev_fwnode(xudc->dev);
-		role_sx_desc.driver_data = xudc;
-
-		xudc->usb_role_sw = usb_role_switch_register(xudc->dev,
-							&role_sx_desc);
-		if (IS_ERR(xudc->usb_role_sw)) {
-			err = PTR_ERR(xudc->usb_role_sw);
-			dev_err(xudc->dev, "Failed to register USB role SW: %d",
-					   err);
-			goto free_eps;
-		}
-	} else {
-		/* Set the mode as device mode and this keeps phy always ON */
-		dev_info(xudc->dev, "Set usb role to device mode always");
-		schedule_work(&xudc->usb_role_sw_work);
-	}
-
->>>>>>> ca9e742b
 	pm_runtime_enable(&pdev->dev);
 
 	xudc->gadget.ops = &tegra_xudc_gadget_ops;
