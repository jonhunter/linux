--- conflicted
+++ resolved
@@ -469,7 +469,6 @@
 struct deferred_flush_table {
 	int next;
 	struct deferred_flush_entry entries[HIGH_WATER_MARK];
-<<<<<<< HEAD
 };
 
 struct deferred_flush_data {
@@ -480,18 +479,6 @@
 	struct deferred_flush_table *tables;
 };
 
-=======
-};
-
-struct deferred_flush_data {
-	spinlock_t lock;
-	int timer_on;
-	struct timer_list timer;
-	long size;
-	struct deferred_flush_table *tables;
-};
-
->>>>>>> 33688abb
 DEFINE_PER_CPU(struct deferred_flush_data, deferred_flush);
 
 /* bitmap for indexing intel_iommus */
@@ -3640,7 +3627,6 @@
 	struct deferred_flush_entry *entry;
 	struct deferred_flush_data *flush_data;
 	unsigned int cpuid;
-<<<<<<< HEAD
 
 	cpuid = get_cpu();
 	flush_data = per_cpu_ptr(&deferred_flush, cpuid);
@@ -3656,23 +3642,6 @@
 			flush_unmaps_timeout(cpu);
 	}
 
-=======
-
-	cpuid = get_cpu();
-	flush_data = per_cpu_ptr(&deferred_flush, cpuid);
-
-	/* Flush all CPUs' entries to avoid deferring too much.  If
-	 * this becomes a bottleneck, can just flush us, and rely on
-	 * flush timer for the rest.
-	 */
-	if (flush_data->size == HIGH_WATER_MARK) {
-		int cpu;
-
-		for_each_online_cpu(cpu)
-			flush_unmaps_timeout(cpu);
-	}
-
->>>>>>> 33688abb
 	spin_lock_irqsave(&flush_data->lock, flags);
 
 	iommu = domain_get_iommu(dom);
