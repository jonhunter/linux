/*
 *  linux/drivers/mmc/host/sdhci.c - Secure Digital Host Controller Interface driver
 *
 *  Copyright (C) 2005-2008 Pierre Ossman, All Rights Reserved.
 *
 * This program is free software; you can redistribute it and/or modify
 * it under the terms of the GNU General Public License as published by
 * the Free Software Foundation; either version 2 of the License, or (at
 * your option) any later version.
 *
 * Thanks to the following companies for their support:
 *
 *     - JMicron (hardware and technical support)
 */

#include <linux/delay.h>
#include <linux/highmem.h>
#include <linux/io.h>
#include <linux/module.h>
#include <linux/dma-mapping.h>
#include <linux/slab.h>
#include <linux/scatterlist.h>
#include <linux/regulator/consumer.h>
#include <linux/pm_runtime.h>

#include <linux/leds.h>

#include <linux/mmc/mmc.h>
#include <linux/mmc/host.h>
#include <linux/mmc/card.h>
#include <linux/mmc/sdio.h>
#include <linux/mmc/slot-gpio.h>

#include "sdhci.h"

#define DRIVER_NAME "sdhci"

#define DBG(f, x...) \
	pr_debug(DRIVER_NAME " [%s()]: " f, __func__,## x)

#define MAX_TUNING_LOOP 40

static unsigned int debug_quirks = 0;
static unsigned int debug_quirks2;

static void sdhci_finish_data(struct sdhci_host *);

static void sdhci_finish_command(struct sdhci_host *);
static int sdhci_execute_tuning(struct mmc_host *mmc, u32 opcode);
static void sdhci_enable_preset_value(struct sdhci_host *host, bool enable);
<<<<<<< HEAD
static int sdhci_do_get_cd(struct sdhci_host *host);

#ifdef CONFIG_PM
static int sdhci_runtime_pm_get(struct sdhci_host *host);
static int sdhci_runtime_pm_put(struct sdhci_host *host);
static void sdhci_runtime_pm_bus_on(struct sdhci_host *host);
static void sdhci_runtime_pm_bus_off(struct sdhci_host *host);
#else
static inline int sdhci_runtime_pm_get(struct sdhci_host *host)
{
	return 0;
}
static inline int sdhci_runtime_pm_put(struct sdhci_host *host)
{
	return 0;
}
static void sdhci_runtime_pm_bus_on(struct sdhci_host *host)
{
}
static void sdhci_runtime_pm_bus_off(struct sdhci_host *host)
{
}
#endif
=======
static int sdhci_get_cd(struct mmc_host *mmc);
>>>>>>> ed596a4a

static void sdhci_dumpregs(struct sdhci_host *host)
{
	pr_debug(DRIVER_NAME ": =========== REGISTER DUMP (%s)===========\n",
		mmc_hostname(host->mmc));

	pr_debug(DRIVER_NAME ": Sys addr: 0x%08x | Version:  0x%08x\n",
		sdhci_readl(host, SDHCI_DMA_ADDRESS),
		sdhci_readw(host, SDHCI_HOST_VERSION));
	pr_debug(DRIVER_NAME ": Blk size: 0x%08x | Blk cnt:  0x%08x\n",
		sdhci_readw(host, SDHCI_BLOCK_SIZE),
		sdhci_readw(host, SDHCI_BLOCK_COUNT));
	pr_debug(DRIVER_NAME ": Argument: 0x%08x | Trn mode: 0x%08x\n",
		sdhci_readl(host, SDHCI_ARGUMENT),
		sdhci_readw(host, SDHCI_TRANSFER_MODE));
	pr_debug(DRIVER_NAME ": Present:  0x%08x | Host ctl: 0x%08x\n",
		sdhci_readl(host, SDHCI_PRESENT_STATE),
		sdhci_readb(host, SDHCI_HOST_CONTROL));
	pr_debug(DRIVER_NAME ": Power:    0x%08x | Blk gap:  0x%08x\n",
		sdhci_readb(host, SDHCI_POWER_CONTROL),
		sdhci_readb(host, SDHCI_BLOCK_GAP_CONTROL));
	pr_debug(DRIVER_NAME ": Wake-up:  0x%08x | Clock:    0x%08x\n",
		sdhci_readb(host, SDHCI_WAKE_UP_CONTROL),
		sdhci_readw(host, SDHCI_CLOCK_CONTROL));
	pr_debug(DRIVER_NAME ": Timeout:  0x%08x | Int stat: 0x%08x\n",
		sdhci_readb(host, SDHCI_TIMEOUT_CONTROL),
		sdhci_readl(host, SDHCI_INT_STATUS));
	pr_debug(DRIVER_NAME ": Int enab: 0x%08x | Sig enab: 0x%08x\n",
		sdhci_readl(host, SDHCI_INT_ENABLE),
		sdhci_readl(host, SDHCI_SIGNAL_ENABLE));
	pr_debug(DRIVER_NAME ": AC12 err: 0x%08x | Slot int: 0x%08x\n",
		sdhci_readw(host, SDHCI_ACMD12_ERR),
		sdhci_readw(host, SDHCI_SLOT_INT_STATUS));
	pr_debug(DRIVER_NAME ": Caps:     0x%08x | Caps_1:   0x%08x\n",
		sdhci_readl(host, SDHCI_CAPABILITIES),
		sdhci_readl(host, SDHCI_CAPABILITIES_1));
	pr_debug(DRIVER_NAME ": Cmd:      0x%08x | Max curr: 0x%08x\n",
		sdhci_readw(host, SDHCI_COMMAND),
		sdhci_readl(host, SDHCI_MAX_CURRENT));
	pr_debug(DRIVER_NAME ": Host ctl2: 0x%08x\n",
		sdhci_readw(host, SDHCI_HOST_CONTROL2));

	if (host->flags & SDHCI_USE_ADMA) {
		if (host->flags & SDHCI_USE_64_BIT_DMA)
			pr_debug(DRIVER_NAME ": ADMA Err: 0x%08x | ADMA Ptr: 0x%08x%08x\n",
				 readl(host->ioaddr + SDHCI_ADMA_ERROR),
				 readl(host->ioaddr + SDHCI_ADMA_ADDRESS_HI),
				 readl(host->ioaddr + SDHCI_ADMA_ADDRESS));
		else
			pr_debug(DRIVER_NAME ": ADMA Err: 0x%08x | ADMA Ptr: 0x%08x\n",
				 readl(host->ioaddr + SDHCI_ADMA_ERROR),
				 readl(host->ioaddr + SDHCI_ADMA_ADDRESS));
	}

	pr_debug(DRIVER_NAME ": ===========================================\n");
}

/*****************************************************************************\
 *                                                                           *
 * Low level functions                                                       *
 *                                                                           *
\*****************************************************************************/

static void sdhci_set_card_detection(struct sdhci_host *host, bool enable)
{
	u32 present;

	if ((host->quirks & SDHCI_QUIRK_BROKEN_CARD_DETECTION) ||
	    (host->mmc->caps & MMC_CAP_NONREMOVABLE))
		return;

	if (enable) {
		present = sdhci_readl(host, SDHCI_PRESENT_STATE) &
				      SDHCI_CARD_PRESENT;

		host->ier |= present ? SDHCI_INT_CARD_REMOVE :
				       SDHCI_INT_CARD_INSERT;
	} else {
		host->ier &= ~(SDHCI_INT_CARD_REMOVE | SDHCI_INT_CARD_INSERT);
	}

	sdhci_writel(host, host->ier, SDHCI_INT_ENABLE);
	sdhci_writel(host, host->ier, SDHCI_SIGNAL_ENABLE);
}

static void sdhci_enable_card_detection(struct sdhci_host *host)
{
	sdhci_set_card_detection(host, true);
}

static void sdhci_disable_card_detection(struct sdhci_host *host)
{
	sdhci_set_card_detection(host, false);
}

static void sdhci_runtime_pm_bus_on(struct sdhci_host *host)
{
	if (host->bus_on)
		return;
	host->bus_on = true;
	pm_runtime_get_noresume(host->mmc->parent);
}

static void sdhci_runtime_pm_bus_off(struct sdhci_host *host)
{
	if (!host->bus_on)
		return;
	host->bus_on = false;
	pm_runtime_put_noidle(host->mmc->parent);
}

void sdhci_reset(struct sdhci_host *host, u8 mask)
{
	unsigned long timeout;

	sdhci_writeb(host, mask, SDHCI_SOFTWARE_RESET);

	if (mask & SDHCI_RESET_ALL) {
		host->clock = 0;
		/* Reset-all turns off SD Bus Power */
		if (host->quirks2 & SDHCI_QUIRK2_CARD_ON_NEEDS_BUS_ON)
			sdhci_runtime_pm_bus_off(host);
	}

	/* Wait max 100 ms */
	timeout = 100;

	/* hw clears the bit when it's done */
	while (sdhci_readb(host, SDHCI_SOFTWARE_RESET) & mask) {
		if (timeout == 0) {
			pr_err("%s: Reset 0x%x never completed.\n",
				mmc_hostname(host->mmc), (int)mask);
			sdhci_dumpregs(host);
			return;
		}
		timeout--;
		mdelay(1);
	}
}
EXPORT_SYMBOL_GPL(sdhci_reset);

static void sdhci_do_reset(struct sdhci_host *host, u8 mask)
{
	if (host->quirks & SDHCI_QUIRK_NO_CARD_NO_RESET) {
		if (!sdhci_get_cd(host->mmc))
			return;
	}

	host->ops->reset(host, mask);

	if (mask & SDHCI_RESET_ALL) {
		if (host->flags & (SDHCI_USE_SDMA | SDHCI_USE_ADMA)) {
			if (host->ops->enable_dma)
				host->ops->enable_dma(host);
		}

		/* Resetting the controller clears many */
		host->preset_enabled = false;
	}
}

static void sdhci_set_ios(struct mmc_host *mmc, struct mmc_ios *ios);

static void sdhci_init(struct sdhci_host *host, int soft)
{
	if (soft)
		sdhci_do_reset(host, SDHCI_RESET_CMD|SDHCI_RESET_DATA);
	else
		sdhci_do_reset(host, SDHCI_RESET_ALL);

	host->ier = SDHCI_INT_BUS_POWER | SDHCI_INT_DATA_END_BIT |
		    SDHCI_INT_DATA_CRC | SDHCI_INT_DATA_TIMEOUT |
		    SDHCI_INT_INDEX | SDHCI_INT_END_BIT | SDHCI_INT_CRC |
		    SDHCI_INT_TIMEOUT | SDHCI_INT_DATA_END |
		    SDHCI_INT_RESPONSE;

	sdhci_writel(host, host->ier, SDHCI_INT_ENABLE);
	sdhci_writel(host, host->ier, SDHCI_SIGNAL_ENABLE);

	if (soft) {
		/* force clock reconfiguration */
		host->clock = 0;
		sdhci_set_ios(host->mmc, &host->mmc->ios);
	}
}

static void sdhci_reinit(struct sdhci_host *host)
{
	sdhci_init(host, 0);
	sdhci_enable_card_detection(host);
}

static void __sdhci_led_activate(struct sdhci_host *host)
{
	u8 ctrl;

	ctrl = sdhci_readb(host, SDHCI_HOST_CONTROL);
	ctrl |= SDHCI_CTRL_LED;
	sdhci_writeb(host, ctrl, SDHCI_HOST_CONTROL);
}

static void __sdhci_led_deactivate(struct sdhci_host *host)
{
	u8 ctrl;

	ctrl = sdhci_readb(host, SDHCI_HOST_CONTROL);
	ctrl &= ~SDHCI_CTRL_LED;
	sdhci_writeb(host, ctrl, SDHCI_HOST_CONTROL);
}

#if IS_REACHABLE(CONFIG_LEDS_CLASS)
static void sdhci_led_control(struct led_classdev *led,
			      enum led_brightness brightness)
{
	struct sdhci_host *host = container_of(led, struct sdhci_host, led);
	unsigned long flags;

	spin_lock_irqsave(&host->lock, flags);

	if (host->runtime_suspended)
		goto out;

	if (brightness == LED_OFF)
		__sdhci_led_deactivate(host);
	else
		__sdhci_led_activate(host);
out:
	spin_unlock_irqrestore(&host->lock, flags);
}

static int sdhci_led_register(struct sdhci_host *host)
{
	struct mmc_host *mmc = host->mmc;

	snprintf(host->led_name, sizeof(host->led_name),
		 "%s::", mmc_hostname(mmc));

	host->led.name = host->led_name;
	host->led.brightness = LED_OFF;
	host->led.default_trigger = mmc_hostname(mmc);
	host->led.brightness_set = sdhci_led_control;

	return led_classdev_register(mmc_dev(mmc), &host->led);
}

static void sdhci_led_unregister(struct sdhci_host *host)
{
	led_classdev_unregister(&host->led);
}

static inline void sdhci_led_activate(struct sdhci_host *host)
{
}

static inline void sdhci_led_deactivate(struct sdhci_host *host)
{
}

#else

static inline int sdhci_led_register(struct sdhci_host *host)
{
	return 0;
}

static inline void sdhci_led_unregister(struct sdhci_host *host)
{
}

static inline void sdhci_led_activate(struct sdhci_host *host)
{
	__sdhci_led_activate(host);
}

static inline void sdhci_led_deactivate(struct sdhci_host *host)
{
	__sdhci_led_deactivate(host);
}

#endif

/*****************************************************************************\
 *                                                                           *
 * Core functions                                                            *
 *                                                                           *
\*****************************************************************************/

static void sdhci_read_block_pio(struct sdhci_host *host)
{
	unsigned long flags;
	size_t blksize, len, chunk;
	u32 uninitialized_var(scratch);
	u8 *buf;

	DBG("PIO reading\n");

	blksize = host->data->blksz;
	chunk = 0;

	local_irq_save(flags);

	while (blksize) {
		BUG_ON(!sg_miter_next(&host->sg_miter));

		len = min(host->sg_miter.length, blksize);

		blksize -= len;
		host->sg_miter.consumed = len;

		buf = host->sg_miter.addr;

		while (len) {
			if (chunk == 0) {
				scratch = sdhci_readl(host, SDHCI_BUFFER);
				chunk = 4;
			}

			*buf = scratch & 0xFF;

			buf++;
			scratch >>= 8;
			chunk--;
			len--;
		}
	}

	sg_miter_stop(&host->sg_miter);

	local_irq_restore(flags);
}

static void sdhci_write_block_pio(struct sdhci_host *host)
{
	unsigned long flags;
	size_t blksize, len, chunk;
	u32 scratch;
	u8 *buf;

	DBG("PIO writing\n");

	blksize = host->data->blksz;
	chunk = 0;
	scratch = 0;

	local_irq_save(flags);

	while (blksize) {
		BUG_ON(!sg_miter_next(&host->sg_miter));

		len = min(host->sg_miter.length, blksize);

		blksize -= len;
		host->sg_miter.consumed = len;

		buf = host->sg_miter.addr;

		while (len) {
			scratch |= (u32)*buf << (chunk * 8);

			buf++;
			chunk++;
			len--;

			if ((chunk == 4) || ((len == 0) && (blksize == 0))) {
				sdhci_writel(host, scratch, SDHCI_BUFFER);
				chunk = 0;
				scratch = 0;
			}
		}
	}

	sg_miter_stop(&host->sg_miter);

	local_irq_restore(flags);
}

static void sdhci_transfer_pio(struct sdhci_host *host)
{
	u32 mask;

	BUG_ON(!host->data);

	if (host->blocks == 0)
		return;

	if (host->data->flags & MMC_DATA_READ)
		mask = SDHCI_DATA_AVAILABLE;
	else
		mask = SDHCI_SPACE_AVAILABLE;

	/*
	 * Some controllers (JMicron JMB38x) mess up the buffer bits
	 * for transfers < 4 bytes. As long as it is just one block,
	 * we can ignore the bits.
	 */
	if ((host->quirks & SDHCI_QUIRK_BROKEN_SMALL_PIO) &&
		(host->data->blocks == 1))
		mask = ~0;

	while (sdhci_readl(host, SDHCI_PRESENT_STATE) & mask) {
		if (host->quirks & SDHCI_QUIRK_PIO_NEEDS_DELAY)
			udelay(100);

		if (host->data->flags & MMC_DATA_READ)
			sdhci_read_block_pio(host);
		else
			sdhci_write_block_pio(host);

		host->blocks--;
		if (host->blocks == 0)
			break;
	}

	DBG("PIO transfer complete.\n");
}

static int sdhci_pre_dma_transfer(struct sdhci_host *host,
				  struct mmc_data *data, int cookie)
{
	int sg_count;

	/*
	 * If the data buffers are already mapped, return the previous
	 * dma_map_sg() result.
	 */
	if (data->host_cookie == COOKIE_PRE_MAPPED)
		return data->sg_count;

	sg_count = dma_map_sg(mmc_dev(host->mmc), data->sg, data->sg_len,
				data->flags & MMC_DATA_WRITE ?
				DMA_TO_DEVICE : DMA_FROM_DEVICE);

	if (sg_count == 0)
		return -ENOSPC;

	data->sg_count = sg_count;
	data->host_cookie = cookie;

	return sg_count;
}

static char *sdhci_kmap_atomic(struct scatterlist *sg, unsigned long *flags)
{
	local_irq_save(*flags);
	return kmap_atomic(sg_page(sg)) + sg->offset;
}

static void sdhci_kunmap_atomic(void *buffer, unsigned long *flags)
{
	kunmap_atomic(buffer);
	local_irq_restore(*flags);
}

static void sdhci_adma_write_desc(struct sdhci_host *host, void *desc,
				  dma_addr_t addr, int len, unsigned cmd)
{
	struct sdhci_adma2_64_desc *dma_desc = desc;

	/* 32-bit and 64-bit descriptors have these members in same position */
	dma_desc->cmd = cpu_to_le16(cmd);
	dma_desc->len = cpu_to_le16(len);
	dma_desc->addr_lo = cpu_to_le32((u32)addr);

	if (host->flags & SDHCI_USE_64_BIT_DMA)
		dma_desc->addr_hi = cpu_to_le32((u64)addr >> 32);
}

static void sdhci_adma_mark_end(void *desc)
{
	struct sdhci_adma2_64_desc *dma_desc = desc;

	/* 32-bit and 64-bit descriptors have 'cmd' in same position */
	dma_desc->cmd |= cpu_to_le16(ADMA2_END);
}

static void sdhci_adma_table_pre(struct sdhci_host *host,
	struct mmc_data *data, int sg_count)
{
	struct scatterlist *sg;
	unsigned long flags;
	dma_addr_t addr, align_addr;
	void *desc, *align;
	char *buffer;
	int len, offset, i;

	/*
	 * The spec does not specify endianness of descriptor table.
	 * We currently guess that it is LE.
	 */

	host->sg_count = sg_count;

	desc = host->adma_table;
	align = host->align_buffer;

	align_addr = host->align_addr;

	for_each_sg(data->sg, sg, host->sg_count, i) {
		addr = sg_dma_address(sg);
		len = sg_dma_len(sg);

		/*
		 * The SDHCI specification states that ADMA addresses must
		 * be 32-bit aligned. If they aren't, then we use a bounce
		 * buffer for the (up to three) bytes that screw up the
		 * alignment.
		 */
		offset = (SDHCI_ADMA2_ALIGN - (addr & SDHCI_ADMA2_MASK)) &
			 SDHCI_ADMA2_MASK;
		if (offset) {
			if (data->flags & MMC_DATA_WRITE) {
				buffer = sdhci_kmap_atomic(sg, &flags);
				memcpy(align, buffer, offset);
				sdhci_kunmap_atomic(buffer, &flags);
			}

			/* tran, valid */
			sdhci_adma_write_desc(host, desc, align_addr, offset,
					      ADMA2_TRAN_VALID);

			BUG_ON(offset > 65536);

			align += SDHCI_ADMA2_ALIGN;
			align_addr += SDHCI_ADMA2_ALIGN;

			desc += host->desc_sz;

			addr += offset;
			len -= offset;
		}

		BUG_ON(len > 65536);

		if (len) {
			/* tran, valid */
			sdhci_adma_write_desc(host, desc, addr, len,
					      ADMA2_TRAN_VALID);
			desc += host->desc_sz;
		}

		/*
		 * If this triggers then we have a calculation bug
		 * somewhere. :/
		 */
		WARN_ON((desc - host->adma_table) >= host->adma_table_sz);
	}

	if (host->quirks & SDHCI_QUIRK_NO_ENDATTR_IN_NOPDESC) {
		/* Mark the last descriptor as the terminating descriptor */
		if (desc != host->adma_table) {
			desc -= host->desc_sz;
			sdhci_adma_mark_end(desc);
		}
	} else {
		/* Add a terminating entry - nop, end, valid */
		sdhci_adma_write_desc(host, desc, 0, 0, ADMA2_NOP_END_VALID);
	}
}

static void sdhci_adma_table_post(struct sdhci_host *host,
	struct mmc_data *data)
{
	struct scatterlist *sg;
	int i, size;
	void *align;
	char *buffer;
	unsigned long flags;

	if (data->flags & MMC_DATA_READ) {
		bool has_unaligned = false;

		/* Do a quick scan of the SG list for any unaligned mappings */
		for_each_sg(data->sg, sg, host->sg_count, i)
			if (sg_dma_address(sg) & SDHCI_ADMA2_MASK) {
				has_unaligned = true;
				break;
			}

		if (has_unaligned) {
			dma_sync_sg_for_cpu(mmc_dev(host->mmc), data->sg,
					    data->sg_len, DMA_FROM_DEVICE);

			align = host->align_buffer;

			for_each_sg(data->sg, sg, host->sg_count, i) {
				if (sg_dma_address(sg) & SDHCI_ADMA2_MASK) {
					size = SDHCI_ADMA2_ALIGN -
					       (sg_dma_address(sg) & SDHCI_ADMA2_MASK);

					buffer = sdhci_kmap_atomic(sg, &flags);
					memcpy(buffer, align, size);
					sdhci_kunmap_atomic(buffer, &flags);

					align += SDHCI_ADMA2_ALIGN;
				}
			}
		}
	}
}

static u8 sdhci_calc_timeout(struct sdhci_host *host, struct mmc_command *cmd)
{
	u8 count;
	struct mmc_data *data = cmd->data;
	unsigned target_timeout, current_timeout;

	/*
	 * If the host controller provides us with an incorrect timeout
	 * value, just skip the check and use 0xE.  The hardware may take
	 * longer to time out, but that's much better than having a too-short
	 * timeout value.
	 */
	if (host->quirks & SDHCI_QUIRK_BROKEN_TIMEOUT_VAL)
		return 0xE;

	/* Unspecified timeout, assume max */
	if (!data && !cmd->busy_timeout)
		return 0xE;

	/* timeout in us */
	if (!data)
		target_timeout = cmd->busy_timeout * 1000;
	else {
		target_timeout = DIV_ROUND_UP(data->timeout_ns, 1000);
		if (host->clock && data->timeout_clks) {
			unsigned long long val;

			/*
			 * data->timeout_clks is in units of clock cycles.
			 * host->clock is in Hz.  target_timeout is in us.
			 * Hence, us = 1000000 * cycles / Hz.  Round up.
			 */
			val = 1000000 * data->timeout_clks;
			if (do_div(val, host->clock))
				target_timeout++;
			target_timeout += val;
		}
	}

	/*
	 * Figure out needed cycles.
	 * We do this in steps in order to fit inside a 32 bit int.
	 * The first step is the minimum timeout, which will have a
	 * minimum resolution of 6 bits:
	 * (1) 2^13*1000 > 2^22,
	 * (2) host->timeout_clk < 2^16
	 *     =>
	 *     (1) / (2) > 2^6
	 */
	count = 0;
	current_timeout = (1 << 13) * 1000 / host->timeout_clk;
	while (current_timeout < target_timeout) {
		count++;
		current_timeout <<= 1;
		if (count >= 0xF)
			break;
	}

	if (count >= 0xF) {
		DBG("%s: Too large timeout 0x%x requested for CMD%d!\n",
		    mmc_hostname(host->mmc), count, cmd->opcode);
		count = 0xE;
	}

	return count;
}

static void sdhci_set_transfer_irqs(struct sdhci_host *host)
{
	u32 pio_irqs = SDHCI_INT_DATA_AVAIL | SDHCI_INT_SPACE_AVAIL;
	u32 dma_irqs = SDHCI_INT_DMA_END | SDHCI_INT_ADMA_ERROR;

	if (host->flags & SDHCI_REQ_USE_DMA)
		host->ier = (host->ier & ~pio_irqs) | dma_irqs;
	else
		host->ier = (host->ier & ~dma_irqs) | pio_irqs;

	sdhci_writel(host, host->ier, SDHCI_INT_ENABLE);
	sdhci_writel(host, host->ier, SDHCI_SIGNAL_ENABLE);
}

static void sdhci_set_timeout(struct sdhci_host *host, struct mmc_command *cmd)
{
	u8 count;

	if (host->ops->set_timeout) {
		host->ops->set_timeout(host, cmd);
	} else {
		count = sdhci_calc_timeout(host, cmd);
		sdhci_writeb(host, count, SDHCI_TIMEOUT_CONTROL);
	}
}

static void sdhci_prepare_data(struct sdhci_host *host, struct mmc_command *cmd)
{
	u8 ctrl;
	struct mmc_data *data = cmd->data;

	WARN_ON(host->data);

	if (data || (cmd->flags & MMC_RSP_BUSY))
		sdhci_set_timeout(host, cmd);

	if (!data)
		return;

	/* Sanity checks */
	BUG_ON(data->blksz * data->blocks > 524288);
	BUG_ON(data->blksz > host->mmc->max_blk_size);
	BUG_ON(data->blocks > 65535);

	host->data = data;
	host->data_early = 0;
	host->data->bytes_xfered = 0;

	if (host->flags & (SDHCI_USE_SDMA | SDHCI_USE_ADMA)) {
		struct scatterlist *sg;
		unsigned int length_mask, offset_mask;
		int i;
<<<<<<< HEAD

		host->flags |= SDHCI_REQ_USE_DMA;

=======

		host->flags |= SDHCI_REQ_USE_DMA;

>>>>>>> ed596a4a
		/*
		 * FIXME: This doesn't account for merging when mapping the
		 * scatterlist.
		 *
		 * The assumption here being that alignment and lengths are
		 * the same after DMA mapping to device address space.
		 */
		length_mask = 0;
		offset_mask = 0;
		if (host->flags & SDHCI_USE_ADMA) {
			if (host->quirks & SDHCI_QUIRK_32BIT_ADMA_SIZE) {
				length_mask = 3;
				/*
				 * As we use up to 3 byte chunks to work
				 * around alignment problems, we need to
				 * check the offset as well.
				 */
				offset_mask = 3;
			}
		} else {
			if (host->quirks & SDHCI_QUIRK_32BIT_DMA_SIZE)
				length_mask = 3;
			if (host->quirks & SDHCI_QUIRK_32BIT_DMA_ADDR)
				offset_mask = 3;
		}

		if (unlikely(length_mask | offset_mask)) {
			for_each_sg(data->sg, sg, data->sg_len, i) {
				if (sg->length & length_mask) {
					DBG("Reverting to PIO because of transfer size (%d)\n",
					    sg->length);
					host->flags &= ~SDHCI_REQ_USE_DMA;
					break;
				}
				if (sg->offset & offset_mask) {
					DBG("Reverting to PIO because of bad alignment\n");
					host->flags &= ~SDHCI_REQ_USE_DMA;
					break;
				}
			}
		}
	}

	if (host->flags & SDHCI_REQ_USE_DMA) {
		int sg_cnt = sdhci_pre_dma_transfer(host, data, COOKIE_MAPPED);

		if (sg_cnt <= 0) {
			/*
			 * This only happens when someone fed
			 * us an invalid request.
			 */
			WARN_ON(1);
			host->flags &= ~SDHCI_REQ_USE_DMA;
		} else if (host->flags & SDHCI_USE_ADMA) {
			sdhci_adma_table_pre(host, data, sg_cnt);

			sdhci_writel(host, host->adma_addr, SDHCI_ADMA_ADDRESS);
			if (host->flags & SDHCI_USE_64_BIT_DMA)
				sdhci_writel(host,
					     (u64)host->adma_addr >> 32,
					     SDHCI_ADMA_ADDRESS_HI);
		} else {
			WARN_ON(sg_cnt != 1);
			sdhci_writel(host, sg_dma_address(data->sg),
				SDHCI_DMA_ADDRESS);
		}
	}

	/*
	 * Always adjust the DMA selection as some controllers
	 * (e.g. JMicron) can't do PIO properly when the selection
	 * is ADMA.
	 */
	if (host->version >= SDHCI_SPEC_200) {
		ctrl = sdhci_readb(host, SDHCI_HOST_CONTROL);
		ctrl &= ~SDHCI_CTRL_DMA_MASK;
		if ((host->flags & SDHCI_REQ_USE_DMA) &&
			(host->flags & SDHCI_USE_ADMA)) {
			if (host->flags & SDHCI_USE_64_BIT_DMA)
				ctrl |= SDHCI_CTRL_ADMA64;
			else
				ctrl |= SDHCI_CTRL_ADMA32;
		} else {
			ctrl |= SDHCI_CTRL_SDMA;
		}
		sdhci_writeb(host, ctrl, SDHCI_HOST_CONTROL);
	}

	if (!(host->flags & SDHCI_REQ_USE_DMA)) {
		int flags;

		flags = SG_MITER_ATOMIC;
		if (host->data->flags & MMC_DATA_READ)
			flags |= SG_MITER_TO_SG;
		else
			flags |= SG_MITER_FROM_SG;
		sg_miter_start(&host->sg_miter, data->sg, data->sg_len, flags);
		host->blocks = data->blocks;
	}

	sdhci_set_transfer_irqs(host);

	/* Set the DMA boundary value and block size */
	sdhci_writew(host, SDHCI_MAKE_BLKSZ(SDHCI_DEFAULT_BOUNDARY_ARG,
		data->blksz), SDHCI_BLOCK_SIZE);
	sdhci_writew(host, data->blocks, SDHCI_BLOCK_COUNT);
}

static void sdhci_set_transfer_mode(struct sdhci_host *host,
	struct mmc_command *cmd)
{
	u16 mode = 0;
	struct mmc_data *data = cmd->data;

	if (data == NULL) {
		if (host->quirks2 &
			SDHCI_QUIRK2_CLEAR_TRANSFERMODE_REG_BEFORE_CMD) {
			sdhci_writew(host, 0x0, SDHCI_TRANSFER_MODE);
		} else {
		/* clear Auto CMD settings for no data CMDs */
			mode = sdhci_readw(host, SDHCI_TRANSFER_MODE);
			sdhci_writew(host, mode & ~(SDHCI_TRNS_AUTO_CMD12 |
				SDHCI_TRNS_AUTO_CMD23), SDHCI_TRANSFER_MODE);
		}
		return;
	}

	WARN_ON(!host->data);

	if (!(host->quirks2 & SDHCI_QUIRK2_SUPPORT_SINGLE))
		mode = SDHCI_TRNS_BLK_CNT_EN;

	if (mmc_op_multi(cmd->opcode) || data->blocks > 1) {
		mode = SDHCI_TRNS_BLK_CNT_EN | SDHCI_TRNS_MULTI;
		/*
		 * If we are sending CMD23, CMD12 never gets sent
		 * on successful completion (so no Auto-CMD12).
		 */
		if (!host->mrq->sbc && (host->flags & SDHCI_AUTO_CMD12) &&
		    (cmd->opcode != SD_IO_RW_EXTENDED))
			mode |= SDHCI_TRNS_AUTO_CMD12;
		else if (host->mrq->sbc && (host->flags & SDHCI_AUTO_CMD23)) {
			mode |= SDHCI_TRNS_AUTO_CMD23;
			sdhci_writel(host, host->mrq->sbc->arg, SDHCI_ARGUMENT2);
		}
	}

	if (data->flags & MMC_DATA_READ)
		mode |= SDHCI_TRNS_READ;
	if (host->flags & SDHCI_REQ_USE_DMA)
		mode |= SDHCI_TRNS_DMA;

	sdhci_writew(host, mode, SDHCI_TRANSFER_MODE);
}

static void sdhci_finish_data(struct sdhci_host *host)
{
	struct mmc_data *data;

	BUG_ON(!host->data);

	data = host->data;
	host->data = NULL;

	if ((host->flags & (SDHCI_REQ_USE_DMA | SDHCI_USE_ADMA)) ==
	    (SDHCI_REQ_USE_DMA | SDHCI_USE_ADMA))
		sdhci_adma_table_post(host, data);

	/*
	 * The specification states that the block count register must
	 * be updated, but it does not specify at what point in the
	 * data flow. That makes the register entirely useless to read
	 * back so we have to assume that nothing made it to the card
	 * in the event of an error.
	 */
	if (data->error)
		data->bytes_xfered = 0;
	else
		data->bytes_xfered = data->blksz * data->blocks;

	/*
	 * Need to send CMD12 if -
	 * a) open-ended multiblock transfer (no CMD23)
	 * b) error in multiblock transfer
	 */
	if (data->stop &&
	    (data->error ||
	     !host->mrq->sbc)) {

		/*
		 * The controller needs a reset of internal state machines
		 * upon error conditions.
		 */
		if (data->error) {
			sdhci_do_reset(host, SDHCI_RESET_CMD);
			sdhci_do_reset(host, SDHCI_RESET_DATA);
		}

		sdhci_send_command(host, data->stop);
	} else
		tasklet_schedule(&host->finish_tasklet);
}

void sdhci_send_command(struct sdhci_host *host, struct mmc_command *cmd)
{
	int flags;
	u32 mask;
	unsigned long timeout;

	WARN_ON(host->cmd);

	/* Initially, a command has no error */
	cmd->error = 0;

	/* Wait max 10 ms */
	timeout = 10;

	mask = SDHCI_CMD_INHIBIT;
	if ((cmd->data != NULL) || (cmd->flags & MMC_RSP_BUSY))
		mask |= SDHCI_DATA_INHIBIT;

	/* We shouldn't wait for data inihibit for stop commands, even
	   though they might use busy signaling */
	if (host->mrq->data && (cmd == host->mrq->data->stop))
		mask &= ~SDHCI_DATA_INHIBIT;

	while (sdhci_readl(host, SDHCI_PRESENT_STATE) & mask) {
		if (timeout == 0) {
			pr_err("%s: Controller never released inhibit bit(s).\n",
			       mmc_hostname(host->mmc));
			sdhci_dumpregs(host);
			cmd->error = -EIO;
			tasklet_schedule(&host->finish_tasklet);
			return;
		}
		timeout--;
		mdelay(1);
	}

	timeout = jiffies;
	if (!cmd->data && cmd->busy_timeout > 9000)
		timeout += DIV_ROUND_UP(cmd->busy_timeout, 1000) * HZ + HZ;
	else
		timeout += 10 * HZ;
	mod_timer(&host->timer, timeout);

	host->cmd = cmd;
	host->busy_handle = 0;

	sdhci_prepare_data(host, cmd);

	sdhci_writel(host, cmd->arg, SDHCI_ARGUMENT);

	sdhci_set_transfer_mode(host, cmd);

	if ((cmd->flags & MMC_RSP_136) && (cmd->flags & MMC_RSP_BUSY)) {
		pr_err("%s: Unsupported response type!\n",
			mmc_hostname(host->mmc));
		cmd->error = -EINVAL;
		tasklet_schedule(&host->finish_tasklet);
		return;
	}

	if (!(cmd->flags & MMC_RSP_PRESENT))
		flags = SDHCI_CMD_RESP_NONE;
	else if (cmd->flags & MMC_RSP_136)
		flags = SDHCI_CMD_RESP_LONG;
	else if (cmd->flags & MMC_RSP_BUSY)
		flags = SDHCI_CMD_RESP_SHORT_BUSY;
	else
		flags = SDHCI_CMD_RESP_SHORT;

	if (cmd->flags & MMC_RSP_CRC)
		flags |= SDHCI_CMD_CRC;
	if (cmd->flags & MMC_RSP_OPCODE)
		flags |= SDHCI_CMD_INDEX;

	/* CMD19 is special in that the Data Present Select should be set */
	if (cmd->data || cmd->opcode == MMC_SEND_TUNING_BLOCK ||
	    cmd->opcode == MMC_SEND_TUNING_BLOCK_HS200)
		flags |= SDHCI_CMD_DATA;

	sdhci_writew(host, SDHCI_MAKE_CMD(cmd->opcode, flags), SDHCI_COMMAND);
}
EXPORT_SYMBOL_GPL(sdhci_send_command);

static void sdhci_finish_command(struct sdhci_host *host)
{
	int i;

	BUG_ON(host->cmd == NULL);

	if (host->cmd->flags & MMC_RSP_PRESENT) {
		if (host->cmd->flags & MMC_RSP_136) {
			/* CRC is stripped so we need to do some shifting. */
			for (i = 0;i < 4;i++) {
				host->cmd->resp[i] = sdhci_readl(host,
					SDHCI_RESPONSE + (3-i)*4) << 8;
				if (i != 3)
					host->cmd->resp[i] |=
						sdhci_readb(host,
						SDHCI_RESPONSE + (3-i)*4-1);
			}
		} else {
			host->cmd->resp[0] = sdhci_readl(host, SDHCI_RESPONSE);
		}
	}

	/* Finished CMD23, now send actual command. */
	if (host->cmd == host->mrq->sbc) {
		host->cmd = NULL;
		sdhci_send_command(host, host->mrq->cmd);
	} else {

		/* Processed actual command. */
		if (host->data && host->data_early)
			sdhci_finish_data(host);

		if (!host->cmd->data)
			tasklet_schedule(&host->finish_tasklet);

		host->cmd = NULL;
	}
}

static u16 sdhci_get_preset_value(struct sdhci_host *host)
{
	u16 preset = 0;

	switch (host->timing) {
	case MMC_TIMING_UHS_SDR12:
		preset = sdhci_readw(host, SDHCI_PRESET_FOR_SDR12);
		break;
	case MMC_TIMING_UHS_SDR25:
		preset = sdhci_readw(host, SDHCI_PRESET_FOR_SDR25);
		break;
	case MMC_TIMING_UHS_SDR50:
		preset = sdhci_readw(host, SDHCI_PRESET_FOR_SDR50);
		break;
	case MMC_TIMING_UHS_SDR104:
	case MMC_TIMING_MMC_HS200:
		preset = sdhci_readw(host, SDHCI_PRESET_FOR_SDR104);
		break;
	case MMC_TIMING_UHS_DDR50:
	case MMC_TIMING_MMC_DDR52:
		preset = sdhci_readw(host, SDHCI_PRESET_FOR_DDR50);
		break;
	case MMC_TIMING_MMC_HS400:
		preset = sdhci_readw(host, SDHCI_PRESET_FOR_HS400);
		break;
	default:
		pr_warn("%s: Invalid UHS-I mode selected\n",
			mmc_hostname(host->mmc));
		preset = sdhci_readw(host, SDHCI_PRESET_FOR_SDR12);
		break;
	}
	return preset;
}

u16 sdhci_calc_clk(struct sdhci_host *host, unsigned int clock,
		   unsigned int *actual_clock)
{
	int div = 0; /* Initialized for compiler warning */
	int real_div = div, clk_mul = 1;
	u16 clk = 0;
	bool switch_base_clk = false;

	if (host->version >= SDHCI_SPEC_300) {
		if (host->preset_enabled) {
			u16 pre_val;

			clk = sdhci_readw(host, SDHCI_CLOCK_CONTROL);
			pre_val = sdhci_get_preset_value(host);
			div = (pre_val & SDHCI_PRESET_SDCLK_FREQ_MASK)
				>> SDHCI_PRESET_SDCLK_FREQ_SHIFT;
			if (host->clk_mul &&
				(pre_val & SDHCI_PRESET_CLKGEN_SEL_MASK)) {
				clk = SDHCI_PROG_CLOCK_MODE;
				real_div = div + 1;
				clk_mul = host->clk_mul;
			} else {
				real_div = max_t(int, 1, div << 1);
			}
			goto clock_set;
		}

		/*
		 * Check if the Host Controller supports Programmable Clock
		 * Mode.
		 */
		if (host->clk_mul) {
			for (div = 1; div <= 1024; div++) {
				if ((host->max_clk * host->clk_mul / div)
					<= clock)
					break;
			}
			if ((host->max_clk * host->clk_mul / div) <= clock) {
				/*
				 * Set Programmable Clock Mode in the Clock
				 * Control register.
				 */
				clk = SDHCI_PROG_CLOCK_MODE;
				real_div = div;
				clk_mul = host->clk_mul;
				div--;
			} else {
				/*
				 * Divisor can be too small to reach clock
				 * speed requirement. Then use the base clock.
				 */
				switch_base_clk = true;
			}
		}

		if (!host->clk_mul || switch_base_clk) {
			/* Version 3.00 divisors must be a multiple of 2. */
			if (host->max_clk <= clock)
				div = 1;
			else {
				for (div = 2; div < SDHCI_MAX_DIV_SPEC_300;
				     div += 2) {
					if ((host->max_clk / div) <= clock)
						break;
				}
			}
			real_div = div;
			div >>= 1;
			if ((host->quirks2 & SDHCI_QUIRK2_CLOCK_DIV_ZERO_BROKEN)
				&& !div && host->max_clk <= 25000000)
				div = 1;
		}
	} else {
		/* Version 2.00 divisors must be a power of 2. */
		for (div = 1; div < SDHCI_MAX_DIV_SPEC_200; div *= 2) {
			if ((host->max_clk / div) <= clock)
				break;
		}
		real_div = div;
		div >>= 1;
	}

clock_set:
	if (real_div)
		*actual_clock = (host->max_clk * clk_mul) / real_div;
	clk |= (div & SDHCI_DIV_MASK) << SDHCI_DIVIDER_SHIFT;
	clk |= ((div & SDHCI_DIV_HI_MASK) >> SDHCI_DIV_MASK_LEN)
		<< SDHCI_DIVIDER_HI_SHIFT;

	return clk;
}
EXPORT_SYMBOL_GPL(sdhci_calc_clk);

void sdhci_set_clock(struct sdhci_host *host, unsigned int clock)
{
	u16 clk;
	unsigned long timeout;

	host->mmc->actual_clock = 0;

	sdhci_writew(host, 0, SDHCI_CLOCK_CONTROL);

	if (clock == 0)
		return;

	clk = sdhci_calc_clk(host, clock, &host->mmc->actual_clock);

	clk |= SDHCI_CLOCK_INT_EN;
	sdhci_writew(host, clk, SDHCI_CLOCK_CONTROL);

	/* Wait max 20 ms */
	timeout = 20;
	while (!((clk = sdhci_readw(host, SDHCI_CLOCK_CONTROL))
		& SDHCI_CLOCK_INT_STABLE)) {
		if (timeout == 0) {
			pr_err("%s: Internal clock never stabilised.\n",
			       mmc_hostname(host->mmc));
			sdhci_dumpregs(host);
			return;
		}
		timeout--;
		mdelay(1);
	}

	clk |= SDHCI_CLOCK_CARD_EN;
	sdhci_writew(host, clk, SDHCI_CLOCK_CONTROL);
}
EXPORT_SYMBOL_GPL(sdhci_set_clock);

static void sdhci_set_power_reg(struct sdhci_host *host, unsigned char mode,
				unsigned short vdd)
{
	struct mmc_host *mmc = host->mmc;

	spin_unlock_irq(&host->lock);
	mmc_regulator_set_ocr(mmc, mmc->supply.vmmc, vdd);
	spin_lock_irq(&host->lock);

	if (mode != MMC_POWER_OFF)
		sdhci_writeb(host, SDHCI_POWER_ON, SDHCI_POWER_CONTROL);
	else
		sdhci_writeb(host, 0, SDHCI_POWER_CONTROL);
}

void sdhci_set_power(struct sdhci_host *host, unsigned char mode,
		     unsigned short vdd)
{
	u8 pwr = 0;

	if (mode != MMC_POWER_OFF) {
		switch (1 << vdd) {
		case MMC_VDD_165_195:
			pwr = SDHCI_POWER_180;
			break;
		case MMC_VDD_29_30:
		case MMC_VDD_30_31:
			pwr = SDHCI_POWER_300;
			break;
		case MMC_VDD_32_33:
		case MMC_VDD_33_34:
			pwr = SDHCI_POWER_330;
			break;
		default:
			WARN(1, "%s: Invalid vdd %#x\n",
			     mmc_hostname(host->mmc), vdd);
			break;
		}
	}

	if (host->pwr == pwr)
		return;

	host->pwr = pwr;

	if (pwr == 0) {
		sdhci_writeb(host, 0, SDHCI_POWER_CONTROL);
		if (host->quirks2 & SDHCI_QUIRK2_CARD_ON_NEEDS_BUS_ON)
			sdhci_runtime_pm_bus_off(host);
	} else {
		/*
		 * Spec says that we should clear the power reg before setting
		 * a new value. Some controllers don't seem to like this though.
		 */
		if (!(host->quirks & SDHCI_QUIRK_SINGLE_POWER_WRITE))
			sdhci_writeb(host, 0, SDHCI_POWER_CONTROL);

		/*
		 * At least the Marvell CaFe chip gets confused if we set the
		 * voltage and set turn on power at the same time, so set the
		 * voltage first.
		 */
		if (host->quirks & SDHCI_QUIRK_NO_SIMULT_VDD_AND_POWER)
			sdhci_writeb(host, pwr, SDHCI_POWER_CONTROL);

		pwr |= SDHCI_POWER_ON;

		sdhci_writeb(host, pwr, SDHCI_POWER_CONTROL);

		if (host->quirks2 & SDHCI_QUIRK2_CARD_ON_NEEDS_BUS_ON)
			sdhci_runtime_pm_bus_on(host);

		/*
		 * Some controllers need an extra 10ms delay of 10ms before
		 * they can apply clock after applying power
		 */
		if (host->quirks & SDHCI_QUIRK_DELAY_AFTER_POWER)
			mdelay(10);
	}
}
EXPORT_SYMBOL_GPL(sdhci_set_power);

static void __sdhci_set_power(struct sdhci_host *host, unsigned char mode,
			      unsigned short vdd)
{
	struct mmc_host *mmc = host->mmc;

	if (host->ops->set_power)
		host->ops->set_power(host, mode, vdd);
	else if (!IS_ERR(mmc->supply.vmmc))
		sdhci_set_power_reg(host, mode, vdd);
	else
		sdhci_set_power(host, mode, vdd);
}

/*****************************************************************************\
 *                                                                           *
 * MMC callbacks                                                             *
 *                                                                           *
\*****************************************************************************/

static void sdhci_request(struct mmc_host *mmc, struct mmc_request *mrq)
{
	struct sdhci_host *host;
	int present;
	unsigned long flags;

	host = mmc_priv(mmc);

	/* Firstly check card presence */
	present = mmc->ops->get_cd(mmc);

	spin_lock_irqsave(&host->lock, flags);

	WARN_ON(host->mrq != NULL);

	sdhci_led_activate(host);

	/*
	 * Ensure we don't send the STOP for non-SET_BLOCK_COUNTED
	 * requests if Auto-CMD12 is enabled.
	 */
	if (!mrq->sbc && (host->flags & SDHCI_AUTO_CMD12)) {
		if (mrq->stop) {
			mrq->data->stop = NULL;
			mrq->stop = NULL;
		}
	}

	host->mrq = mrq;

	if (!present || host->flags & SDHCI_DEVICE_DEAD) {
		host->mrq->cmd->error = -ENOMEDIUM;
		tasklet_schedule(&host->finish_tasklet);
	} else {
		if (mrq->sbc && !(host->flags & SDHCI_AUTO_CMD23))
			sdhci_send_command(host, mrq->sbc);
		else
			sdhci_send_command(host, mrq->cmd);
	}

	mmiowb();
	spin_unlock_irqrestore(&host->lock, flags);
}

void sdhci_set_bus_width(struct sdhci_host *host, int width)
{
	u8 ctrl;

	ctrl = sdhci_readb(host, SDHCI_HOST_CONTROL);
	if (width == MMC_BUS_WIDTH_8) {
		ctrl &= ~SDHCI_CTRL_4BITBUS;
		if (host->version >= SDHCI_SPEC_300)
			ctrl |= SDHCI_CTRL_8BITBUS;
	} else {
		if (host->version >= SDHCI_SPEC_300)
			ctrl &= ~SDHCI_CTRL_8BITBUS;
		if (width == MMC_BUS_WIDTH_4)
			ctrl |= SDHCI_CTRL_4BITBUS;
		else
			ctrl &= ~SDHCI_CTRL_4BITBUS;
	}
	sdhci_writeb(host, ctrl, SDHCI_HOST_CONTROL);
}
EXPORT_SYMBOL_GPL(sdhci_set_bus_width);

void sdhci_set_uhs_signaling(struct sdhci_host *host, unsigned timing)
{
	u16 ctrl_2;

	ctrl_2 = sdhci_readw(host, SDHCI_HOST_CONTROL2);
	/* Select Bus Speed Mode for host */
	ctrl_2 &= ~SDHCI_CTRL_UHS_MASK;
	if ((timing == MMC_TIMING_MMC_HS200) ||
	    (timing == MMC_TIMING_UHS_SDR104))
		ctrl_2 |= SDHCI_CTRL_UHS_SDR104;
	else if (timing == MMC_TIMING_UHS_SDR12)
		ctrl_2 |= SDHCI_CTRL_UHS_SDR12;
	else if (timing == MMC_TIMING_UHS_SDR25)
		ctrl_2 |= SDHCI_CTRL_UHS_SDR25;
	else if (timing == MMC_TIMING_UHS_SDR50)
		ctrl_2 |= SDHCI_CTRL_UHS_SDR50;
	else if ((timing == MMC_TIMING_UHS_DDR50) ||
		 (timing == MMC_TIMING_MMC_DDR52))
		ctrl_2 |= SDHCI_CTRL_UHS_DDR50;
	else if (timing == MMC_TIMING_MMC_HS400)
		ctrl_2 |= SDHCI_CTRL_HS400; /* Non-standard */
	sdhci_writew(host, ctrl_2, SDHCI_HOST_CONTROL2);
}
EXPORT_SYMBOL_GPL(sdhci_set_uhs_signaling);

static void sdhci_set_ios(struct mmc_host *mmc, struct mmc_ios *ios)
{
	struct sdhci_host *host = mmc_priv(mmc);
	unsigned long flags;
	u8 ctrl;

	spin_lock_irqsave(&host->lock, flags);

	if (host->flags & SDHCI_DEVICE_DEAD) {
		spin_unlock_irqrestore(&host->lock, flags);
		if (!IS_ERR(mmc->supply.vmmc) &&
		    ios->power_mode == MMC_POWER_OFF)
			mmc_regulator_set_ocr(mmc, mmc->supply.vmmc, 0);
		return;
	}

	/*
	 * Reset the chip on each power off.
	 * Should clear out any weird states.
	 */
	if (ios->power_mode == MMC_POWER_OFF) {
		sdhci_writel(host, 0, SDHCI_SIGNAL_ENABLE);
		sdhci_reinit(host);
	}

	if (host->version >= SDHCI_SPEC_300 &&
		(ios->power_mode == MMC_POWER_UP) &&
		!(host->quirks2 & SDHCI_QUIRK2_PRESET_VALUE_BROKEN))
		sdhci_enable_preset_value(host, false);

	if (!ios->clock || ios->clock != host->clock) {
		host->ops->set_clock(host, ios->clock);
		host->clock = ios->clock;

		if (host->quirks & SDHCI_QUIRK_DATA_TIMEOUT_USES_SDCLK &&
		    host->clock) {
			host->timeout_clk = host->mmc->actual_clock ?
						host->mmc->actual_clock / 1000 :
						host->clock / 1000;
			host->mmc->max_busy_timeout =
				host->ops->get_max_timeout_count ?
				host->ops->get_max_timeout_count(host) :
				1 << 27;
			host->mmc->max_busy_timeout /= host->timeout_clk;
		}
	}

	__sdhci_set_power(host, ios->power_mode, ios->vdd);

	if (host->ops->platform_send_init_74_clocks)
		host->ops->platform_send_init_74_clocks(host, ios->power_mode);

	host->ops->set_bus_width(host, ios->bus_width);

	ctrl = sdhci_readb(host, SDHCI_HOST_CONTROL);

	if ((ios->timing == MMC_TIMING_SD_HS ||
	     ios->timing == MMC_TIMING_MMC_HS)
	    && !(host->quirks & SDHCI_QUIRK_NO_HISPD_BIT))
		ctrl |= SDHCI_CTRL_HISPD;
	else
		ctrl &= ~SDHCI_CTRL_HISPD;

	if (host->version >= SDHCI_SPEC_300) {
		u16 clk, ctrl_2;

		/* In case of UHS-I modes, set High Speed Enable */
		if ((ios->timing == MMC_TIMING_MMC_HS400) ||
		    (ios->timing == MMC_TIMING_MMC_HS200) ||
		    (ios->timing == MMC_TIMING_MMC_DDR52) ||
		    (ios->timing == MMC_TIMING_UHS_SDR50) ||
		    (ios->timing == MMC_TIMING_UHS_SDR104) ||
		    (ios->timing == MMC_TIMING_UHS_DDR50) ||
		    (ios->timing == MMC_TIMING_UHS_SDR25))
			ctrl |= SDHCI_CTRL_HISPD;

		if (!host->preset_enabled) {
			sdhci_writeb(host, ctrl, SDHCI_HOST_CONTROL);
			/*
			 * We only need to set Driver Strength if the
			 * preset value enable is not set.
			 */
			ctrl_2 = sdhci_readw(host, SDHCI_HOST_CONTROL2);
			ctrl_2 &= ~SDHCI_CTRL_DRV_TYPE_MASK;
			if (ios->drv_type == MMC_SET_DRIVER_TYPE_A)
				ctrl_2 |= SDHCI_CTRL_DRV_TYPE_A;
			else if (ios->drv_type == MMC_SET_DRIVER_TYPE_B)
				ctrl_2 |= SDHCI_CTRL_DRV_TYPE_B;
			else if (ios->drv_type == MMC_SET_DRIVER_TYPE_C)
				ctrl_2 |= SDHCI_CTRL_DRV_TYPE_C;
			else if (ios->drv_type == MMC_SET_DRIVER_TYPE_D)
				ctrl_2 |= SDHCI_CTRL_DRV_TYPE_D;
			else {
				pr_warn("%s: invalid driver type, default to driver type B\n",
					mmc_hostname(mmc));
				ctrl_2 |= SDHCI_CTRL_DRV_TYPE_B;
			}

			sdhci_writew(host, ctrl_2, SDHCI_HOST_CONTROL2);
		} else {
			/*
			 * According to SDHC Spec v3.00, if the Preset Value
			 * Enable in the Host Control 2 register is set, we
			 * need to reset SD Clock Enable before changing High
			 * Speed Enable to avoid generating clock gliches.
			 */

			/* Reset SD Clock Enable */
			clk = sdhci_readw(host, SDHCI_CLOCK_CONTROL);
			clk &= ~SDHCI_CLOCK_CARD_EN;
			sdhci_writew(host, clk, SDHCI_CLOCK_CONTROL);

			sdhci_writeb(host, ctrl, SDHCI_HOST_CONTROL);

			/* Re-enable SD Clock */
			host->ops->set_clock(host, host->clock);
		}

		/* Reset SD Clock Enable */
		clk = sdhci_readw(host, SDHCI_CLOCK_CONTROL);
		clk &= ~SDHCI_CLOCK_CARD_EN;
		sdhci_writew(host, clk, SDHCI_CLOCK_CONTROL);

		host->ops->set_uhs_signaling(host, ios->timing);
		host->timing = ios->timing;

		if (!(host->quirks2 & SDHCI_QUIRK2_PRESET_VALUE_BROKEN) &&
				((ios->timing == MMC_TIMING_UHS_SDR12) ||
				 (ios->timing == MMC_TIMING_UHS_SDR25) ||
				 (ios->timing == MMC_TIMING_UHS_SDR50) ||
				 (ios->timing == MMC_TIMING_UHS_SDR104) ||
				 (ios->timing == MMC_TIMING_UHS_DDR50) ||
				 (ios->timing == MMC_TIMING_MMC_DDR52))) {
			u16 preset;

			sdhci_enable_preset_value(host, true);
			preset = sdhci_get_preset_value(host);
			ios->drv_type = (preset & SDHCI_PRESET_DRV_MASK)
				>> SDHCI_PRESET_DRV_SHIFT;
		}

		/* Re-enable SD Clock */
		host->ops->set_clock(host, host->clock);
	} else
		sdhci_writeb(host, ctrl, SDHCI_HOST_CONTROL);

	/*
	 * Some (ENE) controllers go apeshit on some ios operation,
	 * signalling timeout and CRC errors even on CMD0. Resetting
	 * it on each ios seems to solve the problem.
	 */
	if (host->quirks & SDHCI_QUIRK_RESET_CMD_DATA_ON_IOS)
		sdhci_do_reset(host, SDHCI_RESET_CMD | SDHCI_RESET_DATA);

	mmiowb();
	spin_unlock_irqrestore(&host->lock, flags);
}

static int sdhci_get_cd(struct mmc_host *mmc)
{
	struct sdhci_host *host = mmc_priv(mmc);
	int gpio_cd = mmc_gpio_get_cd(mmc);

	if (host->flags & SDHCI_DEVICE_DEAD)
		return 0;

	/* If nonremovable, assume that the card is always present. */
	if (host->mmc->caps & MMC_CAP_NONREMOVABLE)
		return 1;

	/*
	 * Try slot gpio detect, if defined it take precedence
	 * over build in controller functionality
	 */
	if (!IS_ERR_VALUE(gpio_cd))
		return !!gpio_cd;

	/* If polling, assume that the card is always present. */
	if (host->quirks & SDHCI_QUIRK_BROKEN_CARD_DETECTION)
		return 1;

	/* Host native card detect */
	return !!(sdhci_readl(host, SDHCI_PRESENT_STATE) & SDHCI_CARD_PRESENT);
}

static int sdhci_check_ro(struct sdhci_host *host)
{
	unsigned long flags;
	int is_readonly;

	spin_lock_irqsave(&host->lock, flags);

	if (host->flags & SDHCI_DEVICE_DEAD)
		is_readonly = 0;
	else if (host->ops->get_ro)
		is_readonly = host->ops->get_ro(host);
	else
		is_readonly = !(sdhci_readl(host, SDHCI_PRESENT_STATE)
				& SDHCI_WRITE_PROTECT);

	spin_unlock_irqrestore(&host->lock, flags);

	/* This quirk needs to be replaced by a callback-function later */
	return host->quirks & SDHCI_QUIRK_INVERTED_WRITE_PROTECT ?
		!is_readonly : is_readonly;
}

#define SAMPLE_COUNT	5

static int sdhci_get_ro(struct mmc_host *mmc)
{
	struct sdhci_host *host = mmc_priv(mmc);
	int i, ro_count;

	if (!(host->quirks & SDHCI_QUIRK_UNSTABLE_RO_DETECT))
		return sdhci_check_ro(host);

	ro_count = 0;
	for (i = 0; i < SAMPLE_COUNT; i++) {
		if (sdhci_check_ro(host)) {
			if (++ro_count > SAMPLE_COUNT / 2)
				return 1;
		}
		msleep(30);
	}
	return 0;
}

static void sdhci_hw_reset(struct mmc_host *mmc)
{
	struct sdhci_host *host = mmc_priv(mmc);

	if (host->ops && host->ops->hw_reset)
		host->ops->hw_reset(host);
}

static void sdhci_enable_sdio_irq_nolock(struct sdhci_host *host, int enable)
{
	if (!(host->flags & SDHCI_DEVICE_DEAD)) {
		if (enable)
			host->ier |= SDHCI_INT_CARD_INT;
		else
			host->ier &= ~SDHCI_INT_CARD_INT;

		sdhci_writel(host, host->ier, SDHCI_INT_ENABLE);
		sdhci_writel(host, host->ier, SDHCI_SIGNAL_ENABLE);
		mmiowb();
	}
}

static void sdhci_enable_sdio_irq(struct mmc_host *mmc, int enable)
{
	struct sdhci_host *host = mmc_priv(mmc);
	unsigned long flags;

	spin_lock_irqsave(&host->lock, flags);
	if (enable)
		host->flags |= SDHCI_SDIO_IRQ_ENABLED;
	else
		host->flags &= ~SDHCI_SDIO_IRQ_ENABLED;

	sdhci_enable_sdio_irq_nolock(host, enable);
	spin_unlock_irqrestore(&host->lock, flags);
}

static int sdhci_start_signal_voltage_switch(struct mmc_host *mmc,
					     struct mmc_ios *ios)
{
	struct sdhci_host *host = mmc_priv(mmc);
	u16 ctrl;
	int ret;

	/*
	 * Signal Voltage Switching is only applicable for Host Controllers
	 * v3.00 and above.
	 */
	if (host->version < SDHCI_SPEC_300)
		return 0;

	ctrl = sdhci_readw(host, SDHCI_HOST_CONTROL2);

	switch (ios->signal_voltage) {
	case MMC_SIGNAL_VOLTAGE_330:
		/* Set 1.8V Signal Enable in the Host Control2 register to 0 */
		ctrl &= ~SDHCI_CTRL_VDD_180;
		sdhci_writew(host, ctrl, SDHCI_HOST_CONTROL2);

		if (!IS_ERR(mmc->supply.vqmmc)) {
			ret = regulator_set_voltage(mmc->supply.vqmmc, 2700000,
						    3600000);
			if (ret) {
				pr_warn("%s: Switching to 3.3V signalling voltage failed\n",
					mmc_hostname(mmc));
				return -EIO;
			}
		}
		/* Wait for 5ms */
		usleep_range(5000, 5500);

		/* 3.3V regulator output should be stable within 5 ms */
		ctrl = sdhci_readw(host, SDHCI_HOST_CONTROL2);
		if (!(ctrl & SDHCI_CTRL_VDD_180))
			return 0;

		pr_warn("%s: 3.3V regulator output did not became stable\n",
			mmc_hostname(mmc));

		return -EAGAIN;
	case MMC_SIGNAL_VOLTAGE_180:
		if (!IS_ERR(mmc->supply.vqmmc)) {
			ret = regulator_set_voltage(mmc->supply.vqmmc,
					1700000, 1950000);
			if (ret) {
				pr_warn("%s: Switching to 1.8V signalling voltage failed\n",
					mmc_hostname(mmc));
				return -EIO;
			}
		}

		/*
		 * Enable 1.8V Signal Enable in the Host Control2
		 * register
		 */
		ctrl |= SDHCI_CTRL_VDD_180;
		sdhci_writew(host, ctrl, SDHCI_HOST_CONTROL2);

		/* Some controller need to do more when switching */
		if (host->ops->voltage_switch)
			host->ops->voltage_switch(host);

		/* 1.8V regulator output should be stable within 5 ms */
		ctrl = sdhci_readw(host, SDHCI_HOST_CONTROL2);
		if (ctrl & SDHCI_CTRL_VDD_180)
			return 0;

		pr_warn("%s: 1.8V regulator output did not became stable\n",
			mmc_hostname(mmc));

		return -EAGAIN;
	case MMC_SIGNAL_VOLTAGE_120:
		if (!IS_ERR(mmc->supply.vqmmc)) {
			ret = regulator_set_voltage(mmc->supply.vqmmc, 1100000,
						    1300000);
			if (ret) {
				pr_warn("%s: Switching to 1.2V signalling voltage failed\n",
					mmc_hostname(mmc));
				return -EIO;
			}
		}
		return 0;
	default:
		/* No signal voltage switch required */
		return 0;
	}
}

static int sdhci_card_busy(struct mmc_host *mmc)
{
	struct sdhci_host *host = mmc_priv(mmc);
	u32 present_state;

	/* Check whether DAT[3:0] is 0000 */
	present_state = sdhci_readl(host, SDHCI_PRESENT_STATE);

	return !(present_state & SDHCI_DATA_LVL_MASK);
}

static int sdhci_prepare_hs400_tuning(struct mmc_host *mmc, struct mmc_ios *ios)
{
	struct sdhci_host *host = mmc_priv(mmc);
	unsigned long flags;

	spin_lock_irqsave(&host->lock, flags);
	host->flags |= SDHCI_HS400_TUNING;
	spin_unlock_irqrestore(&host->lock, flags);

	return 0;
}

static int sdhci_execute_tuning(struct mmc_host *mmc, u32 opcode)
{
	struct sdhci_host *host = mmc_priv(mmc);
	u16 ctrl;
	int tuning_loop_counter = MAX_TUNING_LOOP;
	int err = 0;
	unsigned long flags;
	unsigned int tuning_count = 0;
	bool hs400_tuning;

	spin_lock_irqsave(&host->lock, flags);

	hs400_tuning = host->flags & SDHCI_HS400_TUNING;
	host->flags &= ~SDHCI_HS400_TUNING;

	if (host->tuning_mode == SDHCI_TUNING_MODE_1)
		tuning_count = host->tuning_count;

	/*
	 * The Host Controller needs tuning in case of SDR104 and DDR50
	 * mode, and for SDR50 mode when Use Tuning for SDR50 is set in
	 * the Capabilities register.
	 * If the Host Controller supports the HS200 mode then the
	 * tuning function has to be executed.
	 */
	switch (host->timing) {
	/* HS400 tuning is done in HS200 mode */
	case MMC_TIMING_MMC_HS400:
		err = -EINVAL;
		goto out_unlock;

	case MMC_TIMING_MMC_HS200:
		/*
		 * Periodic re-tuning for HS400 is not expected to be needed, so
		 * disable it here.
		 */
		if (hs400_tuning)
			tuning_count = 0;
		break;

	case MMC_TIMING_UHS_SDR104:
	case MMC_TIMING_UHS_DDR50:
		break;

	case MMC_TIMING_UHS_SDR50:
		if (host->flags & SDHCI_SDR50_NEEDS_TUNING)
			break;
		/* FALLTHROUGH */

	default:
		goto out_unlock;
	}

	if (host->ops->platform_execute_tuning) {
		spin_unlock_irqrestore(&host->lock, flags);
		err = host->ops->platform_execute_tuning(host, opcode);
		return err;
	}

	ctrl = sdhci_readw(host, SDHCI_HOST_CONTROL2);
	ctrl |= SDHCI_CTRL_EXEC_TUNING;
	if (host->quirks2 & SDHCI_QUIRK2_TUNING_WORK_AROUND)
		ctrl |= SDHCI_CTRL_TUNED_CLK;
	sdhci_writew(host, ctrl, SDHCI_HOST_CONTROL2);

	/*
	 * As per the Host Controller spec v3.00, tuning command
	 * generates Buffer Read Ready interrupt, so enable that.
	 *
	 * Note: The spec clearly says that when tuning sequence
	 * is being performed, the controller does not generate
	 * interrupts other than Buffer Read Ready interrupt. But
	 * to make sure we don't hit a controller bug, we _only_
	 * enable Buffer Read Ready interrupt here.
	 */
	sdhci_writel(host, SDHCI_INT_DATA_AVAIL, SDHCI_INT_ENABLE);
	sdhci_writel(host, SDHCI_INT_DATA_AVAIL, SDHCI_SIGNAL_ENABLE);

	/*
	 * Issue CMD19 repeatedly till Execute Tuning is set to 0 or the number
	 * of loops reaches 40 times or a timeout of 150ms occurs.
	 */
	do {
		struct mmc_command cmd = {0};
		struct mmc_request mrq = {NULL};

		cmd.opcode = opcode;
		cmd.arg = 0;
		cmd.flags = MMC_RSP_R1 | MMC_CMD_ADTC;
		cmd.retries = 0;
		cmd.data = NULL;
		cmd.error = 0;

		if (tuning_loop_counter-- == 0)
			break;

		mrq.cmd = &cmd;
		host->mrq = &mrq;

		/*
		 * In response to CMD19, the card sends 64 bytes of tuning
		 * block to the Host Controller. So we set the block size
		 * to 64 here.
		 */
		if (cmd.opcode == MMC_SEND_TUNING_BLOCK_HS200) {
			if (mmc->ios.bus_width == MMC_BUS_WIDTH_8)
				sdhci_writew(host, SDHCI_MAKE_BLKSZ(7, 128),
					     SDHCI_BLOCK_SIZE);
			else if (mmc->ios.bus_width == MMC_BUS_WIDTH_4)
				sdhci_writew(host, SDHCI_MAKE_BLKSZ(7, 64),
					     SDHCI_BLOCK_SIZE);
		} else {
			sdhci_writew(host, SDHCI_MAKE_BLKSZ(7, 64),
				     SDHCI_BLOCK_SIZE);
		}

		/*
		 * The tuning block is sent by the card to the host controller.
		 * So we set the TRNS_READ bit in the Transfer Mode register.
		 * This also takes care of setting DMA Enable and Multi Block
		 * Select in the same register to 0.
		 */
		sdhci_writew(host, SDHCI_TRNS_READ, SDHCI_TRANSFER_MODE);

		sdhci_send_command(host, &cmd);

		host->cmd = NULL;
		host->mrq = NULL;

		spin_unlock_irqrestore(&host->lock, flags);
		/* Wait for Buffer Read Ready interrupt */
		wait_event_interruptible_timeout(host->buf_ready_int,
					(host->tuning_done == 1),
					msecs_to_jiffies(50));
		spin_lock_irqsave(&host->lock, flags);

		if (!host->tuning_done) {
			pr_info(DRIVER_NAME ": Timeout waiting for Buffer Read Ready interrupt during tuning procedure, falling back to fixed sampling clock\n");
			ctrl = sdhci_readw(host, SDHCI_HOST_CONTROL2);
			ctrl &= ~SDHCI_CTRL_TUNED_CLK;
			ctrl &= ~SDHCI_CTRL_EXEC_TUNING;
			sdhci_writew(host, ctrl, SDHCI_HOST_CONTROL2);

			err = -EIO;
			goto out;
		}

		host->tuning_done = 0;

		ctrl = sdhci_readw(host, SDHCI_HOST_CONTROL2);

		/* eMMC spec does not require a delay between tuning cycles */
		if (opcode == MMC_SEND_TUNING_BLOCK)
			mdelay(1);
	} while (ctrl & SDHCI_CTRL_EXEC_TUNING);

	/*
	 * The Host Driver has exhausted the maximum number of loops allowed,
	 * so use fixed sampling frequency.
	 */
	if (tuning_loop_counter < 0) {
		ctrl &= ~SDHCI_CTRL_TUNED_CLK;
		sdhci_writew(host, ctrl, SDHCI_HOST_CONTROL2);
	}
	if (!(ctrl & SDHCI_CTRL_TUNED_CLK)) {
		pr_info(DRIVER_NAME ": Tuning procedure failed, falling back to fixed sampling clock\n");
		err = -EIO;
	}

out:
	if (tuning_count) {
		/*
		 * In case tuning fails, host controllers which support
		 * re-tuning can try tuning again at a later time, when the
		 * re-tuning timer expires.  So for these controllers, we
		 * return 0. Since there might be other controllers who do not
		 * have this capability, we return error for them.
		 */
		err = 0;
	}

	host->mmc->retune_period = err ? 0 : tuning_count;

	sdhci_writel(host, host->ier, SDHCI_INT_ENABLE);
	sdhci_writel(host, host->ier, SDHCI_SIGNAL_ENABLE);
out_unlock:
	spin_unlock_irqrestore(&host->lock, flags);
	return err;
}

static int sdhci_select_drive_strength(struct mmc_card *card,
				       unsigned int max_dtr, int host_drv,
				       int card_drv, int *drv_type)
{
	struct sdhci_host *host = mmc_priv(card->host);

	if (!host->ops->select_drive_strength)
		return 0;

	return host->ops->select_drive_strength(host, card, max_dtr, host_drv,
						card_drv, drv_type);
}

static void sdhci_enable_preset_value(struct sdhci_host *host, bool enable)
{
	/* Host Controller v3.00 defines preset value registers */
	if (host->version < SDHCI_SPEC_300)
		return;

	/*
	 * We only enable or disable Preset Value if they are not already
	 * enabled or disabled respectively. Otherwise, we bail out.
	 */
	if (host->preset_enabled != enable) {
		u16 ctrl = sdhci_readw(host, SDHCI_HOST_CONTROL2);

		if (enable)
			ctrl |= SDHCI_CTRL_PRESET_VAL_ENABLE;
		else
			ctrl &= ~SDHCI_CTRL_PRESET_VAL_ENABLE;

		sdhci_writew(host, ctrl, SDHCI_HOST_CONTROL2);

		if (enable)
			host->flags |= SDHCI_PV_ENABLED;
		else
			host->flags &= ~SDHCI_PV_ENABLED;

		host->preset_enabled = enable;
	}
}

static void sdhci_post_req(struct mmc_host *mmc, struct mmc_request *mrq,
				int err)
{
	struct sdhci_host *host = mmc_priv(mmc);
	struct mmc_data *data = mrq->data;

	if (data->host_cookie != COOKIE_UNMAPPED)
		dma_unmap_sg(mmc_dev(host->mmc), data->sg, data->sg_len,
			     data->flags & MMC_DATA_WRITE ?
			       DMA_TO_DEVICE : DMA_FROM_DEVICE);

	data->host_cookie = COOKIE_UNMAPPED;
}

static void sdhci_pre_req(struct mmc_host *mmc, struct mmc_request *mrq,
			       bool is_first_req)
{
	struct sdhci_host *host = mmc_priv(mmc);

	mrq->data->host_cookie = COOKIE_UNMAPPED;

	if (host->flags & SDHCI_REQ_USE_DMA)
		sdhci_pre_dma_transfer(host, mrq->data, COOKIE_PRE_MAPPED);
}

static void sdhci_card_event(struct mmc_host *mmc)
{
	struct sdhci_host *host = mmc_priv(mmc);
	unsigned long flags;
	int present;

	/* First check if client has provided their own card event */
	if (host->ops->card_event)
		host->ops->card_event(host);

	present = sdhci_get_cd(host->mmc);

	spin_lock_irqsave(&host->lock, flags);

	/* Check host->mrq first in case we are runtime suspended */
	if (host->mrq && !present) {
		pr_err("%s: Card removed during transfer!\n",
			mmc_hostname(host->mmc));
		pr_err("%s: Resetting controller.\n",
			mmc_hostname(host->mmc));

		sdhci_do_reset(host, SDHCI_RESET_CMD);
		sdhci_do_reset(host, SDHCI_RESET_DATA);

		host->mrq->cmd->error = -ENOMEDIUM;
		tasklet_schedule(&host->finish_tasklet);
	}

	spin_unlock_irqrestore(&host->lock, flags);
}

static const struct mmc_host_ops sdhci_ops = {
	.request	= sdhci_request,
	.post_req	= sdhci_post_req,
	.pre_req	= sdhci_pre_req,
	.set_ios	= sdhci_set_ios,
	.get_cd		= sdhci_get_cd,
	.get_ro		= sdhci_get_ro,
	.hw_reset	= sdhci_hw_reset,
	.enable_sdio_irq = sdhci_enable_sdio_irq,
	.start_signal_voltage_switch	= sdhci_start_signal_voltage_switch,
	.prepare_hs400_tuning		= sdhci_prepare_hs400_tuning,
	.execute_tuning			= sdhci_execute_tuning,
	.select_drive_strength		= sdhci_select_drive_strength,
	.card_event			= sdhci_card_event,
	.card_busy	= sdhci_card_busy,
};

/*****************************************************************************\
 *                                                                           *
 * Tasklets                                                                  *
 *                                                                           *
\*****************************************************************************/

static void sdhci_tasklet_finish(unsigned long param)
{
	struct sdhci_host *host;
	unsigned long flags;
	struct mmc_request *mrq;

	host = (struct sdhci_host*)param;

	spin_lock_irqsave(&host->lock, flags);

        /*
         * If this tasklet gets rescheduled while running, it will
         * be run again afterwards but without any active request.
         */
	if (!host->mrq) {
		spin_unlock_irqrestore(&host->lock, flags);
		return;
	}

	del_timer(&host->timer);

	mrq = host->mrq;

	/*
	 * Always unmap the data buffers if they were mapped by
	 * sdhci_prepare_data() whenever we finish with a request.
	 * This avoids leaking DMA mappings on error.
	 */
	if (host->flags & SDHCI_REQ_USE_DMA) {
		struct mmc_data *data = mrq->data;

		if (data && data->host_cookie == COOKIE_MAPPED) {
			dma_unmap_sg(mmc_dev(host->mmc), data->sg, data->sg_len,
				     (data->flags & MMC_DATA_READ) ?
				     DMA_FROM_DEVICE : DMA_TO_DEVICE);
			data->host_cookie = COOKIE_UNMAPPED;
		}
	}

	/*
	 * The controller needs a reset of internal state machines
	 * upon error conditions.
	 */
	if (!(host->flags & SDHCI_DEVICE_DEAD) &&
	    ((mrq->cmd && mrq->cmd->error) ||
	     (mrq->sbc && mrq->sbc->error) ||
	     (mrq->data && ((mrq->data->error && !mrq->data->stop) ||
			    (mrq->data->stop && mrq->data->stop->error))) ||
	     (host->quirks & SDHCI_QUIRK_RESET_AFTER_REQUEST))) {

		/* Some controllers need this kick or reset won't work here */
		if (host->quirks & SDHCI_QUIRK_CLOCK_BEFORE_RESET)
			/* This is to force an update */
			host->ops->set_clock(host, host->clock);

		/* Spec says we should do both at the same time, but Ricoh
		   controllers do not like that. */
		sdhci_do_reset(host, SDHCI_RESET_CMD);
		sdhci_do_reset(host, SDHCI_RESET_DATA);
	}

	host->mrq = NULL;
	host->cmd = NULL;
	host->data = NULL;

	sdhci_led_deactivate(host);

	mmiowb();
	spin_unlock_irqrestore(&host->lock, flags);

	mmc_request_done(host->mmc, mrq);
}

static void sdhci_timeout_timer(unsigned long data)
{
	struct sdhci_host *host;
	unsigned long flags;

	host = (struct sdhci_host*)data;

	spin_lock_irqsave(&host->lock, flags);

	if (host->mrq) {
		pr_err("%s: Timeout waiting for hardware interrupt.\n",
		       mmc_hostname(host->mmc));
		sdhci_dumpregs(host);

		if (host->data) {
			host->data->error = -ETIMEDOUT;
			sdhci_finish_data(host);
		} else {
			if (host->cmd)
				host->cmd->error = -ETIMEDOUT;
			else
				host->mrq->cmd->error = -ETIMEDOUT;

			tasklet_schedule(&host->finish_tasklet);
		}
	}

	mmiowb();
	spin_unlock_irqrestore(&host->lock, flags);
}

/*****************************************************************************\
 *                                                                           *
 * Interrupt handling                                                        *
 *                                                                           *
\*****************************************************************************/

static void sdhci_cmd_irq(struct sdhci_host *host, u32 intmask, u32 *mask)
{
	BUG_ON(intmask == 0);

	if (!host->cmd) {
		pr_err("%s: Got command interrupt 0x%08x even though no command operation was in progress.\n",
		       mmc_hostname(host->mmc), (unsigned)intmask);
		sdhci_dumpregs(host);
		return;
	}

	if (intmask & (SDHCI_INT_TIMEOUT | SDHCI_INT_CRC |
		       SDHCI_INT_END_BIT | SDHCI_INT_INDEX)) {
		if (intmask & SDHCI_INT_TIMEOUT)
			host->cmd->error = -ETIMEDOUT;
		else
			host->cmd->error = -EILSEQ;

		/*
		 * If this command initiates a data phase and a response
		 * CRC error is signalled, the card can start transferring
		 * data - the card may have received the command without
		 * error.  We must not terminate the mmc_request early.
		 *
		 * If the card did not receive the command or returned an
		 * error which prevented it sending data, the data phase
		 * will time out.
		 */
		if (host->cmd->data &&
		    (intmask & (SDHCI_INT_CRC | SDHCI_INT_TIMEOUT)) ==
		     SDHCI_INT_CRC) {
			host->cmd = NULL;
			return;
		}

		tasklet_schedule(&host->finish_tasklet);
		return;
	}

	/*
	 * The host can send and interrupt when the busy state has
	 * ended, allowing us to wait without wasting CPU cycles.
	 * Unfortunately this is overloaded on the "data complete"
	 * interrupt, so we need to take some care when handling
	 * it.
	 *
	 * Note: The 1.0 specification is a bit ambiguous about this
	 *       feature so there might be some problems with older
	 *       controllers.
	 */
	if (host->cmd->flags & MMC_RSP_BUSY) {
		if (host->cmd->data)
			DBG("Cannot wait for busy signal when also doing a data transfer");
		else if (!(host->quirks & SDHCI_QUIRK_NO_BUSY_IRQ)
				&& !host->busy_handle) {
			/* Mark that command complete before busy is ended */
			host->busy_handle = 1;
			return;
		}

		/* The controller does not support the end-of-busy IRQ,
		 * fall through and take the SDHCI_INT_RESPONSE */
	} else if ((host->quirks2 & SDHCI_QUIRK2_STOP_WITH_TC) &&
		   host->cmd->opcode == MMC_STOP_TRANSMISSION && !host->data) {
		*mask &= ~SDHCI_INT_DATA_END;
	}

	if (intmask & SDHCI_INT_RESPONSE)
		sdhci_finish_command(host);
}

#ifdef CONFIG_MMC_DEBUG
static void sdhci_adma_show_error(struct sdhci_host *host)
{
	const char *name = mmc_hostname(host->mmc);
	void *desc = host->adma_table;

	sdhci_dumpregs(host);

	while (true) {
		struct sdhci_adma2_64_desc *dma_desc = desc;

		if (host->flags & SDHCI_USE_64_BIT_DMA)
			DBG("%s: %p: DMA 0x%08x%08x, LEN 0x%04x, Attr=0x%02x\n",
			    name, desc, le32_to_cpu(dma_desc->addr_hi),
			    le32_to_cpu(dma_desc->addr_lo),
			    le16_to_cpu(dma_desc->len),
			    le16_to_cpu(dma_desc->cmd));
		else
			DBG("%s: %p: DMA 0x%08x, LEN 0x%04x, Attr=0x%02x\n",
			    name, desc, le32_to_cpu(dma_desc->addr_lo),
			    le16_to_cpu(dma_desc->len),
			    le16_to_cpu(dma_desc->cmd));

		desc += host->desc_sz;

		if (dma_desc->cmd & cpu_to_le16(ADMA2_END))
			break;
	}
}
#else
static void sdhci_adma_show_error(struct sdhci_host *host) { }
#endif

static void sdhci_data_irq(struct sdhci_host *host, u32 intmask)
{
	u32 command;
	BUG_ON(intmask == 0);

	/* CMD19 generates _only_ Buffer Read Ready interrupt */
	if (intmask & SDHCI_INT_DATA_AVAIL) {
		command = SDHCI_GET_CMD(sdhci_readw(host, SDHCI_COMMAND));
		if (command == MMC_SEND_TUNING_BLOCK ||
		    command == MMC_SEND_TUNING_BLOCK_HS200) {
			host->tuning_done = 1;
			wake_up(&host->buf_ready_int);
			return;
		}
	}

	if (!host->data) {
		/*
		 * The "data complete" interrupt is also used to
		 * indicate that a busy state has ended. See comment
		 * above in sdhci_cmd_irq().
		 */
		if (host->cmd && (host->cmd->flags & MMC_RSP_BUSY)) {
			if (intmask & SDHCI_INT_DATA_TIMEOUT) {
				host->cmd->error = -ETIMEDOUT;
				tasklet_schedule(&host->finish_tasklet);
				return;
			}
			if (intmask & SDHCI_INT_DATA_END) {
				/*
				 * Some cards handle busy-end interrupt
				 * before the command completed, so make
				 * sure we do things in the proper order.
				 */
				if (host->busy_handle)
					sdhci_finish_command(host);
				else
					host->busy_handle = 1;
				return;
			}
		}

		pr_err("%s: Got data interrupt 0x%08x even though no data operation was in progress.\n",
		       mmc_hostname(host->mmc), (unsigned)intmask);
		sdhci_dumpregs(host);

		return;
	}

	if (intmask & SDHCI_INT_DATA_TIMEOUT)
		host->data->error = -ETIMEDOUT;
	else if (intmask & SDHCI_INT_DATA_END_BIT)
		host->data->error = -EILSEQ;
	else if ((intmask & SDHCI_INT_DATA_CRC) &&
		SDHCI_GET_CMD(sdhci_readw(host, SDHCI_COMMAND))
			!= MMC_BUS_TEST_R)
		host->data->error = -EILSEQ;
	else if (intmask & SDHCI_INT_ADMA_ERROR) {
		pr_err("%s: ADMA error\n", mmc_hostname(host->mmc));
		sdhci_adma_show_error(host);
		host->data->error = -EIO;
		if (host->ops->adma_workaround)
			host->ops->adma_workaround(host, intmask);
	}

	if (host->data->error)
		sdhci_finish_data(host);
	else {
		if (intmask & (SDHCI_INT_DATA_AVAIL | SDHCI_INT_SPACE_AVAIL))
			sdhci_transfer_pio(host);

		/*
		 * We currently don't do anything fancy with DMA
		 * boundaries, but as we can't disable the feature
		 * we need to at least restart the transfer.
		 *
		 * According to the spec sdhci_readl(host, SDHCI_DMA_ADDRESS)
		 * should return a valid address to continue from, but as
		 * some controllers are faulty, don't trust them.
		 */
		if (intmask & SDHCI_INT_DMA_END) {
			u32 dmastart, dmanow;
			dmastart = sg_dma_address(host->data->sg);
			dmanow = dmastart + host->data->bytes_xfered;
			/*
			 * Force update to the next DMA block boundary.
			 */
			dmanow = (dmanow &
				~(SDHCI_DEFAULT_BOUNDARY_SIZE - 1)) +
				SDHCI_DEFAULT_BOUNDARY_SIZE;
			host->data->bytes_xfered = dmanow - dmastart;
			DBG("%s: DMA base 0x%08x, transferred 0x%06x bytes,"
				" next 0x%08x\n",
				mmc_hostname(host->mmc), dmastart,
				host->data->bytes_xfered, dmanow);
			sdhci_writel(host, dmanow, SDHCI_DMA_ADDRESS);
		}

		if (intmask & SDHCI_INT_DATA_END) {
			if (host->cmd) {
				/*
				 * Data managed to finish before the
				 * command completed. Make sure we do
				 * things in the proper order.
				 */
				host->data_early = 1;
			} else {
				sdhci_finish_data(host);
			}
		}
	}
}

static irqreturn_t sdhci_irq(int irq, void *dev_id)
{
	irqreturn_t result = IRQ_NONE;
	struct sdhci_host *host = dev_id;
	u32 intmask, mask, unexpected = 0;
	int max_loops = 16;

	spin_lock(&host->lock);

	if (host->runtime_suspended && !sdhci_sdio_irq_enabled(host)) {
		spin_unlock(&host->lock);
		return IRQ_NONE;
	}

	intmask = sdhci_readl(host, SDHCI_INT_STATUS);
	if (!intmask || intmask == 0xffffffff) {
		result = IRQ_NONE;
		goto out;
	}

	do {
		/* Clear selected interrupts. */
		mask = intmask & (SDHCI_INT_CMD_MASK | SDHCI_INT_DATA_MASK |
				  SDHCI_INT_BUS_POWER);
		sdhci_writel(host, mask, SDHCI_INT_STATUS);

		DBG("*** %s got interrupt: 0x%08x\n",
			mmc_hostname(host->mmc), intmask);

		if (intmask & (SDHCI_INT_CARD_INSERT | SDHCI_INT_CARD_REMOVE)) {
			u32 present = sdhci_readl(host, SDHCI_PRESENT_STATE) &
				      SDHCI_CARD_PRESENT;

			/*
			 * There is a observation on i.mx esdhc.  INSERT
			 * bit will be immediately set again when it gets
			 * cleared, if a card is inserted.  We have to mask
			 * the irq to prevent interrupt storm which will
			 * freeze the system.  And the REMOVE gets the
			 * same situation.
			 *
			 * More testing are needed here to ensure it works
			 * for other platforms though.
			 */
			host->ier &= ~(SDHCI_INT_CARD_INSERT |
				       SDHCI_INT_CARD_REMOVE);
			host->ier |= present ? SDHCI_INT_CARD_REMOVE :
					       SDHCI_INT_CARD_INSERT;
			sdhci_writel(host, host->ier, SDHCI_INT_ENABLE);
			sdhci_writel(host, host->ier, SDHCI_SIGNAL_ENABLE);

			sdhci_writel(host, intmask & (SDHCI_INT_CARD_INSERT |
				     SDHCI_INT_CARD_REMOVE), SDHCI_INT_STATUS);

			host->thread_isr |= intmask & (SDHCI_INT_CARD_INSERT |
						       SDHCI_INT_CARD_REMOVE);
			result = IRQ_WAKE_THREAD;
		}

		if (intmask & SDHCI_INT_CMD_MASK)
			sdhci_cmd_irq(host, intmask & SDHCI_INT_CMD_MASK,
				      &intmask);

		if (intmask & SDHCI_INT_DATA_MASK)
			sdhci_data_irq(host, intmask & SDHCI_INT_DATA_MASK);

		if (intmask & SDHCI_INT_BUS_POWER)
			pr_err("%s: Card is consuming too much power!\n",
				mmc_hostname(host->mmc));

		if (intmask & SDHCI_INT_CARD_INT) {
			sdhci_enable_sdio_irq_nolock(host, false);
			host->thread_isr |= SDHCI_INT_CARD_INT;
			result = IRQ_WAKE_THREAD;
		}

		intmask &= ~(SDHCI_INT_CARD_INSERT | SDHCI_INT_CARD_REMOVE |
			     SDHCI_INT_CMD_MASK | SDHCI_INT_DATA_MASK |
			     SDHCI_INT_ERROR | SDHCI_INT_BUS_POWER |
			     SDHCI_INT_CARD_INT);

		if (intmask) {
			unexpected |= intmask;
			sdhci_writel(host, intmask, SDHCI_INT_STATUS);
		}

		if (result == IRQ_NONE)
			result = IRQ_HANDLED;

		intmask = sdhci_readl(host, SDHCI_INT_STATUS);
	} while (intmask && --max_loops);
out:
	spin_unlock(&host->lock);

	if (unexpected) {
		pr_err("%s: Unexpected interrupt 0x%08x.\n",
			   mmc_hostname(host->mmc), unexpected);
		sdhci_dumpregs(host);
	}

	return result;
}

static irqreturn_t sdhci_thread_irq(int irq, void *dev_id)
{
	struct sdhci_host *host = dev_id;
	unsigned long flags;
	u32 isr;

	spin_lock_irqsave(&host->lock, flags);
	isr = host->thread_isr;
	host->thread_isr = 0;
	spin_unlock_irqrestore(&host->lock, flags);

	if (isr & (SDHCI_INT_CARD_INSERT | SDHCI_INT_CARD_REMOVE)) {
		sdhci_card_event(host->mmc);
		mmc_detect_change(host->mmc, msecs_to_jiffies(200));
	}

	if (isr & SDHCI_INT_CARD_INT) {
		sdio_run_irqs(host->mmc);

		spin_lock_irqsave(&host->lock, flags);
		if (host->flags & SDHCI_SDIO_IRQ_ENABLED)
			sdhci_enable_sdio_irq_nolock(host, true);
		spin_unlock_irqrestore(&host->lock, flags);
	}

	return isr ? IRQ_HANDLED : IRQ_NONE;
}

/*****************************************************************************\
 *                                                                           *
 * Suspend/resume                                                            *
 *                                                                           *
\*****************************************************************************/

#ifdef CONFIG_PM
void sdhci_enable_irq_wakeups(struct sdhci_host *host)
{
	u8 val;
	u8 mask = SDHCI_WAKE_ON_INSERT | SDHCI_WAKE_ON_REMOVE
			| SDHCI_WAKE_ON_INT;

	val = sdhci_readb(host, SDHCI_WAKE_UP_CONTROL);
	val |= mask ;
	/* Avoid fake wake up */
	if (host->quirks & SDHCI_QUIRK_BROKEN_CARD_DETECTION)
		val &= ~(SDHCI_WAKE_ON_INSERT | SDHCI_WAKE_ON_REMOVE);
	sdhci_writeb(host, val, SDHCI_WAKE_UP_CONTROL);
}
EXPORT_SYMBOL_GPL(sdhci_enable_irq_wakeups);

static void sdhci_disable_irq_wakeups(struct sdhci_host *host)
{
	u8 val;
	u8 mask = SDHCI_WAKE_ON_INSERT | SDHCI_WAKE_ON_REMOVE
			| SDHCI_WAKE_ON_INT;

	val = sdhci_readb(host, SDHCI_WAKE_UP_CONTROL);
	val &= ~mask;
	sdhci_writeb(host, val, SDHCI_WAKE_UP_CONTROL);
}

int sdhci_suspend_host(struct sdhci_host *host)
{
	sdhci_disable_card_detection(host);

	mmc_retune_timer_stop(host->mmc);
	mmc_retune_needed(host->mmc);

	if (!device_may_wakeup(mmc_dev(host->mmc))) {
		host->ier = 0;
		sdhci_writel(host, 0, SDHCI_INT_ENABLE);
		sdhci_writel(host, 0, SDHCI_SIGNAL_ENABLE);
		free_irq(host->irq, host);
	} else {
		sdhci_enable_irq_wakeups(host);
		enable_irq_wake(host->irq);
	}
	return 0;
}

EXPORT_SYMBOL_GPL(sdhci_suspend_host);

int sdhci_resume_host(struct sdhci_host *host)
{
	int ret = 0;

	if (host->flags & (SDHCI_USE_SDMA | SDHCI_USE_ADMA)) {
		if (host->ops->enable_dma)
			host->ops->enable_dma(host);
	}

	if ((host->mmc->pm_flags & MMC_PM_KEEP_POWER) &&
	    (host->quirks2 & SDHCI_QUIRK2_HOST_OFF_CARD_ON)) {
		/* Card keeps power but host controller does not */
		sdhci_init(host, 0);
		host->pwr = 0;
		host->clock = 0;
		sdhci_set_ios(host->mmc, &host->mmc->ios);
	} else {
		sdhci_init(host, (host->mmc->pm_flags & MMC_PM_KEEP_POWER));
		mmiowb();
	}

	if (!device_may_wakeup(mmc_dev(host->mmc))) {
		ret = request_threaded_irq(host->irq, sdhci_irq,
					   sdhci_thread_irq, IRQF_SHARED,
					   mmc_hostname(host->mmc), host);
		if (ret)
			return ret;
	} else {
		sdhci_disable_irq_wakeups(host);
		disable_irq_wake(host->irq);
	}

	sdhci_enable_card_detection(host);

	return ret;
}

EXPORT_SYMBOL_GPL(sdhci_resume_host);

int sdhci_runtime_suspend_host(struct sdhci_host *host)
{
	unsigned long flags;

	mmc_retune_timer_stop(host->mmc);
	mmc_retune_needed(host->mmc);

	spin_lock_irqsave(&host->lock, flags);
	host->ier &= SDHCI_INT_CARD_INT;
	sdhci_writel(host, host->ier, SDHCI_INT_ENABLE);
	sdhci_writel(host, host->ier, SDHCI_SIGNAL_ENABLE);
	spin_unlock_irqrestore(&host->lock, flags);

	synchronize_hardirq(host->irq);

	spin_lock_irqsave(&host->lock, flags);
	host->runtime_suspended = true;
	spin_unlock_irqrestore(&host->lock, flags);

	return 0;
}
EXPORT_SYMBOL_GPL(sdhci_runtime_suspend_host);

int sdhci_runtime_resume_host(struct sdhci_host *host)
{
	unsigned long flags;
	int host_flags = host->flags;

	if (host_flags & (SDHCI_USE_SDMA | SDHCI_USE_ADMA)) {
		if (host->ops->enable_dma)
			host->ops->enable_dma(host);
	}

	sdhci_init(host, 0);

	/* Force clock and power re-program */
	host->pwr = 0;
	host->clock = 0;
	sdhci_start_signal_voltage_switch(host->mmc, &host->mmc->ios);
	sdhci_set_ios(host->mmc, &host->mmc->ios);

	if ((host_flags & SDHCI_PV_ENABLED) &&
		!(host->quirks2 & SDHCI_QUIRK2_PRESET_VALUE_BROKEN)) {
		spin_lock_irqsave(&host->lock, flags);
		sdhci_enable_preset_value(host, true);
		spin_unlock_irqrestore(&host->lock, flags);
	}

	spin_lock_irqsave(&host->lock, flags);

	host->runtime_suspended = false;

	/* Enable SDIO IRQ */
	if (host->flags & SDHCI_SDIO_IRQ_ENABLED)
		sdhci_enable_sdio_irq_nolock(host, true);

	/* Enable Card Detection */
	sdhci_enable_card_detection(host);

	spin_unlock_irqrestore(&host->lock, flags);

	return 0;
}
EXPORT_SYMBOL_GPL(sdhci_runtime_resume_host);

#endif /* CONFIG_PM */

/*****************************************************************************\
 *                                                                           *
 * Device allocation/registration                                            *
 *                                                                           *
\*****************************************************************************/

struct sdhci_host *sdhci_alloc_host(struct device *dev,
	size_t priv_size)
{
	struct mmc_host *mmc;
	struct sdhci_host *host;

	WARN_ON(dev == NULL);

	mmc = mmc_alloc_host(sizeof(struct sdhci_host) + priv_size, dev);
	if (!mmc)
		return ERR_PTR(-ENOMEM);

	host = mmc_priv(mmc);
	host->mmc = mmc;
	host->mmc_host_ops = sdhci_ops;
	mmc->ops = &host->mmc_host_ops;

	return host;
}

EXPORT_SYMBOL_GPL(sdhci_alloc_host);

static int sdhci_set_dma_mask(struct sdhci_host *host)
{
	struct mmc_host *mmc = host->mmc;
	struct device *dev = mmc_dev(mmc);
	int ret = -EINVAL;

	if (host->quirks2 & SDHCI_QUIRK2_BROKEN_64_BIT_DMA)
		host->flags &= ~SDHCI_USE_64_BIT_DMA;

	/* Try 64-bit mask if hardware is capable  of it */
	if (host->flags & SDHCI_USE_64_BIT_DMA) {
		ret = dma_set_mask_and_coherent(dev, DMA_BIT_MASK(64));
		if (ret) {
			pr_warn("%s: Failed to set 64-bit DMA mask.\n",
				mmc_hostname(mmc));
			host->flags &= ~SDHCI_USE_64_BIT_DMA;
		}
	}

	/* 32-bit mask as default & fallback */
	if (ret) {
		ret = dma_set_mask_and_coherent(dev, DMA_BIT_MASK(32));
		if (ret)
			pr_warn("%s: Failed to set 32-bit DMA mask.\n",
				mmc_hostname(mmc));
	}

	return ret;
}

int sdhci_add_host(struct sdhci_host *host)
{
	struct mmc_host *mmc;
	u32 caps[2] = {0, 0};
	u32 max_current_caps;
	unsigned int ocr_avail;
	unsigned int override_timeout_clk;
	u32 max_clk;
	int ret;

	WARN_ON(host == NULL);
	if (host == NULL)
		return -EINVAL;

	mmc = host->mmc;

	if (debug_quirks)
		host->quirks = debug_quirks;
	if (debug_quirks2)
		host->quirks2 = debug_quirks2;

	override_timeout_clk = host->timeout_clk;

	sdhci_do_reset(host, SDHCI_RESET_ALL);

	host->version = sdhci_readw(host, SDHCI_HOST_VERSION);
	host->version = (host->version & SDHCI_SPEC_VER_MASK)
				>> SDHCI_SPEC_VER_SHIFT;
	if (host->version > SDHCI_SPEC_300) {
		pr_err("%s: Unknown controller version (%d). You may experience problems.\n",
		       mmc_hostname(mmc), host->version);
	}

	caps[0] = (host->quirks & SDHCI_QUIRK_MISSING_CAPS) ? host->caps :
		sdhci_readl(host, SDHCI_CAPABILITIES);

	if (host->version >= SDHCI_SPEC_300)
		caps[1] = (host->quirks & SDHCI_QUIRK_MISSING_CAPS) ?
			host->caps1 :
			sdhci_readl(host, SDHCI_CAPABILITIES_1);

	if (host->quirks & SDHCI_QUIRK_FORCE_DMA)
		host->flags |= SDHCI_USE_SDMA;
	else if (!(caps[0] & SDHCI_CAN_DO_SDMA))
		DBG("Controller doesn't have SDMA capability\n");
	else
		host->flags |= SDHCI_USE_SDMA;

	if ((host->quirks & SDHCI_QUIRK_BROKEN_DMA) &&
		(host->flags & SDHCI_USE_SDMA)) {
		DBG("Disabling DMA as it is marked broken\n");
		host->flags &= ~SDHCI_USE_SDMA;
	}

	if ((host->version >= SDHCI_SPEC_200) &&
		(caps[0] & SDHCI_CAN_DO_ADMA2))
		host->flags |= SDHCI_USE_ADMA;

	if ((host->quirks & SDHCI_QUIRK_BROKEN_ADMA) &&
		(host->flags & SDHCI_USE_ADMA)) {
		DBG("Disabling ADMA as it is marked broken\n");
		host->flags &= ~SDHCI_USE_ADMA;
	}

	/*
	 * It is assumed that a 64-bit capable device has set a 64-bit DMA mask
	 * and *must* do 64-bit DMA.  A driver has the opportunity to change
	 * that during the first call to ->enable_dma().  Similarly
	 * SDHCI_QUIRK2_BROKEN_64_BIT_DMA must be left to the drivers to
	 * implement.
	 */
	if (caps[0] & SDHCI_CAN_64BIT)
		host->flags |= SDHCI_USE_64_BIT_DMA;

	if (host->flags & (SDHCI_USE_SDMA | SDHCI_USE_ADMA)) {
		ret = sdhci_set_dma_mask(host);

		if (!ret && host->ops->enable_dma)
			ret = host->ops->enable_dma(host);

		if (ret) {
			pr_warn("%s: No suitable DMA available - falling back to PIO\n",
				mmc_hostname(mmc));
			host->flags &= ~(SDHCI_USE_SDMA | SDHCI_USE_ADMA);

			ret = 0;
		}
	}

	/* SDMA does not support 64-bit DMA */
	if (host->flags & SDHCI_USE_64_BIT_DMA)
		host->flags &= ~SDHCI_USE_SDMA;

	if (host->flags & SDHCI_USE_ADMA) {
		dma_addr_t dma;
		void *buf;

		/*
		 * The DMA descriptor table size is calculated as the maximum
		 * number of segments times 2, to allow for an alignment
		 * descriptor for each segment, plus 1 for a nop end descriptor,
		 * all multipled by the descriptor size.
		 */
		if (host->flags & SDHCI_USE_64_BIT_DMA) {
			host->adma_table_sz = (SDHCI_MAX_SEGS * 2 + 1) *
					      SDHCI_ADMA2_64_DESC_SZ;
			host->desc_sz = SDHCI_ADMA2_64_DESC_SZ;
		} else {
			host->adma_table_sz = (SDHCI_MAX_SEGS * 2 + 1) *
					      SDHCI_ADMA2_32_DESC_SZ;
			host->desc_sz = SDHCI_ADMA2_32_DESC_SZ;
		}

		host->align_buffer_sz = SDHCI_MAX_SEGS * SDHCI_ADMA2_ALIGN;
		buf = dma_alloc_coherent(mmc_dev(mmc), host->align_buffer_sz +
					 host->adma_table_sz, &dma, GFP_KERNEL);
		if (!buf) {
			pr_warn("%s: Unable to allocate ADMA buffers - falling back to standard DMA\n",
				mmc_hostname(mmc));
			host->flags &= ~SDHCI_USE_ADMA;
		} else if ((dma + host->align_buffer_sz) &
			   (SDHCI_ADMA2_DESC_ALIGN - 1)) {
			pr_warn("%s: unable to allocate aligned ADMA descriptor\n",
				mmc_hostname(mmc));
			host->flags &= ~SDHCI_USE_ADMA;
			dma_free_coherent(mmc_dev(mmc), host->align_buffer_sz +
					  host->adma_table_sz, buf, dma);
		} else {
			host->align_buffer = buf;
			host->align_addr = dma;

			host->adma_table = buf + host->align_buffer_sz;
			host->adma_addr = dma + host->align_buffer_sz;
		}
	}

	/*
	 * If we use DMA, then it's up to the caller to set the DMA
	 * mask, but PIO does not need the hw shim so we set a new
	 * mask here in that case.
	 */
	if (!(host->flags & (SDHCI_USE_SDMA | SDHCI_USE_ADMA))) {
		host->dma_mask = DMA_BIT_MASK(64);
		mmc_dev(mmc)->dma_mask = &host->dma_mask;
	}

	if (host->version >= SDHCI_SPEC_300)
		host->max_clk = (caps[0] & SDHCI_CLOCK_V3_BASE_MASK)
			>> SDHCI_CLOCK_BASE_SHIFT;
	else
		host->max_clk = (caps[0] & SDHCI_CLOCK_BASE_MASK)
			>> SDHCI_CLOCK_BASE_SHIFT;

	host->max_clk *= 1000000;
	if (host->max_clk == 0 || host->quirks &
			SDHCI_QUIRK_CAP_CLOCK_BASE_BROKEN) {
		if (!host->ops->get_max_clock) {
			pr_err("%s: Hardware doesn't specify base clock frequency.\n",
			       mmc_hostname(mmc));
			ret = -ENODEV;
			goto undma;
		}
		host->max_clk = host->ops->get_max_clock(host);
	}

	/*
	 * In case of Host Controller v3.00, find out whether clock
	 * multiplier is supported.
	 */
	host->clk_mul = (caps[1] & SDHCI_CLOCK_MUL_MASK) >>
			SDHCI_CLOCK_MUL_SHIFT;

	/*
	 * In case the value in Clock Multiplier is 0, then programmable
	 * clock mode is not supported, otherwise the actual clock
	 * multiplier is one more than the value of Clock Multiplier
	 * in the Capabilities Register.
	 */
	if (host->clk_mul)
		host->clk_mul += 1;

	/*
	 * Set host parameters.
	 */
	max_clk = host->max_clk;

	if (host->ops->get_min_clock)
		mmc->f_min = host->ops->get_min_clock(host);
	else if (host->version >= SDHCI_SPEC_300) {
		if (host->clk_mul) {
			mmc->f_min = (host->max_clk * host->clk_mul) / 1024;
			max_clk = host->max_clk * host->clk_mul;
		} else
			mmc->f_min = host->max_clk / SDHCI_MAX_DIV_SPEC_300;
	} else
		mmc->f_min = host->max_clk / SDHCI_MAX_DIV_SPEC_200;

	if (!mmc->f_max || mmc->f_max > max_clk)
		mmc->f_max = max_clk;

	if (!(host->quirks & SDHCI_QUIRK_DATA_TIMEOUT_USES_SDCLK)) {
		host->timeout_clk = (caps[0] & SDHCI_TIMEOUT_CLK_MASK) >>
					SDHCI_TIMEOUT_CLK_SHIFT;
		if (host->timeout_clk == 0) {
			if (host->ops->get_timeout_clock) {
				host->timeout_clk =
					host->ops->get_timeout_clock(host);
			} else {
				pr_err("%s: Hardware doesn't specify timeout clock frequency.\n",
					mmc_hostname(mmc));
				ret = -ENODEV;
				goto undma;
			}
		}

		if (caps[0] & SDHCI_TIMEOUT_CLK_UNIT)
			host->timeout_clk *= 1000;

		if (override_timeout_clk)
			host->timeout_clk = override_timeout_clk;

		mmc->max_busy_timeout = host->ops->get_max_timeout_count ?
			host->ops->get_max_timeout_count(host) : 1 << 27;
		mmc->max_busy_timeout /= host->timeout_clk;
	}

	mmc->caps |= MMC_CAP_SDIO_IRQ | MMC_CAP_ERASE | MMC_CAP_CMD23;
	mmc->caps2 |= MMC_CAP2_SDIO_IRQ_NOTHREAD;

	if (host->quirks & SDHCI_QUIRK_MULTIBLOCK_READ_ACMD12)
		host->flags |= SDHCI_AUTO_CMD12;

	/* Auto-CMD23 stuff only works in ADMA or PIO. */
	if ((host->version >= SDHCI_SPEC_300) &&
	    ((host->flags & SDHCI_USE_ADMA) ||
	     !(host->flags & SDHCI_USE_SDMA)) &&
	     !(host->quirks2 & SDHCI_QUIRK2_ACMD23_BROKEN)) {
		host->flags |= SDHCI_AUTO_CMD23;
		DBG("%s: Auto-CMD23 available\n", mmc_hostname(mmc));
	} else {
		DBG("%s: Auto-CMD23 unavailable\n", mmc_hostname(mmc));
	}

	/*
	 * A controller may support 8-bit width, but the board itself
	 * might not have the pins brought out.  Boards that support
	 * 8-bit width must set "mmc->caps |= MMC_CAP_8_BIT_DATA;" in
	 * their platform code before calling sdhci_add_host(), and we
	 * won't assume 8-bit width for hosts without that CAP.
	 */
	if (!(host->quirks & SDHCI_QUIRK_FORCE_1_BIT_DATA))
		mmc->caps |= MMC_CAP_4_BIT_DATA;

	if (host->quirks2 & SDHCI_QUIRK2_HOST_NO_CMD23)
		mmc->caps &= ~MMC_CAP_CMD23;

	if (caps[0] & SDHCI_CAN_DO_HISPD)
		mmc->caps |= MMC_CAP_SD_HIGHSPEED | MMC_CAP_MMC_HIGHSPEED;

	if ((host->quirks & SDHCI_QUIRK_BROKEN_CARD_DETECTION) &&
	    !(mmc->caps & MMC_CAP_NONREMOVABLE) &&
	    IS_ERR_VALUE(mmc_gpio_get_cd(host->mmc)))
		mmc->caps |= MMC_CAP_NEEDS_POLL;

	/* If there are external regulators, get them */
	ret = mmc_regulator_get_supply(mmc);
	if (ret == -EPROBE_DEFER)
		goto undma;

	/* If vqmmc regulator and no 1.8V signalling, then there's no UHS */
	if (!IS_ERR(mmc->supply.vqmmc)) {
		ret = regulator_enable(mmc->supply.vqmmc);
		if (!regulator_is_supported_voltage(mmc->supply.vqmmc, 1700000,
						    1950000))
			caps[1] &= ~(SDHCI_SUPPORT_SDR104 |
					SDHCI_SUPPORT_SDR50 |
					SDHCI_SUPPORT_DDR50);
		if (ret) {
			pr_warn("%s: Failed to enable vqmmc regulator: %d\n",
				mmc_hostname(mmc), ret);
			mmc->supply.vqmmc = ERR_PTR(-EINVAL);
		}
	}

	if (host->quirks2 & SDHCI_QUIRK2_NO_1_8_V)
		caps[1] &= ~(SDHCI_SUPPORT_SDR104 | SDHCI_SUPPORT_SDR50 |
		       SDHCI_SUPPORT_DDR50);

	/* Any UHS-I mode in caps implies SDR12 and SDR25 support. */
	if (caps[1] & (SDHCI_SUPPORT_SDR104 | SDHCI_SUPPORT_SDR50 |
		       SDHCI_SUPPORT_DDR50))
		mmc->caps |= MMC_CAP_UHS_SDR12 | MMC_CAP_UHS_SDR25;

	/* SDR104 supports also implies SDR50 support */
	if (caps[1] & SDHCI_SUPPORT_SDR104) {
		mmc->caps |= MMC_CAP_UHS_SDR104 | MMC_CAP_UHS_SDR50;
		/* SD3.0: SDR104 is supported so (for eMMC) the caps2
		 * field can be promoted to support HS200.
		 */
		if (!(host->quirks2 & SDHCI_QUIRK2_BROKEN_HS200))
			mmc->caps2 |= MMC_CAP2_HS200;
	} else if (caps[1] & SDHCI_SUPPORT_SDR50)
		mmc->caps |= MMC_CAP_UHS_SDR50;

	if (host->quirks2 & SDHCI_QUIRK2_CAPS_BIT63_FOR_HS400 &&
	    (caps[1] & SDHCI_SUPPORT_HS400))
		mmc->caps2 |= MMC_CAP2_HS400;

	if ((mmc->caps2 & MMC_CAP2_HSX00_1_2V) &&
	    (IS_ERR(mmc->supply.vqmmc) ||
	     !regulator_is_supported_voltage(mmc->supply.vqmmc, 1100000,
					     1300000)))
		mmc->caps2 &= ~MMC_CAP2_HSX00_1_2V;

	if ((caps[1] & SDHCI_SUPPORT_DDR50) &&
		!(host->quirks2 & SDHCI_QUIRK2_BROKEN_DDR50))
		mmc->caps |= MMC_CAP_UHS_DDR50;

	/* Does the host need tuning for SDR50? */
	if (caps[1] & SDHCI_USE_SDR50_TUNING)
		host->flags |= SDHCI_SDR50_NEEDS_TUNING;

	/* Driver Type(s) (A, C, D) supported by the host */
	if (caps[1] & SDHCI_DRIVER_TYPE_A)
		mmc->caps |= MMC_CAP_DRIVER_TYPE_A;
	if (caps[1] & SDHCI_DRIVER_TYPE_C)
		mmc->caps |= MMC_CAP_DRIVER_TYPE_C;
	if (caps[1] & SDHCI_DRIVER_TYPE_D)
		mmc->caps |= MMC_CAP_DRIVER_TYPE_D;

	/* Initial value for re-tuning timer count */
	host->tuning_count = (caps[1] & SDHCI_RETUNING_TIMER_COUNT_MASK) >>
			      SDHCI_RETUNING_TIMER_COUNT_SHIFT;

	/*
	 * In case Re-tuning Timer is not disabled, the actual value of
	 * re-tuning timer will be 2 ^ (n - 1).
	 */
	if (host->tuning_count)
		host->tuning_count = 1 << (host->tuning_count - 1);

	/* Re-tuning mode supported by the Host Controller */
	host->tuning_mode = (caps[1] & SDHCI_RETUNING_MODE_MASK) >>
			     SDHCI_RETUNING_MODE_SHIFT;

	ocr_avail = 0;

	/*
	 * According to SD Host Controller spec v3.00, if the Host System
	 * can afford more than 150mA, Host Driver should set XPC to 1. Also
	 * the value is meaningful only if Voltage Support in the Capabilities
	 * register is set. The actual current value is 4 times the register
	 * value.
	 */
	max_current_caps = sdhci_readl(host, SDHCI_MAX_CURRENT);
	if (!max_current_caps && !IS_ERR(mmc->supply.vmmc)) {
		int curr = regulator_get_current_limit(mmc->supply.vmmc);
		if (curr > 0) {

			/* convert to SDHCI_MAX_CURRENT format */
			curr = curr/1000;  /* convert to mA */
			curr = curr/SDHCI_MAX_CURRENT_MULTIPLIER;

			curr = min_t(u32, curr, SDHCI_MAX_CURRENT_LIMIT);
			max_current_caps =
				(curr << SDHCI_MAX_CURRENT_330_SHIFT) |
				(curr << SDHCI_MAX_CURRENT_300_SHIFT) |
				(curr << SDHCI_MAX_CURRENT_180_SHIFT);
		}
	}

	if (caps[0] & SDHCI_CAN_VDD_330) {
		ocr_avail |= MMC_VDD_32_33 | MMC_VDD_33_34;

		mmc->max_current_330 = ((max_current_caps &
				   SDHCI_MAX_CURRENT_330_MASK) >>
				   SDHCI_MAX_CURRENT_330_SHIFT) *
				   SDHCI_MAX_CURRENT_MULTIPLIER;
	}
	if (caps[0] & SDHCI_CAN_VDD_300) {
		ocr_avail |= MMC_VDD_29_30 | MMC_VDD_30_31;

		mmc->max_current_300 = ((max_current_caps &
				   SDHCI_MAX_CURRENT_300_MASK) >>
				   SDHCI_MAX_CURRENT_300_SHIFT) *
				   SDHCI_MAX_CURRENT_MULTIPLIER;
	}
	if (caps[0] & SDHCI_CAN_VDD_180) {
		ocr_avail |= MMC_VDD_165_195;

		mmc->max_current_180 = ((max_current_caps &
				   SDHCI_MAX_CURRENT_180_MASK) >>
				   SDHCI_MAX_CURRENT_180_SHIFT) *
				   SDHCI_MAX_CURRENT_MULTIPLIER;
	}

	/* If OCR set by host, use it instead. */
	if (host->ocr_mask)
		ocr_avail = host->ocr_mask;

	/* If OCR set by external regulators, give it highest prio. */
	if (mmc->ocr_avail)
		ocr_avail = mmc->ocr_avail;

	mmc->ocr_avail = ocr_avail;
	mmc->ocr_avail_sdio = ocr_avail;
	if (host->ocr_avail_sdio)
		mmc->ocr_avail_sdio &= host->ocr_avail_sdio;
	mmc->ocr_avail_sd = ocr_avail;
	if (host->ocr_avail_sd)
		mmc->ocr_avail_sd &= host->ocr_avail_sd;
	else /* normal SD controllers don't support 1.8V */
		mmc->ocr_avail_sd &= ~MMC_VDD_165_195;
	mmc->ocr_avail_mmc = ocr_avail;
	if (host->ocr_avail_mmc)
		mmc->ocr_avail_mmc &= host->ocr_avail_mmc;

	if (mmc->ocr_avail == 0) {
		pr_err("%s: Hardware doesn't report any support voltages.\n",
		       mmc_hostname(mmc));
		ret = -ENODEV;
		goto unreg;
	}

	spin_lock_init(&host->lock);

	/*
	 * Maximum number of segments. Depends on if the hardware
	 * can do scatter/gather or not.
	 */
	if (host->flags & SDHCI_USE_ADMA)
		mmc->max_segs = SDHCI_MAX_SEGS;
	else if (host->flags & SDHCI_USE_SDMA)
		mmc->max_segs = 1;
	else /* PIO */
		mmc->max_segs = SDHCI_MAX_SEGS;

	/*
	 * Maximum number of sectors in one transfer. Limited by SDMA boundary
	 * size (512KiB). Note some tuning modes impose a 4MiB limit, but this
	 * is less anyway.
	 */
	mmc->max_req_size = 524288;

	/*
	 * Maximum segment size. Could be one segment with the maximum number
	 * of bytes. When doing hardware scatter/gather, each entry cannot
	 * be larger than 64 KiB though.
	 */
	if (host->flags & SDHCI_USE_ADMA) {
		if (host->quirks & SDHCI_QUIRK_BROKEN_ADMA_ZEROLEN_DESC)
			mmc->max_seg_size = 65535;
		else
			mmc->max_seg_size = 65536;
	} else {
		mmc->max_seg_size = mmc->max_req_size;
	}

	/*
	 * Maximum block size. This varies from controller to controller and
	 * is specified in the capabilities register.
	 */
	if (host->quirks & SDHCI_QUIRK_FORCE_BLK_SZ_2048) {
		mmc->max_blk_size = 2;
	} else {
		mmc->max_blk_size = (caps[0] & SDHCI_MAX_BLOCK_MASK) >>
				SDHCI_MAX_BLOCK_SHIFT;
		if (mmc->max_blk_size >= 3) {
			pr_warn("%s: Invalid maximum block size, assuming 512 bytes\n",
				mmc_hostname(mmc));
			mmc->max_blk_size = 0;
		}
	}

	mmc->max_blk_size = 512 << mmc->max_blk_size;

	/*
	 * Maximum block count.
	 */
	mmc->max_blk_count = (host->quirks & SDHCI_QUIRK_NO_MULTIBLOCK) ? 1 : 65535;

	/*
	 * Init tasklets.
	 */
	tasklet_init(&host->finish_tasklet,
		sdhci_tasklet_finish, (unsigned long)host);

	setup_timer(&host->timer, sdhci_timeout_timer, (unsigned long)host);

	init_waitqueue_head(&host->buf_ready_int);

	sdhci_init(host, 0);

	ret = request_threaded_irq(host->irq, sdhci_irq, sdhci_thread_irq,
				   IRQF_SHARED,	mmc_hostname(mmc), host);
	if (ret) {
		pr_err("%s: Failed to request IRQ %d: %d\n",
		       mmc_hostname(mmc), host->irq, ret);
		goto untasklet;
	}

#ifdef CONFIG_MMC_DEBUG
	sdhci_dumpregs(host);
#endif

	ret = sdhci_led_register(host);
	if (ret) {
		pr_err("%s: Failed to register LED device: %d\n",
		       mmc_hostname(mmc), ret);
		goto unirq;
	}

	mmiowb();

	ret = mmc_add_host(mmc);
	if (ret)
		goto unled;

	pr_info("%s: SDHCI controller on %s [%s] using %s\n",
		mmc_hostname(mmc), host->hw_name, dev_name(mmc_dev(mmc)),
		(host->flags & SDHCI_USE_ADMA) ?
		(host->flags & SDHCI_USE_64_BIT_DMA) ? "ADMA 64-bit" : "ADMA" :
		(host->flags & SDHCI_USE_SDMA) ? "DMA" : "PIO");

	sdhci_enable_card_detection(host);

	return 0;

unled:
	sdhci_led_unregister(host);
unirq:
	sdhci_do_reset(host, SDHCI_RESET_ALL);
	sdhci_writel(host, 0, SDHCI_INT_ENABLE);
	sdhci_writel(host, 0, SDHCI_SIGNAL_ENABLE);
	free_irq(host->irq, host);
untasklet:
	tasklet_kill(&host->finish_tasklet);
unreg:
	if (!IS_ERR(mmc->supply.vqmmc))
		regulator_disable(mmc->supply.vqmmc);
undma:
	if (host->align_buffer)
		dma_free_coherent(mmc_dev(mmc), host->align_buffer_sz +
				  host->adma_table_sz, host->align_buffer,
				  host->align_addr);
	host->adma_table = NULL;
	host->align_buffer = NULL;

	return ret;
}

EXPORT_SYMBOL_GPL(sdhci_add_host);

void sdhci_remove_host(struct sdhci_host *host, int dead)
{
	struct mmc_host *mmc = host->mmc;
	unsigned long flags;

	if (dead) {
		spin_lock_irqsave(&host->lock, flags);

		host->flags |= SDHCI_DEVICE_DEAD;

		if (host->mrq) {
			pr_err("%s: Controller removed during "
				" transfer!\n", mmc_hostname(mmc));

			host->mrq->cmd->error = -ENOMEDIUM;
			tasklet_schedule(&host->finish_tasklet);
		}

		spin_unlock_irqrestore(&host->lock, flags);
	}

	sdhci_disable_card_detection(host);

	mmc_remove_host(mmc);

	sdhci_led_unregister(host);

	if (!dead)
		sdhci_do_reset(host, SDHCI_RESET_ALL);

	sdhci_writel(host, 0, SDHCI_INT_ENABLE);
	sdhci_writel(host, 0, SDHCI_SIGNAL_ENABLE);
	free_irq(host->irq, host);

	del_timer_sync(&host->timer);

	tasklet_kill(&host->finish_tasklet);

	if (!IS_ERR(mmc->supply.vqmmc))
		regulator_disable(mmc->supply.vqmmc);

	if (host->align_buffer)
		dma_free_coherent(mmc_dev(mmc), host->align_buffer_sz +
				  host->adma_table_sz, host->align_buffer,
				  host->align_addr);

	host->adma_table = NULL;
	host->align_buffer = NULL;
}

EXPORT_SYMBOL_GPL(sdhci_remove_host);

void sdhci_free_host(struct sdhci_host *host)
{
	mmc_free_host(host->mmc);
}

EXPORT_SYMBOL_GPL(sdhci_free_host);

/*****************************************************************************\
 *                                                                           *
 * Driver init/exit                                                          *
 *                                                                           *
\*****************************************************************************/

static int __init sdhci_drv_init(void)
{
	pr_info(DRIVER_NAME
		": Secure Digital Host Controller Interface driver\n");
	pr_info(DRIVER_NAME ": Copyright(c) Pierre Ossman\n");

	return 0;
}

static void __exit sdhci_drv_exit(void)
{
}

module_init(sdhci_drv_init);
module_exit(sdhci_drv_exit);

module_param(debug_quirks, uint, 0444);
module_param(debug_quirks2, uint, 0444);

MODULE_AUTHOR("Pierre Ossman <pierre@ossman.eu>");
MODULE_DESCRIPTION("Secure Digital Host Controller Interface core driver");
MODULE_LICENSE("GPL");

MODULE_PARM_DESC(debug_quirks, "Force certain quirks.");
MODULE_PARM_DESC(debug_quirks2, "Force certain other quirks.");<|MERGE_RESOLUTION|>--- conflicted
+++ resolved
@@ -48,33 +48,7 @@
 static void sdhci_finish_command(struct sdhci_host *);
 static int sdhci_execute_tuning(struct mmc_host *mmc, u32 opcode);
 static void sdhci_enable_preset_value(struct sdhci_host *host, bool enable);
-<<<<<<< HEAD
-static int sdhci_do_get_cd(struct sdhci_host *host);
-
-#ifdef CONFIG_PM
-static int sdhci_runtime_pm_get(struct sdhci_host *host);
-static int sdhci_runtime_pm_put(struct sdhci_host *host);
-static void sdhci_runtime_pm_bus_on(struct sdhci_host *host);
-static void sdhci_runtime_pm_bus_off(struct sdhci_host *host);
-#else
-static inline int sdhci_runtime_pm_get(struct sdhci_host *host)
-{
-	return 0;
-}
-static inline int sdhci_runtime_pm_put(struct sdhci_host *host)
-{
-	return 0;
-}
-static void sdhci_runtime_pm_bus_on(struct sdhci_host *host)
-{
-}
-static void sdhci_runtime_pm_bus_off(struct sdhci_host *host)
-{
-}
-#endif
-=======
 static int sdhci_get_cd(struct mmc_host *mmc);
->>>>>>> ed596a4a
 
 static void sdhci_dumpregs(struct sdhci_host *host)
 {
@@ -794,15 +768,9 @@
 		struct scatterlist *sg;
 		unsigned int length_mask, offset_mask;
 		int i;
-<<<<<<< HEAD
 
 		host->flags |= SDHCI_REQ_USE_DMA;
 
-=======
-
-		host->flags |= SDHCI_REQ_USE_DMA;
-
->>>>>>> ed596a4a
 		/*
 		 * FIXME: This doesn't account for merging when mapping the
 		 * scatterlist.
