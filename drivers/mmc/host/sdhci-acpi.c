// SPDX-License-Identifier: GPL-2.0-only
/*
 * Secure Digital Host Controller Interface ACPI driver.
 *
 * Copyright (c) 2012, Intel Corporation.
 */

#include <linux/init.h>
#include <linux/export.h>
#include <linux/module.h>
#include <linux/device.h>
#include <linux/platform_device.h>
#include <linux/ioport.h>
#include <linux/io.h>
#include <linux/dma-mapping.h>
#include <linux/compiler.h>
#include <linux/stddef.h>
#include <linux/bitops.h>
#include <linux/types.h>
#include <linux/err.h>
#include <linux/interrupt.h>
#include <linux/acpi.h>
#include <linux/pm.h>
#include <linux/pm_runtime.h>
#include <linux/delay.h>
#include <linux/dmi.h>

#include <linux/mmc/host.h>
#include <linux/mmc/pm.h>
#include <linux/mmc/slot-gpio.h>

#ifdef CONFIG_X86
#include <asm/cpu_device_id.h>
#include <asm/intel-family.h>
#include <asm/iosf_mbi.h>
#include <linux/pci.h>
#endif

#include "sdhci.h"

enum {
	SDHCI_ACPI_SD_CD		= BIT(0),
	SDHCI_ACPI_RUNTIME_PM		= BIT(1),
	SDHCI_ACPI_SD_CD_OVERRIDE_LEVEL	= BIT(2),
};

struct sdhci_acpi_chip {
	const struct	sdhci_ops *ops;
	unsigned int	quirks;
	unsigned int	quirks2;
	unsigned long	caps;
	unsigned int	caps2;
	mmc_pm_flag_t	pm_caps;
};

struct sdhci_acpi_slot {
	const struct	sdhci_acpi_chip *chip;
	unsigned int	quirks;
	unsigned int	quirks2;
	unsigned long	caps;
	unsigned int	caps2;
	mmc_pm_flag_t	pm_caps;
	unsigned int	flags;
	size_t		priv_size;
	int (*probe_slot)(struct platform_device *, struct acpi_device *);
	int (*remove_slot)(struct platform_device *);
	int (*free_slot)(struct platform_device *pdev);
	int (*setup_host)(struct platform_device *pdev);
};

struct sdhci_acpi_host {
	struct sdhci_host		*host;
	const struct sdhci_acpi_slot	*slot;
	struct platform_device		*pdev;
	bool				use_runtime_pm;
<<<<<<< HEAD
	unsigned long			private[] ____cacheline_aligned;
=======
	bool				is_intel;
	bool				reset_signal_volt_on_suspend;
	unsigned long			private[0] ____cacheline_aligned;
>>>>>>> 4686392c
};

enum {
	DMI_QUIRK_RESET_SD_SIGNAL_VOLT_ON_SUSP			= BIT(0),
	DMI_QUIRK_SD_NO_WRITE_PROTECT				= BIT(1),
};

static inline void *sdhci_acpi_priv(struct sdhci_acpi_host *c)
{
	return (void *)c->private;
}

static inline bool sdhci_acpi_flag(struct sdhci_acpi_host *c, unsigned int flag)
{
	return c->slot && (c->slot->flags & flag);
}

#define INTEL_DSM_HS_CAPS_SDR25		BIT(0)
#define INTEL_DSM_HS_CAPS_DDR50		BIT(1)
#define INTEL_DSM_HS_CAPS_SDR50		BIT(2)
#define INTEL_DSM_HS_CAPS_SDR104	BIT(3)

enum {
	INTEL_DSM_FNS		=  0,
	INTEL_DSM_V18_SWITCH	=  3,
	INTEL_DSM_V33_SWITCH	=  4,
	INTEL_DSM_HS_CAPS	=  8,
};

struct intel_host {
	u32	dsm_fns;
	u32	hs_caps;
};

static const guid_t intel_dsm_guid =
	GUID_INIT(0xF6C13EA5, 0x65CD, 0x461F,
		  0xAB, 0x7A, 0x29, 0xF7, 0xE8, 0xD5, 0xBD, 0x61);

static int __intel_dsm(struct intel_host *intel_host, struct device *dev,
		       unsigned int fn, u32 *result)
{
	union acpi_object *obj;
	int err = 0;

	obj = acpi_evaluate_dsm(ACPI_HANDLE(dev), &intel_dsm_guid, 0, fn, NULL);
	if (!obj)
		return -EOPNOTSUPP;

	if (obj->type == ACPI_TYPE_INTEGER) {
		*result = obj->integer.value;
	} else if (obj->type == ACPI_TYPE_BUFFER && obj->buffer.length > 0) {
		size_t len = min_t(size_t, obj->buffer.length, 4);

		*result = 0;
		memcpy(result, obj->buffer.pointer, len);
	} else {
		dev_err(dev, "%s DSM fn %u obj->type %d obj->buffer.length %d\n",
			__func__, fn, obj->type, obj->buffer.length);
		err = -EINVAL;
	}

	ACPI_FREE(obj);

	return err;
}

static int intel_dsm(struct intel_host *intel_host, struct device *dev,
		     unsigned int fn, u32 *result)
{
	if (fn > 31 || !(intel_host->dsm_fns & (1 << fn)))
		return -EOPNOTSUPP;

	return __intel_dsm(intel_host, dev, fn, result);
}

static void intel_dsm_init(struct intel_host *intel_host, struct device *dev,
			   struct mmc_host *mmc)
{
	int err;

	intel_host->hs_caps = ~0;

	err = __intel_dsm(intel_host, dev, INTEL_DSM_FNS, &intel_host->dsm_fns);
	if (err) {
		pr_debug("%s: DSM not supported, error %d\n",
			 mmc_hostname(mmc), err);
		return;
	}

	pr_debug("%s: DSM function mask %#x\n",
		 mmc_hostname(mmc), intel_host->dsm_fns);

	intel_dsm(intel_host, dev, INTEL_DSM_HS_CAPS, &intel_host->hs_caps);
}

static int intel_start_signal_voltage_switch(struct mmc_host *mmc,
					     struct mmc_ios *ios)
{
	struct device *dev = mmc_dev(mmc);
	struct sdhci_acpi_host *c = dev_get_drvdata(dev);
	struct intel_host *intel_host = sdhci_acpi_priv(c);
	unsigned int fn;
	u32 result = 0;
	int err;

	err = sdhci_start_signal_voltage_switch(mmc, ios);
	if (err)
		return err;

	switch (ios->signal_voltage) {
	case MMC_SIGNAL_VOLTAGE_330:
		fn = INTEL_DSM_V33_SWITCH;
		break;
	case MMC_SIGNAL_VOLTAGE_180:
		fn = INTEL_DSM_V18_SWITCH;
		break;
	default:
		return 0;
	}

	err = intel_dsm(intel_host, dev, fn, &result);
	pr_debug("%s: %s DSM fn %u error %d result %u\n",
		 mmc_hostname(mmc), __func__, fn, err, result);

	return 0;
}

static void sdhci_acpi_int_hw_reset(struct sdhci_host *host)
{
	u8 reg;

	reg = sdhci_readb(host, SDHCI_POWER_CONTROL);
	reg |= 0x10;
	sdhci_writeb(host, reg, SDHCI_POWER_CONTROL);
	/* For eMMC, minimum is 1us but give it 9us for good measure */
	udelay(9);
	reg &= ~0x10;
	sdhci_writeb(host, reg, SDHCI_POWER_CONTROL);
	/* For eMMC, minimum is 200us but give it 300us for good measure */
	usleep_range(300, 1000);
}

static const struct sdhci_ops sdhci_acpi_ops_dflt = {
	.set_clock = sdhci_set_clock,
	.set_bus_width = sdhci_set_bus_width,
	.reset = sdhci_reset,
	.set_uhs_signaling = sdhci_set_uhs_signaling,
};

static const struct sdhci_ops sdhci_acpi_ops_int = {
	.set_clock = sdhci_set_clock,
	.set_bus_width = sdhci_set_bus_width,
	.reset = sdhci_reset,
	.set_uhs_signaling = sdhci_set_uhs_signaling,
	.hw_reset   = sdhci_acpi_int_hw_reset,
};

static const struct sdhci_acpi_chip sdhci_acpi_chip_int = {
	.ops = &sdhci_acpi_ops_int,
};

#ifdef CONFIG_X86

static bool sdhci_acpi_byt(void)
{
	static const struct x86_cpu_id byt[] = {
		{ X86_VENDOR_INTEL, 6, INTEL_FAM6_ATOM_SILVERMONT },
		{}
	};

	return x86_match_cpu(byt);
}

static bool sdhci_acpi_cht(void)
{
	static const struct x86_cpu_id cht[] = {
		{ X86_VENDOR_INTEL, 6, INTEL_FAM6_ATOM_AIRMONT },
		{}
	};

	return x86_match_cpu(cht);
}

#define BYT_IOSF_SCCEP			0x63
#define BYT_IOSF_OCP_NETCTRL0		0x1078
#define BYT_IOSF_OCP_TIMEOUT_BASE	GENMASK(10, 8)

static void sdhci_acpi_byt_setting(struct device *dev)
{
	u32 val = 0;

	if (!sdhci_acpi_byt())
		return;

	if (iosf_mbi_read(BYT_IOSF_SCCEP, MBI_CR_READ, BYT_IOSF_OCP_NETCTRL0,
			  &val)) {
		dev_err(dev, "%s read error\n", __func__);
		return;
	}

	if (!(val & BYT_IOSF_OCP_TIMEOUT_BASE))
		return;

	val &= ~BYT_IOSF_OCP_TIMEOUT_BASE;

	if (iosf_mbi_write(BYT_IOSF_SCCEP, MBI_CR_WRITE, BYT_IOSF_OCP_NETCTRL0,
			   val)) {
		dev_err(dev, "%s write error\n", __func__);
		return;
	}

	dev_dbg(dev, "%s completed\n", __func__);
}

static bool sdhci_acpi_byt_defer(struct device *dev)
{
	if (!sdhci_acpi_byt())
		return false;

	if (!iosf_mbi_available())
		return true;

	sdhci_acpi_byt_setting(dev);

	return false;
}

static bool sdhci_acpi_cht_pci_wifi(unsigned int vendor, unsigned int device,
				    unsigned int slot, unsigned int parent_slot)
{
	struct pci_dev *dev, *parent, *from = NULL;

	while (1) {
		dev = pci_get_device(vendor, device, from);
		pci_dev_put(from);
		if (!dev)
			break;
		parent = pci_upstream_bridge(dev);
		if (ACPI_COMPANION(&dev->dev) && PCI_SLOT(dev->devfn) == slot &&
		    parent && PCI_SLOT(parent->devfn) == parent_slot &&
		    !pci_upstream_bridge(parent)) {
			pci_dev_put(dev);
			return true;
		}
		from = dev;
	}

	return false;
}

/*
 * GPDwin uses PCI wifi which conflicts with SDIO's use of
 * acpi_device_fix_up_power() on child device nodes. Identifying GPDwin is
 * problematic, but since SDIO is only used for wifi, the presence of the PCI
 * wifi card in the expected slot with an ACPI companion node, is used to
 * indicate that acpi_device_fix_up_power() should be avoided.
 */
static inline bool sdhci_acpi_no_fixup_child_power(struct acpi_device *adev)
{
	return sdhci_acpi_cht() &&
	       acpi_dev_hid_uid_match(adev, "80860F14", "2") &&
	       sdhci_acpi_cht_pci_wifi(0x14e4, 0x43ec, 0, 28);
}

#else

static inline void sdhci_acpi_byt_setting(struct device *dev)
{
}

static inline bool sdhci_acpi_byt_defer(struct device *dev)
{
	return false;
}

static inline bool sdhci_acpi_no_fixup_child_power(struct acpi_device *adev)
{
	return false;
}

#endif

static int bxt_get_cd(struct mmc_host *mmc)
{
	int gpio_cd = mmc_gpio_get_cd(mmc);
	struct sdhci_host *host = mmc_priv(mmc);
	unsigned long flags;
	int ret = 0;

	if (!gpio_cd)
		return 0;

	spin_lock_irqsave(&host->lock, flags);

	if (host->flags & SDHCI_DEVICE_DEAD)
		goto out;

	ret = !!(sdhci_readl(host, SDHCI_PRESENT_STATE) & SDHCI_CARD_PRESENT);
out:
	spin_unlock_irqrestore(&host->lock, flags);

	return ret;
}

static int intel_probe_slot(struct platform_device *pdev, struct acpi_device *adev)
{
	struct sdhci_acpi_host *c = platform_get_drvdata(pdev);
	struct intel_host *intel_host = sdhci_acpi_priv(c);
	struct sdhci_host *host = c->host;

	if (acpi_dev_hid_uid_match(adev, "80860F14", "1") &&
	    sdhci_readl(host, SDHCI_CAPABILITIES) == 0x446cc8b2 &&
	    sdhci_readl(host, SDHCI_CAPABILITIES_1) == 0x00000807)
		host->timeout_clk = 1000; /* 1000 kHz i.e. 1 MHz */

	if (acpi_dev_hid_uid_match(adev, "80865ACA", NULL))
		host->mmc_host_ops.get_cd = bxt_get_cd;

	intel_dsm_init(intel_host, &pdev->dev, host->mmc);

	host->mmc_host_ops.start_signal_voltage_switch =
					intel_start_signal_voltage_switch;

	c->is_intel = true;

	return 0;
}

static int intel_setup_host(struct platform_device *pdev)
{
	struct sdhci_acpi_host *c = platform_get_drvdata(pdev);
	struct intel_host *intel_host = sdhci_acpi_priv(c);

	if (!(intel_host->hs_caps & INTEL_DSM_HS_CAPS_SDR25))
		c->host->mmc->caps &= ~MMC_CAP_UHS_SDR25;

	if (!(intel_host->hs_caps & INTEL_DSM_HS_CAPS_SDR50))
		c->host->mmc->caps &= ~MMC_CAP_UHS_SDR50;

	if (!(intel_host->hs_caps & INTEL_DSM_HS_CAPS_DDR50))
		c->host->mmc->caps &= ~MMC_CAP_UHS_DDR50;

	if (!(intel_host->hs_caps & INTEL_DSM_HS_CAPS_SDR104))
		c->host->mmc->caps &= ~MMC_CAP_UHS_SDR104;

	return 0;
}

static const struct sdhci_acpi_slot sdhci_acpi_slot_int_emmc = {
	.chip    = &sdhci_acpi_chip_int,
	.caps    = MMC_CAP_8_BIT_DATA | MMC_CAP_NONREMOVABLE |
		   MMC_CAP_HW_RESET | MMC_CAP_1_8V_DDR |
		   MMC_CAP_CMD_DURING_TFR | MMC_CAP_WAIT_WHILE_BUSY,
	.flags   = SDHCI_ACPI_RUNTIME_PM,
	.quirks  = SDHCI_QUIRK_NO_ENDATTR_IN_NOPDESC |
		   SDHCI_QUIRK_NO_LED,
	.quirks2 = SDHCI_QUIRK2_PRESET_VALUE_BROKEN |
		   SDHCI_QUIRK2_STOP_WITH_TC |
		   SDHCI_QUIRK2_CAPS_BIT63_FOR_HS400,
	.probe_slot	= intel_probe_slot,
	.setup_host	= intel_setup_host,
	.priv_size	= sizeof(struct intel_host),
};

static const struct sdhci_acpi_slot sdhci_acpi_slot_int_sdio = {
	.quirks  = SDHCI_QUIRK_BROKEN_CARD_DETECTION |
		   SDHCI_QUIRK_NO_LED |
		   SDHCI_QUIRK_NO_ENDATTR_IN_NOPDESC,
	.quirks2 = SDHCI_QUIRK2_HOST_OFF_CARD_ON,
	.caps    = MMC_CAP_NONREMOVABLE | MMC_CAP_POWER_OFF_CARD |
		   MMC_CAP_WAIT_WHILE_BUSY,
	.flags   = SDHCI_ACPI_RUNTIME_PM,
	.pm_caps = MMC_PM_KEEP_POWER,
	.probe_slot	= intel_probe_slot,
	.setup_host	= intel_setup_host,
	.priv_size	= sizeof(struct intel_host),
};

static const struct sdhci_acpi_slot sdhci_acpi_slot_int_sd = {
	.flags   = SDHCI_ACPI_SD_CD | SDHCI_ACPI_SD_CD_OVERRIDE_LEVEL |
		   SDHCI_ACPI_RUNTIME_PM,
	.quirks  = SDHCI_QUIRK_NO_ENDATTR_IN_NOPDESC |
		   SDHCI_QUIRK_NO_LED,
	.quirks2 = SDHCI_QUIRK2_CARD_ON_NEEDS_BUS_ON |
		   SDHCI_QUIRK2_STOP_WITH_TC,
	.caps    = MMC_CAP_WAIT_WHILE_BUSY | MMC_CAP_AGGRESSIVE_PM,
	.probe_slot	= intel_probe_slot,
	.setup_host	= intel_setup_host,
	.priv_size	= sizeof(struct intel_host),
};

#define VENDOR_SPECIFIC_PWRCTL_CLEAR_REG	0x1a8
#define VENDOR_SPECIFIC_PWRCTL_CTL_REG		0x1ac
static irqreturn_t sdhci_acpi_qcom_handler(int irq, void *ptr)
{
	struct sdhci_host *host = ptr;

	sdhci_writel(host, 0x3, VENDOR_SPECIFIC_PWRCTL_CLEAR_REG);
	sdhci_writel(host, 0x1, VENDOR_SPECIFIC_PWRCTL_CTL_REG);

	return IRQ_HANDLED;
}

static int qcom_probe_slot(struct platform_device *pdev, struct acpi_device *adev)
{
	struct sdhci_acpi_host *c = platform_get_drvdata(pdev);
	struct sdhci_host *host = c->host;
	int *irq = sdhci_acpi_priv(c);

	*irq = -EINVAL;

	if (!acpi_dev_hid_uid_match(adev, "QCOM8051", NULL))
		return 0;

	*irq = platform_get_irq(pdev, 1);
	if (*irq < 0)
		return 0;

	return request_threaded_irq(*irq, NULL, sdhci_acpi_qcom_handler,
				    IRQF_ONESHOT | IRQF_TRIGGER_HIGH,
				    "sdhci_qcom", host);
}

static int qcom_free_slot(struct platform_device *pdev)
{
	struct device *dev = &pdev->dev;
	struct sdhci_acpi_host *c = platform_get_drvdata(pdev);
	struct sdhci_host *host = c->host;
	struct acpi_device *adev;
	int *irq = sdhci_acpi_priv(c);

	adev = ACPI_COMPANION(dev);
	if (!adev)
		return -ENODEV;

	if (!acpi_dev_hid_uid_match(adev, "QCOM8051", NULL))
		return 0;

	if (*irq < 0)
		return 0;

	free_irq(*irq, host);
	return 0;
}

static const struct sdhci_acpi_slot sdhci_acpi_slot_qcom_sd_3v = {
	.quirks  = SDHCI_QUIRK_BROKEN_CARD_DETECTION,
	.quirks2 = SDHCI_QUIRK2_NO_1_8_V,
	.caps    = MMC_CAP_NONREMOVABLE,
	.priv_size	= sizeof(int),
	.probe_slot	= qcom_probe_slot,
	.free_slot	= qcom_free_slot,
};

static const struct sdhci_acpi_slot sdhci_acpi_slot_qcom_sd = {
	.quirks  = SDHCI_QUIRK_BROKEN_CARD_DETECTION,
	.caps    = MMC_CAP_NONREMOVABLE,
};

/* AMD sdhci reset dll register. */
#define SDHCI_AMD_RESET_DLL_REGISTER    0x908

static int amd_select_drive_strength(struct mmc_card *card,
				     unsigned int max_dtr, int host_drv,
				     int card_drv, int *drv_type)
{
	return MMC_SET_DRIVER_TYPE_A;
}

static void sdhci_acpi_amd_hs400_dll(struct sdhci_host *host)
{
	/* AMD Platform requires dll setting */
	sdhci_writel(host, 0x40003210, SDHCI_AMD_RESET_DLL_REGISTER);
	usleep_range(10, 20);
	sdhci_writel(host, 0x40033210, SDHCI_AMD_RESET_DLL_REGISTER);
}

/*
 * For AMD Platform it is required to disable the tuning
 * bit first controller to bring to HS Mode from HS200
 * mode, later enable to tune to HS400 mode.
 */
static void amd_set_ios(struct mmc_host *mmc, struct mmc_ios *ios)
{
	struct sdhci_host *host = mmc_priv(mmc);
	unsigned int old_timing = host->timing;

	sdhci_set_ios(mmc, ios);
	if (old_timing == MMC_TIMING_MMC_HS200 &&
	    ios->timing == MMC_TIMING_MMC_HS)
		sdhci_writew(host, 0x9, SDHCI_HOST_CONTROL2);
	if (old_timing != MMC_TIMING_MMC_HS400 &&
	    ios->timing == MMC_TIMING_MMC_HS400) {
		sdhci_writew(host, 0x80, SDHCI_HOST_CONTROL2);
		sdhci_acpi_amd_hs400_dll(host);
	}
}

static const struct sdhci_ops sdhci_acpi_ops_amd = {
	.set_clock	= sdhci_set_clock,
	.set_bus_width	= sdhci_set_bus_width,
	.reset		= sdhci_reset,
	.set_uhs_signaling = sdhci_set_uhs_signaling,
};

static const struct sdhci_acpi_chip sdhci_acpi_chip_amd = {
	.ops = &sdhci_acpi_ops_amd,
};

static int sdhci_acpi_emmc_amd_probe_slot(struct platform_device *pdev,
					  struct acpi_device *adev)
{
	struct sdhci_acpi_host *c = platform_get_drvdata(pdev);
	struct sdhci_host *host   = c->host;

	sdhci_read_caps(host);
	if (host->caps1 & SDHCI_SUPPORT_DDR50)
		host->mmc->caps = MMC_CAP_1_8V_DDR;

	if ((host->caps1 & SDHCI_SUPPORT_SDR104) &&
	    (host->mmc->caps & MMC_CAP_1_8V_DDR))
		host->mmc->caps2 = MMC_CAP2_HS400_1_8V;

	host->mmc_host_ops.select_drive_strength = amd_select_drive_strength;
	host->mmc_host_ops.set_ios = amd_set_ios;
	return 0;
}

static const struct sdhci_acpi_slot sdhci_acpi_slot_amd_emmc = {
	.chip   = &sdhci_acpi_chip_amd,
	.caps   = MMC_CAP_8_BIT_DATA | MMC_CAP_NONREMOVABLE,
	.quirks = SDHCI_QUIRK_32BIT_DMA_ADDR | SDHCI_QUIRK_32BIT_DMA_SIZE |
			SDHCI_QUIRK_32BIT_ADMA_SIZE,
	.probe_slot     = sdhci_acpi_emmc_amd_probe_slot,
};

struct sdhci_acpi_uid_slot {
	const char *hid;
	const char *uid;
	const struct sdhci_acpi_slot *slot;
};

static const struct sdhci_acpi_uid_slot sdhci_acpi_uids[] = {
	{ "80865ACA", NULL, &sdhci_acpi_slot_int_sd },
	{ "80865ACC", NULL, &sdhci_acpi_slot_int_emmc },
	{ "80865AD0", NULL, &sdhci_acpi_slot_int_sdio },
	{ "80860F14" , "1" , &sdhci_acpi_slot_int_emmc },
	{ "80860F14" , "2" , &sdhci_acpi_slot_int_sdio },
	{ "80860F14" , "3" , &sdhci_acpi_slot_int_sd   },
	{ "80860F16" , NULL, &sdhci_acpi_slot_int_sd   },
	{ "INT33BB"  , "2" , &sdhci_acpi_slot_int_sdio },
	{ "INT33BB"  , "3" , &sdhci_acpi_slot_int_sd },
	{ "INT33C6"  , NULL, &sdhci_acpi_slot_int_sdio },
	{ "INT3436"  , NULL, &sdhci_acpi_slot_int_sdio },
	{ "INT344D"  , NULL, &sdhci_acpi_slot_int_sdio },
	{ "PNP0FFF"  , "3" , &sdhci_acpi_slot_int_sd   },
	{ "PNP0D40"  },
	{ "QCOM8051", NULL, &sdhci_acpi_slot_qcom_sd_3v },
	{ "QCOM8052", NULL, &sdhci_acpi_slot_qcom_sd },
	{ "AMDI0040", NULL, &sdhci_acpi_slot_amd_emmc },
	{ },
};

static const struct acpi_device_id sdhci_acpi_ids[] = {
	{ "80865ACA" },
	{ "80865ACC" },
	{ "80865AD0" },
	{ "80860F14" },
	{ "80860F16" },
	{ "INT33BB"  },
	{ "INT33C6"  },
	{ "INT3436"  },
	{ "INT344D"  },
	{ "PNP0D40"  },
	{ "QCOM8051" },
	{ "QCOM8052" },
	{ "AMDI0040" },
	{ },
};
MODULE_DEVICE_TABLE(acpi, sdhci_acpi_ids);

static const struct dmi_system_id sdhci_acpi_quirks[] = {
	{
		/*
		 * The Lenovo Miix 320-10ICR has a bug in the _PS0 method of
		 * the SHC1 ACPI device, this bug causes it to reprogram the
		 * wrong LDO (DLDO3) to 1.8V if 1.8V modes are used and the
		 * card is (runtime) suspended + resumed. DLDO3 is used for
		 * the LCD and setting it to 1.8V causes the LCD to go black.
		 */
		.matches = {
			DMI_MATCH(DMI_SYS_VENDOR, "LENOVO"),
			DMI_MATCH(DMI_PRODUCT_VERSION, "Lenovo MIIX 320-10ICR"),
		},
		.driver_data = (void *)DMI_QUIRK_RESET_SD_SIGNAL_VOLT_ON_SUSP,
	},
	{
		/*
		 * The Acer Aspire Switch 10 (SW5-012) microSD slot always
		 * reports the card being write-protected even though microSD
		 * cards do not have a write-protect switch at all.
		 */
		.matches = {
			DMI_MATCH(DMI_SYS_VENDOR, "Acer"),
			DMI_MATCH(DMI_PRODUCT_NAME, "Aspire SW5-012"),
		},
		.driver_data = (void *)DMI_QUIRK_SD_NO_WRITE_PROTECT,
	},
	{} /* Terminating entry */
};

static const struct sdhci_acpi_slot *sdhci_acpi_get_slot(struct acpi_device *adev)
{
	const struct sdhci_acpi_uid_slot *u;

	for (u = sdhci_acpi_uids; u->hid; u++) {
		if (acpi_dev_hid_uid_match(adev, u->hid, u->uid))
			return u->slot;
	}
	return NULL;
}

static int sdhci_acpi_probe(struct platform_device *pdev)
{
	struct device *dev = &pdev->dev;
	const struct sdhci_acpi_slot *slot;
	struct acpi_device *device, *child;
	const struct dmi_system_id *id;
	struct sdhci_acpi_host *c;
	struct sdhci_host *host;
	struct resource *iomem;
	resource_size_t len;
	size_t priv_size;
	int quirks = 0;
	int err;

	device = ACPI_COMPANION(dev);
	if (!device)
		return -ENODEV;

	id = dmi_first_match(sdhci_acpi_quirks);
	if (id)
		quirks = (long)id->driver_data;

	slot = sdhci_acpi_get_slot(device);

	/* Power on the SDHCI controller and its children */
	acpi_device_fix_up_power(device);
	if (!sdhci_acpi_no_fixup_child_power(device)) {
		list_for_each_entry(child, &device->children, node)
			if (child->status.present && child->status.enabled)
				acpi_device_fix_up_power(child);
	}

	if (sdhci_acpi_byt_defer(dev))
		return -EPROBE_DEFER;

	iomem = platform_get_resource(pdev, IORESOURCE_MEM, 0);
	if (!iomem)
		return -ENOMEM;

	len = resource_size(iomem);
	if (len < 0x100)
		dev_err(dev, "Invalid iomem size!\n");

	if (!devm_request_mem_region(dev, iomem->start, len, dev_name(dev)))
		return -ENOMEM;

	priv_size = slot ? slot->priv_size : 0;
	host = sdhci_alloc_host(dev, sizeof(struct sdhci_acpi_host) + priv_size);
	if (IS_ERR(host))
		return PTR_ERR(host);

	c = sdhci_priv(host);
	c->host = host;
	c->slot = slot;
	c->pdev = pdev;
	c->use_runtime_pm = sdhci_acpi_flag(c, SDHCI_ACPI_RUNTIME_PM);

	platform_set_drvdata(pdev, c);

	host->hw_name	= "ACPI";
	host->ops	= &sdhci_acpi_ops_dflt;
	host->irq	= platform_get_irq(pdev, 0);
	if (host->irq < 0) {
		err = -EINVAL;
		goto err_free;
	}

	host->ioaddr = devm_ioremap(dev, iomem->start,
					    resource_size(iomem));
	if (host->ioaddr == NULL) {
		err = -ENOMEM;
		goto err_free;
	}

	if (c->slot) {
		if (c->slot->probe_slot) {
			err = c->slot->probe_slot(pdev, device);
			if (err)
				goto err_free;
		}
		if (c->slot->chip) {
			host->ops            = c->slot->chip->ops;
			host->quirks        |= c->slot->chip->quirks;
			host->quirks2       |= c->slot->chip->quirks2;
			host->mmc->caps     |= c->slot->chip->caps;
			host->mmc->caps2    |= c->slot->chip->caps2;
			host->mmc->pm_caps  |= c->slot->chip->pm_caps;
		}
		host->quirks        |= c->slot->quirks;
		host->quirks2       |= c->slot->quirks2;
		host->mmc->caps     |= c->slot->caps;
		host->mmc->caps2    |= c->slot->caps2;
		host->mmc->pm_caps  |= c->slot->pm_caps;
	}

	host->mmc->caps2 |= MMC_CAP2_NO_PRESCAN_POWERUP;

	if (sdhci_acpi_flag(c, SDHCI_ACPI_SD_CD)) {
		bool v = sdhci_acpi_flag(c, SDHCI_ACPI_SD_CD_OVERRIDE_LEVEL);

		err = mmc_gpiod_request_cd(host->mmc, NULL, 0, v, 0);
		if (err) {
			if (err == -EPROBE_DEFER)
				goto err_free;
			dev_warn(dev, "failed to setup card detect gpio\n");
			c->use_runtime_pm = false;
		}

		if (quirks & DMI_QUIRK_RESET_SD_SIGNAL_VOLT_ON_SUSP)
			c->reset_signal_volt_on_suspend = true;

		if (quirks & DMI_QUIRK_SD_NO_WRITE_PROTECT)
			host->mmc->caps2 |= MMC_CAP2_NO_WRITE_PROTECT;
	}

	err = sdhci_setup_host(host);
	if (err)
		goto err_free;

	if (c->slot && c->slot->setup_host) {
		err = c->slot->setup_host(pdev);
		if (err)
			goto err_cleanup;
	}

	err = __sdhci_add_host(host);
	if (err)
		goto err_cleanup;

	if (c->use_runtime_pm) {
		pm_runtime_set_active(dev);
		pm_suspend_ignore_children(dev, 1);
		pm_runtime_set_autosuspend_delay(dev, 50);
		pm_runtime_use_autosuspend(dev);
		pm_runtime_enable(dev);
	}

	device_enable_async_suspend(dev);

	return 0;

err_cleanup:
	sdhci_cleanup_host(c->host);
err_free:
	if (c->slot && c->slot->free_slot)
		c->slot->free_slot(pdev);

	sdhci_free_host(c->host);
	return err;
}

static int sdhci_acpi_remove(struct platform_device *pdev)
{
	struct sdhci_acpi_host *c = platform_get_drvdata(pdev);
	struct device *dev = &pdev->dev;
	int dead;

	if (c->use_runtime_pm) {
		pm_runtime_get_sync(dev);
		pm_runtime_disable(dev);
		pm_runtime_put_noidle(dev);
	}

	if (c->slot && c->slot->remove_slot)
		c->slot->remove_slot(pdev);

	dead = (sdhci_readl(c->host, SDHCI_INT_STATUS) == ~0);
	sdhci_remove_host(c->host, dead);

	if (c->slot && c->slot->free_slot)
		c->slot->free_slot(pdev);

	sdhci_free_host(c->host);

	return 0;
}

static void __maybe_unused sdhci_acpi_reset_signal_voltage_if_needed(
	struct device *dev)
{
	struct sdhci_acpi_host *c = dev_get_drvdata(dev);
	struct sdhci_host *host = c->host;

	if (c->is_intel && c->reset_signal_volt_on_suspend &&
	    host->mmc->ios.signal_voltage != MMC_SIGNAL_VOLTAGE_330) {
		struct intel_host *intel_host = sdhci_acpi_priv(c);
		unsigned int fn = INTEL_DSM_V33_SWITCH;
		u32 result = 0;

		intel_dsm(intel_host, dev, fn, &result);
	}
}

#ifdef CONFIG_PM_SLEEP

static int sdhci_acpi_suspend(struct device *dev)
{
	struct sdhci_acpi_host *c = dev_get_drvdata(dev);
	struct sdhci_host *host = c->host;
	int ret;

	if (host->tuning_mode != SDHCI_TUNING_MODE_3)
		mmc_retune_needed(host->mmc);

	ret = sdhci_suspend_host(host);
	if (ret)
		return ret;

	sdhci_acpi_reset_signal_voltage_if_needed(dev);
	return 0;
}

static int sdhci_acpi_resume(struct device *dev)
{
	struct sdhci_acpi_host *c = dev_get_drvdata(dev);

	sdhci_acpi_byt_setting(&c->pdev->dev);

	return sdhci_resume_host(c->host);
}

#endif

#ifdef CONFIG_PM

static int sdhci_acpi_runtime_suspend(struct device *dev)
{
	struct sdhci_acpi_host *c = dev_get_drvdata(dev);
	struct sdhci_host *host = c->host;
	int ret;

	if (host->tuning_mode != SDHCI_TUNING_MODE_3)
		mmc_retune_needed(host->mmc);

	ret = sdhci_runtime_suspend_host(host);
	if (ret)
		return ret;

	sdhci_acpi_reset_signal_voltage_if_needed(dev);
	return 0;
}

static int sdhci_acpi_runtime_resume(struct device *dev)
{
	struct sdhci_acpi_host *c = dev_get_drvdata(dev);

	sdhci_acpi_byt_setting(&c->pdev->dev);

	return sdhci_runtime_resume_host(c->host, 0);
}

#endif

static const struct dev_pm_ops sdhci_acpi_pm_ops = {
	SET_SYSTEM_SLEEP_PM_OPS(sdhci_acpi_suspend, sdhci_acpi_resume)
	SET_RUNTIME_PM_OPS(sdhci_acpi_runtime_suspend,
			sdhci_acpi_runtime_resume, NULL)
};

static struct platform_driver sdhci_acpi_driver = {
	.driver = {
		.name			= "sdhci-acpi",
		.acpi_match_table	= sdhci_acpi_ids,
		.pm			= &sdhci_acpi_pm_ops,
	},
	.probe	= sdhci_acpi_probe,
	.remove	= sdhci_acpi_remove,
};

module_platform_driver(sdhci_acpi_driver);

MODULE_DESCRIPTION("Secure Digital Host Controller Interface ACPI driver");
MODULE_AUTHOR("Adrian Hunter");
MODULE_LICENSE("GPL v2");<|MERGE_RESOLUTION|>--- conflicted
+++ resolved
@@ -73,13 +73,9 @@
 	const struct sdhci_acpi_slot	*slot;
 	struct platform_device		*pdev;
 	bool				use_runtime_pm;
-<<<<<<< HEAD
-	unsigned long			private[] ____cacheline_aligned;
-=======
 	bool				is_intel;
 	bool				reset_signal_volt_on_suspend;
-	unsigned long			private[0] ____cacheline_aligned;
->>>>>>> 4686392c
+	unsigned long			private[] ____cacheline_aligned;
 };
 
 enum {
