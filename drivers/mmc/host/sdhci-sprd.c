// SPDX-License-Identifier: GPL-2.0
//
// Secure Digital Host Controller
//
// Copyright (C) 2018 Spreadtrum, Inc.
// Author: Chunyan Zhang <chunyan.zhang@unisoc.com>

#include <linux/delay.h>
#include <linux/dma-mapping.h>
#include <linux/highmem.h>
#include <linux/iopoll.h>
#include <linux/mmc/host.h>
#include <linux/mmc/mmc.h>
#include <linux/module.h>
#include <linux/of.h>
<<<<<<< HEAD
#include <linux/of_gpio.h>
=======
>>>>>>> 0c383648
#include <linux/pinctrl/consumer.h>
#include <linux/platform_device.h>
#include <linux/pm_runtime.h>
#include <linux/regulator/consumer.h>
#include <linux/slab.h>

#include "sdhci-pltfm.h"
#include "mmc_hsq.h"

/* SDHCI_ARGUMENT2 register high 16bit */
#define SDHCI_SPRD_ARG2_STUFF		GENMASK(31, 16)

#define SDHCI_SPRD_REG_32_DLL_CFG	0x200
#define  SDHCI_SPRD_DLL_ALL_CPST_EN	(BIT(18) | BIT(24) | BIT(25) | BIT(26) | BIT(27))
#define  SDHCI_SPRD_DLL_EN		BIT(21)
#define  SDHCI_SPRD_DLL_SEARCH_MODE	BIT(16)
#define  SDHCI_SPRD_DLL_INIT_COUNT	0xc00
#define  SDHCI_SPRD_DLL_PHASE_INTERNAL	0x3

#define SDHCI_SPRD_REG_32_DLL_DLY	0x204

#define SDHCI_SPRD_REG_32_DLL_DLY_OFFSET	0x208
#define  SDHCIBSPRD_IT_WR_DLY_INV		BIT(5)
#define  SDHCI_SPRD_BIT_CMD_DLY_INV		BIT(13)
#define  SDHCI_SPRD_BIT_POSRD_DLY_INV		BIT(21)
#define  SDHCI_SPRD_BIT_NEGRD_DLY_INV		BIT(29)

#define SDHCI_SPRD_REG_32_DLL_STS0	0x210
#define SDHCI_SPRD_DLL_LOCKED		BIT(18)

#define SDHCI_SPRD_REG_32_BUSY_POSI		0x250
#define  SDHCI_SPRD_BIT_OUTR_CLK_AUTO_EN	BIT(25)
#define  SDHCI_SPRD_BIT_INNR_CLK_AUTO_EN	BIT(24)

#define SDHCI_SPRD_REG_DEBOUNCE		0x28C
#define  SDHCI_SPRD_BIT_DLL_BAK		BIT(0)
#define  SDHCI_SPRD_BIT_DLL_VAL		BIT(1)

#define  SDHCI_SPRD_INT_SIGNAL_MASK	0x1B7F410B

/* SDHCI_HOST_CONTROL2 */
#define  SDHCI_SPRD_CTRL_HS200		0x0005
#define  SDHCI_SPRD_CTRL_HS400		0x0006
#define  SDHCI_SPRD_CTRL_HS400ES	0x0007

/*
 * According to the standard specification, BIT(3) of SDHCI_SOFTWARE_RESET is
 * reserved, and only used on Spreadtrum's design, the hardware cannot work
 * if this bit is cleared.
 * 1 : normal work
 * 0 : hardware reset
 */
#define  SDHCI_HW_RESET_CARD		BIT(3)

#define SDHCI_SPRD_MAX_CUR		0xFFFFFF
#define SDHCI_SPRD_CLK_MAX_DIV		1023

#define SDHCI_SPRD_CLK_DEF_RATE		26000000
#define SDHCI_SPRD_PHY_DLL_CLK		52000000

#define SDHCI_SPRD_MAX_RANGE		0xff
#define SDHCI_SPRD_CMD_DLY_MASK		GENMASK(15, 8)
#define SDHCI_SPRD_POSRD_DLY_MASK	GENMASK(23, 16)
#define SDHCI_SPRD_CPST_EN		GENMASK(27, 24)

struct sdhci_sprd_host {
	u32 version;
	struct clk *clk_sdio;
	struct clk *clk_enable;
	struct clk *clk_2x_enable;
	struct pinctrl *pinctrl;
	struct pinctrl_state *pins_uhs;
	struct pinctrl_state *pins_default;
	u32 base_rate;
	int flags; /* backup of host attribute */
	u32 phy_delay[MMC_TIMING_MMC_HS400 + 2];
};

enum sdhci_sprd_tuning_type {
	SDHCI_SPRD_TUNING_SD_HS_CMD,
	SDHCI_SPRD_TUNING_SD_HS_DATA,
};

struct sdhci_sprd_phy_cfg {
	const char *property;
	u8 timing;
};

static const struct sdhci_sprd_phy_cfg sdhci_sprd_phy_cfgs[] = {
	{ "sprd,phy-delay-legacy", MMC_TIMING_LEGACY, },
	{ "sprd,phy-delay-sd-highspeed", MMC_TIMING_SD_HS, },
	{ "sprd,phy-delay-sd-uhs-sdr50", MMC_TIMING_UHS_SDR50, },
	{ "sprd,phy-delay-sd-uhs-sdr104", MMC_TIMING_UHS_SDR104, },
	{ "sprd,phy-delay-mmc-highspeed", MMC_TIMING_MMC_HS, },
	{ "sprd,phy-delay-mmc-ddr52", MMC_TIMING_MMC_DDR52, },
	{ "sprd,phy-delay-mmc-hs200", MMC_TIMING_MMC_HS200, },
	{ "sprd,phy-delay-mmc-hs400", MMC_TIMING_MMC_HS400, },
	{ "sprd,phy-delay-mmc-hs400es", MMC_TIMING_MMC_HS400 + 1, },
};

#define TO_SPRD_HOST(host) sdhci_pltfm_priv(sdhci_priv(host))

static void sdhci_sprd_init_config(struct sdhci_host *host)
{
	u16 val;

	/* set dll backup mode */
	val = sdhci_readl(host, SDHCI_SPRD_REG_DEBOUNCE);
	val |= SDHCI_SPRD_BIT_DLL_BAK | SDHCI_SPRD_BIT_DLL_VAL;
	sdhci_writel(host, val, SDHCI_SPRD_REG_DEBOUNCE);
}

static inline u32 sdhci_sprd_readl(struct sdhci_host *host, int reg)
{
	if (unlikely(reg == SDHCI_MAX_CURRENT))
		return SDHCI_SPRD_MAX_CUR;

	return readl_relaxed(host->ioaddr + reg);
}

static inline void sdhci_sprd_writel(struct sdhci_host *host, u32 val, int reg)
{
	/* SDHCI_MAX_CURRENT is reserved on Spreadtrum's platform */
	if (unlikely(reg == SDHCI_MAX_CURRENT))
		return;

	if (unlikely(reg == SDHCI_SIGNAL_ENABLE || reg == SDHCI_INT_ENABLE))
		val = val & SDHCI_SPRD_INT_SIGNAL_MASK;

	writel_relaxed(val, host->ioaddr + reg);
}

static inline void sdhci_sprd_writew(struct sdhci_host *host, u16 val, int reg)
{
	/* SDHCI_BLOCK_COUNT is Read Only on Spreadtrum's platform */
	if (unlikely(reg == SDHCI_BLOCK_COUNT))
		return;

	writew_relaxed(val, host->ioaddr + reg);
}

static inline void sdhci_sprd_writeb(struct sdhci_host *host, u8 val, int reg)
{
	/*
	 * Since BIT(3) of SDHCI_SOFTWARE_RESET is reserved according to the
	 * standard specification, sdhci_reset() write this register directly
	 * without checking other reserved bits, that will clear BIT(3) which
	 * is defined as hardware reset on Spreadtrum's platform and clearing
	 * it by mistake will lead the card not work. So here we need to work
	 * around it.
	 */
	if (unlikely(reg == SDHCI_SOFTWARE_RESET)) {
		if (readb_relaxed(host->ioaddr + reg) & SDHCI_HW_RESET_CARD)
			val |= SDHCI_HW_RESET_CARD;
	}

	writeb_relaxed(val, host->ioaddr + reg);
}

static inline void sdhci_sprd_sd_clk_off(struct sdhci_host *host)
{
	u16 ctrl = sdhci_readw(host, SDHCI_CLOCK_CONTROL);

	ctrl &= ~SDHCI_CLOCK_CARD_EN;
	sdhci_writew(host, ctrl, SDHCI_CLOCK_CONTROL);
}

static inline void sdhci_sprd_sd_clk_on(struct sdhci_host *host)
{
	u16 ctrl;

	ctrl = sdhci_readw(host, SDHCI_CLOCK_CONTROL);
	ctrl |= SDHCI_CLOCK_CARD_EN;
	sdhci_writew(host, ctrl, SDHCI_CLOCK_CONTROL);
}

static inline void
sdhci_sprd_set_dll_invert(struct sdhci_host *host, u32 mask, bool en)
{
	u32 dll_dly_offset;

	dll_dly_offset = sdhci_readl(host, SDHCI_SPRD_REG_32_DLL_DLY_OFFSET);
	if (en)
		dll_dly_offset |= mask;
	else
		dll_dly_offset &= ~mask;
	sdhci_writel(host, dll_dly_offset, SDHCI_SPRD_REG_32_DLL_DLY_OFFSET);
}

static inline u32 sdhci_sprd_calc_div(u32 base_clk, u32 clk)
{
	u32 div;

	/* select 2x clock source */
	if (base_clk <= clk * 2)
		return 0;

	div = (u32) (base_clk / (clk * 2));

	if ((base_clk / div) > (clk * 2))
		div++;

	if (div % 2)
		div = (div + 1) / 2;
	else
		div = div / 2;

	if (div > SDHCI_SPRD_CLK_MAX_DIV)
		div = SDHCI_SPRD_CLK_MAX_DIV;

	return div;
}

static inline void _sdhci_sprd_set_clock(struct sdhci_host *host,
					unsigned int clk)
{
	struct sdhci_sprd_host *sprd_host = TO_SPRD_HOST(host);
	u32 div, val, mask;

	sdhci_writew(host, 0, SDHCI_CLOCK_CONTROL);

	div = sdhci_sprd_calc_div(sprd_host->base_rate, clk);
	div = ((div & 0x300) >> 2) | ((div & 0xFF) << 8);
	sdhci_enable_clk(host, div);

	val = sdhci_readl(host, SDHCI_SPRD_REG_32_BUSY_POSI);
	mask = SDHCI_SPRD_BIT_OUTR_CLK_AUTO_EN | SDHCI_SPRD_BIT_INNR_CLK_AUTO_EN;
	/* Enable CLK_AUTO when the clock is greater than 400K. */
	if (clk > 400000) {
		if (mask != (val & mask)) {
			val |= mask;
			sdhci_writel(host, val, SDHCI_SPRD_REG_32_BUSY_POSI);
		}
	} else {
		if (val & mask) {
			val &= ~mask;
			sdhci_writel(host, val, SDHCI_SPRD_REG_32_BUSY_POSI);
		}
	}
}

static void sdhci_sprd_enable_phy_dll(struct sdhci_host *host)
{
	u32 tmp;

	tmp = sdhci_readl(host, SDHCI_SPRD_REG_32_DLL_CFG);
	tmp &= ~(SDHCI_SPRD_DLL_EN | SDHCI_SPRD_DLL_ALL_CPST_EN);
	sdhci_writel(host, tmp, SDHCI_SPRD_REG_32_DLL_CFG);
	/* wait 1ms */
	usleep_range(1000, 1250);

	tmp = sdhci_readl(host, SDHCI_SPRD_REG_32_DLL_CFG);
	tmp |= SDHCI_SPRD_DLL_ALL_CPST_EN | SDHCI_SPRD_DLL_SEARCH_MODE |
		SDHCI_SPRD_DLL_INIT_COUNT | SDHCI_SPRD_DLL_PHASE_INTERNAL;
	sdhci_writel(host, tmp, SDHCI_SPRD_REG_32_DLL_CFG);
	/* wait 1ms */
	usleep_range(1000, 1250);

	tmp = sdhci_readl(host, SDHCI_SPRD_REG_32_DLL_CFG);
	tmp |= SDHCI_SPRD_DLL_EN;
	sdhci_writel(host, tmp, SDHCI_SPRD_REG_32_DLL_CFG);
	/* wait 1ms */
	usleep_range(1000, 1250);

	if (read_poll_timeout(sdhci_readl, tmp, (tmp & SDHCI_SPRD_DLL_LOCKED),
		2000, USEC_PER_SEC, false, host, SDHCI_SPRD_REG_32_DLL_STS0)) {
		pr_err("%s: DLL locked fail!\n", mmc_hostname(host->mmc));
		pr_info("%s: DLL_STS0 : 0x%x, DLL_CFG : 0x%x\n",
			 mmc_hostname(host->mmc),
			 sdhci_readl(host, SDHCI_SPRD_REG_32_DLL_STS0),
			 sdhci_readl(host, SDHCI_SPRD_REG_32_DLL_CFG));
	}
}

static void sdhci_sprd_set_clock(struct sdhci_host *host, unsigned int clock)
{
	bool en = false, clk_changed = false;

	if (clock == 0) {
		sdhci_writew(host, 0, SDHCI_CLOCK_CONTROL);
	} else if (clock != host->clock) {
		sdhci_sprd_sd_clk_off(host);
		_sdhci_sprd_set_clock(host, clock);

		if (clock <= 400000)
			en = true;
		sdhci_sprd_set_dll_invert(host, SDHCI_SPRD_BIT_CMD_DLY_INV |
					  SDHCI_SPRD_BIT_POSRD_DLY_INV, en);
		clk_changed = true;
	} else {
		_sdhci_sprd_set_clock(host, clock);
	}

	/*
	 * According to the Spreadtrum SD host specification, when we changed
	 * the clock to be more than 52M, we should enable the PHY DLL which
	 * is used to track the clock frequency to make the clock work more
	 * stable. Otherwise deviation may occur of the higher clock.
	 */
	if (clk_changed && clock > SDHCI_SPRD_PHY_DLL_CLK)
		sdhci_sprd_enable_phy_dll(host);
}

static unsigned int sdhci_sprd_get_max_clock(struct sdhci_host *host)
{
	struct sdhci_sprd_host *sprd_host = TO_SPRD_HOST(host);

	return clk_round_rate(sprd_host->clk_sdio, ULONG_MAX);
}

static unsigned int sdhci_sprd_get_min_clock(struct sdhci_host *host)
{
	return 100000;
}

static void sdhci_sprd_set_uhs_signaling(struct sdhci_host *host,
					 unsigned int timing)
{
	struct sdhci_sprd_host *sprd_host = TO_SPRD_HOST(host);
	struct mmc_host *mmc = host->mmc;
	u32 *p = sprd_host->phy_delay;
	u16 ctrl_2;

	if (timing == host->timing)
		return;

	ctrl_2 = sdhci_readw(host, SDHCI_HOST_CONTROL2);
	/* Select Bus Speed Mode for host */
	ctrl_2 &= ~SDHCI_CTRL_UHS_MASK;
	switch (timing) {
	case MMC_TIMING_UHS_SDR12:
		ctrl_2 |= SDHCI_CTRL_UHS_SDR12;
		break;
	case MMC_TIMING_MMC_HS:
	case MMC_TIMING_SD_HS:
	case MMC_TIMING_UHS_SDR25:
		ctrl_2 |= SDHCI_CTRL_UHS_SDR25;
		break;
	case MMC_TIMING_UHS_SDR50:
		ctrl_2 |= SDHCI_CTRL_UHS_SDR50;
		break;
	case MMC_TIMING_UHS_SDR104:
		ctrl_2 |= SDHCI_CTRL_UHS_SDR104;
		break;
	case MMC_TIMING_UHS_DDR50:
	case MMC_TIMING_MMC_DDR52:
		ctrl_2 |= SDHCI_CTRL_UHS_DDR50;
		break;
	case MMC_TIMING_MMC_HS200:
		ctrl_2 |= SDHCI_SPRD_CTRL_HS200;
		break;
	case MMC_TIMING_MMC_HS400:
		ctrl_2 |= SDHCI_SPRD_CTRL_HS400;
		break;
	default:
		break;
	}

	sdhci_writew(host, ctrl_2, SDHCI_HOST_CONTROL2);

	if (!mmc->ios.enhanced_strobe)
		sdhci_writel(host, p[timing], SDHCI_SPRD_REG_32_DLL_DLY);
}

static void sdhci_sprd_hw_reset(struct sdhci_host *host)
{
	int val;

	/*
	 * Note: don't use sdhci_writeb() API here since it is redirected to
	 * sdhci_sprd_writeb() in which we have a workaround for
	 * SDHCI_SOFTWARE_RESET which would make bit SDHCI_HW_RESET_CARD can
	 * not be cleared.
	 */
	val = readb_relaxed(host->ioaddr + SDHCI_SOFTWARE_RESET);
	val &= ~SDHCI_HW_RESET_CARD;
	writeb_relaxed(val, host->ioaddr + SDHCI_SOFTWARE_RESET);
	/* wait for 10 us */
	usleep_range(10, 20);

	val |= SDHCI_HW_RESET_CARD;
	writeb_relaxed(val, host->ioaddr + SDHCI_SOFTWARE_RESET);
	usleep_range(300, 500);
}

static unsigned int sdhci_sprd_get_max_timeout_count(struct sdhci_host *host)
{
	/* The Spredtrum controller actual maximum timeout count is 1 << 31 */
	return 1 << 31;
}

static unsigned int sdhci_sprd_get_ro(struct sdhci_host *host)
{
	return 0;
}

static void sdhci_sprd_request_done(struct sdhci_host *host,
				    struct mmc_request *mrq)
{
	/* Validate if the request was from software queue firstly. */
	if (mmc_hsq_finalize_request(host->mmc, mrq))
		return;

	mmc_request_done(host->mmc, mrq);
}

static void sdhci_sprd_set_power(struct sdhci_host *host, unsigned char mode,
				 unsigned short vdd)
{
	struct mmc_host *mmc = host->mmc;

	switch (mode) {
	case MMC_POWER_OFF:
		mmc_regulator_set_ocr(host->mmc, mmc->supply.vmmc, 0);

		mmc_regulator_disable_vqmmc(mmc);
		break;
	case MMC_POWER_ON:
		mmc_regulator_enable_vqmmc(mmc);
		break;
	case MMC_POWER_UP:
		mmc_regulator_set_ocr(host->mmc, mmc->supply.vmmc, vdd);
		break;
	}
}

<<<<<<< HEAD
static struct sdhci_ops sdhci_sprd_ops = {
=======
static const struct sdhci_ops sdhci_sprd_ops = {
>>>>>>> 0c383648
	.read_l = sdhci_sprd_readl,
	.write_l = sdhci_sprd_writel,
	.write_w = sdhci_sprd_writew,
	.write_b = sdhci_sprd_writeb,
	.set_clock = sdhci_sprd_set_clock,
	.set_power = sdhci_sprd_set_power,
	.get_max_clock = sdhci_sprd_get_max_clock,
	.get_min_clock = sdhci_sprd_get_min_clock,
	.set_bus_width = sdhci_set_bus_width,
	.reset = sdhci_reset,
	.set_uhs_signaling = sdhci_sprd_set_uhs_signaling,
	.hw_reset = sdhci_sprd_hw_reset,
	.get_max_timeout_count = sdhci_sprd_get_max_timeout_count,
	.get_ro = sdhci_sprd_get_ro,
	.request_done = sdhci_sprd_request_done,
};

static void sdhci_sprd_check_auto_cmd23(struct mmc_host *mmc,
					struct mmc_request *mrq)
{
	struct sdhci_host *host = mmc_priv(mmc);
	struct sdhci_sprd_host *sprd_host = TO_SPRD_HOST(host);

	host->flags |= sprd_host->flags & SDHCI_AUTO_CMD23;

	/*
	 * From version 4.10 onward, ARGUMENT2 register is also as 32-bit
	 * block count register which doesn't support stuff bits of
	 * CMD23 argument on Spreadtrum's sd host controller.
	 */
	if (host->version >= SDHCI_SPEC_410 &&
	    mrq->sbc && (mrq->sbc->arg & SDHCI_SPRD_ARG2_STUFF) &&
	    (host->flags & SDHCI_AUTO_CMD23))
		host->flags &= ~SDHCI_AUTO_CMD23;
}

static void sdhci_sprd_request(struct mmc_host *mmc, struct mmc_request *mrq)
{
	sdhci_sprd_check_auto_cmd23(mmc, mrq);

	sdhci_request(mmc, mrq);
}

static int sdhci_sprd_request_atomic(struct mmc_host *mmc,
				     struct mmc_request *mrq)
{
	sdhci_sprd_check_auto_cmd23(mmc, mrq);

	return sdhci_request_atomic(mmc, mrq);
}

static int sdhci_sprd_voltage_switch(struct mmc_host *mmc, struct mmc_ios *ios)
{
	struct sdhci_host *host = mmc_priv(mmc);
	struct sdhci_sprd_host *sprd_host = TO_SPRD_HOST(host);
	int ret;

	if (!IS_ERR(mmc->supply.vqmmc)) {
		ret = mmc_regulator_set_vqmmc(mmc, ios);
		if (ret < 0) {
			pr_err("%s: Switching signalling voltage failed\n",
			       mmc_hostname(mmc));
			return ret;
		}
	}

	if (IS_ERR(sprd_host->pinctrl))
		goto reset;

	switch (ios->signal_voltage) {
	case MMC_SIGNAL_VOLTAGE_180:
		ret = pinctrl_select_state(sprd_host->pinctrl,
					   sprd_host->pins_uhs);
		if (ret) {
			pr_err("%s: failed to select uhs pin state\n",
			       mmc_hostname(mmc));
			return ret;
		}
		break;

	default:
		fallthrough;
	case MMC_SIGNAL_VOLTAGE_330:
		ret = pinctrl_select_state(sprd_host->pinctrl,
					   sprd_host->pins_default);
		if (ret) {
			pr_err("%s: failed to select default pin state\n",
			       mmc_hostname(mmc));
			return ret;
		}
		break;
	}

	/* Wait for 300 ~ 500 us for pin state stable */
	usleep_range(300, 500);

reset:
	sdhci_reset(host, SDHCI_RESET_CMD | SDHCI_RESET_DATA);

	return 0;
}

static void sdhci_sprd_hs400_enhanced_strobe(struct mmc_host *mmc,
					     struct mmc_ios *ios)
{
	struct sdhci_host *host = mmc_priv(mmc);
	struct sdhci_sprd_host *sprd_host = TO_SPRD_HOST(host);
	u32 *p = sprd_host->phy_delay;
	u16 ctrl_2;

	if (!ios->enhanced_strobe)
		return;

	sdhci_sprd_sd_clk_off(host);

	/* Set HS400 enhanced strobe mode */
	ctrl_2 = sdhci_readw(host, SDHCI_HOST_CONTROL2);
	ctrl_2 &= ~SDHCI_CTRL_UHS_MASK;
	ctrl_2 |= SDHCI_SPRD_CTRL_HS400ES;
	sdhci_writew(host, ctrl_2, SDHCI_HOST_CONTROL2);

	sdhci_sprd_sd_clk_on(host);

	/* Set the PHY DLL delay value for HS400 enhanced strobe mode */
	sdhci_writel(host, p[MMC_TIMING_MMC_HS400 + 1],
		     SDHCI_SPRD_REG_32_DLL_DLY);
}

static int mmc_send_tuning_cmd(struct mmc_card *card)
{
	return mmc_send_status(card, NULL);
}

static int mmc_send_tuning_data(struct mmc_card *card)
{
	u8 *status;
	int ret;

	status = kmalloc(64, GFP_KERNEL);
	if (!status)
		return -ENOMEM;

	ret = mmc_sd_switch(card, 0, 0, 0, status);

	kfree(status);

	return ret;
}

static int sdhci_sprd_get_best_clk_sample(struct mmc_host *mmc, u8 *value)
{
	int range_end = SDHCI_SPRD_MAX_RANGE;
	int range_length = 0;
	int middle_range = 0;
	int count = 0;
	int i;

	for (i = 0; i <= SDHCI_SPRD_MAX_RANGE; i++) {
		if (value[i]) {
			pr_debug("%s: tuning ok: %d\n", mmc_hostname(mmc), i);
			count++;
		} else {
			pr_debug("%s: tuning fail: %d\n", mmc_hostname(mmc), i);
			if (range_length < count) {
				range_length = count;
				range_end = i - 1;
				count = 0;
			}
		}
	}

	if (!count)
		return -EIO;

	if (count > range_length) {
		range_length = count;
		range_end = i - 1;
	}

	middle_range = range_end - (range_length - 1) / 2;

	return middle_range;
}

static int sdhci_sprd_tuning(struct mmc_host *mmc, struct mmc_card *card,
			enum sdhci_sprd_tuning_type type)
{
	struct sdhci_host *host = mmc_priv(mmc);
	struct sdhci_sprd_host *sprd_host = TO_SPRD_HOST(host);
	u32 *p = sprd_host->phy_delay;
	u32 dll_cfg, dll_dly;
	int best_clk_sample;
	int err = 0;
	u8 *value;
	int i;

	value = kmalloc(SDHCI_SPRD_MAX_RANGE + 1, GFP_KERNEL);
	if (!value)
		return -ENOMEM;

	sdhci_reset(host, SDHCI_RESET_CMD | SDHCI_RESET_DATA);

	dll_cfg = sdhci_readl(host, SDHCI_SPRD_REG_32_DLL_CFG);
	dll_cfg &= ~SDHCI_SPRD_CPST_EN;
	sdhci_writel(host, dll_cfg, SDHCI_SPRD_REG_32_DLL_CFG);

	dll_dly = p[mmc->ios.timing];

	for (i = 0; i <= SDHCI_SPRD_MAX_RANGE; i++) {
		if (type == SDHCI_SPRD_TUNING_SD_HS_CMD) {
			dll_dly &= ~SDHCI_SPRD_CMD_DLY_MASK;
			dll_dly |= ((i << 8) & SDHCI_SPRD_CMD_DLY_MASK);
		} else {
			dll_dly &= ~SDHCI_SPRD_POSRD_DLY_MASK;
			dll_dly |= ((i << 16) & SDHCI_SPRD_POSRD_DLY_MASK);
		}

		sdhci_writel(host, dll_dly, SDHCI_SPRD_REG_32_DLL_DLY);

		if (type == SDHCI_SPRD_TUNING_SD_HS_CMD)
			value[i] = !mmc_send_tuning_cmd(card);
		else
			value[i] = !mmc_send_tuning_data(card);
	}

	best_clk_sample = sdhci_sprd_get_best_clk_sample(mmc, value);
	if (best_clk_sample < 0) {
		dev_err(mmc_dev(host->mmc), "all tuning phase fail!\n");
		err = best_clk_sample;
		goto out;
	}

	if (type == SDHCI_SPRD_TUNING_SD_HS_CMD) {
		p[mmc->ios.timing] &= ~SDHCI_SPRD_CMD_DLY_MASK;
		p[mmc->ios.timing] |= ((best_clk_sample << 8) & SDHCI_SPRD_CMD_DLY_MASK);
	} else {
		p[mmc->ios.timing] &= ~(SDHCI_SPRD_POSRD_DLY_MASK);
		p[mmc->ios.timing] |= ((best_clk_sample << 16) & SDHCI_SPRD_POSRD_DLY_MASK);
	}

	pr_debug("%s: the best clk sample %d, delay value 0x%08x\n",
			mmc_hostname(host->mmc), best_clk_sample, p[mmc->ios.timing]);

out:
	sdhci_writel(host, p[mmc->ios.timing], SDHCI_SPRD_REG_32_DLL_DLY);

	kfree(value);

	return err;
}

static int sdhci_sprd_prepare_sd_hs_cmd_tuning(struct mmc_host *mmc, struct mmc_card *card)
{
	return sdhci_sprd_tuning(mmc, card, SDHCI_SPRD_TUNING_SD_HS_CMD);
}

static int sdhci_sprd_execute_sd_hs_data_tuning(struct mmc_host *mmc, struct mmc_card *card)
{
	return sdhci_sprd_tuning(mmc, card, SDHCI_SPRD_TUNING_SD_HS_DATA);
}

static void sdhci_sprd_phy_param_parse(struct sdhci_sprd_host *sprd_host,
				       struct device_node *np)
{
	u32 *p = sprd_host->phy_delay;
	int ret, i, index;
	u32 val[4];

	for (i = 0; i < ARRAY_SIZE(sdhci_sprd_phy_cfgs); i++) {
		ret = of_property_read_u32_array(np,
				sdhci_sprd_phy_cfgs[i].property, val, 4);
		if (ret)
			continue;

		index = sdhci_sprd_phy_cfgs[i].timing;
		p[index] = val[0] | (val[1] << 8) | (val[2] << 16) | (val[3] << 24);
	}
}

static const struct sdhci_pltfm_data sdhci_sprd_pdata = {
	.quirks = SDHCI_QUIRK_BROKEN_CARD_DETECTION |
		  SDHCI_QUIRK_DATA_TIMEOUT_USES_SDCLK,
	.quirks2 = SDHCI_QUIRK2_BROKEN_HS200 |
		   SDHCI_QUIRK2_USE_32BIT_BLK_CNT |
		   SDHCI_QUIRK2_PRESET_VALUE_BROKEN,
	.ops = &sdhci_sprd_ops,
};

static int sdhci_sprd_probe(struct platform_device *pdev)
{
	struct sdhci_host *host;
	struct sdhci_sprd_host *sprd_host;
	struct mmc_hsq *hsq;
	struct clk *clk;
	int ret = 0;

	host = sdhci_pltfm_init(pdev, &sdhci_sprd_pdata, sizeof(*sprd_host));
	if (IS_ERR(host))
		return PTR_ERR(host);

	host->dma_mask = DMA_BIT_MASK(64);
	pdev->dev.dma_mask = &host->dma_mask;
	host->mmc_host_ops.request = sdhci_sprd_request;
	host->mmc_host_ops.hs400_enhanced_strobe =
		sdhci_sprd_hs400_enhanced_strobe;
	host->mmc_host_ops.prepare_sd_hs_tuning =
		sdhci_sprd_prepare_sd_hs_cmd_tuning;
	host->mmc_host_ops.execute_sd_hs_tuning =
		sdhci_sprd_execute_sd_hs_data_tuning;

	/*
	 * We can not use the standard ops to change and detect the voltage
	 * signal for Spreadtrum SD host controller, since our voltage regulator
	 * for I/O is fixed in hardware, that means we do not need control
	 * the standard SD host controller to change the I/O voltage.
	 */
	host->mmc_host_ops.start_signal_voltage_switch =
		sdhci_sprd_voltage_switch;

	host->mmc->caps = MMC_CAP_SD_HIGHSPEED | MMC_CAP_MMC_HIGHSPEED |
		MMC_CAP_WAIT_WHILE_BUSY;

	ret = mmc_of_parse(host->mmc);
	if (ret)
		goto pltfm_free;

	if (!mmc_card_is_removable(host->mmc))
		host->mmc_host_ops.request_atomic = sdhci_sprd_request_atomic;
	else
		host->always_defer_done = true;

	sprd_host = TO_SPRD_HOST(host);
	sdhci_sprd_phy_param_parse(sprd_host, pdev->dev.of_node);

	sprd_host->pinctrl = devm_pinctrl_get(&pdev->dev);
	if (!IS_ERR(sprd_host->pinctrl)) {
		sprd_host->pins_uhs =
			pinctrl_lookup_state(sprd_host->pinctrl, "state_uhs");
		if (IS_ERR(sprd_host->pins_uhs)) {
			ret = PTR_ERR(sprd_host->pins_uhs);
			goto pltfm_free;
		}

		sprd_host->pins_default =
			pinctrl_lookup_state(sprd_host->pinctrl, "default");
		if (IS_ERR(sprd_host->pins_default)) {
			ret = PTR_ERR(sprd_host->pins_default);
			goto pltfm_free;
		}
	}

	clk = devm_clk_get(&pdev->dev, "sdio");
	if (IS_ERR(clk)) {
		ret = PTR_ERR(clk);
		goto pltfm_free;
	}
	sprd_host->clk_sdio = clk;
	sprd_host->base_rate = clk_get_rate(sprd_host->clk_sdio);
	if (!sprd_host->base_rate)
		sprd_host->base_rate = SDHCI_SPRD_CLK_DEF_RATE;

	clk = devm_clk_get(&pdev->dev, "enable");
	if (IS_ERR(clk)) {
		ret = PTR_ERR(clk);
		goto pltfm_free;
	}
	sprd_host->clk_enable = clk;

	clk = devm_clk_get(&pdev->dev, "2x_enable");
	if (!IS_ERR(clk))
		sprd_host->clk_2x_enable = clk;

	ret = clk_prepare_enable(sprd_host->clk_sdio);
	if (ret)
		goto pltfm_free;

	ret = clk_prepare_enable(sprd_host->clk_enable);
	if (ret)
		goto clk_disable;

	ret = clk_prepare_enable(sprd_host->clk_2x_enable);
	if (ret)
		goto clk_disable2;

	sdhci_sprd_init_config(host);
	host->version = sdhci_readw(host, SDHCI_HOST_VERSION);
	sprd_host->version = ((host->version & SDHCI_VENDOR_VER_MASK) >>
			       SDHCI_VENDOR_VER_SHIFT);

	pm_runtime_get_noresume(&pdev->dev);
	pm_runtime_set_active(&pdev->dev);
	pm_runtime_enable(&pdev->dev);
	pm_runtime_set_autosuspend_delay(&pdev->dev, 50);
	pm_runtime_use_autosuspend(&pdev->dev);
	pm_suspend_ignore_children(&pdev->dev, 1);

	sdhci_enable_v4_mode(host);

	/*
	 * Supply the existing CAPS, but clear the UHS-I modes. This
	 * will allow these modes to be specified only by device
	 * tree properties through mmc_of_parse().
	 */
	sdhci_read_caps(host);
	host->caps1 &= ~(SDHCI_SUPPORT_SDR50 | SDHCI_SUPPORT_SDR104 |
			 SDHCI_SUPPORT_DDR50);

	ret = mmc_regulator_get_supply(host->mmc);
	if (ret)
		goto pm_runtime_disable;

	ret = sdhci_setup_host(host);
	if (ret)
		goto pm_runtime_disable;

	sprd_host->flags = host->flags;

	hsq = devm_kzalloc(&pdev->dev, sizeof(*hsq), GFP_KERNEL);
	if (!hsq) {
		ret = -ENOMEM;
		goto err_cleanup_host;
	}

	ret = mmc_hsq_init(hsq, host->mmc);
	if (ret)
		goto err_cleanup_host;

	ret = __sdhci_add_host(host);
	if (ret)
		goto err_cleanup_host;

	pm_runtime_mark_last_busy(&pdev->dev);
	pm_runtime_put_autosuspend(&pdev->dev);

	return 0;

err_cleanup_host:
	sdhci_cleanup_host(host);

pm_runtime_disable:
	pm_runtime_put_noidle(&pdev->dev);
	pm_runtime_disable(&pdev->dev);
	pm_runtime_set_suspended(&pdev->dev);

	clk_disable_unprepare(sprd_host->clk_2x_enable);

clk_disable2:
	clk_disable_unprepare(sprd_host->clk_enable);

clk_disable:
	clk_disable_unprepare(sprd_host->clk_sdio);

pltfm_free:
	sdhci_pltfm_free(pdev);
	return ret;
}

static void sdhci_sprd_remove(struct platform_device *pdev)
{
	struct sdhci_host *host = platform_get_drvdata(pdev);
	struct sdhci_sprd_host *sprd_host = TO_SPRD_HOST(host);

	sdhci_remove_host(host, 0);

	clk_disable_unprepare(sprd_host->clk_sdio);
	clk_disable_unprepare(sprd_host->clk_enable);
	clk_disable_unprepare(sprd_host->clk_2x_enable);

	sdhci_pltfm_free(pdev);
}

static const struct of_device_id sdhci_sprd_of_match[] = {
	{ .compatible = "sprd,sdhci-r11", },
	{ }
};
MODULE_DEVICE_TABLE(of, sdhci_sprd_of_match);

#ifdef CONFIG_PM
static int sdhci_sprd_runtime_suspend(struct device *dev)
{
	struct sdhci_host *host = dev_get_drvdata(dev);
	struct sdhci_sprd_host *sprd_host = TO_SPRD_HOST(host);

	mmc_hsq_suspend(host->mmc);
	sdhci_runtime_suspend_host(host);

	clk_disable_unprepare(sprd_host->clk_sdio);
	clk_disable_unprepare(sprd_host->clk_enable);
	clk_disable_unprepare(sprd_host->clk_2x_enable);

	return 0;
}

static int sdhci_sprd_runtime_resume(struct device *dev)
{
	struct sdhci_host *host = dev_get_drvdata(dev);
	struct sdhci_sprd_host *sprd_host = TO_SPRD_HOST(host);
	int ret;

	ret = clk_prepare_enable(sprd_host->clk_2x_enable);
	if (ret)
		return ret;

	ret = clk_prepare_enable(sprd_host->clk_enable);
	if (ret)
		goto clk_2x_disable;

	ret = clk_prepare_enable(sprd_host->clk_sdio);
	if (ret)
		goto clk_disable;

	sdhci_runtime_resume_host(host, 1);
	mmc_hsq_resume(host->mmc);

	return 0;

clk_disable:
	clk_disable_unprepare(sprd_host->clk_enable);

clk_2x_disable:
	clk_disable_unprepare(sprd_host->clk_2x_enable);

	return ret;
}
#endif

static const struct dev_pm_ops sdhci_sprd_pm_ops = {
	SET_SYSTEM_SLEEP_PM_OPS(pm_runtime_force_suspend,
				pm_runtime_force_resume)
	SET_RUNTIME_PM_OPS(sdhci_sprd_runtime_suspend,
			   sdhci_sprd_runtime_resume, NULL)
};

static struct platform_driver sdhci_sprd_driver = {
	.probe = sdhci_sprd_probe,
	.remove_new = sdhci_sprd_remove,
	.driver = {
		.name = "sdhci_sprd_r11",
		.probe_type = PROBE_PREFER_ASYNCHRONOUS,
		.of_match_table = sdhci_sprd_of_match,
		.pm = &sdhci_sprd_pm_ops,
	},
};
module_platform_driver(sdhci_sprd_driver);

MODULE_DESCRIPTION("Spreadtrum sdio host controller r11 driver");
MODULE_LICENSE("GPL v2");
MODULE_ALIAS("platform:sdhci-sprd-r11");<|MERGE_RESOLUTION|>--- conflicted
+++ resolved
@@ -13,10 +13,6 @@
 #include <linux/mmc/mmc.h>
 #include <linux/module.h>
 #include <linux/of.h>
-<<<<<<< HEAD
-#include <linux/of_gpio.h>
-=======
->>>>>>> 0c383648
 #include <linux/pinctrl/consumer.h>
 #include <linux/platform_device.h>
 #include <linux/pm_runtime.h>
@@ -443,11 +439,7 @@
 	}
 }
 
-<<<<<<< HEAD
-static struct sdhci_ops sdhci_sprd_ops = {
-=======
 static const struct sdhci_ops sdhci_sprd_ops = {
->>>>>>> 0c383648
 	.read_l = sdhci_sprd_readl,
 	.write_l = sdhci_sprd_writel,
 	.write_w = sdhci_sprd_writew,
