/*
 *  linux/drivers/cpufreq/cpufreq.c
 *
 *  Copyright (C) 2001 Russell King
 *            (C) 2002 - 2003 Dominik Brodowski <linux@brodo.de>
 *            (C) 2013 Viresh Kumar <viresh.kumar@linaro.org>
 *
 *  Oct 2005 - Ashok Raj <ashok.raj@intel.com>
 *	Added handling for CPU hotplug
 *  Feb 2006 - Jacob Shin <jacob.shin@amd.com>
 *	Fix handling for CPU hotplug -- affected CPUs
 *
 * This program is free software; you can redistribute it and/or modify
 * it under the terms of the GNU General Public License version 2 as
 * published by the Free Software Foundation.
 */

#define pr_fmt(fmt) KBUILD_MODNAME ": " fmt

#include <linux/cpu.h>
#include <linux/cpufreq.h>
#include <linux/delay.h>
#include <linux/device.h>
#include <linux/init.h>
#include <linux/kernel_stat.h>
#include <linux/module.h>
#include <linux/mutex.h>
#include <linux/slab.h>
#include <linux/suspend.h>
#include <linux/syscore_ops.h>
#include <linux/tick.h>
#include <trace/events/power.h>

static LIST_HEAD(cpufreq_policy_list);

static inline bool policy_is_inactive(struct cpufreq_policy *policy)
{
	return cpumask_empty(policy->cpus);
}

static bool suitable_policy(struct cpufreq_policy *policy, bool active)
{
	return active == !policy_is_inactive(policy);
}

/* Finds Next Acive/Inactive policy */
static struct cpufreq_policy *next_policy(struct cpufreq_policy *policy,
					  bool active)
{
	do {
		policy = list_next_entry(policy, policy_list);

		/* No more policies in the list */
		if (&policy->policy_list == &cpufreq_policy_list)
			return NULL;
	} while (!suitable_policy(policy, active));

	return policy;
}

static struct cpufreq_policy *first_policy(bool active)
{
	struct cpufreq_policy *policy;

	/* No policies in the list */
	if (list_empty(&cpufreq_policy_list))
		return NULL;

	policy = list_first_entry(&cpufreq_policy_list, typeof(*policy),
				  policy_list);

	if (!suitable_policy(policy, active))
		policy = next_policy(policy, active);

	return policy;
}

/* Macros to iterate over CPU policies */
#define for_each_suitable_policy(__policy, __active)	\
	for (__policy = first_policy(__active);		\
	     __policy;					\
	     __policy = next_policy(__policy, __active))

#define for_each_active_policy(__policy)		\
	for_each_suitable_policy(__policy, true)
#define for_each_inactive_policy(__policy)		\
	for_each_suitable_policy(__policy, false)

#define for_each_policy(__policy)			\
	list_for_each_entry(__policy, &cpufreq_policy_list, policy_list)

/* Iterate over governors */
static LIST_HEAD(cpufreq_governor_list);
#define for_each_governor(__governor)				\
	list_for_each_entry(__governor, &cpufreq_governor_list, governor_list)

/**
 * The "cpufreq driver" - the arch- or hardware-dependent low
 * level driver of CPUFreq support, and its spinlock. This lock
 * also protects the cpufreq_cpu_data array.
 */
static struct cpufreq_driver *cpufreq_driver;
static DEFINE_PER_CPU(struct cpufreq_policy *, cpufreq_cpu_data);
static DEFINE_RWLOCK(cpufreq_driver_lock);
DEFINE_MUTEX(cpufreq_governor_lock);

/* Flag to suspend/resume CPUFreq governors */
static bool cpufreq_suspended;

static inline bool has_target(void)
{
	return cpufreq_driver->target_index || cpufreq_driver->target;
}

/*
 * rwsem to guarantee that cpufreq driver module doesn't unload during critical
 * sections
 */
static DECLARE_RWSEM(cpufreq_rwsem);

/* internal prototypes */
static int __cpufreq_governor(struct cpufreq_policy *policy,
		unsigned int event);
static unsigned int __cpufreq_get(struct cpufreq_policy *policy);
static void handle_update(struct work_struct *work);

/**
 * Two notifier lists: the "policy" list is involved in the
 * validation process for a new CPU frequency policy; the
 * "transition" list for kernel code that needs to handle
 * changes to devices when the CPU clock speed changes.
 * The mutex locks both lists.
 */
static BLOCKING_NOTIFIER_HEAD(cpufreq_policy_notifier_list);
static struct srcu_notifier_head cpufreq_transition_notifier_list;

static bool init_cpufreq_transition_notifier_list_called;
static int __init init_cpufreq_transition_notifier_list(void)
{
	srcu_init_notifier_head(&cpufreq_transition_notifier_list);
	init_cpufreq_transition_notifier_list_called = true;
	return 0;
}
pure_initcall(init_cpufreq_transition_notifier_list);

static int off __read_mostly;
static int cpufreq_disabled(void)
{
	return off;
}
void disable_cpufreq(void)
{
	off = 1;
}
static DEFINE_MUTEX(cpufreq_governor_mutex);

bool have_governor_per_policy(void)
{
	return !!(cpufreq_driver->flags & CPUFREQ_HAVE_GOVERNOR_PER_POLICY);
}
EXPORT_SYMBOL_GPL(have_governor_per_policy);

struct kobject *get_governor_parent_kobj(struct cpufreq_policy *policy)
{
	if (have_governor_per_policy())
		return &policy->kobj;
	else
		return cpufreq_global_kobject;
}
EXPORT_SYMBOL_GPL(get_governor_parent_kobj);

struct cpufreq_frequency_table *cpufreq_frequency_get_table(unsigned int cpu)
{
	struct cpufreq_policy *policy = per_cpu(cpufreq_cpu_data, cpu);

	return policy && !policy_is_inactive(policy) ?
		policy->freq_table : NULL;
}
EXPORT_SYMBOL_GPL(cpufreq_frequency_get_table);

static inline u64 get_cpu_idle_time_jiffy(unsigned int cpu, u64 *wall)
{
	u64 idle_time;
	u64 cur_wall_time;
	u64 busy_time;

	cur_wall_time = jiffies64_to_cputime64(get_jiffies_64());

	busy_time = kcpustat_cpu(cpu).cpustat[CPUTIME_USER];
	busy_time += kcpustat_cpu(cpu).cpustat[CPUTIME_SYSTEM];
	busy_time += kcpustat_cpu(cpu).cpustat[CPUTIME_IRQ];
	busy_time += kcpustat_cpu(cpu).cpustat[CPUTIME_SOFTIRQ];
	busy_time += kcpustat_cpu(cpu).cpustat[CPUTIME_STEAL];
	busy_time += kcpustat_cpu(cpu).cpustat[CPUTIME_NICE];

	idle_time = cur_wall_time - busy_time;
	if (wall)
		*wall = cputime_to_usecs(cur_wall_time);

	return cputime_to_usecs(idle_time);
}

u64 get_cpu_idle_time(unsigned int cpu, u64 *wall, int io_busy)
{
	u64 idle_time = get_cpu_idle_time_us(cpu, io_busy ? wall : NULL);

	if (idle_time == -1ULL)
		return get_cpu_idle_time_jiffy(cpu, wall);
	else if (!io_busy)
		idle_time += get_cpu_iowait_time_us(cpu, wall);

	return idle_time;
}
EXPORT_SYMBOL_GPL(get_cpu_idle_time);

/*
 * This is a generic cpufreq init() routine which can be used by cpufreq
 * drivers of SMP systems. It will do following:
 * - validate & show freq table passed
 * - set policies transition latency
 * - policy->cpus with all possible CPUs
 */
int cpufreq_generic_init(struct cpufreq_policy *policy,
		struct cpufreq_frequency_table *table,
		unsigned int transition_latency)
{
	int ret;

	ret = cpufreq_table_validate_and_show(policy, table);
	if (ret) {
		pr_err("%s: invalid frequency table: %d\n", __func__, ret);
		return ret;
	}

	policy->cpuinfo.transition_latency = transition_latency;

	/*
	 * The driver only supports the SMP configuration where all processors
	 * share the clock and voltage and clock.
	 */
	cpumask_setall(policy->cpus);

	return 0;
}
EXPORT_SYMBOL_GPL(cpufreq_generic_init);

/* Only for cpufreq core internal use */
struct cpufreq_policy *cpufreq_cpu_get_raw(unsigned int cpu)
{
	struct cpufreq_policy *policy = per_cpu(cpufreq_cpu_data, cpu);

	return policy && cpumask_test_cpu(cpu, policy->cpus) ? policy : NULL;
}

unsigned int cpufreq_generic_get(unsigned int cpu)
{
	struct cpufreq_policy *policy = cpufreq_cpu_get_raw(cpu);

	if (!policy || IS_ERR(policy->clk)) {
		pr_err("%s: No %s associated to cpu: %d\n",
		       __func__, policy ? "clk" : "policy", cpu);
		return 0;
	}

	return clk_get_rate(policy->clk) / 1000;
}
EXPORT_SYMBOL_GPL(cpufreq_generic_get);

/**
 * cpufreq_cpu_get: returns policy for a cpu and marks it busy.
 *
 * @cpu: cpu to find policy for.
 *
 * This returns policy for 'cpu', returns NULL if it doesn't exist.
 * It also increments the kobject reference count to mark it busy and so would
 * require a corresponding call to cpufreq_cpu_put() to decrement it back.
 * If corresponding call cpufreq_cpu_put() isn't made, the policy wouldn't be
 * freed as that depends on the kobj count.
 *
 * It also takes a read-lock of 'cpufreq_rwsem' and doesn't put it back if a
 * valid policy is found. This is done to make sure the driver doesn't get
 * unregistered while the policy is being used.
 *
 * Return: A valid policy on success, otherwise NULL on failure.
 */
struct cpufreq_policy *cpufreq_cpu_get(unsigned int cpu)
{
	struct cpufreq_policy *policy = NULL;
	unsigned long flags;

	if (WARN_ON(cpu >= nr_cpu_ids))
		return NULL;

	if (!down_read_trylock(&cpufreq_rwsem))
		return NULL;

	/* get the cpufreq driver */
	read_lock_irqsave(&cpufreq_driver_lock, flags);

	if (cpufreq_driver) {
		/* get the CPU */
		policy = cpufreq_cpu_get_raw(cpu);
		if (policy)
			kobject_get(&policy->kobj);
	}

	read_unlock_irqrestore(&cpufreq_driver_lock, flags);

	if (!policy)
		up_read(&cpufreq_rwsem);

	return policy;
}
EXPORT_SYMBOL_GPL(cpufreq_cpu_get);

/**
 * cpufreq_cpu_put: Decrements the usage count of a policy
 *
 * @policy: policy earlier returned by cpufreq_cpu_get().
 *
 * This decrements the kobject reference count incremented earlier by calling
 * cpufreq_cpu_get().
 *
 * It also drops the read-lock of 'cpufreq_rwsem' taken at cpufreq_cpu_get().
 */
void cpufreq_cpu_put(struct cpufreq_policy *policy)
{
	kobject_put(&policy->kobj);
	up_read(&cpufreq_rwsem);
}
EXPORT_SYMBOL_GPL(cpufreq_cpu_put);

/*********************************************************************
 *            EXTERNALLY AFFECTING FREQUENCY CHANGES                 *
 *********************************************************************/

/**
 * adjust_jiffies - adjust the system "loops_per_jiffy"
 *
 * This function alters the system "loops_per_jiffy" for the clock
 * speed change. Note that loops_per_jiffy cannot be updated on SMP
 * systems as each CPU might be scaled differently. So, use the arch
 * per-CPU loops_per_jiffy value wherever possible.
 */
static void adjust_jiffies(unsigned long val, struct cpufreq_freqs *ci)
{
#ifndef CONFIG_SMP
	static unsigned long l_p_j_ref;
	static unsigned int l_p_j_ref_freq;

	if (ci->flags & CPUFREQ_CONST_LOOPS)
		return;

	if (!l_p_j_ref_freq) {
		l_p_j_ref = loops_per_jiffy;
		l_p_j_ref_freq = ci->old;
		pr_debug("saving %lu as reference value for loops_per_jiffy; freq is %u kHz\n",
			 l_p_j_ref, l_p_j_ref_freq);
	}
	if (val == CPUFREQ_POSTCHANGE && ci->old != ci->new) {
		loops_per_jiffy = cpufreq_scale(l_p_j_ref, l_p_j_ref_freq,
								ci->new);
		pr_debug("scaling loops_per_jiffy to %lu for frequency %u kHz\n",
			 loops_per_jiffy, ci->new);
	}
#endif
}

static void __cpufreq_notify_transition(struct cpufreq_policy *policy,
		struct cpufreq_freqs *freqs, unsigned int state)
{
	BUG_ON(irqs_disabled());

	if (cpufreq_disabled())
		return;

	freqs->flags = cpufreq_driver->flags;
	pr_debug("notification %u of frequency transition to %u kHz\n",
		 state, freqs->new);

	switch (state) {

	case CPUFREQ_PRECHANGE:
		/* detect if the driver reported a value as "old frequency"
		 * which is not equal to what the cpufreq core thinks is
		 * "old frequency".
		 */
		if (!(cpufreq_driver->flags & CPUFREQ_CONST_LOOPS)) {
			if ((policy) && (policy->cpu == freqs->cpu) &&
			    (policy->cur) && (policy->cur != freqs->old)) {
				pr_debug("Warning: CPU frequency is %u, cpufreq assumed %u kHz\n",
					 freqs->old, policy->cur);
				freqs->old = policy->cur;
			}
		}
		srcu_notifier_call_chain(&cpufreq_transition_notifier_list,
				CPUFREQ_PRECHANGE, freqs);
		adjust_jiffies(CPUFREQ_PRECHANGE, freqs);
		break;

	case CPUFREQ_POSTCHANGE:
		adjust_jiffies(CPUFREQ_POSTCHANGE, freqs);
		pr_debug("FREQ: %lu - CPU: %lu\n",
			 (unsigned long)freqs->new, (unsigned long)freqs->cpu);
		trace_cpu_frequency(freqs->new, freqs->cpu);
		srcu_notifier_call_chain(&cpufreq_transition_notifier_list,
				CPUFREQ_POSTCHANGE, freqs);
		if (likely(policy) && likely(policy->cpu == freqs->cpu))
			policy->cur = freqs->new;
		break;
	}
}

/**
 * cpufreq_notify_transition - call notifier chain and adjust_jiffies
 * on frequency transition.
 *
 * This function calls the transition notifiers and the "adjust_jiffies"
 * function. It is called twice on all CPU frequency changes that have
 * external effects.
 */
static void cpufreq_notify_transition(struct cpufreq_policy *policy,
		struct cpufreq_freqs *freqs, unsigned int state)
{
	for_each_cpu(freqs->cpu, policy->cpus)
		__cpufreq_notify_transition(policy, freqs, state);
}

/* Do post notifications when there are chances that transition has failed */
static void cpufreq_notify_post_transition(struct cpufreq_policy *policy,
		struct cpufreq_freqs *freqs, int transition_failed)
{
	cpufreq_notify_transition(policy, freqs, CPUFREQ_POSTCHANGE);
	if (!transition_failed)
		return;

	swap(freqs->old, freqs->new);
	cpufreq_notify_transition(policy, freqs, CPUFREQ_PRECHANGE);
	cpufreq_notify_transition(policy, freqs, CPUFREQ_POSTCHANGE);
}

void cpufreq_freq_transition_begin(struct cpufreq_policy *policy,
		struct cpufreq_freqs *freqs)
{

	/*
	 * Catch double invocations of _begin() which lead to self-deadlock.
	 * ASYNC_NOTIFICATION drivers are left out because the cpufreq core
	 * doesn't invoke _begin() on their behalf, and hence the chances of
	 * double invocations are very low. Moreover, there are scenarios
	 * where these checks can emit false-positive warnings in these
	 * drivers; so we avoid that by skipping them altogether.
	 */
	WARN_ON(!(cpufreq_driver->flags & CPUFREQ_ASYNC_NOTIFICATION)
				&& current == policy->transition_task);

wait:
	wait_event(policy->transition_wait, !policy->transition_ongoing);

	spin_lock(&policy->transition_lock);

	if (unlikely(policy->transition_ongoing)) {
		spin_unlock(&policy->transition_lock);
		goto wait;
	}

	policy->transition_ongoing = true;
	policy->transition_task = current;

	spin_unlock(&policy->transition_lock);

	cpufreq_notify_transition(policy, freqs, CPUFREQ_PRECHANGE);
}
EXPORT_SYMBOL_GPL(cpufreq_freq_transition_begin);

void cpufreq_freq_transition_end(struct cpufreq_policy *policy,
		struct cpufreq_freqs *freqs, int transition_failed)
{
	if (unlikely(WARN_ON(!policy->transition_ongoing)))
		return;

	cpufreq_notify_post_transition(policy, freqs, transition_failed);

	policy->transition_ongoing = false;
	policy->transition_task = NULL;

	wake_up(&policy->transition_wait);
}
EXPORT_SYMBOL_GPL(cpufreq_freq_transition_end);


/*********************************************************************
 *                          SYSFS INTERFACE                          *
 *********************************************************************/
static ssize_t show_boost(struct kobject *kobj,
				 struct attribute *attr, char *buf)
{
	return sprintf(buf, "%d\n", cpufreq_driver->boost_enabled);
}

static ssize_t store_boost(struct kobject *kobj, struct attribute *attr,
				  const char *buf, size_t count)
{
	int ret, enable;

	ret = sscanf(buf, "%d", &enable);
	if (ret != 1 || enable < 0 || enable > 1)
		return -EINVAL;

	if (cpufreq_boost_trigger_state(enable)) {
		pr_err("%s: Cannot %s BOOST!\n",
		       __func__, enable ? "enable" : "disable");
		return -EINVAL;
	}

	pr_debug("%s: cpufreq BOOST %s\n",
		 __func__, enable ? "enabled" : "disabled");

	return count;
}
define_one_global_rw(boost);

static struct cpufreq_governor *find_governor(const char *str_governor)
{
	struct cpufreq_governor *t;

	for_each_governor(t)
		if (!strncasecmp(str_governor, t->name, CPUFREQ_NAME_LEN))
			return t;

	return NULL;
}

/**
 * cpufreq_parse_governor - parse a governor string
 */
static int cpufreq_parse_governor(char *str_governor, unsigned int *policy,
				struct cpufreq_governor **governor)
{
	int err = -EINVAL;

	if (!cpufreq_driver)
		goto out;

	if (cpufreq_driver->setpolicy) {
		if (!strncasecmp(str_governor, "performance", CPUFREQ_NAME_LEN)) {
			*policy = CPUFREQ_POLICY_PERFORMANCE;
			err = 0;
		} else if (!strncasecmp(str_governor, "powersave",
						CPUFREQ_NAME_LEN)) {
			*policy = CPUFREQ_POLICY_POWERSAVE;
			err = 0;
		}
	} else {
		struct cpufreq_governor *t;

		mutex_lock(&cpufreq_governor_mutex);

		t = find_governor(str_governor);

		if (t == NULL) {
			int ret;

			mutex_unlock(&cpufreq_governor_mutex);
			ret = request_module("cpufreq_%s", str_governor);
			mutex_lock(&cpufreq_governor_mutex);

			if (ret == 0)
				t = find_governor(str_governor);
		}

		if (t != NULL) {
			*governor = t;
			err = 0;
		}

		mutex_unlock(&cpufreq_governor_mutex);
	}
out:
	return err;
}

/**
 * cpufreq_per_cpu_attr_read() / show_##file_name() -
 * print out cpufreq information
 *
 * Write out information from cpufreq_driver->policy[cpu]; object must be
 * "unsigned int".
 */

#define show_one(file_name, object)			\
static ssize_t show_##file_name				\
(struct cpufreq_policy *policy, char *buf)		\
{							\
	return sprintf(buf, "%u\n", policy->object);	\
}

show_one(cpuinfo_min_freq, cpuinfo.min_freq);
show_one(cpuinfo_max_freq, cpuinfo.max_freq);
show_one(cpuinfo_transition_latency, cpuinfo.transition_latency);
show_one(scaling_min_freq, min);
show_one(scaling_max_freq, max);

static ssize_t show_scaling_cur_freq(struct cpufreq_policy *policy, char *buf)
{
	ssize_t ret;

	if (cpufreq_driver && cpufreq_driver->setpolicy && cpufreq_driver->get)
		ret = sprintf(buf, "%u\n", cpufreq_driver->get(policy->cpu));
	else
		ret = sprintf(buf, "%u\n", policy->cur);
	return ret;
}

static int cpufreq_set_policy(struct cpufreq_policy *policy,
				struct cpufreq_policy *new_policy);

/**
 * cpufreq_per_cpu_attr_write() / store_##file_name() - sysfs write access
 */
#define store_one(file_name, object)			\
static ssize_t store_##file_name					\
(struct cpufreq_policy *policy, const char *buf, size_t count)		\
{									\
	int ret, temp;							\
	struct cpufreq_policy new_policy;				\
									\
	ret = cpufreq_get_policy(&new_policy, policy->cpu);		\
	if (ret)							\
		return -EINVAL;						\
									\
	ret = sscanf(buf, "%u", &new_policy.object);			\
	if (ret != 1)							\
		return -EINVAL;						\
									\
	temp = new_policy.object;					\
	ret = cpufreq_set_policy(policy, &new_policy);		\
	if (!ret)							\
		policy->user_policy.object = temp;			\
									\
	return ret ? ret : count;					\
}

store_one(scaling_min_freq, min);
store_one(scaling_max_freq, max);

/**
 * show_cpuinfo_cur_freq - current CPU frequency as detected by hardware
 */
static ssize_t show_cpuinfo_cur_freq(struct cpufreq_policy *policy,
					char *buf)
{
	unsigned int cur_freq = __cpufreq_get(policy);
	if (!cur_freq)
		return sprintf(buf, "<unknown>");
	return sprintf(buf, "%u\n", cur_freq);
}

/**
 * show_scaling_governor - show the current policy for the specified CPU
 */
static ssize_t show_scaling_governor(struct cpufreq_policy *policy, char *buf)
{
	if (policy->policy == CPUFREQ_POLICY_POWERSAVE)
		return sprintf(buf, "powersave\n");
	else if (policy->policy == CPUFREQ_POLICY_PERFORMANCE)
		return sprintf(buf, "performance\n");
	else if (policy->governor)
		return scnprintf(buf, CPUFREQ_NAME_PLEN, "%s\n",
				policy->governor->name);
	return -EINVAL;
}

/**
 * store_scaling_governor - store policy for the specified CPU
 */
static ssize_t store_scaling_governor(struct cpufreq_policy *policy,
					const char *buf, size_t count)
{
	int ret;
	char	str_governor[16];
	struct cpufreq_policy new_policy;

	ret = cpufreq_get_policy(&new_policy, policy->cpu);
	if (ret)
		return ret;

	ret = sscanf(buf, "%15s", str_governor);
	if (ret != 1)
		return -EINVAL;

	if (cpufreq_parse_governor(str_governor, &new_policy.policy,
						&new_policy.governor))
		return -EINVAL;

	ret = cpufreq_set_policy(policy, &new_policy);

	policy->user_policy.policy = policy->policy;
	policy->user_policy.governor = policy->governor;

	if (ret)
		return ret;
	else
		return count;
}

/**
 * show_scaling_driver - show the cpufreq driver currently loaded
 */
static ssize_t show_scaling_driver(struct cpufreq_policy *policy, char *buf)
{
	return scnprintf(buf, CPUFREQ_NAME_PLEN, "%s\n", cpufreq_driver->name);
}

/**
 * show_scaling_available_governors - show the available CPUfreq governors
 */
static ssize_t show_scaling_available_governors(struct cpufreq_policy *policy,
						char *buf)
{
	ssize_t i = 0;
	struct cpufreq_governor *t;

	if (!has_target()) {
		i += sprintf(buf, "performance powersave");
		goto out;
	}

	for_each_governor(t) {
		if (i >= (ssize_t) ((PAGE_SIZE / sizeof(char))
		    - (CPUFREQ_NAME_LEN + 2)))
			goto out;
		i += scnprintf(&buf[i], CPUFREQ_NAME_PLEN, "%s ", t->name);
	}
out:
	i += sprintf(&buf[i], "\n");
	return i;
}

ssize_t cpufreq_show_cpus(const struct cpumask *mask, char *buf)
{
	ssize_t i = 0;
	unsigned int cpu;

	for_each_cpu(cpu, mask) {
		if (i)
			i += scnprintf(&buf[i], (PAGE_SIZE - i - 2), " ");
		i += scnprintf(&buf[i], (PAGE_SIZE - i - 2), "%u", cpu);
		if (i >= (PAGE_SIZE - 5))
			break;
	}
	i += sprintf(&buf[i], "\n");
	return i;
}
EXPORT_SYMBOL_GPL(cpufreq_show_cpus);

/**
 * show_related_cpus - show the CPUs affected by each transition even if
 * hw coordination is in use
 */
static ssize_t show_related_cpus(struct cpufreq_policy *policy, char *buf)
{
	return cpufreq_show_cpus(policy->related_cpus, buf);
}

/**
 * show_affected_cpus - show the CPUs affected by each transition
 */
static ssize_t show_affected_cpus(struct cpufreq_policy *policy, char *buf)
{
	return cpufreq_show_cpus(policy->cpus, buf);
}

static ssize_t store_scaling_setspeed(struct cpufreq_policy *policy,
					const char *buf, size_t count)
{
	unsigned int freq = 0;
	unsigned int ret;

	if (!policy->governor || !policy->governor->store_setspeed)
		return -EINVAL;

	ret = sscanf(buf, "%u", &freq);
	if (ret != 1)
		return -EINVAL;

	policy->governor->store_setspeed(policy, freq);

	return count;
}

static ssize_t show_scaling_setspeed(struct cpufreq_policy *policy, char *buf)
{
	if (!policy->governor || !policy->governor->show_setspeed)
		return sprintf(buf, "<unsupported>\n");

	return policy->governor->show_setspeed(policy, buf);
}

/**
 * show_bios_limit - show the current cpufreq HW/BIOS limitation
 */
static ssize_t show_bios_limit(struct cpufreq_policy *policy, char *buf)
{
	unsigned int limit;
	int ret;
	if (cpufreq_driver->bios_limit) {
		ret = cpufreq_driver->bios_limit(policy->cpu, &limit);
		if (!ret)
			return sprintf(buf, "%u\n", limit);
	}
	return sprintf(buf, "%u\n", policy->cpuinfo.max_freq);
}

cpufreq_freq_attr_ro_perm(cpuinfo_cur_freq, 0400);
cpufreq_freq_attr_ro(cpuinfo_min_freq);
cpufreq_freq_attr_ro(cpuinfo_max_freq);
cpufreq_freq_attr_ro(cpuinfo_transition_latency);
cpufreq_freq_attr_ro(scaling_available_governors);
cpufreq_freq_attr_ro(scaling_driver);
cpufreq_freq_attr_ro(scaling_cur_freq);
cpufreq_freq_attr_ro(bios_limit);
cpufreq_freq_attr_ro(related_cpus);
cpufreq_freq_attr_ro(affected_cpus);
cpufreq_freq_attr_rw(scaling_min_freq);
cpufreq_freq_attr_rw(scaling_max_freq);
cpufreq_freq_attr_rw(scaling_governor);
cpufreq_freq_attr_rw(scaling_setspeed);

static struct attribute *default_attrs[] = {
	&cpuinfo_min_freq.attr,
	&cpuinfo_max_freq.attr,
	&cpuinfo_transition_latency.attr,
	&scaling_min_freq.attr,
	&scaling_max_freq.attr,
	&affected_cpus.attr,
	&related_cpus.attr,
	&scaling_governor.attr,
	&scaling_driver.attr,
	&scaling_available_governors.attr,
	&scaling_setspeed.attr,
	NULL
};

#define to_policy(k) container_of(k, struct cpufreq_policy, kobj)
#define to_attr(a) container_of(a, struct freq_attr, attr)

static ssize_t show(struct kobject *kobj, struct attribute *attr, char *buf)
{
	struct cpufreq_policy *policy = to_policy(kobj);
	struct freq_attr *fattr = to_attr(attr);
	ssize_t ret;

	if (!down_read_trylock(&cpufreq_rwsem))
		return -EINVAL;

	down_read(&policy->rwsem);

	if (fattr->show)
		ret = fattr->show(policy, buf);
	else
		ret = -EIO;

	up_read(&policy->rwsem);
	up_read(&cpufreq_rwsem);

	return ret;
}

static ssize_t store(struct kobject *kobj, struct attribute *attr,
		     const char *buf, size_t count)
{
	struct cpufreq_policy *policy = to_policy(kobj);
	struct freq_attr *fattr = to_attr(attr);
	ssize_t ret = -EINVAL;

	get_online_cpus();

	if (!cpu_online(policy->cpu))
		goto unlock;

	if (!down_read_trylock(&cpufreq_rwsem))
		goto unlock;

	down_write(&policy->rwsem);

	/* Updating inactive policies is invalid, so avoid doing that. */
	if (unlikely(policy_is_inactive(policy))) {
		ret = -EBUSY;
		goto unlock_policy_rwsem;
	}

	if (fattr->store)
		ret = fattr->store(policy, buf, count);
	else
		ret = -EIO;

unlock_policy_rwsem:
	up_write(&policy->rwsem);

	up_read(&cpufreq_rwsem);
unlock:
	put_online_cpus();

	return ret;
}

static void cpufreq_sysfs_release(struct kobject *kobj)
{
	struct cpufreq_policy *policy = to_policy(kobj);
	pr_debug("last reference is dropped\n");
	complete(&policy->kobj_unregister);
}

static const struct sysfs_ops sysfs_ops = {
	.show	= show,
	.store	= store,
};

static struct kobj_type ktype_cpufreq = {
	.sysfs_ops	= &sysfs_ops,
	.default_attrs	= default_attrs,
	.release	= cpufreq_sysfs_release,
};

struct kobject *cpufreq_global_kobject;
EXPORT_SYMBOL(cpufreq_global_kobject);

static int cpufreq_global_kobject_usage;

int cpufreq_get_global_kobject(void)
{
	if (!cpufreq_global_kobject_usage++)
		return kobject_add(cpufreq_global_kobject,
				&cpu_subsys.dev_root->kobj, "%s", "cpufreq");

	return 0;
}
EXPORT_SYMBOL(cpufreq_get_global_kobject);

void cpufreq_put_global_kobject(void)
{
	if (!--cpufreq_global_kobject_usage)
		kobject_del(cpufreq_global_kobject);
}
EXPORT_SYMBOL(cpufreq_put_global_kobject);

int cpufreq_sysfs_create_file(const struct attribute *attr)
{
	int ret = cpufreq_get_global_kobject();

	if (!ret) {
		ret = sysfs_create_file(cpufreq_global_kobject, attr);
		if (ret)
			cpufreq_put_global_kobject();
	}

	return ret;
}
EXPORT_SYMBOL(cpufreq_sysfs_create_file);

void cpufreq_sysfs_remove_file(const struct attribute *attr)
{
	sysfs_remove_file(cpufreq_global_kobject, attr);
	cpufreq_put_global_kobject();
}
EXPORT_SYMBOL(cpufreq_sysfs_remove_file);

static int add_cpu_dev_symlink(struct cpufreq_policy *policy, int cpu)
{
	struct device *cpu_dev;

	pr_debug("%s: Adding symlink for CPU: %u\n", __func__, cpu);

	if (!policy)
		return 0;

	cpu_dev = get_cpu_device(cpu);
	if (WARN_ON(!cpu_dev))
		return 0;

	return sysfs_create_link(&cpu_dev->kobj, &policy->kobj, "cpufreq");
}

static void remove_cpu_dev_symlink(struct cpufreq_policy *policy, int cpu)
{
	struct device *cpu_dev;

	pr_debug("%s: Removing symlink for CPU: %u\n", __func__, cpu);

	cpu_dev = get_cpu_device(cpu);
	if (WARN_ON(!cpu_dev))
		return;

	sysfs_remove_link(&cpu_dev->kobj, "cpufreq");
}

/* Add/remove symlinks for all related CPUs */
static int cpufreq_add_dev_symlink(struct cpufreq_policy *policy)
{
	unsigned int j;
	int ret = 0;

	/* Some related CPUs might not be present (physically hotplugged) */
<<<<<<< HEAD
	for_each_cpu_and(j, policy->related_cpus, cpu_present_mask) {
=======
	for_each_cpu(j, policy->real_cpus) {
>>>>>>> 3cb5ff02
		if (j == policy->kobj_cpu)
			continue;

		ret = add_cpu_dev_symlink(policy, j);
		if (ret)
			break;
	}

	return ret;
}

static void cpufreq_remove_dev_symlink(struct cpufreq_policy *policy)
{
	unsigned int j;

	/* Some related CPUs might not be present (physically hotplugged) */
<<<<<<< HEAD
	for_each_cpu_and(j, policy->related_cpus, cpu_present_mask) {
=======
	for_each_cpu(j, policy->real_cpus) {
>>>>>>> 3cb5ff02
		if (j == policy->kobj_cpu)
			continue;

		remove_cpu_dev_symlink(policy, j);
	}
}

static int cpufreq_add_dev_interface(struct cpufreq_policy *policy,
				     struct device *dev)
{
	struct freq_attr **drv_attr;
	int ret = 0;

	/* set up files for this cpu device */
	drv_attr = cpufreq_driver->attr;
	while (drv_attr && *drv_attr) {
		ret = sysfs_create_file(&policy->kobj, &((*drv_attr)->attr));
		if (ret)
			return ret;
		drv_attr++;
	}
	if (cpufreq_driver->get) {
		ret = sysfs_create_file(&policy->kobj, &cpuinfo_cur_freq.attr);
		if (ret)
			return ret;
	}

	ret = sysfs_create_file(&policy->kobj, &scaling_cur_freq.attr);
	if (ret)
		return ret;

	if (cpufreq_driver->bios_limit) {
		ret = sysfs_create_file(&policy->kobj, &bios_limit.attr);
		if (ret)
			return ret;
	}

	return cpufreq_add_dev_symlink(policy);
}

static void cpufreq_init_policy(struct cpufreq_policy *policy)
{
	struct cpufreq_governor *gov = NULL;
	struct cpufreq_policy new_policy;
	int ret = 0;

	memcpy(&new_policy, policy, sizeof(*policy));

	/* Update governor of new_policy to the governor used before hotplug */
	gov = find_governor(policy->last_governor);
	if (gov)
		pr_debug("Restoring governor %s for cpu %d\n",
				policy->governor->name, policy->cpu);
	else
		gov = CPUFREQ_DEFAULT_GOVERNOR;

	new_policy.governor = gov;

	/* Use the default policy if its valid. */
	if (cpufreq_driver->setpolicy)
		cpufreq_parse_governor(gov->name, &new_policy.policy, NULL);

	/* set default policy */
	ret = cpufreq_set_policy(policy, &new_policy);
	if (ret) {
		pr_debug("setting policy failed\n");
		if (cpufreq_driver->exit)
			cpufreq_driver->exit(policy);
	}
}

static int cpufreq_add_policy_cpu(struct cpufreq_policy *policy,
				  unsigned int cpu, struct device *dev)
{
	int ret = 0;

	/* Has this CPU been taken care of already? */
	if (cpumask_test_cpu(cpu, policy->cpus))
		return 0;

	if (has_target()) {
		ret = __cpufreq_governor(policy, CPUFREQ_GOV_STOP);
		if (ret) {
			pr_err("%s: Failed to stop governor\n", __func__);
			return ret;
		}
	}

	down_write(&policy->rwsem);
	cpumask_set_cpu(cpu, policy->cpus);
	up_write(&policy->rwsem);

	if (has_target()) {
		ret = __cpufreq_governor(policy, CPUFREQ_GOV_START);
		if (!ret)
			ret = __cpufreq_governor(policy, CPUFREQ_GOV_LIMITS);

		if (ret) {
			pr_err("%s: Failed to start governor\n", __func__);
			return ret;
		}
	}

	return 0;
}

static struct cpufreq_policy *cpufreq_policy_restore(unsigned int cpu)
{
	struct cpufreq_policy *policy;
	unsigned long flags;

	read_lock_irqsave(&cpufreq_driver_lock, flags);
	policy = per_cpu(cpufreq_cpu_data, cpu);
	read_unlock_irqrestore(&cpufreq_driver_lock, flags);

	if (likely(policy)) {
		/* Policy should be inactive here */
		WARN_ON(!policy_is_inactive(policy));

		down_write(&policy->rwsem);
		policy->cpu = cpu;
		policy->governor = NULL;
		up_write(&policy->rwsem);
	}

	return policy;
}

static struct cpufreq_policy *cpufreq_policy_alloc(struct device *dev)
{
	struct cpufreq_policy *policy;
	int ret;

	policy = kzalloc(sizeof(*policy), GFP_KERNEL);
	if (!policy)
		return NULL;

	if (!alloc_cpumask_var(&policy->cpus, GFP_KERNEL))
		goto err_free_policy;

	if (!zalloc_cpumask_var(&policy->related_cpus, GFP_KERNEL))
		goto err_free_cpumask;

<<<<<<< HEAD
=======
	if (!zalloc_cpumask_var(&policy->real_cpus, GFP_KERNEL))
		goto err_free_rcpumask;

>>>>>>> 3cb5ff02
	ret = kobject_init_and_add(&policy->kobj, &ktype_cpufreq, &dev->kobj,
				   "cpufreq");
	if (ret) {
		pr_err("%s: failed to init policy->kobj: %d\n", __func__, ret);
<<<<<<< HEAD
		goto err_free_rcpumask;
=======
		goto err_free_real_cpus;
>>>>>>> 3cb5ff02
	}

	INIT_LIST_HEAD(&policy->policy_list);
	init_rwsem(&policy->rwsem);
	spin_lock_init(&policy->transition_lock);
	init_waitqueue_head(&policy->transition_wait);
	init_completion(&policy->kobj_unregister);
	INIT_WORK(&policy->update, handle_update);

	policy->cpu = dev->id;

	/* Set this once on allocation */
	policy->kobj_cpu = dev->id;

	return policy;

<<<<<<< HEAD
=======
err_free_real_cpus:
	free_cpumask_var(policy->real_cpus);
>>>>>>> 3cb5ff02
err_free_rcpumask:
	free_cpumask_var(policy->related_cpus);
err_free_cpumask:
	free_cpumask_var(policy->cpus);
err_free_policy:
	kfree(policy);

	return NULL;
}

static void cpufreq_policy_put_kobj(struct cpufreq_policy *policy, bool notify)
{
	struct kobject *kobj;
	struct completion *cmp;

	if (notify)
		blocking_notifier_call_chain(&cpufreq_policy_notifier_list,
					     CPUFREQ_REMOVE_POLICY, policy);

	down_write(&policy->rwsem);
	cpufreq_remove_dev_symlink(policy);
	kobj = &policy->kobj;
	cmp = &policy->kobj_unregister;
	up_write(&policy->rwsem);
	kobject_put(kobj);

	/*
	 * We need to make sure that the underlying kobj is
	 * actually not referenced anymore by anybody before we
	 * proceed with unloading.
	 */
	pr_debug("waiting for dropping of refcount\n");
	wait_for_completion(cmp);
	pr_debug("wait complete\n");
}

static void cpufreq_policy_free(struct cpufreq_policy *policy, bool notify)
{
	unsigned long flags;
	int cpu;

	/* Remove policy from list */
	write_lock_irqsave(&cpufreq_driver_lock, flags);
	list_del(&policy->policy_list);

	for_each_cpu(cpu, policy->related_cpus)
		per_cpu(cpufreq_cpu_data, cpu) = NULL;
	write_unlock_irqrestore(&cpufreq_driver_lock, flags);

	cpufreq_policy_put_kobj(policy, notify);
<<<<<<< HEAD
=======
	free_cpumask_var(policy->real_cpus);
>>>>>>> 3cb5ff02
	free_cpumask_var(policy->related_cpus);
	free_cpumask_var(policy->cpus);
	kfree(policy);
}

/**
 * cpufreq_add_dev - add a CPU device
 *
 * Adds the cpufreq interface for a CPU device.
 *
 * The Oracle says: try running cpufreq registration/unregistration concurrently
 * with with cpu hotplugging and all hell will break loose. Tried to clean this
 * mess up, but more thorough testing is needed. - Mathieu
 */
static int cpufreq_add_dev(struct device *dev, struct subsys_interface *sif)
{
	unsigned int j, cpu = dev->id;
	int ret = -ENOMEM;
	struct cpufreq_policy *policy;
	unsigned long flags;
	bool recover_policy = !sif;

	pr_debug("adding CPU %u\n", cpu);

<<<<<<< HEAD
	/*
	 * Only possible if 'cpu' wasn't physically present earlier and we are
	 * here from subsys_interface add callback. A hotplug notifier will
	 * follow and we will handle it like logical CPU hotplug then. For now,
	 * just create the sysfs link.
	 */
	if (cpu_is_offline(cpu))
		return add_cpu_dev_symlink(per_cpu(cpufreq_cpu_data, cpu), cpu);
=======
	if (cpu_is_offline(cpu)) {
		/*
		 * Only possible if we are here from the subsys_interface add
		 * callback.  A hotplug notifier will follow and we will handle
		 * it as CPU online then.  For now, just create the sysfs link,
		 * unless there is no policy or the link is already present.
		 */
		policy = per_cpu(cpufreq_cpu_data, cpu);
		return policy && !cpumask_test_and_set_cpu(cpu, policy->real_cpus)
			? add_cpu_dev_symlink(policy, cpu) : 0;
	}
>>>>>>> 3cb5ff02

	if (!down_read_trylock(&cpufreq_rwsem))
		return 0;

	/* Check if this CPU already has a policy to manage it */
	policy = per_cpu(cpufreq_cpu_data, cpu);
	if (policy && !policy_is_inactive(policy)) {
		WARN_ON(!cpumask_test_cpu(cpu, policy->related_cpus));
		ret = cpufreq_add_policy_cpu(policy, cpu, dev);
		up_read(&cpufreq_rwsem);
		return ret;
	}

	/*
	 * Restore the saved policy when doing light-weight init and fall back
	 * to the full init if that fails.
	 */
	policy = recover_policy ? cpufreq_policy_restore(cpu) : NULL;
	if (!policy) {
		recover_policy = false;
		policy = cpufreq_policy_alloc(dev);
		if (!policy)
			goto nomem_out;
	}

	cpumask_copy(policy->cpus, cpumask_of(cpu));

	/* call driver. From then on the cpufreq must be able
	 * to accept all calls to ->verify and ->setpolicy for this CPU
	 */
	ret = cpufreq_driver->init(policy);
	if (ret) {
		pr_debug("initialization failed\n");
		goto err_set_policy_cpu;
	}

	down_write(&policy->rwsem);

	/* related cpus should atleast have policy->cpus */
	cpumask_or(policy->related_cpus, policy->related_cpus, policy->cpus);

	/* Remember which CPUs have been present at the policy creation time. */
	if (!recover_policy)
		cpumask_and(policy->real_cpus, policy->cpus, cpu_present_mask);

	/*
	 * affected cpus must always be the one, which are online. We aren't
	 * managing offline cpus here.
	 */
	cpumask_and(policy->cpus, policy->cpus, cpu_online_mask);

	if (!recover_policy) {
		policy->user_policy.min = policy->min;
		policy->user_policy.max = policy->max;

		write_lock_irqsave(&cpufreq_driver_lock, flags);
		for_each_cpu(j, policy->related_cpus)
			per_cpu(cpufreq_cpu_data, j) = policy;
		write_unlock_irqrestore(&cpufreq_driver_lock, flags);
	}

	if (cpufreq_driver->get && !cpufreq_driver->setpolicy) {
		policy->cur = cpufreq_driver->get(policy->cpu);
		if (!policy->cur) {
			pr_err("%s: ->get() failed\n", __func__);
			goto err_get_freq;
		}
	}

	/*
	 * Sometimes boot loaders set CPU frequency to a value outside of
	 * frequency table present with cpufreq core. In such cases CPU might be
	 * unstable if it has to run on that frequency for long duration of time
	 * and so its better to set it to a frequency which is specified in
	 * freq-table. This also makes cpufreq stats inconsistent as
	 * cpufreq-stats would fail to register because current frequency of CPU
	 * isn't found in freq-table.
	 *
	 * Because we don't want this change to effect boot process badly, we go
	 * for the next freq which is >= policy->cur ('cur' must be set by now,
	 * otherwise we will end up setting freq to lowest of the table as 'cur'
	 * is initialized to zero).
	 *
	 * We are passing target-freq as "policy->cur - 1" otherwise
	 * __cpufreq_driver_target() would simply fail, as policy->cur will be
	 * equal to target-freq.
	 */
	if ((cpufreq_driver->flags & CPUFREQ_NEED_INITIAL_FREQ_CHECK)
	    && has_target()) {
		/* Are we running at unknown frequency ? */
		ret = cpufreq_frequency_table_get_index(policy, policy->cur);
		if (ret == -EINVAL) {
			/* Warn user and fix it */
			pr_warn("%s: CPU%d: Running at unlisted freq: %u KHz\n",
				__func__, policy->cpu, policy->cur);
			ret = __cpufreq_driver_target(policy, policy->cur - 1,
				CPUFREQ_RELATION_L);

			/*
			 * Reaching here after boot in a few seconds may not
			 * mean that system will remain stable at "unknown"
			 * frequency for longer duration. Hence, a BUG_ON().
			 */
			BUG_ON(ret);
			pr_warn("%s: CPU%d: Unlisted initial frequency changed to: %u KHz\n",
				__func__, policy->cpu, policy->cur);
		}
	}

	blocking_notifier_call_chain(&cpufreq_policy_notifier_list,
				     CPUFREQ_START, policy);

	if (!recover_policy) {
		ret = cpufreq_add_dev_interface(policy, dev);
		if (ret)
			goto err_out_unregister;
		blocking_notifier_call_chain(&cpufreq_policy_notifier_list,
				CPUFREQ_CREATE_POLICY, policy);

		write_lock_irqsave(&cpufreq_driver_lock, flags);
		list_add(&policy->policy_list, &cpufreq_policy_list);
		write_unlock_irqrestore(&cpufreq_driver_lock, flags);
	}

	cpufreq_init_policy(policy);

	if (!recover_policy) {
		policy->user_policy.policy = policy->policy;
		policy->user_policy.governor = policy->governor;
	}
	up_write(&policy->rwsem);

	kobject_uevent(&policy->kobj, KOBJ_ADD);

	up_read(&cpufreq_rwsem);

	/* Callback for handling stuff after policy is ready */
	if (cpufreq_driver->ready)
		cpufreq_driver->ready(policy);

	pr_debug("initialization complete\n");

	return 0;

err_out_unregister:
err_get_freq:
	up_write(&policy->rwsem);

	if (cpufreq_driver->exit)
		cpufreq_driver->exit(policy);
err_set_policy_cpu:
	cpufreq_policy_free(policy, recover_policy);
nomem_out:
	up_read(&cpufreq_rwsem);

	return ret;
}

<<<<<<< HEAD
static int __cpufreq_remove_dev_prepare(struct device *dev,
					struct subsys_interface *sif)
=======
static int __cpufreq_remove_dev_prepare(struct device *dev)
>>>>>>> 3cb5ff02
{
	unsigned int cpu = dev->id;
	int ret = 0;
	struct cpufreq_policy *policy;

	pr_debug("%s: unregistering CPU %u\n", __func__, cpu);

	policy = cpufreq_cpu_get_raw(cpu);
	if (!policy) {
		pr_debug("%s: No cpu_data found\n", __func__);
		return -EINVAL;
	}

	if (has_target()) {
		ret = __cpufreq_governor(policy, CPUFREQ_GOV_STOP);
		if (ret)
			pr_err("%s: Failed to stop governor\n", __func__);
<<<<<<< HEAD
			return ret;
		}
=======
>>>>>>> 3cb5ff02
	}

	down_write(&policy->rwsem);
	cpumask_clear_cpu(cpu, policy->cpus);

	if (policy_is_inactive(policy)) {
		if (has_target())
			strncpy(policy->last_governor, policy->governor->name,
				CPUFREQ_NAME_LEN);
	} else if (cpu == policy->cpu) {
		/* Nominate new CPU */
		policy->cpu = cpumask_any(policy->cpus);
	}
	up_write(&policy->rwsem);

	/* Start governor again for active policy */
	if (!policy_is_inactive(policy)) {
		if (has_target()) {
			ret = __cpufreq_governor(policy, CPUFREQ_GOV_START);
			if (!ret)
				ret = __cpufreq_governor(policy, CPUFREQ_GOV_LIMITS);

			if (ret)
				pr_err("%s: Failed to start governor\n", __func__);
		}
	} else if (cpufreq_driver->stop_cpu) {
		cpufreq_driver->stop_cpu(policy);
	}

	return ret;
}

static int __cpufreq_remove_dev_finish(struct device *dev)
{
	unsigned int cpu = dev->id;
	int ret;
	struct cpufreq_policy *policy = per_cpu(cpufreq_cpu_data, cpu);

	if (!policy) {
		pr_debug("%s: No cpu_data found\n", __func__);
		return -EINVAL;
	}

	/* Only proceed for inactive policies */
	if (!policy_is_inactive(policy))
		return 0;

	/* If cpu is last user of policy, free policy */
	if (has_target()) {
		ret = __cpufreq_governor(policy, CPUFREQ_GOV_POLICY_EXIT);
<<<<<<< HEAD
		if (ret) {
			pr_err("%s: Failed to exit governor\n", __func__);
			return ret;
		}
=======
		if (ret)
			pr_err("%s: Failed to exit governor\n", __func__);
>>>>>>> 3cb5ff02
	}

	/*
	 * Perform the ->exit() even during light-weight tear-down,
	 * since this is a core component, and is essential for the
	 * subsequent light-weight ->init() to succeed.
	 */
	if (cpufreq_driver->exit)
		cpufreq_driver->exit(policy);

<<<<<<< HEAD
	/* Free the policy only if the driver is getting removed. */
	if (sif)
		cpufreq_policy_free(policy, true);

=======
>>>>>>> 3cb5ff02
	return 0;
}

/**
 * cpufreq_remove_dev - remove a CPU device
 *
 * Removes the cpufreq interface for a CPU device.
 */
static int cpufreq_remove_dev(struct device *dev, struct subsys_interface *sif)
{
	unsigned int cpu = dev->id;
	struct cpufreq_policy *policy = per_cpu(cpufreq_cpu_data, cpu);

<<<<<<< HEAD
	/*
	 * Only possible if 'cpu' is getting physically removed now. A hotplug
	 * notifier should have already been called and we just need to remove
	 * link or free policy here.
	 */
	if (cpu_is_offline(cpu)) {
		struct cpufreq_policy *policy = per_cpu(cpufreq_cpu_data, cpu);
		struct cpumask mask;

		if (!policy)
			return 0;

		cpumask_copy(&mask, policy->related_cpus);
		cpumask_clear_cpu(cpu, &mask);

		/*
		 * Free policy only if all policy->related_cpus are removed
		 * physically.
		 */
		if (cpumask_intersects(&mask, cpu_present_mask)) {
			remove_cpu_dev_symlink(policy, cpu);
			return 0;
		}

		cpufreq_policy_free(policy, true);
=======
	if (!policy)
>>>>>>> 3cb5ff02
		return 0;
	}

	if (cpu_online(cpu)) {
		__cpufreq_remove_dev_prepare(dev);
		__cpufreq_remove_dev_finish(dev);
	}

	cpumask_clear_cpu(cpu, policy->real_cpus);

	if (cpumask_empty(policy->real_cpus)) {
		cpufreq_policy_free(policy, true);
		return 0;
	}

	if (cpu != policy->kobj_cpu) {
		remove_cpu_dev_symlink(policy, cpu);
	} else {
		/*
		 * The CPU owning the policy object is going away.  Move it to
		 * another suitable CPU.
		 */
		unsigned int new_cpu = cpumask_first(policy->real_cpus);
		struct device *new_dev = get_cpu_device(new_cpu);

		dev_dbg(dev, "%s: Moving policy object to CPU%u\n", __func__, new_cpu);

		sysfs_remove_link(&new_dev->kobj, "cpufreq");
		policy->kobj_cpu = new_cpu;
		WARN_ON(kobject_move(&policy->kobj, &new_dev->kobj));
	}

	return 0;
}

static void handle_update(struct work_struct *work)
{
	struct cpufreq_policy *policy =
		container_of(work, struct cpufreq_policy, update);
	unsigned int cpu = policy->cpu;
	pr_debug("handle_update for cpu %u called\n", cpu);
	cpufreq_update_policy(cpu);
}

/**
 *	cpufreq_out_of_sync - If actual and saved CPU frequency differs, we're
 *	in deep trouble.
 *	@policy: policy managing CPUs
 *	@new_freq: CPU frequency the CPU actually runs at
 *
 *	We adjust to current frequency first, and need to clean up later.
 *	So either call to cpufreq_update_policy() or schedule handle_update()).
 */
static void cpufreq_out_of_sync(struct cpufreq_policy *policy,
				unsigned int new_freq)
{
	struct cpufreq_freqs freqs;

	pr_debug("Warning: CPU frequency out of sync: cpufreq and timing core thinks of %u, is %u kHz\n",
		 policy->cur, new_freq);

	freqs.old = policy->cur;
	freqs.new = new_freq;

	cpufreq_freq_transition_begin(policy, &freqs);
	cpufreq_freq_transition_end(policy, &freqs, 0);
}

/**
 * cpufreq_quick_get - get the CPU frequency (in kHz) from policy->cur
 * @cpu: CPU number
 *
 * This is the last known freq, without actually getting it from the driver.
 * Return value will be same as what is shown in scaling_cur_freq in sysfs.
 */
unsigned int cpufreq_quick_get(unsigned int cpu)
{
	struct cpufreq_policy *policy;
	unsigned int ret_freq = 0;

	if (cpufreq_driver && cpufreq_driver->setpolicy && cpufreq_driver->get)
		return cpufreq_driver->get(cpu);

	policy = cpufreq_cpu_get(cpu);
	if (policy) {
		ret_freq = policy->cur;
		cpufreq_cpu_put(policy);
	}

	return ret_freq;
}
EXPORT_SYMBOL(cpufreq_quick_get);

/**
 * cpufreq_quick_get_max - get the max reported CPU frequency for this CPU
 * @cpu: CPU number
 *
 * Just return the max possible frequency for a given CPU.
 */
unsigned int cpufreq_quick_get_max(unsigned int cpu)
{
	struct cpufreq_policy *policy = cpufreq_cpu_get(cpu);
	unsigned int ret_freq = 0;

	if (policy) {
		ret_freq = policy->max;
		cpufreq_cpu_put(policy);
	}

	return ret_freq;
}
EXPORT_SYMBOL(cpufreq_quick_get_max);

static unsigned int __cpufreq_get(struct cpufreq_policy *policy)
{
	unsigned int ret_freq = 0;

	if (!cpufreq_driver->get)
		return ret_freq;

	ret_freq = cpufreq_driver->get(policy->cpu);

	/* Updating inactive policies is invalid, so avoid doing that. */
	if (unlikely(policy_is_inactive(policy)))
		return ret_freq;

	if (ret_freq && policy->cur &&
		!(cpufreq_driver->flags & CPUFREQ_CONST_LOOPS)) {
		/* verify no discrepancy between actual and
					saved value exists */
		if (unlikely(ret_freq != policy->cur)) {
			cpufreq_out_of_sync(policy, ret_freq);
			schedule_work(&policy->update);
		}
	}

	return ret_freq;
}

/**
 * cpufreq_get - get the current CPU frequency (in kHz)
 * @cpu: CPU number
 *
 * Get the CPU current (static) CPU frequency
 */
unsigned int cpufreq_get(unsigned int cpu)
{
	struct cpufreq_policy *policy = cpufreq_cpu_get(cpu);
	unsigned int ret_freq = 0;

	if (policy) {
		down_read(&policy->rwsem);
		ret_freq = __cpufreq_get(policy);
		up_read(&policy->rwsem);

		cpufreq_cpu_put(policy);
	}

	return ret_freq;
}
EXPORT_SYMBOL(cpufreq_get);

static struct subsys_interface cpufreq_interface = {
	.name		= "cpufreq",
	.subsys		= &cpu_subsys,
	.add_dev	= cpufreq_add_dev,
	.remove_dev	= cpufreq_remove_dev,
};

/*
 * In case platform wants some specific frequency to be configured
 * during suspend..
 */
int cpufreq_generic_suspend(struct cpufreq_policy *policy)
{
	int ret;

	if (!policy->suspend_freq) {
		pr_err("%s: suspend_freq can't be zero\n", __func__);
		return -EINVAL;
	}

	pr_debug("%s: Setting suspend-freq: %u\n", __func__,
			policy->suspend_freq);

	ret = __cpufreq_driver_target(policy, policy->suspend_freq,
			CPUFREQ_RELATION_H);
	if (ret)
		pr_err("%s: unable to set suspend-freq: %u. err: %d\n",
				__func__, policy->suspend_freq, ret);

	return ret;
}
EXPORT_SYMBOL(cpufreq_generic_suspend);

/**
 * cpufreq_suspend() - Suspend CPUFreq governors
 *
 * Called during system wide Suspend/Hibernate cycles for suspending governors
 * as some platforms can't change frequency after this point in suspend cycle.
 * Because some of the devices (like: i2c, regulators, etc) they use for
 * changing frequency are suspended quickly after this point.
 */
void cpufreq_suspend(void)
{
	struct cpufreq_policy *policy;

	if (!cpufreq_driver)
		return;

	if (!has_target())
		goto suspend;

	pr_debug("%s: Suspending Governors\n", __func__);

	for_each_active_policy(policy) {
		if (__cpufreq_governor(policy, CPUFREQ_GOV_STOP))
			pr_err("%s: Failed to stop governor for policy: %p\n",
				__func__, policy);
		else if (cpufreq_driver->suspend
		    && cpufreq_driver->suspend(policy))
			pr_err("%s: Failed to suspend driver: %p\n", __func__,
				policy);
	}

suspend:
	cpufreq_suspended = true;
}

/**
 * cpufreq_resume() - Resume CPUFreq governors
 *
 * Called during system wide Suspend/Hibernate cycle for resuming governors that
 * are suspended with cpufreq_suspend().
 */
void cpufreq_resume(void)
{
	struct cpufreq_policy *policy;

	if (!cpufreq_driver)
		return;

	cpufreq_suspended = false;

	if (!has_target())
		return;

	pr_debug("%s: Resuming Governors\n", __func__);

	for_each_active_policy(policy) {
		if (cpufreq_driver->resume && cpufreq_driver->resume(policy))
			pr_err("%s: Failed to resume driver: %p\n", __func__,
				policy);
		else if (__cpufreq_governor(policy, CPUFREQ_GOV_START)
		    || __cpufreq_governor(policy, CPUFREQ_GOV_LIMITS))
			pr_err("%s: Failed to start governor for policy: %p\n",
				__func__, policy);
	}

	/*
	 * schedule call cpufreq_update_policy() for first-online CPU, as that
	 * wouldn't be hotplugged-out on suspend. It will verify that the
	 * current freq is in sync with what we believe it to be.
	 */
	policy = cpufreq_cpu_get_raw(cpumask_first(cpu_online_mask));
	if (WARN_ON(!policy))
		return;

	schedule_work(&policy->update);
}

/**
 *	cpufreq_get_current_driver - return current driver's name
 *
 *	Return the name string of the currently loaded cpufreq driver
 *	or NULL, if none.
 */
const char *cpufreq_get_current_driver(void)
{
	if (cpufreq_driver)
		return cpufreq_driver->name;

	return NULL;
}
EXPORT_SYMBOL_GPL(cpufreq_get_current_driver);

/**
 *	cpufreq_get_driver_data - return current driver data
 *
 *	Return the private data of the currently loaded cpufreq
 *	driver, or NULL if no cpufreq driver is loaded.
 */
void *cpufreq_get_driver_data(void)
{
	if (cpufreq_driver)
		return cpufreq_driver->driver_data;

	return NULL;
}
EXPORT_SYMBOL_GPL(cpufreq_get_driver_data);

/*********************************************************************
 *                     NOTIFIER LISTS INTERFACE                      *
 *********************************************************************/

/**
 *	cpufreq_register_notifier - register a driver with cpufreq
 *	@nb: notifier function to register
 *      @list: CPUFREQ_TRANSITION_NOTIFIER or CPUFREQ_POLICY_NOTIFIER
 *
 *	Add a driver to one of two lists: either a list of drivers that
 *      are notified about clock rate changes (once before and once after
 *      the transition), or a list of drivers that are notified about
 *      changes in cpufreq policy.
 *
 *	This function may sleep, and has the same return conditions as
 *	blocking_notifier_chain_register.
 */
int cpufreq_register_notifier(struct notifier_block *nb, unsigned int list)
{
	int ret;

	if (cpufreq_disabled())
		return -EINVAL;

	WARN_ON(!init_cpufreq_transition_notifier_list_called);

	switch (list) {
	case CPUFREQ_TRANSITION_NOTIFIER:
		ret = srcu_notifier_chain_register(
				&cpufreq_transition_notifier_list, nb);
		break;
	case CPUFREQ_POLICY_NOTIFIER:
		ret = blocking_notifier_chain_register(
				&cpufreq_policy_notifier_list, nb);
		break;
	default:
		ret = -EINVAL;
	}

	return ret;
}
EXPORT_SYMBOL(cpufreq_register_notifier);

/**
 *	cpufreq_unregister_notifier - unregister a driver with cpufreq
 *	@nb: notifier block to be unregistered
 *	@list: CPUFREQ_TRANSITION_NOTIFIER or CPUFREQ_POLICY_NOTIFIER
 *
 *	Remove a driver from the CPU frequency notifier list.
 *
 *	This function may sleep, and has the same return conditions as
 *	blocking_notifier_chain_unregister.
 */
int cpufreq_unregister_notifier(struct notifier_block *nb, unsigned int list)
{
	int ret;

	if (cpufreq_disabled())
		return -EINVAL;

	switch (list) {
	case CPUFREQ_TRANSITION_NOTIFIER:
		ret = srcu_notifier_chain_unregister(
				&cpufreq_transition_notifier_list, nb);
		break;
	case CPUFREQ_POLICY_NOTIFIER:
		ret = blocking_notifier_chain_unregister(
				&cpufreq_policy_notifier_list, nb);
		break;
	default:
		ret = -EINVAL;
	}

	return ret;
}
EXPORT_SYMBOL(cpufreq_unregister_notifier);


/*********************************************************************
 *                              GOVERNORS                            *
 *********************************************************************/

/* Must set freqs->new to intermediate frequency */
static int __target_intermediate(struct cpufreq_policy *policy,
				 struct cpufreq_freqs *freqs, int index)
{
	int ret;

	freqs->new = cpufreq_driver->get_intermediate(policy, index);

	/* We don't need to switch to intermediate freq */
	if (!freqs->new)
		return 0;

	pr_debug("%s: cpu: %d, switching to intermediate freq: oldfreq: %u, intermediate freq: %u\n",
		 __func__, policy->cpu, freqs->old, freqs->new);

	cpufreq_freq_transition_begin(policy, freqs);
	ret = cpufreq_driver->target_intermediate(policy, index);
	cpufreq_freq_transition_end(policy, freqs, ret);

	if (ret)
		pr_err("%s: Failed to change to intermediate frequency: %d\n",
		       __func__, ret);

	return ret;
}

static int __target_index(struct cpufreq_policy *policy,
			  struct cpufreq_frequency_table *freq_table, int index)
{
	struct cpufreq_freqs freqs = {.old = policy->cur, .flags = 0};
	unsigned int intermediate_freq = 0;
	int retval = -EINVAL;
	bool notify;

	notify = !(cpufreq_driver->flags & CPUFREQ_ASYNC_NOTIFICATION);
	if (notify) {
		/* Handle switching to intermediate frequency */
		if (cpufreq_driver->get_intermediate) {
			retval = __target_intermediate(policy, &freqs, index);
			if (retval)
				return retval;

			intermediate_freq = freqs.new;
			/* Set old freq to intermediate */
			if (intermediate_freq)
				freqs.old = freqs.new;
		}

		freqs.new = freq_table[index].frequency;
		pr_debug("%s: cpu: %d, oldfreq: %u, new freq: %u\n",
			 __func__, policy->cpu, freqs.old, freqs.new);

		cpufreq_freq_transition_begin(policy, &freqs);
	}

	retval = cpufreq_driver->target_index(policy, index);
	if (retval)
		pr_err("%s: Failed to change cpu frequency: %d\n", __func__,
		       retval);

	if (notify) {
		cpufreq_freq_transition_end(policy, &freqs, retval);

		/*
		 * Failed after setting to intermediate freq? Driver should have
		 * reverted back to initial frequency and so should we. Check
		 * here for intermediate_freq instead of get_intermediate, in
		 * case we haven't switched to intermediate freq at all.
		 */
		if (unlikely(retval && intermediate_freq)) {
			freqs.old = intermediate_freq;
			freqs.new = policy->restore_freq;
			cpufreq_freq_transition_begin(policy, &freqs);
			cpufreq_freq_transition_end(policy, &freqs, 0);
		}
	}

	return retval;
}

int __cpufreq_driver_target(struct cpufreq_policy *policy,
			    unsigned int target_freq,
			    unsigned int relation)
{
	unsigned int old_target_freq = target_freq;
	int retval = -EINVAL;

	if (cpufreq_disabled())
		return -ENODEV;

	/* Make sure that target_freq is within supported range */
	if (target_freq > policy->max)
		target_freq = policy->max;
	if (target_freq < policy->min)
		target_freq = policy->min;

	pr_debug("target for CPU %u: %u kHz, relation %u, requested %u kHz\n",
		 policy->cpu, target_freq, relation, old_target_freq);

	/*
	 * This might look like a redundant call as we are checking it again
	 * after finding index. But it is left intentionally for cases where
	 * exactly same freq is called again and so we can save on few function
	 * calls.
	 */
	if (target_freq == policy->cur)
		return 0;

	/* Save last value to restore later on errors */
	policy->restore_freq = policy->cur;

	if (cpufreq_driver->target)
		retval = cpufreq_driver->target(policy, target_freq, relation);
	else if (cpufreq_driver->target_index) {
		struct cpufreq_frequency_table *freq_table;
		int index;

		freq_table = cpufreq_frequency_get_table(policy->cpu);
		if (unlikely(!freq_table)) {
			pr_err("%s: Unable to find freq_table\n", __func__);
			goto out;
		}

		retval = cpufreq_frequency_table_target(policy, freq_table,
				target_freq, relation, &index);
		if (unlikely(retval)) {
			pr_err("%s: Unable to find matching freq\n", __func__);
			goto out;
		}

		if (freq_table[index].frequency == policy->cur) {
			retval = 0;
			goto out;
		}

		retval = __target_index(policy, freq_table, index);
	}

out:
	return retval;
}
EXPORT_SYMBOL_GPL(__cpufreq_driver_target);

int cpufreq_driver_target(struct cpufreq_policy *policy,
			  unsigned int target_freq,
			  unsigned int relation)
{
	int ret = -EINVAL;

	down_write(&policy->rwsem);

	ret = __cpufreq_driver_target(policy, target_freq, relation);

	up_write(&policy->rwsem);

	return ret;
}
EXPORT_SYMBOL_GPL(cpufreq_driver_target);

static int __cpufreq_governor(struct cpufreq_policy *policy,
					unsigned int event)
{
	int ret;

	/* Only must be defined when default governor is known to have latency
	   restrictions, like e.g. conservative or ondemand.
	   That this is the case is already ensured in Kconfig
	*/
#ifdef CONFIG_CPU_FREQ_GOV_PERFORMANCE
	struct cpufreq_governor *gov = &cpufreq_gov_performance;
#else
	struct cpufreq_governor *gov = NULL;
#endif

	/* Don't start any governor operations if we are entering suspend */
	if (cpufreq_suspended)
		return 0;
	/*
	 * Governor might not be initiated here if ACPI _PPC changed
	 * notification happened, so check it.
	 */
	if (!policy->governor)
		return -EINVAL;

	if (policy->governor->max_transition_latency &&
	    policy->cpuinfo.transition_latency >
	    policy->governor->max_transition_latency) {
		if (!gov)
			return -EINVAL;
		else {
			pr_warn("%s governor failed, too long transition latency of HW, fallback to %s governor\n",
				policy->governor->name, gov->name);
			policy->governor = gov;
		}
	}

	if (event == CPUFREQ_GOV_POLICY_INIT)
		if (!try_module_get(policy->governor->owner))
			return -EINVAL;

	pr_debug("__cpufreq_governor for CPU %u, event %u\n",
		 policy->cpu, event);

	mutex_lock(&cpufreq_governor_lock);
	if ((policy->governor_enabled && event == CPUFREQ_GOV_START)
	    || (!policy->governor_enabled
	    && (event == CPUFREQ_GOV_LIMITS || event == CPUFREQ_GOV_STOP))) {
		mutex_unlock(&cpufreq_governor_lock);
		return -EBUSY;
	}

	if (event == CPUFREQ_GOV_STOP)
		policy->governor_enabled = false;
	else if (event == CPUFREQ_GOV_START)
		policy->governor_enabled = true;

	mutex_unlock(&cpufreq_governor_lock);

	ret = policy->governor->governor(policy, event);

	if (!ret) {
		if (event == CPUFREQ_GOV_POLICY_INIT)
			policy->governor->initialized++;
		else if (event == CPUFREQ_GOV_POLICY_EXIT)
			policy->governor->initialized--;
	} else {
		/* Restore original values */
		mutex_lock(&cpufreq_governor_lock);
		if (event == CPUFREQ_GOV_STOP)
			policy->governor_enabled = true;
		else if (event == CPUFREQ_GOV_START)
			policy->governor_enabled = false;
		mutex_unlock(&cpufreq_governor_lock);
	}

	if (((event == CPUFREQ_GOV_POLICY_INIT) && ret) ||
			((event == CPUFREQ_GOV_POLICY_EXIT) && !ret))
		module_put(policy->governor->owner);

	return ret;
}

int cpufreq_register_governor(struct cpufreq_governor *governor)
{
	int err;

	if (!governor)
		return -EINVAL;

	if (cpufreq_disabled())
		return -ENODEV;

	mutex_lock(&cpufreq_governor_mutex);

	governor->initialized = 0;
	err = -EBUSY;
	if (!find_governor(governor->name)) {
		err = 0;
		list_add(&governor->governor_list, &cpufreq_governor_list);
	}

	mutex_unlock(&cpufreq_governor_mutex);
	return err;
}
EXPORT_SYMBOL_GPL(cpufreq_register_governor);

void cpufreq_unregister_governor(struct cpufreq_governor *governor)
{
	struct cpufreq_policy *policy;
	unsigned long flags;

	if (!governor)
		return;

	if (cpufreq_disabled())
		return;

	/* clear last_governor for all inactive policies */
	read_lock_irqsave(&cpufreq_driver_lock, flags);
	for_each_inactive_policy(policy) {
		if (!strcmp(policy->last_governor, governor->name)) {
			policy->governor = NULL;
			strcpy(policy->last_governor, "\0");
		}
	}
	read_unlock_irqrestore(&cpufreq_driver_lock, flags);

	mutex_lock(&cpufreq_governor_mutex);
	list_del(&governor->governor_list);
	mutex_unlock(&cpufreq_governor_mutex);
	return;
}
EXPORT_SYMBOL_GPL(cpufreq_unregister_governor);


/*********************************************************************
 *                          POLICY INTERFACE                         *
 *********************************************************************/

/**
 * cpufreq_get_policy - get the current cpufreq_policy
 * @policy: struct cpufreq_policy into which the current cpufreq_policy
 *	is written
 *
 * Reads the current cpufreq policy.
 */
int cpufreq_get_policy(struct cpufreq_policy *policy, unsigned int cpu)
{
	struct cpufreq_policy *cpu_policy;
	if (!policy)
		return -EINVAL;

	cpu_policy = cpufreq_cpu_get(cpu);
	if (!cpu_policy)
		return -EINVAL;

	memcpy(policy, cpu_policy, sizeof(*policy));

	cpufreq_cpu_put(cpu_policy);
	return 0;
}
EXPORT_SYMBOL(cpufreq_get_policy);

/*
 * policy : current policy.
 * new_policy: policy to be set.
 */
static int cpufreq_set_policy(struct cpufreq_policy *policy,
				struct cpufreq_policy *new_policy)
{
	struct cpufreq_governor *old_gov;
	int ret;

	pr_debug("setting new policy for CPU %u: %u - %u kHz\n",
		 new_policy->cpu, new_policy->min, new_policy->max);

	memcpy(&new_policy->cpuinfo, &policy->cpuinfo, sizeof(policy->cpuinfo));

	if (new_policy->min > policy->max || new_policy->max < policy->min)
		return -EINVAL;

	/* verify the cpu speed can be set within this limit */
	ret = cpufreq_driver->verify(new_policy);
	if (ret)
		return ret;

	/* adjust if necessary - all reasons */
	blocking_notifier_call_chain(&cpufreq_policy_notifier_list,
			CPUFREQ_ADJUST, new_policy);

	/* adjust if necessary - hardware incompatibility*/
	blocking_notifier_call_chain(&cpufreq_policy_notifier_list,
			CPUFREQ_INCOMPATIBLE, new_policy);

	/*
	 * verify the cpu speed can be set within this limit, which might be
	 * different to the first one
	 */
	ret = cpufreq_driver->verify(new_policy);
	if (ret)
		return ret;

	/* notification of the new policy */
	blocking_notifier_call_chain(&cpufreq_policy_notifier_list,
			CPUFREQ_NOTIFY, new_policy);

	policy->min = new_policy->min;
	policy->max = new_policy->max;

	pr_debug("new min and max freqs are %u - %u kHz\n",
		 policy->min, policy->max);

	if (cpufreq_driver->setpolicy) {
		policy->policy = new_policy->policy;
		pr_debug("setting range\n");
		return cpufreq_driver->setpolicy(new_policy);
	}

	if (new_policy->governor == policy->governor)
		goto out;

	pr_debug("governor switch\n");

	/* save old, working values */
	old_gov = policy->governor;
	/* end old governor */
	if (old_gov) {
		__cpufreq_governor(policy, CPUFREQ_GOV_STOP);
		up_write(&policy->rwsem);
		__cpufreq_governor(policy, CPUFREQ_GOV_POLICY_EXIT);
		down_write(&policy->rwsem);
	}

	/* start new governor */
	policy->governor = new_policy->governor;
	if (!__cpufreq_governor(policy, CPUFREQ_GOV_POLICY_INIT)) {
		if (!__cpufreq_governor(policy, CPUFREQ_GOV_START))
			goto out;

		up_write(&policy->rwsem);
		__cpufreq_governor(policy, CPUFREQ_GOV_POLICY_EXIT);
		down_write(&policy->rwsem);
	}

	/* new governor failed, so re-start old one */
	pr_debug("starting governor %s failed\n", policy->governor->name);
	if (old_gov) {
		policy->governor = old_gov;
		__cpufreq_governor(policy, CPUFREQ_GOV_POLICY_INIT);
		__cpufreq_governor(policy, CPUFREQ_GOV_START);
	}

	return -EINVAL;

 out:
	pr_debug("governor: change or update limits\n");
	return __cpufreq_governor(policy, CPUFREQ_GOV_LIMITS);
}

/**
 *	cpufreq_update_policy - re-evaluate an existing cpufreq policy
 *	@cpu: CPU which shall be re-evaluated
 *
 *	Useful for policy notifiers which have different necessities
 *	at different times.
 */
int cpufreq_update_policy(unsigned int cpu)
{
	struct cpufreq_policy *policy = cpufreq_cpu_get(cpu);
	struct cpufreq_policy new_policy;
	int ret;

	if (!policy)
		return -ENODEV;

	down_write(&policy->rwsem);

	pr_debug("updating policy for CPU %u\n", cpu);
	memcpy(&new_policy, policy, sizeof(*policy));
	new_policy.min = policy->user_policy.min;
	new_policy.max = policy->user_policy.max;
	new_policy.policy = policy->user_policy.policy;
	new_policy.governor = policy->user_policy.governor;

	/*
	 * BIOS might change freq behind our back
	 * -> ask driver for current freq and notify governors about a change
	 */
	if (cpufreq_driver->get && !cpufreq_driver->setpolicy) {
		new_policy.cur = cpufreq_driver->get(cpu);
		if (WARN_ON(!new_policy.cur)) {
			ret = -EIO;
			goto unlock;
		}

		if (!policy->cur) {
			pr_debug("Driver did not initialize current freq\n");
			policy->cur = new_policy.cur;
		} else {
			if (policy->cur != new_policy.cur && has_target())
				cpufreq_out_of_sync(policy, new_policy.cur);
		}
	}

	ret = cpufreq_set_policy(policy, &new_policy);

unlock:
	up_write(&policy->rwsem);

	cpufreq_cpu_put(policy);
	return ret;
}
EXPORT_SYMBOL(cpufreq_update_policy);

static int cpufreq_cpu_callback(struct notifier_block *nfb,
					unsigned long action, void *hcpu)
{
	unsigned int cpu = (unsigned long)hcpu;
	struct device *dev;

	dev = get_cpu_device(cpu);
	if (dev) {
		switch (action & ~CPU_TASKS_FROZEN) {
		case CPU_ONLINE:
			cpufreq_add_dev(dev, NULL);
			break;

		case CPU_DOWN_PREPARE:
			__cpufreq_remove_dev_prepare(dev);
			break;

		case CPU_POST_DEAD:
			__cpufreq_remove_dev_finish(dev);
			break;

		case CPU_DOWN_FAILED:
			cpufreq_add_dev(dev, NULL);
			break;
		}
	}
	return NOTIFY_OK;
}

static struct notifier_block __refdata cpufreq_cpu_notifier = {
	.notifier_call = cpufreq_cpu_callback,
};

/*********************************************************************
 *               BOOST						     *
 *********************************************************************/
static int cpufreq_boost_set_sw(int state)
{
	struct cpufreq_frequency_table *freq_table;
	struct cpufreq_policy *policy;
	int ret = -EINVAL;

	for_each_active_policy(policy) {
		freq_table = cpufreq_frequency_get_table(policy->cpu);
		if (freq_table) {
			ret = cpufreq_frequency_table_cpuinfo(policy,
							freq_table);
			if (ret) {
				pr_err("%s: Policy frequency update failed\n",
				       __func__);
				break;
			}
			policy->user_policy.max = policy->max;
			__cpufreq_governor(policy, CPUFREQ_GOV_LIMITS);
		}
	}

	return ret;
}

int cpufreq_boost_trigger_state(int state)
{
	unsigned long flags;
	int ret = 0;

	if (cpufreq_driver->boost_enabled == state)
		return 0;

	write_lock_irqsave(&cpufreq_driver_lock, flags);
	cpufreq_driver->boost_enabled = state;
	write_unlock_irqrestore(&cpufreq_driver_lock, flags);

	ret = cpufreq_driver->set_boost(state);
	if (ret) {
		write_lock_irqsave(&cpufreq_driver_lock, flags);
		cpufreq_driver->boost_enabled = !state;
		write_unlock_irqrestore(&cpufreq_driver_lock, flags);

		pr_err("%s: Cannot %s BOOST\n",
		       __func__, state ? "enable" : "disable");
	}

	return ret;
}

int cpufreq_boost_supported(void)
{
	if (likely(cpufreq_driver))
		return cpufreq_driver->boost_supported;

	return 0;
}
EXPORT_SYMBOL_GPL(cpufreq_boost_supported);

int cpufreq_boost_enabled(void)
{
	return cpufreq_driver->boost_enabled;
}
EXPORT_SYMBOL_GPL(cpufreq_boost_enabled);

/*********************************************************************
 *               REGISTER / UNREGISTER CPUFREQ DRIVER                *
 *********************************************************************/

/**
 * cpufreq_register_driver - register a CPU Frequency driver
 * @driver_data: A struct cpufreq_driver containing the values#
 * submitted by the CPU Frequency driver.
 *
 * Registers a CPU Frequency driver to this core code. This code
 * returns zero on success, -EBUSY when another driver got here first
 * (and isn't unregistered in the meantime).
 *
 */
int cpufreq_register_driver(struct cpufreq_driver *driver_data)
{
	unsigned long flags;
	int ret;

	if (cpufreq_disabled())
		return -ENODEV;

	if (!driver_data || !driver_data->verify || !driver_data->init ||
	    !(driver_data->setpolicy || driver_data->target_index ||
		    driver_data->target) ||
	     (driver_data->setpolicy && (driver_data->target_index ||
		    driver_data->target)) ||
	     (!!driver_data->get_intermediate != !!driver_data->target_intermediate))
		return -EINVAL;

	pr_debug("trying to register driver %s\n", driver_data->name);

	write_lock_irqsave(&cpufreq_driver_lock, flags);
	if (cpufreq_driver) {
		write_unlock_irqrestore(&cpufreq_driver_lock, flags);
		return -EEXIST;
	}
	cpufreq_driver = driver_data;
	write_unlock_irqrestore(&cpufreq_driver_lock, flags);

	if (driver_data->setpolicy)
		driver_data->flags |= CPUFREQ_CONST_LOOPS;

	if (cpufreq_boost_supported()) {
		/*
		 * Check if driver provides function to enable boost -
		 * if not, use cpufreq_boost_set_sw as default
		 */
		if (!cpufreq_driver->set_boost)
			cpufreq_driver->set_boost = cpufreq_boost_set_sw;

		ret = cpufreq_sysfs_create_file(&boost.attr);
		if (ret) {
			pr_err("%s: cannot register global BOOST sysfs file\n",
			       __func__);
			goto err_null_driver;
		}
	}

	ret = subsys_interface_register(&cpufreq_interface);
	if (ret)
		goto err_boost_unreg;

	if (!(cpufreq_driver->flags & CPUFREQ_STICKY) &&
	    list_empty(&cpufreq_policy_list)) {
		/* if all ->init() calls failed, unregister */
		pr_debug("%s: No CPU initialized for driver %s\n", __func__,
			 driver_data->name);
		goto err_if_unreg;
	}

	register_hotcpu_notifier(&cpufreq_cpu_notifier);
	pr_debug("driver %s up and running\n", driver_data->name);

	return 0;
err_if_unreg:
	subsys_interface_unregister(&cpufreq_interface);
err_boost_unreg:
	if (cpufreq_boost_supported())
		cpufreq_sysfs_remove_file(&boost.attr);
err_null_driver:
	write_lock_irqsave(&cpufreq_driver_lock, flags);
	cpufreq_driver = NULL;
	write_unlock_irqrestore(&cpufreq_driver_lock, flags);
	return ret;
}
EXPORT_SYMBOL_GPL(cpufreq_register_driver);

/**
 * cpufreq_unregister_driver - unregister the current CPUFreq driver
 *
 * Unregister the current CPUFreq driver. Only call this if you have
 * the right to do so, i.e. if you have succeeded in initialising before!
 * Returns zero if successful, and -EINVAL if the cpufreq_driver is
 * currently not initialised.
 */
int cpufreq_unregister_driver(struct cpufreq_driver *driver)
{
	unsigned long flags;

	if (!cpufreq_driver || (driver != cpufreq_driver))
		return -EINVAL;

	pr_debug("unregistering driver %s\n", driver->name);

	subsys_interface_unregister(&cpufreq_interface);
	if (cpufreq_boost_supported())
		cpufreq_sysfs_remove_file(&boost.attr);

	unregister_hotcpu_notifier(&cpufreq_cpu_notifier);

	down_write(&cpufreq_rwsem);
	write_lock_irqsave(&cpufreq_driver_lock, flags);

	cpufreq_driver = NULL;

	write_unlock_irqrestore(&cpufreq_driver_lock, flags);
	up_write(&cpufreq_rwsem);

	return 0;
}
EXPORT_SYMBOL_GPL(cpufreq_unregister_driver);

/*
 * Stop cpufreq at shutdown to make sure it isn't holding any locks
 * or mutexes when secondary CPUs are halted.
 */
static struct syscore_ops cpufreq_syscore_ops = {
	.shutdown = cpufreq_suspend,
};

static int __init cpufreq_core_init(void)
{
	if (cpufreq_disabled())
		return -ENODEV;

	cpufreq_global_kobject = kobject_create();
	BUG_ON(!cpufreq_global_kobject);

	register_syscore_ops(&cpufreq_syscore_ops);

	return 0;
}
core_initcall(cpufreq_core_init);<|MERGE_RESOLUTION|>--- conflicted
+++ resolved
@@ -1002,11 +1002,7 @@
 	int ret = 0;
 
 	/* Some related CPUs might not be present (physically hotplugged) */
-<<<<<<< HEAD
-	for_each_cpu_and(j, policy->related_cpus, cpu_present_mask) {
-=======
 	for_each_cpu(j, policy->real_cpus) {
->>>>>>> 3cb5ff02
 		if (j == policy->kobj_cpu)
 			continue;
 
@@ -1023,11 +1019,7 @@
 	unsigned int j;
 
 	/* Some related CPUs might not be present (physically hotplugged) */
-<<<<<<< HEAD
-	for_each_cpu_and(j, policy->related_cpus, cpu_present_mask) {
-=======
 	for_each_cpu(j, policy->real_cpus) {
->>>>>>> 3cb5ff02
 		if (j == policy->kobj_cpu)
 			continue;
 
@@ -1171,21 +1163,14 @@
 	if (!zalloc_cpumask_var(&policy->related_cpus, GFP_KERNEL))
 		goto err_free_cpumask;
 
-<<<<<<< HEAD
-=======
 	if (!zalloc_cpumask_var(&policy->real_cpus, GFP_KERNEL))
 		goto err_free_rcpumask;
 
->>>>>>> 3cb5ff02
 	ret = kobject_init_and_add(&policy->kobj, &ktype_cpufreq, &dev->kobj,
 				   "cpufreq");
 	if (ret) {
 		pr_err("%s: failed to init policy->kobj: %d\n", __func__, ret);
-<<<<<<< HEAD
-		goto err_free_rcpumask;
-=======
 		goto err_free_real_cpus;
->>>>>>> 3cb5ff02
 	}
 
 	INIT_LIST_HEAD(&policy->policy_list);
@@ -1202,11 +1187,8 @@
 
 	return policy;
 
-<<<<<<< HEAD
-=======
 err_free_real_cpus:
 	free_cpumask_var(policy->real_cpus);
->>>>>>> 3cb5ff02
 err_free_rcpumask:
 	free_cpumask_var(policy->related_cpus);
 err_free_cpumask:
@@ -1257,10 +1239,7 @@
 	write_unlock_irqrestore(&cpufreq_driver_lock, flags);
 
 	cpufreq_policy_put_kobj(policy, notify);
-<<<<<<< HEAD
-=======
 	free_cpumask_var(policy->real_cpus);
->>>>>>> 3cb5ff02
 	free_cpumask_var(policy->related_cpus);
 	free_cpumask_var(policy->cpus);
 	kfree(policy);
@@ -1285,16 +1264,6 @@
 
 	pr_debug("adding CPU %u\n", cpu);
 
-<<<<<<< HEAD
-	/*
-	 * Only possible if 'cpu' wasn't physically present earlier and we are
-	 * here from subsys_interface add callback. A hotplug notifier will
-	 * follow and we will handle it like logical CPU hotplug then. For now,
-	 * just create the sysfs link.
-	 */
-	if (cpu_is_offline(cpu))
-		return add_cpu_dev_symlink(per_cpu(cpufreq_cpu_data, cpu), cpu);
-=======
 	if (cpu_is_offline(cpu)) {
 		/*
 		 * Only possible if we are here from the subsys_interface add
@@ -1306,7 +1275,6 @@
 		return policy && !cpumask_test_and_set_cpu(cpu, policy->real_cpus)
 			? add_cpu_dev_symlink(policy, cpu) : 0;
 	}
->>>>>>> 3cb5ff02
 
 	if (!down_read_trylock(&cpufreq_rwsem))
 		return 0;
@@ -1465,12 +1433,7 @@
 	return ret;
 }
 
-<<<<<<< HEAD
-static int __cpufreq_remove_dev_prepare(struct device *dev,
-					struct subsys_interface *sif)
-=======
 static int __cpufreq_remove_dev_prepare(struct device *dev)
->>>>>>> 3cb5ff02
 {
 	unsigned int cpu = dev->id;
 	int ret = 0;
@@ -1488,11 +1451,6 @@
 		ret = __cpufreq_governor(policy, CPUFREQ_GOV_STOP);
 		if (ret)
 			pr_err("%s: Failed to stop governor\n", __func__);
-<<<<<<< HEAD
-			return ret;
-		}
-=======
->>>>>>> 3cb5ff02
 	}
 
 	down_write(&policy->rwsem);
@@ -1543,15 +1501,8 @@
 	/* If cpu is last user of policy, free policy */
 	if (has_target()) {
 		ret = __cpufreq_governor(policy, CPUFREQ_GOV_POLICY_EXIT);
-<<<<<<< HEAD
-		if (ret) {
-			pr_err("%s: Failed to exit governor\n", __func__);
-			return ret;
-		}
-=======
 		if (ret)
 			pr_err("%s: Failed to exit governor\n", __func__);
->>>>>>> 3cb5ff02
 	}
 
 	/*
@@ -1562,13 +1513,6 @@
 	if (cpufreq_driver->exit)
 		cpufreq_driver->exit(policy);
 
-<<<<<<< HEAD
-	/* Free the policy only if the driver is getting removed. */
-	if (sif)
-		cpufreq_policy_free(policy, true);
-
-=======
->>>>>>> 3cb5ff02
 	return 0;
 }
 
@@ -1582,37 +1526,8 @@
 	unsigned int cpu = dev->id;
 	struct cpufreq_policy *policy = per_cpu(cpufreq_cpu_data, cpu);
 
-<<<<<<< HEAD
-	/*
-	 * Only possible if 'cpu' is getting physically removed now. A hotplug
-	 * notifier should have already been called and we just need to remove
-	 * link or free policy here.
-	 */
-	if (cpu_is_offline(cpu)) {
-		struct cpufreq_policy *policy = per_cpu(cpufreq_cpu_data, cpu);
-		struct cpumask mask;
-
-		if (!policy)
-			return 0;
-
-		cpumask_copy(&mask, policy->related_cpus);
-		cpumask_clear_cpu(cpu, &mask);
-
-		/*
-		 * Free policy only if all policy->related_cpus are removed
-		 * physically.
-		 */
-		if (cpumask_intersects(&mask, cpu_present_mask)) {
-			remove_cpu_dev_symlink(policy, cpu);
-			return 0;
-		}
-
-		cpufreq_policy_free(policy, true);
-=======
 	if (!policy)
->>>>>>> 3cb5ff02
 		return 0;
-	}
 
 	if (cpu_online(cpu)) {
 		__cpufreq_remove_dev_prepare(dev);
