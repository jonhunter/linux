/*
 * intel_pstate.c: Native P state management for Intel processors
 *
 * (C) Copyright 2012 Intel Corporation
 * Author: Dirk Brandewie <dirk.j.brandewie@intel.com>
 *
 * This program is free software; you can redistribute it and/or
 * modify it under the terms of the GNU General Public License
 * as published by the Free Software Foundation; version 2
 * of the License.
 */

#define pr_fmt(fmt) KBUILD_MODNAME ": " fmt

#include <linux/kernel.h>
#include <linux/kernel_stat.h>
#include <linux/module.h>
#include <linux/ktime.h>
#include <linux/hrtimer.h>
#include <linux/tick.h>
#include <linux/slab.h>
#include <linux/sched.h>
#include <linux/list.h>
#include <linux/cpu.h>
#include <linux/cpufreq.h>
#include <linux/sysfs.h>
#include <linux/types.h>
#include <linux/fs.h>
#include <linux/debugfs.h>
#include <linux/acpi.h>
#include <linux/vmalloc.h>
#include <trace/events/power.h>

#include <asm/div64.h>
#include <asm/msr.h>
#include <asm/cpu_device_id.h>
#include <asm/cpufeature.h>

#define ATOM_RATIOS		0x66a
#define ATOM_VIDS		0x66b
#define ATOM_TURBO_RATIOS	0x66c
#define ATOM_TURBO_VIDS		0x66d

#ifdef CONFIG_ACPI
#include <acpi/processor.h>
#endif

#define FRAC_BITS 8
#define int_tofp(X) ((int64_t)(X) << FRAC_BITS)
#define fp_toint(X) ((X) >> FRAC_BITS)

#define EXT_BITS 6
#define EXT_FRAC_BITS (EXT_BITS + FRAC_BITS)

static inline int32_t mul_fp(int32_t x, int32_t y)
{
	return ((int64_t)x * (int64_t)y) >> FRAC_BITS;
}

static inline int32_t div_fp(s64 x, s64 y)
{
	return div64_s64((int64_t)x << FRAC_BITS, y);
}

static inline int ceiling_fp(int32_t x)
{
	int mask, ret;

	ret = fp_toint(x);
	mask = (1 << FRAC_BITS) - 1;
	if (x & mask)
		ret += 1;
	return ret;
}

<<<<<<< HEAD
/**
 * struct sample -	Store performance sample
 * @core_pct_busy:	Ratio of APERF/MPERF in percent, which is actual
 *			performance during last sample period
 * @busy_scaled:	Scaled busy value which is used to calculate next
 *			P state. This can be different than core_pct_busy
=======
static inline u64 mul_ext_fp(u64 x, u64 y)
{
	return (x * y) >> EXT_FRAC_BITS;
}

static inline u64 div_ext_fp(u64 x, u64 y)
{
	return div64_u64(x << EXT_FRAC_BITS, y);
}

/**
 * struct sample -	Store performance sample
 * @core_avg_perf:	Ratio of APERF/MPERF which is the actual average
 *			performance during last sample period
 * @busy_scaled:	Scaled busy value which is used to calculate next
 *			P state. This can be different than core_avg_perf
>>>>>>> ed596a4a
 *			to account for cpu idle period
 * @aperf:		Difference of actual performance frequency clock count
 *			read from APERF MSR between last and current sample
 * @mperf:		Difference of maximum performance frequency clock count
 *			read from MPERF MSR between last and current sample
 * @tsc:		Difference of time stamp counter between last and
 *			current sample
 * @freq:		Effective frequency calculated from APERF/MPERF
 * @time:		Current time from scheduler
 *
 * This structure is used in the cpudata structure to store performance sample
 * data for choosing next P State.
 */
struct sample {
	int32_t core_avg_perf;
	int32_t busy_scaled;
	u64 aperf;
	u64 mperf;
	u64 tsc;
	int freq;
	u64 time;
};

/**
 * struct pstate_data - Store P state data
 * @current_pstate:	Current requested P state
 * @min_pstate:		Min P state possible for this platform
 * @max_pstate:		Max P state possible for this platform
 * @max_pstate_physical:This is physical Max P state for a processor
 *			This can be higher than the max_pstate which can
 *			be limited by platform thermal design power limits
 * @scaling:		Scaling factor to  convert frequency to cpufreq
 *			frequency units
 * @turbo_pstate:	Max Turbo P state possible for this platform
 *
 * Stores the per cpu model P state limits and current P state.
 */
struct pstate_data {
	int	current_pstate;
	int	min_pstate;
	int	max_pstate;
	int	max_pstate_physical;
	int	scaling;
	int	turbo_pstate;
};

/**
 * struct vid_data -	Stores voltage information data
 * @min:		VID data for this platform corresponding to
 *			the lowest P state
 * @max:		VID data corresponding to the highest P State.
 * @turbo:		VID data for turbo P state
 * @ratio:		Ratio of (vid max - vid min) /
 *			(max P state - Min P State)
 *
 * Stores the voltage data for DVFS (Dynamic Voltage and Frequency Scaling)
 * This data is used in Atom platforms, where in addition to target P state,
 * the voltage data needs to be specified to select next P State.
 */
struct vid_data {
	int min;
	int max;
	int turbo;
	int32_t ratio;
};

/**
 * struct _pid -	Stores PID data
 * @setpoint:		Target set point for busyness or performance
 * @integral:		Storage for accumulated error values
 * @p_gain:		PID proportional gain
 * @i_gain:		PID integral gain
 * @d_gain:		PID derivative gain
 * @deadband:		PID deadband
 * @last_err:		Last error storage for integral part of PID calculation
 *
 * Stores PID coefficients and last error for PID controller.
 */
struct _pid {
	int setpoint;
	int32_t integral;
	int32_t p_gain;
	int32_t i_gain;
	int32_t d_gain;
	int deadband;
	int32_t last_err;
};

/**
 * struct cpudata -	Per CPU instance data storage
 * @cpu:		CPU number for this instance data
 * @update_util:	CPUFreq utility callback information
<<<<<<< HEAD
=======
 * @update_util_set:	CPUFreq utility callback is set
>>>>>>> ed596a4a
 * @pstate:		Stores P state limits for this CPU
 * @vid:		Stores VID limits for this CPU
 * @pid:		Stores PID parameters for this CPU
 * @last_sample_time:	Last Sample time
 * @prev_aperf:		Last APERF value read from APERF MSR
 * @prev_mperf:		Last MPERF value read from MPERF MSR
 * @prev_tsc:		Last timestamp counter (TSC) value
 * @prev_cummulative_iowait: IO Wait time difference from last and
 *			current sample
 * @sample:		Storage for storing last Sample data
<<<<<<< HEAD
=======
 * @acpi_perf_data:	Stores ACPI perf information read from _PSS
 * @valid_pss_table:	Set to true for valid ACPI _PSS entries found
>>>>>>> ed596a4a
 *
 * This structure stores per CPU instance data for all CPUs.
 */
struct cpudata {
	int cpu;

	struct update_util_data update_util;
	bool   update_util_set;

	struct pstate_data pstate;
	struct vid_data vid;
	struct _pid pid;

	u64	last_sample_time;
	u64	prev_aperf;
	u64	prev_mperf;
	u64	prev_tsc;
	u64	prev_cummulative_iowait;
	struct sample sample;
#ifdef CONFIG_ACPI
	struct acpi_processor_performance acpi_perf_data;
	bool valid_pss_table;
#endif
};

static struct cpudata **all_cpu_data;

/**
 * struct pid_adjust_policy - Stores static PID configuration data
 * @sample_rate_ms:	PID calculation sample rate in ms
 * @sample_rate_ns:	Sample rate calculation in ns
 * @deadband:		PID deadband
 * @setpoint:		PID Setpoint
 * @p_gain_pct:		PID proportional gain
 * @i_gain_pct:		PID integral gain
 * @d_gain_pct:		PID derivative gain
 *
 * Stores per CPU model static PID configuration data.
 */
struct pstate_adjust_policy {
	int sample_rate_ms;
	s64 sample_rate_ns;
	int deadband;
	int setpoint;
	int p_gain_pct;
	int d_gain_pct;
	int i_gain_pct;
};

/**
 * struct pstate_funcs - Per CPU model specific callbacks
 * @get_max:		Callback to get maximum non turbo effective P state
 * @get_max_physical:	Callback to get maximum non turbo physical P state
 * @get_min:		Callback to get minimum P state
 * @get_turbo:		Callback to get turbo P state
 * @get_scaling:	Callback to get frequency scaling factor
 * @get_val:		Callback to convert P state to actual MSR write value
 * @get_vid:		Callback to get VID data for Atom platforms
 * @get_target_pstate:	Callback to a function to calculate next P state to use
 *
 * Core and Atom CPU models have different way to get P State limits. This
 * structure is used to store those callbacks.
 */
struct pstate_funcs {
	int (*get_max)(void);
	int (*get_max_physical)(void);
	int (*get_min)(void);
	int (*get_turbo)(void);
	int (*get_scaling)(void);
	u64 (*get_val)(struct cpudata*, int pstate);
	void (*get_vid)(struct cpudata *);
	int32_t (*get_target_pstate)(struct cpudata *);
};

/**
 * struct cpu_defaults- Per CPU model default config data
 * @pid_policy:	PID config data
 * @funcs:		Callback function data
 */
struct cpu_defaults {
	struct pstate_adjust_policy pid_policy;
	struct pstate_funcs funcs;
};

static inline int32_t get_target_pstate_use_performance(struct cpudata *cpu);
static inline int32_t get_target_pstate_use_cpu_load(struct cpudata *cpu);

static struct pstate_adjust_policy pid_params;
static struct pstate_funcs pstate_funcs;
static int hwp_active;

<<<<<<< HEAD
=======
#ifdef CONFIG_ACPI
static bool acpi_ppc;
#endif
>>>>>>> ed596a4a

/**
 * struct perf_limits - Store user and policy limits
 * @no_turbo:		User requested turbo state from intel_pstate sysfs
 * @turbo_disabled:	Platform turbo status either from msr
 *			MSR_IA32_MISC_ENABLE or when maximum available pstate
 *			matches the maximum turbo pstate
 * @max_perf_pct:	Effective maximum performance limit in percentage, this
 *			is minimum of either limits enforced by cpufreq policy
 *			or limits from user set limits via intel_pstate sysfs
 * @min_perf_pct:	Effective minimum performance limit in percentage, this
 *			is maximum of either limits enforced by cpufreq policy
 *			or limits from user set limits via intel_pstate sysfs
 * @max_perf:		This is a scaled value between 0 to 255 for max_perf_pct
 *			This value is used to limit max pstate
 * @min_perf:		This is a scaled value between 0 to 255 for min_perf_pct
 *			This value is used to limit min pstate
 * @max_policy_pct:	The maximum performance in percentage enforced by
 *			cpufreq setpolicy interface
 * @max_sysfs_pct:	The maximum performance in percentage enforced by
 *			intel pstate sysfs interface
 * @min_policy_pct:	The minimum performance in percentage enforced by
 *			cpufreq setpolicy interface
 * @min_sysfs_pct:	The minimum performance in percentage enforced by
 *			intel pstate sysfs interface
 *
 * Storage for user and policy defined limits.
 */
struct perf_limits {
	int no_turbo;
	int turbo_disabled;
	int max_perf_pct;
	int min_perf_pct;
	int32_t max_perf;
	int32_t min_perf;
	int max_policy_pct;
	int max_sysfs_pct;
	int min_policy_pct;
	int min_sysfs_pct;
};

static struct perf_limits performance_limits = {
	.no_turbo = 0,
	.turbo_disabled = 0,
	.max_perf_pct = 100,
	.max_perf = int_tofp(1),
	.min_perf_pct = 100,
	.min_perf = int_tofp(1),
	.max_policy_pct = 100,
	.max_sysfs_pct = 100,
	.min_policy_pct = 0,
	.min_sysfs_pct = 0,
};

static struct perf_limits powersave_limits = {
	.no_turbo = 0,
	.turbo_disabled = 0,
	.max_perf_pct = 100,
	.max_perf = int_tofp(1),
	.min_perf_pct = 0,
	.min_perf = 0,
	.max_policy_pct = 100,
	.max_sysfs_pct = 100,
	.min_policy_pct = 0,
	.min_sysfs_pct = 0,
};

#ifdef CONFIG_CPU_FREQ_DEFAULT_GOV_PERFORMANCE
static struct perf_limits *limits = &performance_limits;
#else
static struct perf_limits *limits = &powersave_limits;
#endif

#ifdef CONFIG_ACPI

static bool intel_pstate_get_ppc_enable_status(void)
{
	if (acpi_gbl_FADT.preferred_profile == PM_ENTERPRISE_SERVER ||
	    acpi_gbl_FADT.preferred_profile == PM_PERFORMANCE_SERVER)
		return true;

	return acpi_ppc;
}

/*
 * The max target pstate ratio is a 8 bit value in both PLATFORM_INFO MSR and
 * in TURBO_RATIO_LIMIT MSR, which pstate driver stores in max_pstate and
 * max_turbo_pstate fields. The PERF_CTL MSR contains 16 bit value for P state
 * ratio, out of it only high 8 bits are used. For example 0x1700 is setting
 * target ratio 0x17. The _PSS control value stores in a format which can be
 * directly written to PERF_CTL MSR. But in intel_pstate driver this shift
 * occurs during write to PERF_CTL (E.g. for cores core_set_pstate()).
 * This function converts the _PSS control value to intel pstate driver format
 * for comparison and assignment.
 */
static int convert_to_native_pstate_format(struct cpudata *cpu, int index)
{
	return cpu->acpi_perf_data.states[index].control >> 8;
}

static void intel_pstate_init_acpi_perf_limits(struct cpufreq_policy *policy)
{
	struct cpudata *cpu;
	int turbo_pss_ctl;
	int ret;
	int i;

	if (hwp_active)
		return;

	if (!intel_pstate_get_ppc_enable_status())
		return;

	cpu = all_cpu_data[policy->cpu];

	ret = acpi_processor_register_performance(&cpu->acpi_perf_data,
						  policy->cpu);
	if (ret)
		return;

	/*
	 * Check if the control value in _PSS is for PERF_CTL MSR, which should
	 * guarantee that the states returned by it map to the states in our
	 * list directly.
	 */
	if (cpu->acpi_perf_data.control_register.space_id !=
						ACPI_ADR_SPACE_FIXED_HARDWARE)
		goto err;

	/*
	 * If there is only one entry _PSS, simply ignore _PSS and continue as
	 * usual without taking _PSS into account
	 */
	if (cpu->acpi_perf_data.state_count < 2)
		goto err;

	pr_debug("CPU%u - ACPI _PSS perf data\n", policy->cpu);
	for (i = 0; i < cpu->acpi_perf_data.state_count; i++) {
		pr_debug("     %cP%d: %u MHz, %u mW, 0x%x\n",
			 (i == cpu->acpi_perf_data.state ? '*' : ' '), i,
			 (u32) cpu->acpi_perf_data.states[i].core_frequency,
			 (u32) cpu->acpi_perf_data.states[i].power,
			 (u32) cpu->acpi_perf_data.states[i].control);
	}

	/*
	 * The _PSS table doesn't contain whole turbo frequency range.
	 * This just contains +1 MHZ above the max non turbo frequency,
	 * with control value corresponding to max turbo ratio. But
	 * when cpufreq set policy is called, it will call with this
	 * max frequency, which will cause a reduced performance as
	 * this driver uses real max turbo frequency as the max
	 * frequency. So correct this frequency in _PSS table to
	 * correct max turbo frequency based on the turbo ratio.
	 * Also need to convert to MHz as _PSS freq is in MHz.
	 */
	turbo_pss_ctl = convert_to_native_pstate_format(cpu, 0);
	if (turbo_pss_ctl > cpu->pstate.max_pstate)
		cpu->acpi_perf_data.states[0].core_frequency =
					policy->cpuinfo.max_freq / 1000;
	cpu->valid_pss_table = true;
	pr_info("_PPC limits will be enforced\n");

	return;

 err:
	cpu->valid_pss_table = false;
	acpi_processor_unregister_performance(policy->cpu);
}

static void intel_pstate_exit_perf_limits(struct cpufreq_policy *policy)
{
	struct cpudata *cpu;

	cpu = all_cpu_data[policy->cpu];
	if (!cpu->valid_pss_table)
		return;

	acpi_processor_unregister_performance(policy->cpu);
}

#else
static void intel_pstate_init_acpi_perf_limits(struct cpufreq_policy *policy)
{
}

static void intel_pstate_exit_perf_limits(struct cpufreq_policy *policy)
{
}
#endif

static inline void pid_reset(struct _pid *pid, int setpoint, int busy,
			     int deadband, int integral) {
	pid->setpoint = int_tofp(setpoint);
	pid->deadband  = int_tofp(deadband);
	pid->integral  = int_tofp(integral);
	pid->last_err  = int_tofp(setpoint) - int_tofp(busy);
}

static inline void pid_p_gain_set(struct _pid *pid, int percent)
{
	pid->p_gain = div_fp(percent, 100);
}

static inline void pid_i_gain_set(struct _pid *pid, int percent)
{
	pid->i_gain = div_fp(percent, 100);
}

static inline void pid_d_gain_set(struct _pid *pid, int percent)
{
	pid->d_gain = div_fp(percent, 100);
}

static signed int pid_calc(struct _pid *pid, int32_t busy)
{
	signed int result;
	int32_t pterm, dterm, fp_error;
	int32_t integral_limit;

	fp_error = pid->setpoint - busy;

	if (abs(fp_error) <= pid->deadband)
		return 0;

	pterm = mul_fp(pid->p_gain, fp_error);

	pid->integral += fp_error;

	/*
	 * We limit the integral here so that it will never
	 * get higher than 30.  This prevents it from becoming
	 * too large an input over long periods of time and allows
	 * it to get factored out sooner.
	 *
	 * The value of 30 was chosen through experimentation.
	 */
	integral_limit = int_tofp(30);
	if (pid->integral > integral_limit)
		pid->integral = integral_limit;
	if (pid->integral < -integral_limit)
		pid->integral = -integral_limit;

	dterm = mul_fp(pid->d_gain, fp_error - pid->last_err);
	pid->last_err = fp_error;

	result = pterm + mul_fp(pid->integral, pid->i_gain) + dterm;
	result = result + (1 << (FRAC_BITS-1));
	return (signed int)fp_toint(result);
}

static inline void intel_pstate_busy_pid_reset(struct cpudata *cpu)
{
	pid_p_gain_set(&cpu->pid, pid_params.p_gain_pct);
	pid_d_gain_set(&cpu->pid, pid_params.d_gain_pct);
	pid_i_gain_set(&cpu->pid, pid_params.i_gain_pct);

	pid_reset(&cpu->pid, pid_params.setpoint, 100, pid_params.deadband, 0);
}

static inline void intel_pstate_reset_all_pid(void)
{
	unsigned int cpu;

	for_each_online_cpu(cpu) {
		if (all_cpu_data[cpu])
			intel_pstate_busy_pid_reset(all_cpu_data[cpu]);
	}
}

static inline void update_turbo_state(void)
{
	u64 misc_en;
	struct cpudata *cpu;

	cpu = all_cpu_data[0];
	rdmsrl(MSR_IA32_MISC_ENABLE, misc_en);
	limits->turbo_disabled =
		(misc_en & MSR_IA32_MISC_ENABLE_TURBO_DISABLE ||
		 cpu->pstate.max_pstate == cpu->pstate.turbo_pstate);
}

static void intel_pstate_hwp_set(const struct cpumask *cpumask)
{
	int min, hw_min, max, hw_max, cpu, range, adj_range;
	u64 value, cap;

	rdmsrl(MSR_HWP_CAPABILITIES, cap);
	hw_min = HWP_LOWEST_PERF(cap);
	hw_max = HWP_HIGHEST_PERF(cap);
	range = hw_max - hw_min;

	for_each_cpu(cpu, cpumask) {
		rdmsrl_on_cpu(cpu, MSR_HWP_REQUEST, &value);
		adj_range = limits->min_perf_pct * range / 100;
		min = hw_min + adj_range;
		value &= ~HWP_MIN_PERF(~0L);
		value |= HWP_MIN_PERF(min);

		adj_range = limits->max_perf_pct * range / 100;
		max = hw_min + adj_range;
		if (limits->no_turbo) {
			hw_max = HWP_GUARANTEED_PERF(cap);
			if (hw_max < max)
				max = hw_max;
		}

		value &= ~HWP_MAX_PERF(~0L);
		value |= HWP_MAX_PERF(max);
		wrmsrl_on_cpu(cpu, MSR_HWP_REQUEST, value);
	}
}

static int intel_pstate_hwp_set_policy(struct cpufreq_policy *policy)
{
	if (hwp_active)
		intel_pstate_hwp_set(policy->cpus);

	return 0;
}

static void intel_pstate_hwp_set_online_cpus(void)
{
	get_online_cpus();
	intel_pstate_hwp_set(cpu_online_mask);
	put_online_cpus();
}

/************************** debugfs begin ************************/
static int pid_param_set(void *data, u64 val)
{
	*(u32 *)data = val;
	intel_pstate_reset_all_pid();
	return 0;
}

static int pid_param_get(void *data, u64 *val)
{
	*val = *(u32 *)data;
	return 0;
}
DEFINE_SIMPLE_ATTRIBUTE(fops_pid_param, pid_param_get, pid_param_set, "%llu\n");

struct pid_param {
	char *name;
	void *value;
};

static struct pid_param pid_files[] = {
	{"sample_rate_ms", &pid_params.sample_rate_ms},
	{"d_gain_pct", &pid_params.d_gain_pct},
	{"i_gain_pct", &pid_params.i_gain_pct},
	{"deadband", &pid_params.deadband},
	{"setpoint", &pid_params.setpoint},
	{"p_gain_pct", &pid_params.p_gain_pct},
	{NULL, NULL}
};

static void __init intel_pstate_debug_expose_params(void)
{
	struct dentry *debugfs_parent;
	int i = 0;

	if (hwp_active)
		return;
	debugfs_parent = debugfs_create_dir("pstate_snb", NULL);
	if (IS_ERR_OR_NULL(debugfs_parent))
		return;
	while (pid_files[i].name) {
		debugfs_create_file(pid_files[i].name, 0660,
				    debugfs_parent, pid_files[i].value,
				    &fops_pid_param);
		i++;
	}
}

/************************** debugfs end ************************/

/************************** sysfs begin ************************/
#define show_one(file_name, object)					\
	static ssize_t show_##file_name					\
	(struct kobject *kobj, struct attribute *attr, char *buf)	\
	{								\
		return sprintf(buf, "%u\n", limits->object);		\
	}

static ssize_t show_turbo_pct(struct kobject *kobj,
				struct attribute *attr, char *buf)
{
	struct cpudata *cpu;
	int total, no_turbo, turbo_pct;
	uint32_t turbo_fp;

	cpu = all_cpu_data[0];

	total = cpu->pstate.turbo_pstate - cpu->pstate.min_pstate + 1;
	no_turbo = cpu->pstate.max_pstate - cpu->pstate.min_pstate + 1;
	turbo_fp = div_fp(no_turbo, total);
	turbo_pct = 100 - fp_toint(mul_fp(turbo_fp, int_tofp(100)));
	return sprintf(buf, "%u\n", turbo_pct);
}

static ssize_t show_num_pstates(struct kobject *kobj,
				struct attribute *attr, char *buf)
{
	struct cpudata *cpu;
	int total;

	cpu = all_cpu_data[0];
	total = cpu->pstate.turbo_pstate - cpu->pstate.min_pstate + 1;
	return sprintf(buf, "%u\n", total);
}

static ssize_t show_no_turbo(struct kobject *kobj,
			     struct attribute *attr, char *buf)
{
	ssize_t ret;

	update_turbo_state();
	if (limits->turbo_disabled)
		ret = sprintf(buf, "%u\n", limits->turbo_disabled);
	else
		ret = sprintf(buf, "%u\n", limits->no_turbo);

	return ret;
}

static ssize_t store_no_turbo(struct kobject *a, struct attribute *b,
			      const char *buf, size_t count)
{
	unsigned int input;
	int ret;

	ret = sscanf(buf, "%u", &input);
	if (ret != 1)
		return -EINVAL;

	update_turbo_state();
	if (limits->turbo_disabled) {
		pr_warn("Turbo disabled by BIOS or unavailable on processor\n");
		return -EPERM;
	}

	limits->no_turbo = clamp_t(int, input, 0, 1);

	if (hwp_active)
		intel_pstate_hwp_set_online_cpus();

	return count;
}

static ssize_t store_max_perf_pct(struct kobject *a, struct attribute *b,
				  const char *buf, size_t count)
{
	unsigned int input;
	int ret;

	ret = sscanf(buf, "%u", &input);
	if (ret != 1)
		return -EINVAL;

	limits->max_sysfs_pct = clamp_t(int, input, 0 , 100);
	limits->max_perf_pct = min(limits->max_policy_pct,
				   limits->max_sysfs_pct);
	limits->max_perf_pct = max(limits->min_policy_pct,
				   limits->max_perf_pct);
	limits->max_perf_pct = max(limits->min_perf_pct,
				   limits->max_perf_pct);
	limits->max_perf = div_fp(limits->max_perf_pct, 100);

	if (hwp_active)
		intel_pstate_hwp_set_online_cpus();
	return count;
}

static ssize_t store_min_perf_pct(struct kobject *a, struct attribute *b,
				  const char *buf, size_t count)
{
	unsigned int input;
	int ret;

	ret = sscanf(buf, "%u", &input);
	if (ret != 1)
		return -EINVAL;

	limits->min_sysfs_pct = clamp_t(int, input, 0 , 100);
	limits->min_perf_pct = max(limits->min_policy_pct,
				   limits->min_sysfs_pct);
	limits->min_perf_pct = min(limits->max_policy_pct,
				   limits->min_perf_pct);
	limits->min_perf_pct = min(limits->max_perf_pct,
				   limits->min_perf_pct);
	limits->min_perf = div_fp(limits->min_perf_pct, 100);

	if (hwp_active)
		intel_pstate_hwp_set_online_cpus();
	return count;
}

show_one(max_perf_pct, max_perf_pct);
show_one(min_perf_pct, min_perf_pct);

define_one_global_rw(no_turbo);
define_one_global_rw(max_perf_pct);
define_one_global_rw(min_perf_pct);
define_one_global_ro(turbo_pct);
define_one_global_ro(num_pstates);

static struct attribute *intel_pstate_attributes[] = {
	&no_turbo.attr,
	&max_perf_pct.attr,
	&min_perf_pct.attr,
	&turbo_pct.attr,
	&num_pstates.attr,
	NULL
};

static struct attribute_group intel_pstate_attr_group = {
	.attrs = intel_pstate_attributes,
};

static void __init intel_pstate_sysfs_expose_params(void)
{
	struct kobject *intel_pstate_kobject;
	int rc;

	intel_pstate_kobject = kobject_create_and_add("intel_pstate",
						&cpu_subsys.dev_root->kobj);
	BUG_ON(!intel_pstate_kobject);
	rc = sysfs_create_group(intel_pstate_kobject, &intel_pstate_attr_group);
	BUG_ON(rc);
}
/************************** sysfs end ************************/

static void intel_pstate_hwp_enable(struct cpudata *cpudata)
{
	/* First disable HWP notification interrupt as we don't process them */
	wrmsrl_on_cpu(cpudata->cpu, MSR_HWP_INTERRUPT, 0x00);

	wrmsrl_on_cpu(cpudata->cpu, MSR_PM_ENABLE, 0x1);
}

static int atom_get_min_pstate(void)
{
	u64 value;

	rdmsrl(ATOM_RATIOS, value);
	return (value >> 8) & 0x7F;
}

static int atom_get_max_pstate(void)
{
	u64 value;

	rdmsrl(ATOM_RATIOS, value);
	return (value >> 16) & 0x7F;
}

static int atom_get_turbo_pstate(void)
{
	u64 value;

	rdmsrl(ATOM_TURBO_RATIOS, value);
	return value & 0x7F;
}

static u64 atom_get_val(struct cpudata *cpudata, int pstate)
{
	u64 val;
	int32_t vid_fp;
	u32 vid;

	val = (u64)pstate << 8;
	if (limits->no_turbo && !limits->turbo_disabled)
		val |= (u64)1 << 32;

	vid_fp = cpudata->vid.min + mul_fp(
		int_tofp(pstate - cpudata->pstate.min_pstate),
		cpudata->vid.ratio);

	vid_fp = clamp_t(int32_t, vid_fp, cpudata->vid.min, cpudata->vid.max);
	vid = ceiling_fp(vid_fp);

	if (pstate > cpudata->pstate.max_pstate)
		vid = cpudata->vid.turbo;

	return val | vid;
}

static int silvermont_get_scaling(void)
{
	u64 value;
	int i;
	/* Defined in Table 35-6 from SDM (Sept 2015) */
	static int silvermont_freq_table[] = {
		83300, 100000, 133300, 116700, 80000};

	rdmsrl(MSR_FSB_FREQ, value);
	i = value & 0x7;
	WARN_ON(i > 4);

	return silvermont_freq_table[i];
}

static int airmont_get_scaling(void)
{
	u64 value;
	int i;
	/* Defined in Table 35-10 from SDM (Sept 2015) */
	static int airmont_freq_table[] = {
		83300, 100000, 133300, 116700, 80000,
		93300, 90000, 88900, 87500};

	rdmsrl(MSR_FSB_FREQ, value);
	i = value & 0xF;
	WARN_ON(i > 8);

	return airmont_freq_table[i];
}

static void atom_get_vid(struct cpudata *cpudata)
{
	u64 value;

	rdmsrl(ATOM_VIDS, value);
	cpudata->vid.min = int_tofp((value >> 8) & 0x7f);
	cpudata->vid.max = int_tofp((value >> 16) & 0x7f);
	cpudata->vid.ratio = div_fp(
		cpudata->vid.max - cpudata->vid.min,
		int_tofp(cpudata->pstate.max_pstate -
			cpudata->pstate.min_pstate));

	rdmsrl(ATOM_TURBO_VIDS, value);
	cpudata->vid.turbo = value & 0x7f;
}

static int core_get_min_pstate(void)
{
	u64 value;

	rdmsrl(MSR_PLATFORM_INFO, value);
	return (value >> 40) & 0xFF;
}

static int core_get_max_pstate_physical(void)
{
	u64 value;

	rdmsrl(MSR_PLATFORM_INFO, value);
	return (value >> 8) & 0xFF;
}

static int core_get_max_pstate(void)
{
	u64 tar;
	u64 plat_info;
	int max_pstate;
	int err;

	rdmsrl(MSR_PLATFORM_INFO, plat_info);
	max_pstate = (plat_info >> 8) & 0xFF;

	err = rdmsrl_safe(MSR_TURBO_ACTIVATION_RATIO, &tar);
	if (!err) {
		/* Do some sanity checking for safety */
		if (plat_info & 0x600000000) {
			u64 tdp_ctrl;
			u64 tdp_ratio;
			int tdp_msr;

			err = rdmsrl_safe(MSR_CONFIG_TDP_CONTROL, &tdp_ctrl);
			if (err)
				goto skip_tar;

			tdp_msr = MSR_CONFIG_TDP_NOMINAL + tdp_ctrl;
			err = rdmsrl_safe(tdp_msr, &tdp_ratio);
			if (err)
				goto skip_tar;

			/* For level 1 and 2, bits[23:16] contain the ratio */
			if (tdp_ctrl)
				tdp_ratio >>= 16;

			tdp_ratio &= 0xff; /* ratios are only 8 bits long */
			if (tdp_ratio - 1 == tar) {
				max_pstate = tar;
				pr_debug("max_pstate=TAC %x\n", max_pstate);
			} else {
				goto skip_tar;
			}
		}
	}

skip_tar:
	return max_pstate;
}

static int core_get_turbo_pstate(void)
{
	u64 value;
	int nont, ret;

	rdmsrl(MSR_NHM_TURBO_RATIO_LIMIT, value);
	nont = core_get_max_pstate();
	ret = (value) & 255;
	if (ret <= nont)
		ret = nont;
	return ret;
}

static inline int core_get_scaling(void)
{
	return 100000;
}

static u64 core_get_val(struct cpudata *cpudata, int pstate)
{
	u64 val;

	val = (u64)pstate << 8;
	if (limits->no_turbo && !limits->turbo_disabled)
		val |= (u64)1 << 32;

	return val;
}

static int knl_get_turbo_pstate(void)
{
	u64 value;
	int nont, ret;

	rdmsrl(MSR_NHM_TURBO_RATIO_LIMIT, value);
	nont = core_get_max_pstate();
	ret = (((value) >> 8) & 0xFF);
	if (ret <= nont)
		ret = nont;
	return ret;
}

static struct cpu_defaults core_params = {
	.pid_policy = {
		.sample_rate_ms = 10,
		.deadband = 0,
		.setpoint = 97,
		.p_gain_pct = 20,
		.d_gain_pct = 0,
		.i_gain_pct = 0,
	},
	.funcs = {
		.get_max = core_get_max_pstate,
		.get_max_physical = core_get_max_pstate_physical,
		.get_min = core_get_min_pstate,
		.get_turbo = core_get_turbo_pstate,
		.get_scaling = core_get_scaling,
		.get_val = core_get_val,
		.get_target_pstate = get_target_pstate_use_performance,
	},
};

static struct cpu_defaults silvermont_params = {
	.pid_policy = {
		.sample_rate_ms = 10,
		.deadband = 0,
		.setpoint = 60,
		.p_gain_pct = 14,
		.d_gain_pct = 0,
		.i_gain_pct = 4,
	},
	.funcs = {
		.get_max = atom_get_max_pstate,
		.get_max_physical = atom_get_max_pstate,
		.get_min = atom_get_min_pstate,
		.get_turbo = atom_get_turbo_pstate,
		.get_val = atom_get_val,
		.get_scaling = silvermont_get_scaling,
		.get_vid = atom_get_vid,
		.get_target_pstate = get_target_pstate_use_cpu_load,
	},
};

static struct cpu_defaults airmont_params = {
	.pid_policy = {
		.sample_rate_ms = 10,
		.deadband = 0,
		.setpoint = 60,
		.p_gain_pct = 14,
		.d_gain_pct = 0,
		.i_gain_pct = 4,
	},
	.funcs = {
		.get_max = atom_get_max_pstate,
		.get_max_physical = atom_get_max_pstate,
		.get_min = atom_get_min_pstate,
		.get_turbo = atom_get_turbo_pstate,
		.get_val = atom_get_val,
		.get_scaling = airmont_get_scaling,
		.get_vid = atom_get_vid,
		.get_target_pstate = get_target_pstate_use_cpu_load,
	},
};

static struct cpu_defaults knl_params = {
	.pid_policy = {
		.sample_rate_ms = 10,
		.deadband = 0,
		.setpoint = 97,
		.p_gain_pct = 20,
		.d_gain_pct = 0,
		.i_gain_pct = 0,
	},
	.funcs = {
		.get_max = core_get_max_pstate,
		.get_max_physical = core_get_max_pstate_physical,
		.get_min = core_get_min_pstate,
		.get_turbo = knl_get_turbo_pstate,
		.get_scaling = core_get_scaling,
		.get_val = core_get_val,
		.get_target_pstate = get_target_pstate_use_performance,
	},
};

static void intel_pstate_get_min_max(struct cpudata *cpu, int *min, int *max)
{
	int max_perf = cpu->pstate.turbo_pstate;
	int max_perf_adj;
	int min_perf;

	if (limits->no_turbo || limits->turbo_disabled)
		max_perf = cpu->pstate.max_pstate;

	/*
	 * performance can be limited by user through sysfs, by cpufreq
	 * policy, or by cpu specific default values determined through
	 * experimentation.
	 */
	max_perf_adj = fp_toint(max_perf * limits->max_perf);
	*max = clamp_t(int, max_perf_adj,
			cpu->pstate.min_pstate, cpu->pstate.turbo_pstate);

	min_perf = fp_toint(max_perf * limits->min_perf);
	*min = clamp_t(int, min_perf, cpu->pstate.min_pstate, max_perf);
}

static inline void intel_pstate_record_pstate(struct cpudata *cpu, int pstate)
{
	trace_cpu_frequency(pstate * cpu->pstate.scaling, cpu->cpu);
	cpu->pstate.current_pstate = pstate;
}

static void intel_pstate_set_min_pstate(struct cpudata *cpu)
{
	int pstate = cpu->pstate.min_pstate;

	intel_pstate_record_pstate(cpu, pstate);
	/*
	 * Generally, there is no guarantee that this code will always run on
	 * the CPU being updated, so force the register update to run on the
	 * right CPU.
	 */
	wrmsrl_on_cpu(cpu->cpu, MSR_IA32_PERF_CTL,
		      pstate_funcs.get_val(cpu, pstate));
}

static void intel_pstate_get_cpu_pstates(struct cpudata *cpu)
{
	cpu->pstate.min_pstate = pstate_funcs.get_min();
	cpu->pstate.max_pstate = pstate_funcs.get_max();
	cpu->pstate.max_pstate_physical = pstate_funcs.get_max_physical();
	cpu->pstate.turbo_pstate = pstate_funcs.get_turbo();
	cpu->pstate.scaling = pstate_funcs.get_scaling();

	if (pstate_funcs.get_vid)
		pstate_funcs.get_vid(cpu);

	intel_pstate_set_min_pstate(cpu);
}

static inline void intel_pstate_calc_avg_perf(struct cpudata *cpu)
{
	struct sample *sample = &cpu->sample;

	sample->core_avg_perf = div_ext_fp(sample->aperf, sample->mperf);
}

static inline bool intel_pstate_sample(struct cpudata *cpu, u64 time)
{
	u64 aperf, mperf;
	unsigned long flags;
	u64 tsc;

	local_irq_save(flags);
	rdmsrl(MSR_IA32_APERF, aperf);
	rdmsrl(MSR_IA32_MPERF, mperf);
	tsc = rdtsc();
	if (cpu->prev_mperf == mperf || cpu->prev_tsc == tsc) {
		local_irq_restore(flags);
		return false;
	}
	local_irq_restore(flags);

	cpu->last_sample_time = cpu->sample.time;
	cpu->sample.time = time;
	cpu->sample.aperf = aperf;
	cpu->sample.mperf = mperf;
	cpu->sample.tsc =  tsc;
	cpu->sample.aperf -= cpu->prev_aperf;
	cpu->sample.mperf -= cpu->prev_mperf;
	cpu->sample.tsc -= cpu->prev_tsc;

	cpu->prev_aperf = aperf;
	cpu->prev_mperf = mperf;
	cpu->prev_tsc = tsc;
	/*
	 * First time this function is invoked in a given cycle, all of the
	 * previous sample data fields are equal to zero or stale and they must
	 * be populated with meaningful numbers for things to work, so assume
	 * that sample.time will always be reset before setting the utilization
	 * update hook and make the caller skip the sample then.
	 */
	return !!cpu->last_sample_time;
}

static inline int32_t get_avg_frequency(struct cpudata *cpu)
{
	return mul_ext_fp(cpu->sample.core_avg_perf,
			  cpu->pstate.max_pstate_physical * cpu->pstate.scaling);
}

static inline int32_t get_avg_pstate(struct cpudata *cpu)
{
	return mul_ext_fp(cpu->pstate.max_pstate_physical,
			  cpu->sample.core_avg_perf);
}

static inline int32_t get_target_pstate_use_cpu_load(struct cpudata *cpu)
{
	struct sample *sample = &cpu->sample;
	u64 cummulative_iowait, delta_iowait_us;
	u64 delta_iowait_mperf;
	u64 mperf, now;
	int32_t cpu_load;

	cummulative_iowait = get_cpu_iowait_time_us(cpu->cpu, &now);

	/*
	 * Convert iowait time into number of IO cycles spent at max_freq.
	 * IO is considered as busy only for the cpu_load algorithm. For
	 * performance this is not needed since we always try to reach the
	 * maximum P-State, so we are already boosting the IOs.
	 */
	delta_iowait_us = cummulative_iowait - cpu->prev_cummulative_iowait;
	delta_iowait_mperf = div64_u64(delta_iowait_us * cpu->pstate.scaling *
		cpu->pstate.max_pstate, MSEC_PER_SEC);

	mperf = cpu->sample.mperf + delta_iowait_mperf;
	cpu->prev_cummulative_iowait = cummulative_iowait;

	/*
	 * The load can be estimated as the ratio of the mperf counter
	 * running at a constant frequency during active periods
	 * (C0) and the time stamp counter running at the same frequency
	 * also during C-states.
	 */
	cpu_load = div64_u64(int_tofp(100) * mperf, sample->tsc);
	cpu->sample.busy_scaled = cpu_load;

	return get_avg_pstate(cpu) - pid_calc(&cpu->pid, cpu_load);
}

static inline int32_t get_target_pstate_use_performance(struct cpudata *cpu)
{
	int32_t perf_scaled, max_pstate, current_pstate, sample_ratio;
	u64 duration_ns;

	/*
	 * perf_scaled is the average performance during the last sampling
	 * period scaled by the ratio of the maximum P-state to the P-state
	 * requested last time (in percent).  That measures the system's
	 * response to the previous P-state selection.
	 */
	max_pstate = cpu->pstate.max_pstate_physical;
	current_pstate = cpu->pstate.current_pstate;
	perf_scaled = mul_ext_fp(cpu->sample.core_avg_perf,
			       div_fp(100 * max_pstate, current_pstate));

	/*
	 * Since our utilization update callback will not run unless we are
	 * in C0, check if the actual elapsed time is significantly greater (3x)
	 * than our sample interval.  If it is, then we were idle for a long
	 * enough period of time to adjust our performance metric.
	 */
	duration_ns = cpu->sample.time - cpu->last_sample_time;
	if ((s64)duration_ns > pid_params.sample_rate_ns * 3) {
<<<<<<< HEAD
		sample_ratio = div_fp(int_tofp(pid_params.sample_rate_ns),
				      int_tofp(duration_ns));
		core_busy = mul_fp(core_busy, sample_ratio);
=======
		sample_ratio = div_fp(pid_params.sample_rate_ns, duration_ns);
		perf_scaled = mul_fp(perf_scaled, sample_ratio);
	} else {
		sample_ratio = div_fp(100 * cpu->sample.mperf, cpu->sample.tsc);
		if (sample_ratio < int_tofp(1))
			perf_scaled = 0;
>>>>>>> ed596a4a
	}

	cpu->sample.busy_scaled = perf_scaled;
	return cpu->pstate.current_pstate - pid_calc(&cpu->pid, perf_scaled);
}

static inline void intel_pstate_update_pstate(struct cpudata *cpu, int pstate)
{
	int max_perf, min_perf;

	update_turbo_state();

	intel_pstate_get_min_max(cpu, &min_perf, &max_perf);
	pstate = clamp_t(int, pstate, min_perf, max_perf);
	if (pstate == cpu->pstate.current_pstate)
		return;

	intel_pstate_record_pstate(cpu, pstate);
	wrmsrl(MSR_IA32_PERF_CTL, pstate_funcs.get_val(cpu, pstate));
}

static inline void intel_pstate_update_pstate(struct cpudata *cpu, int pstate)
{
	int max_perf, min_perf;

	update_turbo_state();

	intel_pstate_get_min_max(cpu, &min_perf, &max_perf);
	pstate = clamp_t(int, pstate, min_perf, max_perf);
	if (pstate == cpu->pstate.current_pstate)
		return;

	intel_pstate_record_pstate(cpu, pstate);
	wrmsrl(MSR_IA32_PERF_CTL, pstate_funcs.get_val(cpu, pstate));
}

static inline void intel_pstate_adjust_busy_pstate(struct cpudata *cpu)
{
	int from, target_pstate;
	struct sample *sample;

	from = cpu->pstate.current_pstate;

	target_pstate = pstate_funcs.get_target_pstate(cpu);

	intel_pstate_update_pstate(cpu, target_pstate);

	sample = &cpu->sample;
	trace_pstate_sample(mul_ext_fp(100, sample->core_avg_perf),
		fp_toint(sample->busy_scaled),
		from,
		cpu->pstate.current_pstate,
		sample->mperf,
		sample->aperf,
		sample->tsc,
		get_avg_frequency(cpu));
}

static void intel_pstate_update_util(struct update_util_data *data, u64 time,
				     unsigned long util, unsigned long max)
{
	struct cpudata *cpu = container_of(data, struct cpudata, update_util);
	u64 delta_ns = time - cpu->sample.time;

	if ((s64)delta_ns >= pid_params.sample_rate_ns) {
		bool sample_taken = intel_pstate_sample(cpu, time);

		if (sample_taken) {
			intel_pstate_calc_avg_perf(cpu);
			if (!hwp_active)
				intel_pstate_adjust_busy_pstate(cpu);
		}
	}
}

#define ICPU(model, policy) \
	{ X86_VENDOR_INTEL, 6, model, X86_FEATURE_APERFMPERF,\
			(unsigned long)&policy }

static const struct x86_cpu_id intel_pstate_cpu_ids[] = {
	ICPU(0x2a, core_params),
	ICPU(0x2d, core_params),
	ICPU(0x37, silvermont_params),
	ICPU(0x3a, core_params),
	ICPU(0x3c, core_params),
	ICPU(0x3d, core_params),
	ICPU(0x3e, core_params),
	ICPU(0x3f, core_params),
	ICPU(0x45, core_params),
	ICPU(0x46, core_params),
	ICPU(0x47, core_params),
	ICPU(0x4c, airmont_params),
	ICPU(0x4e, core_params),
	ICPU(0x4f, core_params),
	ICPU(0x5e, core_params),
	ICPU(0x56, core_params),
	ICPU(0x57, knl_params),
	{}
};
MODULE_DEVICE_TABLE(x86cpu, intel_pstate_cpu_ids);

static const struct x86_cpu_id intel_pstate_cpu_oob_ids[] = {
	ICPU(0x56, core_params),
	{}
};

static int intel_pstate_init_cpu(unsigned int cpunum)
{
	struct cpudata *cpu;

	if (!all_cpu_data[cpunum])
		all_cpu_data[cpunum] = kzalloc(sizeof(struct cpudata),
					       GFP_KERNEL);
	if (!all_cpu_data[cpunum])
		return -ENOMEM;

	cpu = all_cpu_data[cpunum];

	cpu->cpu = cpunum;

	if (hwp_active) {
		intel_pstate_hwp_enable(cpu);
		pid_params.sample_rate_ms = 50;
		pid_params.sample_rate_ns = 50 * NSEC_PER_MSEC;
	}

	intel_pstate_get_cpu_pstates(cpu);

	intel_pstate_busy_pid_reset(cpu);

<<<<<<< HEAD
	cpu->update_util.func = intel_pstate_update_util;

	pr_debug("intel_pstate: controlling: cpu %d\n", cpunum);
=======
	pr_debug("controlling: cpu %d\n", cpunum);
>>>>>>> ed596a4a

	return 0;
}

static unsigned int intel_pstate_get(unsigned int cpu_num)
{
	struct cpudata *cpu = all_cpu_data[cpu_num];

	return cpu ? get_avg_frequency(cpu) : 0;
}

static void intel_pstate_set_update_util_hook(unsigned int cpu_num)
{
	struct cpudata *cpu = all_cpu_data[cpu_num];

	/* Prevent intel_pstate_update_util() from using stale data. */
	cpu->sample.time = 0;
	cpufreq_add_update_util_hook(cpu_num, &cpu->update_util,
				     intel_pstate_update_util);
	cpu->update_util_set = true;
}

static void intel_pstate_clear_update_util_hook(unsigned int cpu)
{
	struct cpudata *cpu_data = all_cpu_data[cpu];

	if (!cpu_data->update_util_set)
		return;

	cpufreq_remove_update_util_hook(cpu);
	cpu_data->update_util_set = false;
	synchronize_sched();
}

static void intel_pstate_set_performance_limits(struct perf_limits *limits)
{
	limits->no_turbo = 0;
	limits->turbo_disabled = 0;
	limits->max_perf_pct = 100;
	limits->max_perf = int_tofp(1);
	limits->min_perf_pct = 100;
	limits->min_perf = int_tofp(1);
	limits->max_policy_pct = 100;
	limits->max_sysfs_pct = 100;
	limits->min_policy_pct = 0;
	limits->min_sysfs_pct = 0;
}

static void intel_pstate_set_update_util_hook(unsigned int cpu_num)
{
	struct cpudata *cpu = all_cpu_data[cpu_num];

	/* Prevent intel_pstate_update_util() from using stale data. */
	cpu->sample.time = 0;
	cpufreq_set_update_util_data(cpu_num, &cpu->update_util);
}

static void intel_pstate_clear_update_util_hook(unsigned int cpu)
{
	cpufreq_set_update_util_data(cpu, NULL);
	synchronize_sched();
}

static void intel_pstate_set_performance_limits(struct perf_limits *limits)
{
	limits->no_turbo = 0;
	limits->turbo_disabled = 0;
	limits->max_perf_pct = 100;
	limits->max_perf = int_tofp(1);
	limits->min_perf_pct = 100;
	limits->min_perf = int_tofp(1);
	limits->max_policy_pct = 100;
	limits->max_sysfs_pct = 100;
	limits->min_policy_pct = 0;
	limits->min_sysfs_pct = 0;
}

static int intel_pstate_set_policy(struct cpufreq_policy *policy)
{
	struct cpudata *cpu;

	if (!policy->cpuinfo.max_freq)
		return -ENODEV;

	intel_pstate_clear_update_util_hook(policy->cpu);

<<<<<<< HEAD
	if (policy->policy == CPUFREQ_POLICY_PERFORMANCE) {
		limits = &performance_limits;
		if (policy->max >= policy->cpuinfo.max_freq) {
			pr_debug("intel_pstate: set performance\n");
=======
	cpu = all_cpu_data[0];
	if (cpu->pstate.max_pstate_physical > cpu->pstate.max_pstate) {
		if (policy->max < policy->cpuinfo.max_freq &&
		    policy->max > cpu->pstate.max_pstate * cpu->pstate.scaling) {
			pr_debug("policy->max > max non turbo frequency\n");
			policy->max = policy->cpuinfo.max_freq;
		}
	}

	if (policy->policy == CPUFREQ_POLICY_PERFORMANCE) {
		limits = &performance_limits;
		if (policy->max >= policy->cpuinfo.max_freq) {
			pr_debug("set performance\n");
>>>>>>> ed596a4a
			intel_pstate_set_performance_limits(limits);
			goto out;
		}
	} else {
<<<<<<< HEAD
		pr_debug("intel_pstate: set powersave\n");
=======
		pr_debug("set powersave\n");
>>>>>>> ed596a4a
		limits = &powersave_limits;
	}

	limits->min_policy_pct = (policy->min * 100) / policy->cpuinfo.max_freq;
	limits->min_policy_pct = clamp_t(int, limits->min_policy_pct, 0 , 100);
	limits->max_policy_pct = DIV_ROUND_UP(policy->max * 100,
					      policy->cpuinfo.max_freq);
	limits->max_policy_pct = clamp_t(int, limits->max_policy_pct, 0 , 100);

	/* Normalize user input to [min_policy_pct, max_policy_pct] */
	limits->min_perf_pct = max(limits->min_policy_pct,
				   limits->min_sysfs_pct);
	limits->min_perf_pct = min(limits->max_policy_pct,
				   limits->min_perf_pct);
	limits->max_perf_pct = min(limits->max_policy_pct,
				   limits->max_sysfs_pct);
	limits->max_perf_pct = max(limits->min_policy_pct,
				   limits->max_perf_pct);
	limits->max_perf = round_up(limits->max_perf, FRAC_BITS);

	/* Make sure min_perf_pct <= max_perf_pct */
	limits->min_perf_pct = min(limits->max_perf_pct, limits->min_perf_pct);

	limits->min_perf = div_fp(limits->min_perf_pct, 100);
	limits->max_perf = div_fp(limits->max_perf_pct, 100);

 out:
	intel_pstate_set_update_util_hook(policy->cpu);

<<<<<<< HEAD
	if (hwp_active)
		intel_pstate_hwp_set(policy->cpus);
=======
	intel_pstate_hwp_set_policy(policy);
>>>>>>> ed596a4a

	return 0;
}

static int intel_pstate_verify_policy(struct cpufreq_policy *policy)
{
	cpufreq_verify_within_cpu_limits(policy);

	if (policy->policy != CPUFREQ_POLICY_POWERSAVE &&
	    policy->policy != CPUFREQ_POLICY_PERFORMANCE)
		return -EINVAL;

	return 0;
}

static void intel_pstate_stop_cpu(struct cpufreq_policy *policy)
{
	int cpu_num = policy->cpu;
	struct cpudata *cpu = all_cpu_data[cpu_num];

	pr_debug("CPU %d exiting\n", cpu_num);

	intel_pstate_clear_update_util_hook(cpu_num);

	if (hwp_active)
		return;

	intel_pstate_set_min_pstate(cpu);
}

static int intel_pstate_cpu_init(struct cpufreq_policy *policy)
{
	struct cpudata *cpu;
	int rc;

	rc = intel_pstate_init_cpu(policy->cpu);
	if (rc)
		return rc;

	cpu = all_cpu_data[policy->cpu];

	if (limits->min_perf_pct == 100 && limits->max_perf_pct == 100)
		policy->policy = CPUFREQ_POLICY_PERFORMANCE;
	else
		policy->policy = CPUFREQ_POLICY_POWERSAVE;

	policy->min = cpu->pstate.min_pstate * cpu->pstate.scaling;
	policy->max = cpu->pstate.turbo_pstate * cpu->pstate.scaling;

	/* cpuinfo and default policy values */
	policy->cpuinfo.min_freq = cpu->pstate.min_pstate * cpu->pstate.scaling;
	policy->cpuinfo.max_freq =
		cpu->pstate.turbo_pstate * cpu->pstate.scaling;
	intel_pstate_init_acpi_perf_limits(policy);
	policy->cpuinfo.transition_latency = CPUFREQ_ETERNAL;
	cpumask_set_cpu(policy->cpu, policy->cpus);

	return 0;
}

static int intel_pstate_cpu_exit(struct cpufreq_policy *policy)
{
	intel_pstate_exit_perf_limits(policy);

	return 0;
}

static struct cpufreq_driver intel_pstate_driver = {
	.flags		= CPUFREQ_CONST_LOOPS,
	.verify		= intel_pstate_verify_policy,
	.setpolicy	= intel_pstate_set_policy,
	.resume		= intel_pstate_hwp_set_policy,
	.get		= intel_pstate_get,
	.init		= intel_pstate_cpu_init,
	.exit		= intel_pstate_cpu_exit,
	.stop_cpu	= intel_pstate_stop_cpu,
	.name		= "intel_pstate",
};

static int __initdata no_load;
static int __initdata no_hwp;
static int __initdata hwp_only;
static unsigned int force_load;

static int intel_pstate_msrs_not_valid(void)
{
	if (!pstate_funcs.get_max() ||
	    !pstate_funcs.get_min() ||
	    !pstate_funcs.get_turbo())
		return -ENODEV;

	return 0;
}

static void copy_pid_params(struct pstate_adjust_policy *policy)
{
	pid_params.sample_rate_ms = policy->sample_rate_ms;
	pid_params.sample_rate_ns = pid_params.sample_rate_ms * NSEC_PER_MSEC;
	pid_params.p_gain_pct = policy->p_gain_pct;
	pid_params.i_gain_pct = policy->i_gain_pct;
	pid_params.d_gain_pct = policy->d_gain_pct;
	pid_params.deadband = policy->deadband;
	pid_params.setpoint = policy->setpoint;
}

static void copy_cpu_funcs(struct pstate_funcs *funcs)
{
	pstate_funcs.get_max   = funcs->get_max;
	pstate_funcs.get_max_physical = funcs->get_max_physical;
	pstate_funcs.get_min   = funcs->get_min;
	pstate_funcs.get_turbo = funcs->get_turbo;
	pstate_funcs.get_scaling = funcs->get_scaling;
	pstate_funcs.get_val   = funcs->get_val;
	pstate_funcs.get_vid   = funcs->get_vid;
	pstate_funcs.get_target_pstate = funcs->get_target_pstate;

}

#ifdef CONFIG_ACPI

static bool intel_pstate_no_acpi_pss(void)
{
	int i;

	for_each_possible_cpu(i) {
		acpi_status status;
		union acpi_object *pss;
		struct acpi_buffer buffer = { ACPI_ALLOCATE_BUFFER, NULL };
		struct acpi_processor *pr = per_cpu(processors, i);

		if (!pr)
			continue;

		status = acpi_evaluate_object(pr->handle, "_PSS", NULL, &buffer);
		if (ACPI_FAILURE(status))
			continue;

		pss = buffer.pointer;
		if (pss && pss->type == ACPI_TYPE_PACKAGE) {
			kfree(pss);
			return false;
		}

		kfree(pss);
	}

	return true;
}

static bool intel_pstate_has_acpi_ppc(void)
{
	int i;

	for_each_possible_cpu(i) {
		struct acpi_processor *pr = per_cpu(processors, i);

		if (!pr)
			continue;
		if (acpi_has_method(pr->handle, "_PPC"))
			return true;
	}
	return false;
}

enum {
	PSS,
	PPC,
};

struct hw_vendor_info {
	u16  valid;
	char oem_id[ACPI_OEM_ID_SIZE];
	char oem_table_id[ACPI_OEM_TABLE_ID_SIZE];
	int  oem_pwr_table;
};

/* Hardware vendor-specific info that has its own power management modes */
static struct hw_vendor_info vendor_info[] = {
	{1, "HP    ", "ProLiant", PSS},
	{1, "ORACLE", "X4-2    ", PPC},
	{1, "ORACLE", "X4-2L   ", PPC},
	{1, "ORACLE", "X4-2B   ", PPC},
	{1, "ORACLE", "X3-2    ", PPC},
	{1, "ORACLE", "X3-2L   ", PPC},
	{1, "ORACLE", "X3-2B   ", PPC},
	{1, "ORACLE", "X4470M2 ", PPC},
	{1, "ORACLE", "X4270M3 ", PPC},
	{1, "ORACLE", "X4270M2 ", PPC},
	{1, "ORACLE", "X4170M2 ", PPC},
	{1, "ORACLE", "X4170 M3", PPC},
	{1, "ORACLE", "X4275 M3", PPC},
	{1, "ORACLE", "X6-2    ", PPC},
	{1, "ORACLE", "Sudbury ", PPC},
	{0, "", ""},
};

static bool intel_pstate_platform_pwr_mgmt_exists(void)
{
	struct acpi_table_header hdr;
	struct hw_vendor_info *v_info;
	const struct x86_cpu_id *id;
	u64 misc_pwr;

	id = x86_match_cpu(intel_pstate_cpu_oob_ids);
	if (id) {
		rdmsrl(MSR_MISC_PWR_MGMT, misc_pwr);
		if ( misc_pwr & (1 << 8))
			return true;
	}

	if (acpi_disabled ||
	    ACPI_FAILURE(acpi_get_table_header(ACPI_SIG_FADT, 0, &hdr)))
		return false;

	for (v_info = vendor_info; v_info->valid; v_info++) {
		if (!strncmp(hdr.oem_id, v_info->oem_id, ACPI_OEM_ID_SIZE) &&
			!strncmp(hdr.oem_table_id, v_info->oem_table_id,
						ACPI_OEM_TABLE_ID_SIZE))
			switch (v_info->oem_pwr_table) {
			case PSS:
				return intel_pstate_no_acpi_pss();
			case PPC:
				return intel_pstate_has_acpi_ppc() &&
					(!force_load);
			}
	}

	return false;
}
#else /* CONFIG_ACPI not enabled */
static inline bool intel_pstate_platform_pwr_mgmt_exists(void) { return false; }
static inline bool intel_pstate_has_acpi_ppc(void) { return false; }
#endif /* CONFIG_ACPI */

static const struct x86_cpu_id hwp_support_ids[] __initconst = {
	{ X86_VENDOR_INTEL, 6, X86_MODEL_ANY, X86_FEATURE_HWP },
	{}
};

static int __init intel_pstate_init(void)
{
	int cpu, rc = 0;
	const struct x86_cpu_id *id;
	struct cpu_defaults *cpu_def;

	if (no_load)
		return -ENODEV;

	if (x86_match_cpu(hwp_support_ids) && !no_hwp) {
		copy_cpu_funcs(&core_params.funcs);
		hwp_active++;
		goto hwp_cpu_matched;
	}

	id = x86_match_cpu(intel_pstate_cpu_ids);
	if (!id)
		return -ENODEV;

	cpu_def = (struct cpu_defaults *)id->driver_data;

	copy_pid_params(&cpu_def->pid_policy);
	copy_cpu_funcs(&cpu_def->funcs);

	if (intel_pstate_msrs_not_valid())
		return -ENODEV;

hwp_cpu_matched:
	/*
	 * The Intel pstate driver will be ignored if the platform
	 * firmware has its own power management modes.
	 */
	if (intel_pstate_platform_pwr_mgmt_exists())
		return -ENODEV;

	pr_info("Intel P-state driver initializing\n");

	all_cpu_data = vzalloc(sizeof(void *) * num_possible_cpus());
	if (!all_cpu_data)
		return -ENOMEM;

	if (!hwp_active && hwp_only)
		goto out;

	rc = cpufreq_register_driver(&intel_pstate_driver);
	if (rc)
		goto out;

	intel_pstate_debug_expose_params();
	intel_pstate_sysfs_expose_params();

	if (hwp_active)
		pr_info("HWP enabled\n");

	return rc;
out:
	get_online_cpus();
	for_each_online_cpu(cpu) {
		if (all_cpu_data[cpu]) {
			intel_pstate_clear_update_util_hook(cpu);
			kfree(all_cpu_data[cpu]);
		}
	}

	put_online_cpus();
	vfree(all_cpu_data);
	return -ENODEV;
}
device_initcall(intel_pstate_init);

static int __init intel_pstate_setup(char *str)
{
	if (!str)
		return -EINVAL;

	if (!strcmp(str, "disable"))
		no_load = 1;
	if (!strcmp(str, "no_hwp")) {
		pr_info("HWP disabled\n");
		no_hwp = 1;
	}
	if (!strcmp(str, "force"))
		force_load = 1;
	if (!strcmp(str, "hwp_only"))
		hwp_only = 1;

#ifdef CONFIG_ACPI
	if (!strcmp(str, "support_acpi_ppc"))
		acpi_ppc = true;
#endif

	return 0;
}
early_param("intel_pstate", intel_pstate_setup);

MODULE_AUTHOR("Dirk Brandewie <dirk.j.brandewie@intel.com>");
MODULE_DESCRIPTION("'intel_pstate' - P state driver Intel Core processors");
MODULE_LICENSE("GPL");<|MERGE_RESOLUTION|>--- conflicted
+++ resolved
@@ -73,14 +73,6 @@
 	return ret;
 }
 
-<<<<<<< HEAD
-/**
- * struct sample -	Store performance sample
- * @core_pct_busy:	Ratio of APERF/MPERF in percent, which is actual
- *			performance during last sample period
- * @busy_scaled:	Scaled busy value which is used to calculate next
- *			P state. This can be different than core_pct_busy
-=======
 static inline u64 mul_ext_fp(u64 x, u64 y)
 {
 	return (x * y) >> EXT_FRAC_BITS;
@@ -97,7 +89,6 @@
  *			performance during last sample period
  * @busy_scaled:	Scaled busy value which is used to calculate next
  *			P state. This can be different than core_avg_perf
->>>>>>> ed596a4a
  *			to account for cpu idle period
  * @aperf:		Difference of actual performance frequency clock count
  *			read from APERF MSR between last and current sample
@@ -190,10 +181,7 @@
  * struct cpudata -	Per CPU instance data storage
  * @cpu:		CPU number for this instance data
  * @update_util:	CPUFreq utility callback information
-<<<<<<< HEAD
-=======
  * @update_util_set:	CPUFreq utility callback is set
->>>>>>> ed596a4a
  * @pstate:		Stores P state limits for this CPU
  * @vid:		Stores VID limits for this CPU
  * @pid:		Stores PID parameters for this CPU
@@ -204,11 +192,8 @@
  * @prev_cummulative_iowait: IO Wait time difference from last and
  *			current sample
  * @sample:		Storage for storing last Sample data
-<<<<<<< HEAD
-=======
  * @acpi_perf_data:	Stores ACPI perf information read from _PSS
  * @valid_pss_table:	Set to true for valid ACPI _PSS entries found
->>>>>>> ed596a4a
  *
  * This structure stores per CPU instance data for all CPUs.
  */
@@ -300,12 +285,9 @@
 static struct pstate_funcs pstate_funcs;
 static int hwp_active;
 
-<<<<<<< HEAD
-=======
 #ifdef CONFIG_ACPI
 static bool acpi_ppc;
 #endif
->>>>>>> ed596a4a
 
 /**
  * struct perf_limits - Store user and policy limits
@@ -1299,37 +1281,16 @@
 	 */
 	duration_ns = cpu->sample.time - cpu->last_sample_time;
 	if ((s64)duration_ns > pid_params.sample_rate_ns * 3) {
-<<<<<<< HEAD
-		sample_ratio = div_fp(int_tofp(pid_params.sample_rate_ns),
-				      int_tofp(duration_ns));
-		core_busy = mul_fp(core_busy, sample_ratio);
-=======
 		sample_ratio = div_fp(pid_params.sample_rate_ns, duration_ns);
 		perf_scaled = mul_fp(perf_scaled, sample_ratio);
 	} else {
 		sample_ratio = div_fp(100 * cpu->sample.mperf, cpu->sample.tsc);
 		if (sample_ratio < int_tofp(1))
 			perf_scaled = 0;
->>>>>>> ed596a4a
 	}
 
 	cpu->sample.busy_scaled = perf_scaled;
 	return cpu->pstate.current_pstate - pid_calc(&cpu->pid, perf_scaled);
-}
-
-static inline void intel_pstate_update_pstate(struct cpudata *cpu, int pstate)
-{
-	int max_perf, min_perf;
-
-	update_turbo_state();
-
-	intel_pstate_get_min_max(cpu, &min_perf, &max_perf);
-	pstate = clamp_t(int, pstate, min_perf, max_perf);
-	if (pstate == cpu->pstate.current_pstate)
-		return;
-
-	intel_pstate_record_pstate(cpu, pstate);
-	wrmsrl(MSR_IA32_PERF_CTL, pstate_funcs.get_val(cpu, pstate));
 }
 
 static inline void intel_pstate_update_pstate(struct cpudata *cpu, int pstate)
@@ -1441,13 +1402,7 @@
 
 	intel_pstate_busy_pid_reset(cpu);
 
-<<<<<<< HEAD
-	cpu->update_util.func = intel_pstate_update_util;
-
-	pr_debug("intel_pstate: controlling: cpu %d\n", cpunum);
-=======
 	pr_debug("controlling: cpu %d\n", cpunum);
->>>>>>> ed596a4a
 
 	return 0;
 }
@@ -1496,35 +1451,6 @@
 	limits->min_sysfs_pct = 0;
 }
 
-static void intel_pstate_set_update_util_hook(unsigned int cpu_num)
-{
-	struct cpudata *cpu = all_cpu_data[cpu_num];
-
-	/* Prevent intel_pstate_update_util() from using stale data. */
-	cpu->sample.time = 0;
-	cpufreq_set_update_util_data(cpu_num, &cpu->update_util);
-}
-
-static void intel_pstate_clear_update_util_hook(unsigned int cpu)
-{
-	cpufreq_set_update_util_data(cpu, NULL);
-	synchronize_sched();
-}
-
-static void intel_pstate_set_performance_limits(struct perf_limits *limits)
-{
-	limits->no_turbo = 0;
-	limits->turbo_disabled = 0;
-	limits->max_perf_pct = 100;
-	limits->max_perf = int_tofp(1);
-	limits->min_perf_pct = 100;
-	limits->min_perf = int_tofp(1);
-	limits->max_policy_pct = 100;
-	limits->max_sysfs_pct = 100;
-	limits->min_policy_pct = 0;
-	limits->min_sysfs_pct = 0;
-}
-
 static int intel_pstate_set_policy(struct cpufreq_policy *policy)
 {
 	struct cpudata *cpu;
@@ -1534,12 +1460,6 @@
 
 	intel_pstate_clear_update_util_hook(policy->cpu);
 
-<<<<<<< HEAD
-	if (policy->policy == CPUFREQ_POLICY_PERFORMANCE) {
-		limits = &performance_limits;
-		if (policy->max >= policy->cpuinfo.max_freq) {
-			pr_debug("intel_pstate: set performance\n");
-=======
 	cpu = all_cpu_data[0];
 	if (cpu->pstate.max_pstate_physical > cpu->pstate.max_pstate) {
 		if (policy->max < policy->cpuinfo.max_freq &&
@@ -1553,16 +1473,11 @@
 		limits = &performance_limits;
 		if (policy->max >= policy->cpuinfo.max_freq) {
 			pr_debug("set performance\n");
->>>>>>> ed596a4a
 			intel_pstate_set_performance_limits(limits);
 			goto out;
 		}
 	} else {
-<<<<<<< HEAD
-		pr_debug("intel_pstate: set powersave\n");
-=======
 		pr_debug("set powersave\n");
->>>>>>> ed596a4a
 		limits = &powersave_limits;
 	}
 
@@ -1592,12 +1507,7 @@
  out:
 	intel_pstate_set_update_util_hook(policy->cpu);
 
-<<<<<<< HEAD
-	if (hwp_active)
-		intel_pstate_hwp_set(policy->cpus);
-=======
 	intel_pstate_hwp_set_policy(policy);
->>>>>>> ed596a4a
 
 	return 0;
 }
