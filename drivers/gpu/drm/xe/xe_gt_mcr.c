--- conflicted
+++ resolved
@@ -465,14 +465,10 @@
 	if (gt->info.type == XE_GT_TYPE_MEDIA) {
 		drm_WARN_ON(&xe->drm, MEDIA_VER(xe) < 13);
 
-<<<<<<< HEAD
-		if (MEDIA_VERx100(xe) >= 1301) {
-=======
 		if (MEDIA_VER(xe) >= 30) {
 			gt->steering[OADDRM].ranges = xe2lpm_gpmxmt_steering_table;
 			gt->steering[INSTANCE0].ranges = xe3lpm_instance0_steering_table;
 		} else if (MEDIA_VERx100(xe) >= 1301) {
->>>>>>> a187c1b0
 			gt->steering[OADDRM].ranges = xe2lpm_gpmxmt_steering_table;
 			gt->steering[INSTANCE0].ranges = xe2lpm_instance0_steering_table;
 		} else {
