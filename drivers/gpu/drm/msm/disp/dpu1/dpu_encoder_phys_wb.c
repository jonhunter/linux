--- conflicted
+++ resolved
@@ -265,99 +265,6 @@
 }
 
 /**
-<<<<<<< HEAD
- * dpu_encoder_helper_phys_setup_cdm - setup chroma down sampling block
- *                                     This API does not handle DPU_CHROMA_H1V2.
- * @phys_enc:Pointer to physical encoder
- */
-static void dpu_encoder_helper_phys_setup_cdm(struct dpu_encoder_phys *phys_enc)
-{
-	struct dpu_hw_cdm *hw_cdm;
-	struct dpu_hw_cdm_cfg *cdm_cfg;
-	struct dpu_hw_pingpong *hw_pp;
-	struct dpu_encoder_phys_wb *wb_enc;
-	const struct msm_format *format;
-	const struct dpu_format *dpu_fmt;
-	struct drm_writeback_job *wb_job;
-	int ret;
-
-	if (!phys_enc)
-		return;
-
-	wb_enc = to_dpu_encoder_phys_wb(phys_enc);
-	cdm_cfg = &wb_enc->cdm_cfg;
-	hw_pp = phys_enc->hw_pp;
-	hw_cdm = phys_enc->hw_cdm;
-	wb_job = wb_enc->wb_job;
-
-	format = msm_framebuffer_format(wb_enc->wb_job->fb);
-	dpu_fmt = dpu_get_dpu_format_ext(format->pixel_format, wb_job->fb->modifier);
-
-	if (!hw_cdm)
-		return;
-
-	if (!DPU_FORMAT_IS_YUV(dpu_fmt)) {
-		DPU_DEBUG("[enc:%d] cdm_disable fmt:%x\n", DRMID(phys_enc->parent),
-			  dpu_fmt->base.pixel_format);
-		if (hw_cdm->ops.bind_pingpong_blk)
-			hw_cdm->ops.bind_pingpong_blk(hw_cdm, PINGPONG_NONE);
-
-		return;
-	}
-
-	memset(cdm_cfg, 0, sizeof(struct dpu_hw_cdm_cfg));
-
-	cdm_cfg->output_width = wb_job->fb->width;
-	cdm_cfg->output_height = wb_job->fb->height;
-	cdm_cfg->output_fmt = dpu_fmt;
-	cdm_cfg->output_type = CDM_CDWN_OUTPUT_WB;
-	cdm_cfg->output_bit_depth = DPU_FORMAT_IS_DX(dpu_fmt) ?
-			CDM_CDWN_OUTPUT_10BIT : CDM_CDWN_OUTPUT_8BIT;
-	cdm_cfg->csc_cfg = &dpu_csc10_rgb2yuv_601l;
-
-	/* enable 10 bit logic */
-	switch (cdm_cfg->output_fmt->chroma_sample) {
-	case DPU_CHROMA_RGB:
-		cdm_cfg->h_cdwn_type = CDM_CDWN_DISABLE;
-		cdm_cfg->v_cdwn_type = CDM_CDWN_DISABLE;
-		break;
-	case DPU_CHROMA_H2V1:
-		cdm_cfg->h_cdwn_type = CDM_CDWN_COSITE;
-		cdm_cfg->v_cdwn_type = CDM_CDWN_DISABLE;
-		break;
-	case DPU_CHROMA_420:
-		cdm_cfg->h_cdwn_type = CDM_CDWN_COSITE;
-		cdm_cfg->v_cdwn_type = CDM_CDWN_OFFSITE;
-		break;
-	case DPU_CHROMA_H1V2:
-	default:
-		DPU_ERROR("[enc:%d] unsupported chroma sampling type\n",
-			  DRMID(phys_enc->parent));
-		cdm_cfg->h_cdwn_type = CDM_CDWN_DISABLE;
-		cdm_cfg->v_cdwn_type = CDM_CDWN_DISABLE;
-		break;
-	}
-
-	DPU_DEBUG("[enc:%d] cdm_enable:%d,%d,%X,%d,%d,%d,%d]\n",
-		  DRMID(phys_enc->parent), cdm_cfg->output_width,
-		  cdm_cfg->output_height, cdm_cfg->output_fmt->base.pixel_format,
-		  cdm_cfg->output_type, cdm_cfg->output_bit_depth,
-		  cdm_cfg->h_cdwn_type, cdm_cfg->v_cdwn_type);
-
-	if (hw_cdm->ops.enable) {
-		cdm_cfg->pp_id = hw_pp->idx;
-		ret = hw_cdm->ops.enable(hw_cdm, cdm_cfg);
-		if (ret < 0) {
-			DPU_ERROR("[enc:%d] failed to enable CDM; ret:%d\n",
-				  DRMID(phys_enc->parent), ret);
-			return;
-		}
-	}
-}
-
-/**
-=======
->>>>>>> 4be445f5
  * _dpu_encoder_phys_wb_update_flush - flush hardware update
  * @phys_enc:	Pointer to physical encoder
  */
