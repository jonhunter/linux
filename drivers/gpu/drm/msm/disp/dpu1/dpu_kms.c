// SPDX-License-Identifier: GPL-2.0-only
/*
 * Copyright (C) 2013 Red Hat
 * Copyright (c) 2014-2018, The Linux Foundation. All rights reserved.
 * Copyright (c) 2022 Qualcomm Innovation Center, Inc. All rights reserved.
 *
 * Author: Rob Clark <robdclark@gmail.com>
 */

#define pr_fmt(fmt)	"[drm:%s:%d] " fmt, __func__, __LINE__

#include <linux/debugfs.h>
#include <linux/dma-buf.h>
#include <linux/of_irq.h>
#include <linux/pm_opp.h>

#include <drm/drm_crtc.h>
#include <drm/drm_file.h>
#include <drm/drm_framebuffer.h>
#include <drm/drm_vblank.h>
#include <drm/drm_writeback.h>

#include "msm_drv.h"
#include "msm_mmu.h"
#include "msm_gem.h"
#include "disp/msm_disp_snapshot.h"

#include "dpu_core_irq.h"
#include "dpu_crtc.h"
#include "dpu_encoder.h"
#include "dpu_formats.h"
#include "dpu_hw_vbif.h"
#include "dpu_kms.h"
#include "dpu_plane.h"
#include "dpu_vbif.h"
#include "dpu_writeback.h"

#define CREATE_TRACE_POINTS
#include "dpu_trace.h"

/*
 * To enable overall DRM driver logging
 * # echo 0x2 > /sys/module/drm/parameters/debug
 *
 * To enable DRM driver h/w logging
 * # echo <mask> > /sys/kernel/debug/dri/0/debug/hw_log_mask
 *
 * See dpu_hw_mdss.h for h/w logging mask definitions (search for DPU_DBG_MASK_)
 */
#define DPU_DEBUGFS_DIR "msm_dpu"
#define DPU_DEBUGFS_HWMASKNAME "hw_log_mask"

static int dpu_kms_hw_init(struct msm_kms *kms);
static void _dpu_kms_mmu_destroy(struct dpu_kms *dpu_kms);

#ifdef CONFIG_DEBUG_FS
static int _dpu_danger_signal_status(struct seq_file *s,
		bool danger_status)
{
	struct dpu_kms *kms = (struct dpu_kms *)s->private;
	struct dpu_danger_safe_status status;
	int i;

	if (!kms->hw_mdp) {
		DPU_ERROR("invalid arg(s)\n");
		return 0;
	}

	memset(&status, 0, sizeof(struct dpu_danger_safe_status));

	pm_runtime_get_sync(&kms->pdev->dev);
	if (danger_status) {
		seq_puts(s, "\nDanger signal status:\n");
		if (kms->hw_mdp->ops.get_danger_status)
			kms->hw_mdp->ops.get_danger_status(kms->hw_mdp,
					&status);
	} else {
		seq_puts(s, "\nSafe signal status:\n");
		if (kms->hw_mdp->ops.get_safe_status)
			kms->hw_mdp->ops.get_safe_status(kms->hw_mdp,
					&status);
	}
	pm_runtime_put_sync(&kms->pdev->dev);

	seq_printf(s, "MDP     :  0x%x\n", status.mdp);

	for (i = SSPP_VIG0; i < SSPP_MAX; i++)
		seq_printf(s, "SSPP%d   :  0x%x  \n", i - SSPP_VIG0,
				status.sspp[i]);
	seq_puts(s, "\n");

	return 0;
}

static int dpu_debugfs_danger_stats_show(struct seq_file *s, void *v)
{
	return _dpu_danger_signal_status(s, true);
}
DEFINE_SHOW_ATTRIBUTE(dpu_debugfs_danger_stats);

static int dpu_debugfs_safe_stats_show(struct seq_file *s, void *v)
{
	return _dpu_danger_signal_status(s, false);
}
DEFINE_SHOW_ATTRIBUTE(dpu_debugfs_safe_stats);

static ssize_t _dpu_plane_danger_read(struct file *file,
			char __user *buff, size_t count, loff_t *ppos)
{
	struct dpu_kms *kms = file->private_data;
	int len;
	char buf[40];

	len = scnprintf(buf, sizeof(buf), "%d\n", !kms->has_danger_ctrl);

	return simple_read_from_buffer(buff, count, ppos, buf, len);
}

static void _dpu_plane_set_danger_state(struct dpu_kms *kms, bool enable)
{
	struct drm_plane *plane;

	drm_for_each_plane(plane, kms->dev) {
		if (plane->fb && plane->state) {
			dpu_plane_danger_signal_ctrl(plane, enable);
			DPU_DEBUG("plane:%d img:%dx%d ",
				plane->base.id, plane->fb->width,
				plane->fb->height);
			DPU_DEBUG("src[%d,%d,%d,%d] dst[%d,%d,%d,%d]\n",
				plane->state->src_x >> 16,
				plane->state->src_y >> 16,
				plane->state->src_w >> 16,
				plane->state->src_h >> 16,
				plane->state->crtc_x, plane->state->crtc_y,
				plane->state->crtc_w, plane->state->crtc_h);
		} else {
			DPU_DEBUG("Inactive plane:%d\n", plane->base.id);
		}
	}
}

static ssize_t _dpu_plane_danger_write(struct file *file,
		    const char __user *user_buf, size_t count, loff_t *ppos)
{
	struct dpu_kms *kms = file->private_data;
	int disable_panic;
	int ret;

	ret = kstrtouint_from_user(user_buf, count, 0, &disable_panic);
	if (ret)
		return ret;

	if (disable_panic) {
		/* Disable panic signal for all active pipes */
		DPU_DEBUG("Disabling danger:\n");
		_dpu_plane_set_danger_state(kms, false);
		kms->has_danger_ctrl = false;
	} else {
		/* Enable panic signal for all active pipes */
		DPU_DEBUG("Enabling danger:\n");
		kms->has_danger_ctrl = true;
		_dpu_plane_set_danger_state(kms, true);
	}

	return count;
}

static const struct file_operations dpu_plane_danger_enable = {
	.open = simple_open,
	.read = _dpu_plane_danger_read,
	.write = _dpu_plane_danger_write,
};

static void dpu_debugfs_danger_init(struct dpu_kms *dpu_kms,
		struct dentry *parent)
{
	struct dentry *entry = debugfs_create_dir("danger", parent);

	debugfs_create_file("danger_status", 0600, entry,
			dpu_kms, &dpu_debugfs_danger_stats_fops);
	debugfs_create_file("safe_status", 0600, entry,
			dpu_kms, &dpu_debugfs_safe_stats_fops);
	debugfs_create_file("disable_danger", 0600, entry,
			dpu_kms, &dpu_plane_danger_enable);

}

/*
 * Companion structure for dpu_debugfs_create_regset32.
 */
struct dpu_debugfs_regset32 {
	uint32_t offset;
	uint32_t blk_len;
	struct dpu_kms *dpu_kms;
};

static int _dpu_debugfs_show_regset32(struct seq_file *s, void *data)
{
	struct dpu_debugfs_regset32 *regset = s->private;
	struct dpu_kms *dpu_kms = regset->dpu_kms;
	void __iomem *base;
	uint32_t i, addr;

	if (!dpu_kms->mmio)
		return 0;

	base = dpu_kms->mmio + regset->offset;

	/* insert padding spaces, if needed */
	if (regset->offset & 0xF) {
		seq_printf(s, "[%x]", regset->offset & ~0xF);
		for (i = 0; i < (regset->offset & 0xF); i += 4)
			seq_puts(s, "         ");
	}

	pm_runtime_get_sync(&dpu_kms->pdev->dev);

	/* main register output */
	for (i = 0; i < regset->blk_len; i += 4) {
		addr = regset->offset + i;
		if ((addr & 0xF) == 0x0)
			seq_printf(s, i ? "\n[%x]" : "[%x]", addr);
		seq_printf(s, " %08x", readl_relaxed(base + i));
	}
	seq_puts(s, "\n");
	pm_runtime_put_sync(&dpu_kms->pdev->dev);

	return 0;
}

static int dpu_debugfs_open_regset32(struct inode *inode,
		struct file *file)
{
	return single_open(file, _dpu_debugfs_show_regset32, inode->i_private);
}

static const struct file_operations dpu_fops_regset32 = {
	.open =		dpu_debugfs_open_regset32,
	.read =		seq_read,
	.llseek =	seq_lseek,
	.release =	single_release,
};

void dpu_debugfs_create_regset32(const char *name, umode_t mode,
		void *parent,
		uint32_t offset, uint32_t length, struct dpu_kms *dpu_kms)
{
	struct dpu_debugfs_regset32 *regset;

	if (WARN_ON(!name || !dpu_kms || !length))
		return;

	regset = devm_kzalloc(&dpu_kms->pdev->dev, sizeof(*regset), GFP_KERNEL);
	if (!regset)
		return;

	/* make sure offset is a multiple of 4 */
	regset->offset = round_down(offset, 4);
	regset->blk_len = length;
	regset->dpu_kms = dpu_kms;

	debugfs_create_file(name, mode, parent, regset, &dpu_fops_regset32);
}

static int dpu_kms_debugfs_init(struct msm_kms *kms, struct drm_minor *minor)
{
	struct dpu_kms *dpu_kms = to_dpu_kms(kms);
	void *p = dpu_hw_util_get_log_mask_ptr();
	struct dentry *entry;
	struct drm_device *dev;
	struct msm_drm_private *priv;
	int i;

	if (!p)
		return -EINVAL;

	/* Only create a set of debugfs for the primary node, ignore render nodes */
	if (minor->type != DRM_MINOR_PRIMARY)
		return 0;

	dev = dpu_kms->dev;
	priv = dev->dev_private;

	entry = debugfs_create_dir("debug", minor->debugfs_root);

	debugfs_create_x32(DPU_DEBUGFS_HWMASKNAME, 0600, entry, p);

	dpu_debugfs_danger_init(dpu_kms, entry);
	dpu_debugfs_vbif_init(dpu_kms, entry);
	dpu_debugfs_core_irq_init(dpu_kms, entry);
	dpu_debugfs_sspp_init(dpu_kms, entry);

	for (i = 0; i < ARRAY_SIZE(priv->dp); i++) {
		if (priv->dp[i])
			msm_dp_debugfs_init(priv->dp[i], minor);
	}

	return dpu_core_perf_debugfs_init(dpu_kms, entry);
}
#endif

/* Global/shared object state funcs */

/*
 * This is a helper that returns the private state currently in operation.
 * Note that this would return the "old_state" if called in the atomic check
 * path, and the "new_state" after the atomic swap has been done.
 */
struct dpu_global_state *
dpu_kms_get_existing_global_state(struct dpu_kms *dpu_kms)
{
	return to_dpu_global_state(dpu_kms->global_state.state);
}

/*
 * This acquires the modeset lock set aside for global state, creates
 * a new duplicated private object state.
 */
struct dpu_global_state *dpu_kms_get_global_state(struct drm_atomic_state *s)
{
	struct msm_drm_private *priv = s->dev->dev_private;
	struct dpu_kms *dpu_kms = to_dpu_kms(priv->kms);
	struct drm_private_state *priv_state;
	int ret;

	ret = drm_modeset_lock(&dpu_kms->global_state_lock, s->acquire_ctx);
	if (ret)
		return ERR_PTR(ret);

	priv_state = drm_atomic_get_private_obj_state(s,
						&dpu_kms->global_state);
	if (IS_ERR(priv_state))
		return ERR_CAST(priv_state);

	return to_dpu_global_state(priv_state);
}

static struct drm_private_state *
dpu_kms_global_duplicate_state(struct drm_private_obj *obj)
{
	struct dpu_global_state *state;

	state = kmemdup(obj->state, sizeof(*state), GFP_KERNEL);
	if (!state)
		return NULL;

	__drm_atomic_helper_private_obj_duplicate_state(obj, &state->base);

	return &state->base;
}

static void dpu_kms_global_destroy_state(struct drm_private_obj *obj,
				      struct drm_private_state *state)
{
	struct dpu_global_state *dpu_state = to_dpu_global_state(state);

	kfree(dpu_state);
}

static const struct drm_private_state_funcs dpu_kms_global_state_funcs = {
	.atomic_duplicate_state = dpu_kms_global_duplicate_state,
	.atomic_destroy_state = dpu_kms_global_destroy_state,
};

static int dpu_kms_global_obj_init(struct dpu_kms *dpu_kms)
{
	struct dpu_global_state *state;

	drm_modeset_lock_init(&dpu_kms->global_state_lock);

	state = kzalloc(sizeof(*state), GFP_KERNEL);
	if (!state)
		return -ENOMEM;

	drm_atomic_private_obj_init(dpu_kms->dev, &dpu_kms->global_state,
				    &state->base,
				    &dpu_kms_global_state_funcs);
	return 0;
}

static int dpu_kms_parse_data_bus_icc_path(struct dpu_kms *dpu_kms)
{
	struct icc_path *path0;
	struct icc_path *path1;
	struct drm_device *dev = dpu_kms->dev;
	struct device *dpu_dev = dev->dev;
	struct device *mdss_dev = dpu_dev->parent;

	/* Interconnects are a part of MDSS device tree binding, not the
	 * MDP/DPU device. */
	path0 = of_icc_get(mdss_dev, "mdp0-mem");
	path1 = of_icc_get(mdss_dev, "mdp1-mem");

	if (IS_ERR_OR_NULL(path0))
		return PTR_ERR_OR_ZERO(path0);

	dpu_kms->path[0] = path0;
	dpu_kms->num_paths = 1;

	if (!IS_ERR_OR_NULL(path1)) {
		dpu_kms->path[1] = path1;
		dpu_kms->num_paths++;
	}
	return 0;
}

static int dpu_kms_enable_vblank(struct msm_kms *kms, struct drm_crtc *crtc)
{
	return dpu_crtc_vblank(crtc, true);
}

static void dpu_kms_disable_vblank(struct msm_kms *kms, struct drm_crtc *crtc)
{
	dpu_crtc_vblank(crtc, false);
}

static void dpu_kms_enable_commit(struct msm_kms *kms)
{
	struct dpu_kms *dpu_kms = to_dpu_kms(kms);
	pm_runtime_get_sync(&dpu_kms->pdev->dev);
}

static void dpu_kms_disable_commit(struct msm_kms *kms)
{
	struct dpu_kms *dpu_kms = to_dpu_kms(kms);
	pm_runtime_put_sync(&dpu_kms->pdev->dev);
}

static ktime_t dpu_kms_vsync_time(struct msm_kms *kms, struct drm_crtc *crtc)
{
	struct drm_encoder *encoder;

	drm_for_each_encoder_mask(encoder, crtc->dev, crtc->state->encoder_mask) {
		ktime_t vsync_time;

		if (dpu_encoder_vsync_time(encoder, &vsync_time) == 0)
			return vsync_time;
	}

	return ktime_get();
}

static void dpu_kms_prepare_commit(struct msm_kms *kms,
		struct drm_atomic_state *state)
{
	struct drm_crtc *crtc;
	struct drm_crtc_state *crtc_state;
	struct drm_encoder *encoder;
	int i;

	if (!kms)
		return;

	/* Call prepare_commit for all affected encoders */
	for_each_new_crtc_in_state(state, crtc, crtc_state, i) {
		drm_for_each_encoder_mask(encoder, crtc->dev,
					  crtc_state->encoder_mask) {
			dpu_encoder_prepare_commit(encoder);
		}
	}
}

static void dpu_kms_flush_commit(struct msm_kms *kms, unsigned crtc_mask)
{
	struct dpu_kms *dpu_kms = to_dpu_kms(kms);
	struct drm_crtc *crtc;

	for_each_crtc_mask(dpu_kms->dev, crtc, crtc_mask) {
		if (!crtc->state->active)
			continue;

		trace_dpu_kms_commit(DRMID(crtc));
		dpu_crtc_commit_kickoff(crtc);
	}
}

static void dpu_kms_complete_commit(struct msm_kms *kms, unsigned crtc_mask)
{
	struct dpu_kms *dpu_kms = to_dpu_kms(kms);
	struct drm_crtc *crtc;

	DPU_ATRACE_BEGIN("kms_complete_commit");

	for_each_crtc_mask(dpu_kms->dev, crtc, crtc_mask)
		dpu_crtc_complete_commit(crtc);

	DPU_ATRACE_END("kms_complete_commit");
}

static void dpu_kms_wait_for_commit_done(struct msm_kms *kms,
		struct drm_crtc *crtc)
{
	struct drm_encoder *encoder;
	struct drm_device *dev;
	int ret;

	if (!kms || !crtc || !crtc->state) {
		DPU_ERROR("invalid params\n");
		return;
	}

	dev = crtc->dev;

	if (!crtc->state->enable) {
		DPU_DEBUG("[crtc:%d] not enable\n", crtc->base.id);
		return;
	}

	if (!crtc->state->active) {
		DPU_DEBUG("[crtc:%d] not active\n", crtc->base.id);
		return;
	}

	list_for_each_entry(encoder, &dev->mode_config.encoder_list, head) {
		if (encoder->crtc != crtc)
			continue;
		/*
		 * Wait for post-flush if necessary to delay before
		 * plane_cleanup. For example, wait for vsync in case of video
		 * mode panels. This may be a no-op for command mode panels.
		 */
		trace_dpu_kms_wait_for_commit_done(DRMID(crtc));
		ret = dpu_encoder_wait_for_event(encoder, MSM_ENC_COMMIT_DONE);
		if (ret && ret != -EWOULDBLOCK) {
			DPU_ERROR("wait for commit done returned %d\n", ret);
			break;
		}
	}
}

static void dpu_kms_wait_flush(struct msm_kms *kms, unsigned crtc_mask)
{
	struct dpu_kms *dpu_kms = to_dpu_kms(kms);
	struct drm_crtc *crtc;

	for_each_crtc_mask(dpu_kms->dev, crtc, crtc_mask)
		dpu_kms_wait_for_commit_done(kms, crtc);
}

static int _dpu_kms_initialize_dsi(struct drm_device *dev,
				    struct msm_drm_private *priv,
				    struct dpu_kms *dpu_kms)
{
	struct drm_encoder *encoder = NULL;
	struct msm_display_info info;
	int i, rc = 0;

	if (!(priv->dsi[0] || priv->dsi[1]))
		return rc;

	/*
	 * We support following confiurations:
	 * - Single DSI host (dsi0 or dsi1)
	 * - Two independent DSI hosts
	 * - Bonded DSI0 and DSI1 hosts
	 *
	 * TODO: Support swapping DSI0 and DSI1 in the bonded setup.
	 */
	for (i = 0; i < ARRAY_SIZE(priv->dsi); i++) {
		int other = (i + 1) % 2;

		if (!priv->dsi[i])
			continue;

		if (msm_dsi_is_bonded_dsi(priv->dsi[i]) &&
		    !msm_dsi_is_master_dsi(priv->dsi[i]))
			continue;

		encoder = dpu_encoder_init(dev, DRM_MODE_ENCODER_DSI);
		if (IS_ERR(encoder)) {
			DPU_ERROR("encoder init failed for dsi display\n");
			return PTR_ERR(encoder);
		}

		memset(&info, 0, sizeof(info));
		info.intf_type = encoder->encoder_type;

		rc = msm_dsi_modeset_init(priv->dsi[i], dev, encoder);
		if (rc) {
			DPU_ERROR("modeset_init failed for dsi[%d], rc = %d\n",
				i, rc);
			break;
		}

		info.h_tile_instance[info.num_of_h_tiles++] = i;
		info.capabilities = msm_dsi_is_cmd_mode(priv->dsi[i]) ?
			MSM_DISPLAY_CAP_CMD_MODE :
			MSM_DISPLAY_CAP_VID_MODE;

		info.dsc = msm_dsi_get_dsc_config(priv->dsi[i]);

		if (msm_dsi_is_bonded_dsi(priv->dsi[i]) && priv->dsi[other]) {
			rc = msm_dsi_modeset_init(priv->dsi[other], dev, encoder);
			if (rc) {
				DPU_ERROR("modeset_init failed for dsi[%d], rc = %d\n",
					other, rc);
				break;
			}

			info.h_tile_instance[info.num_of_h_tiles++] = other;
		}

		rc = dpu_encoder_setup(dev, encoder, &info);
		if (rc)
			DPU_ERROR("failed to setup DPU encoder %d: rc:%d\n",
				  encoder->base.id, rc);
	}

	return rc;
}

static int _dpu_kms_initialize_displayport(struct drm_device *dev,
					    struct msm_drm_private *priv,
					    struct dpu_kms *dpu_kms)
{
	struct drm_encoder *encoder = NULL;
	struct msm_display_info info;
	int rc;
	int i;

	for (i = 0; i < ARRAY_SIZE(priv->dp); i++) {
		if (!priv->dp[i])
			continue;

		encoder = dpu_encoder_init(dev, DRM_MODE_ENCODER_TMDS);
		if (IS_ERR(encoder)) {
			DPU_ERROR("encoder init failed for dsi display\n");
			return PTR_ERR(encoder);
		}

		memset(&info, 0, sizeof(info));
		rc = msm_dp_modeset_init(priv->dp[i], dev, encoder);
		if (rc) {
			DPU_ERROR("modeset_init failed for DP, rc = %d\n", rc);
			drm_encoder_cleanup(encoder);
			return rc;
		}

		info.num_of_h_tiles = 1;
		info.h_tile_instance[0] = i;
		info.capabilities = MSM_DISPLAY_CAP_VID_MODE;
		info.intf_type = encoder->encoder_type;
		rc = dpu_encoder_setup(dev, encoder, &info);
		if (rc) {
			DPU_ERROR("failed to setup DPU encoder %d: rc:%d\n",
				  encoder->base.id, rc);
			return rc;
		}
	}

	return 0;
}

static int _dpu_kms_initialize_writeback(struct drm_device *dev,
		struct msm_drm_private *priv, struct dpu_kms *dpu_kms,
		const u32 *wb_formats, int n_formats)
{
	struct drm_encoder *encoder = NULL;
	struct msm_display_info info;
	int rc;

	encoder = dpu_encoder_init(dev, DRM_MODE_ENCODER_VIRTUAL);
	if (IS_ERR(encoder)) {
		DPU_ERROR("encoder init failed for dsi display\n");
		return PTR_ERR(encoder);
	}

	memset(&info, 0, sizeof(info));

	rc = dpu_writeback_init(dev, encoder, wb_formats,
			n_formats);
	if (rc) {
		DPU_ERROR("dpu_writeback_init, rc = %d\n", rc);
		drm_encoder_cleanup(encoder);
		return rc;
	}

	info.num_of_h_tiles = 1;
	/* use only WB idx 2 instance for DPU */
	info.h_tile_instance[0] = WB_2;
	info.intf_type = encoder->encoder_type;

	rc = dpu_encoder_setup(dev, encoder, &info);
	if (rc) {
		DPU_ERROR("failed to setup DPU encoder %d: rc:%d\n",
				  encoder->base.id, rc);
		return rc;
	}

	return 0;
}

/**
 * _dpu_kms_setup_displays - create encoders, bridges and connectors
 *                           for underlying displays
 * @dev:        Pointer to drm device structure
 * @priv:       Pointer to private drm device data
 * @dpu_kms:    Pointer to dpu kms structure
 * Returns:     Zero on success
 */
static int _dpu_kms_setup_displays(struct drm_device *dev,
				    struct msm_drm_private *priv,
				    struct dpu_kms *dpu_kms)
{
	int rc = 0;
	int i;

	rc = _dpu_kms_initialize_dsi(dev, priv, dpu_kms);
	if (rc) {
		DPU_ERROR("initialize_dsi failed, rc = %d\n", rc);
		return rc;
	}

	rc = _dpu_kms_initialize_displayport(dev, priv, dpu_kms);
	if (rc) {
		DPU_ERROR("initialize_DP failed, rc = %d\n", rc);
		return rc;
	}

	/* Since WB isn't a driver check the catalog before initializing */
	if (dpu_kms->catalog->wb_count) {
		for (i = 0; i < dpu_kms->catalog->wb_count; i++) {
			if (dpu_kms->catalog->wb[i].id == WB_2) {
				rc = _dpu_kms_initialize_writeback(dev, priv, dpu_kms,
						dpu_kms->catalog->wb[i].format_list,
						dpu_kms->catalog->wb[i].num_formats);
				if (rc) {
					DPU_ERROR("initialize_WB failed, rc = %d\n", rc);
					return rc;
				}
			}
		}
	}

	return rc;
}

#define MAX_PLANES 20
static int _dpu_kms_drm_obj_init(struct dpu_kms *dpu_kms)
{
	struct drm_device *dev;
	struct drm_plane *primary_planes[MAX_PLANES], *plane;
	struct drm_plane *cursor_planes[MAX_PLANES] = { NULL };
	struct drm_crtc *crtc;
	struct drm_encoder *encoder;
	unsigned int num_encoders;

	struct msm_drm_private *priv;
	struct dpu_mdss_cfg *catalog;

	int primary_planes_idx = 0, cursor_planes_idx = 0, i, ret;
	int max_crtc_count;
	dev = dpu_kms->dev;
	priv = dev->dev_private;
	catalog = dpu_kms->catalog;

	/*
	 * Create encoder and query display drivers to create
	 * bridges and connectors
	 */
	ret = _dpu_kms_setup_displays(dev, priv, dpu_kms);
	if (ret)
		return ret;

	num_encoders = 0;
	drm_for_each_encoder(encoder, dev)
		num_encoders++;

	max_crtc_count = min(catalog->mixer_count, num_encoders);

	/* Create the planes, keeping track of one primary/cursor per crtc */
	for (i = 0; i < catalog->sspp_count; i++) {
		enum drm_plane_type type;

		if ((catalog->sspp[i].features & BIT(DPU_SSPP_CURSOR))
			&& cursor_planes_idx < max_crtc_count)
			type = DRM_PLANE_TYPE_CURSOR;
		else if (primary_planes_idx < max_crtc_count)
			type = DRM_PLANE_TYPE_PRIMARY;
		else
			type = DRM_PLANE_TYPE_OVERLAY;

		DPU_DEBUG("Create plane type %d with features %lx (cur %lx)\n",
			  type, catalog->sspp[i].features,
			  catalog->sspp[i].features & BIT(DPU_SSPP_CURSOR));

		plane = dpu_plane_init(dev, catalog->sspp[i].id, type,
				       (1UL << max_crtc_count) - 1, 0);
		if (IS_ERR(plane)) {
			DPU_ERROR("dpu_plane_init failed\n");
			ret = PTR_ERR(plane);
			return ret;
		}

		if (type == DRM_PLANE_TYPE_CURSOR)
			cursor_planes[cursor_planes_idx++] = plane;
		else if (type == DRM_PLANE_TYPE_PRIMARY)
			primary_planes[primary_planes_idx++] = plane;
	}

	max_crtc_count = min(max_crtc_count, primary_planes_idx);

	/* Create one CRTC per encoder */
	for (i = 0; i < max_crtc_count; i++) {
		crtc = dpu_crtc_init(dev, primary_planes[i], cursor_planes[i]);
		if (IS_ERR(crtc)) {
			ret = PTR_ERR(crtc);
			return ret;
		}
		priv->crtcs[priv->num_crtcs++] = crtc;
	}

	/* All CRTCs are compatible with all encoders */
	drm_for_each_encoder(encoder, dev)
		encoder->possible_crtcs = (1 << priv->num_crtcs) - 1;

	return 0;
}

static void _dpu_kms_hw_destroy(struct dpu_kms *dpu_kms)
{
	int i;

	if (dpu_kms->hw_intr)
		dpu_hw_intr_destroy(dpu_kms->hw_intr);
	dpu_kms->hw_intr = NULL;

	/* safe to call these more than once during shutdown */
	_dpu_kms_mmu_destroy(dpu_kms);

	if (dpu_kms->catalog) {
		for (i = 0; i < dpu_kms->catalog->vbif_count; i++) {
			u32 vbif_idx = dpu_kms->catalog->vbif[i].id;

			if ((vbif_idx < VBIF_MAX) && dpu_kms->hw_vbif[vbif_idx]) {
				dpu_hw_vbif_destroy(dpu_kms->hw_vbif[vbif_idx]);
				dpu_kms->hw_vbif[vbif_idx] = NULL;
			}
		}
	}

	if (dpu_kms->rm_init)
		dpu_rm_destroy(&dpu_kms->rm);
	dpu_kms->rm_init = false;

	if (dpu_kms->catalog)
		dpu_hw_catalog_deinit(dpu_kms->catalog);
	dpu_kms->catalog = NULL;

	if (dpu_kms->vbif[VBIF_NRT])
		devm_iounmap(&dpu_kms->pdev->dev, dpu_kms->vbif[VBIF_NRT]);
	dpu_kms->vbif[VBIF_NRT] = NULL;

	if (dpu_kms->vbif[VBIF_RT])
		devm_iounmap(&dpu_kms->pdev->dev, dpu_kms->vbif[VBIF_RT]);
	dpu_kms->vbif[VBIF_RT] = NULL;

	if (dpu_kms->hw_mdp)
		dpu_hw_mdp_destroy(dpu_kms->hw_mdp);
	dpu_kms->hw_mdp = NULL;

	if (dpu_kms->mmio)
		devm_iounmap(&dpu_kms->pdev->dev, dpu_kms->mmio);
	dpu_kms->mmio = NULL;
}

static void dpu_kms_destroy(struct msm_kms *kms)
{
	struct dpu_kms *dpu_kms;

	if (!kms) {
		DPU_ERROR("invalid kms\n");
		return;
	}

	dpu_kms = to_dpu_kms(kms);

	_dpu_kms_hw_destroy(dpu_kms);

	msm_kms_destroy(&dpu_kms->base);

	if (dpu_kms->rpm_enabled)
		pm_runtime_disable(&dpu_kms->pdev->dev);
}

static int dpu_irq_postinstall(struct msm_kms *kms)
{
	struct msm_drm_private *priv;
	struct dpu_kms *dpu_kms = to_dpu_kms(kms);
	int i;

	if (!dpu_kms || !dpu_kms->dev)
		return -EINVAL;

	priv = dpu_kms->dev->dev_private;
	if (!priv)
		return -EINVAL;

	for (i = 0; i < ARRAY_SIZE(priv->dp); i++)
		msm_dp_irq_postinstall(priv->dp[i]);

	return 0;
}

static void dpu_kms_mdp_snapshot(struct msm_disp_state *disp_state, struct msm_kms *kms)
{
	int i;
	struct dpu_kms *dpu_kms;
	struct dpu_mdss_cfg *cat;
	struct dpu_hw_mdp *top;

	dpu_kms = to_dpu_kms(kms);

	cat = dpu_kms->catalog;
	top = dpu_kms->hw_mdp;

	pm_runtime_get_sync(&dpu_kms->pdev->dev);

	/* dump CTL sub-blocks HW regs info */
	for (i = 0; i < cat->ctl_count; i++)
		msm_disp_snapshot_add_block(disp_state, cat->ctl[i].len,
				dpu_kms->mmio + cat->ctl[i].base, "ctl_%d", i);

	/* dump DSPP sub-blocks HW regs info */
	for (i = 0; i < cat->dspp_count; i++)
		msm_disp_snapshot_add_block(disp_state, cat->dspp[i].len,
				dpu_kms->mmio + cat->dspp[i].base, "dspp_%d", i);

	/* dump INTF sub-blocks HW regs info */
	for (i = 0; i < cat->intf_count; i++)
		msm_disp_snapshot_add_block(disp_state, cat->intf[i].len,
				dpu_kms->mmio + cat->intf[i].base, "intf_%d", i);

	/* dump PP sub-blocks HW regs info */
	for (i = 0; i < cat->pingpong_count; i++)
		msm_disp_snapshot_add_block(disp_state, cat->pingpong[i].len,
				dpu_kms->mmio + cat->pingpong[i].base, "pingpong_%d", i);

	/* dump SSPP sub-blocks HW regs info */
	for (i = 0; i < cat->sspp_count; i++)
		msm_disp_snapshot_add_block(disp_state, cat->sspp[i].len,
				dpu_kms->mmio + cat->sspp[i].base, "sspp_%d", i);

	/* dump LM sub-blocks HW regs info */
	for (i = 0; i < cat->mixer_count; i++)
		msm_disp_snapshot_add_block(disp_state, cat->mixer[i].len,
				dpu_kms->mmio + cat->mixer[i].base, "lm_%d", i);

	/* dump WB sub-blocks HW regs info */
	for (i = 0; i < cat->wb_count; i++)
		msm_disp_snapshot_add_block(disp_state, cat->wb[i].len,
				dpu_kms->mmio + cat->wb[i].base, "wb_%d", i);

	msm_disp_snapshot_add_block(disp_state, top->hw.length,
			dpu_kms->mmio + top->hw.blk_off, "top");

	pm_runtime_put_sync(&dpu_kms->pdev->dev);
}

static const struct msm_kms_funcs kms_funcs = {
	.hw_init         = dpu_kms_hw_init,
	.irq_preinstall  = dpu_core_irq_preinstall,
	.irq_postinstall = dpu_irq_postinstall,
	.irq_uninstall   = dpu_core_irq_uninstall,
	.irq             = dpu_core_irq,
	.enable_commit   = dpu_kms_enable_commit,
	.disable_commit  = dpu_kms_disable_commit,
	.vsync_time      = dpu_kms_vsync_time,
	.prepare_commit  = dpu_kms_prepare_commit,
	.flush_commit    = dpu_kms_flush_commit,
	.wait_flush      = dpu_kms_wait_flush,
	.complete_commit = dpu_kms_complete_commit,
	.enable_vblank   = dpu_kms_enable_vblank,
	.disable_vblank  = dpu_kms_disable_vblank,
	.check_modified_format = dpu_format_check_modified_format,
	.get_format      = dpu_get_msm_format,
	.destroy         = dpu_kms_destroy,
	.snapshot        = dpu_kms_mdp_snapshot,
#ifdef CONFIG_DEBUG_FS
	.debugfs_init    = dpu_kms_debugfs_init,
#endif
};

static void _dpu_kms_mmu_destroy(struct dpu_kms *dpu_kms)
{
	struct msm_mmu *mmu;

	if (!dpu_kms->base.aspace)
		return;

	mmu = dpu_kms->base.aspace->mmu;

	mmu->funcs->detach(mmu);
	msm_gem_address_space_put(dpu_kms->base.aspace);

	dpu_kms->base.aspace = NULL;
}

static int _dpu_kms_mmu_init(struct dpu_kms *dpu_kms)
{
	struct iommu_domain *domain;
	struct msm_gem_address_space *aspace;
	struct msm_mmu *mmu;
	struct device *dpu_dev = dpu_kms->dev->dev;
	struct device *mdss_dev = dpu_dev->parent;

	domain = iommu_domain_alloc(&platform_bus_type);
	if (!domain)
		return 0;

	/* IOMMUs are a part of MDSS device tree binding, not the
	 * MDP/DPU device. */
	mmu = msm_iommu_new(mdss_dev, domain);
	if (IS_ERR(mmu)) {
		iommu_domain_free(domain);
		return PTR_ERR(mmu);
	}
	aspace = msm_gem_address_space_create(mmu, "dpu1",
		0x1000, 0x100000000 - 0x1000);

	if (IS_ERR(aspace)) {
		mmu->funcs->destroy(mmu);
		return PTR_ERR(aspace);
	}

	dpu_kms->base.aspace = aspace;
	return 0;
}

u64 dpu_kms_get_clk_rate(struct dpu_kms *dpu_kms, char *clock_name)
{
	struct clk *clk;

	clk = msm_clk_bulk_get_clock(dpu_kms->clocks, dpu_kms->num_clocks, clock_name);
	if (!clk)
		return -EINVAL;

	return clk_get_rate(clk);
}

static int dpu_kms_hw_init(struct msm_kms *kms)
{
	struct dpu_kms *dpu_kms;
	struct drm_device *dev;
	int i, rc = -EINVAL;

	if (!kms) {
		DPU_ERROR("invalid kms\n");
		return rc;
	}

	dpu_kms = to_dpu_kms(kms);
	dev = dpu_kms->dev;

	rc = dpu_kms_global_obj_init(dpu_kms);
	if (rc)
		return rc;

	atomic_set(&dpu_kms->bandwidth_ref, 0);

	dpu_kms->mmio = msm_ioremap(dpu_kms->pdev, "mdp");
	if (IS_ERR(dpu_kms->mmio)) {
		rc = PTR_ERR(dpu_kms->mmio);
		DPU_ERROR("mdp register memory map failed: %d\n", rc);
		dpu_kms->mmio = NULL;
		goto error;
	}
	DRM_DEBUG("mapped dpu address space @%pK\n", dpu_kms->mmio);

	dpu_kms->vbif[VBIF_RT] = msm_ioremap(dpu_kms->pdev, "vbif");
	if (IS_ERR(dpu_kms->vbif[VBIF_RT])) {
		rc = PTR_ERR(dpu_kms->vbif[VBIF_RT]);
		DPU_ERROR("vbif register memory map failed: %d\n", rc);
		dpu_kms->vbif[VBIF_RT] = NULL;
		goto error;
	}
	dpu_kms->vbif[VBIF_NRT] = msm_ioremap_quiet(dpu_kms->pdev, "vbif_nrt");
	if (IS_ERR(dpu_kms->vbif[VBIF_NRT])) {
		dpu_kms->vbif[VBIF_NRT] = NULL;
		DPU_DEBUG("VBIF NRT is not defined");
	}

	dpu_kms->reg_dma = msm_ioremap_quiet(dpu_kms->pdev, "regdma");
	if (IS_ERR(dpu_kms->reg_dma)) {
		dpu_kms->reg_dma = NULL;
		DPU_DEBUG("REG_DMA is not defined");
	}

	dpu_kms_parse_data_bus_icc_path(dpu_kms);

	rc = pm_runtime_resume_and_get(&dpu_kms->pdev->dev);
	if (rc < 0)
		goto error;

	dpu_kms->core_rev = readl_relaxed(dpu_kms->mmio + 0x0);

	pr_info("dpu hardware revision:0x%x\n", dpu_kms->core_rev);

	dpu_kms->catalog = dpu_hw_catalog_init(dpu_kms->core_rev);
	if (IS_ERR_OR_NULL(dpu_kms->catalog)) {
		rc = PTR_ERR(dpu_kms->catalog);
		if (!dpu_kms->catalog)
			rc = -EINVAL;
		DPU_ERROR("catalog init failed: %d\n", rc);
		dpu_kms->catalog = NULL;
		goto power_error;
	}

	/*
	 * Now we need to read the HW catalog and initialize resources such as
	 * clocks, regulators, GDSC/MMAGIC, ioremap the register ranges etc
	 */
	rc = _dpu_kms_mmu_init(dpu_kms);
	if (rc) {
		DPU_ERROR("dpu_kms_mmu_init failed: %d\n", rc);
		goto power_error;
	}

	rc = dpu_rm_init(&dpu_kms->rm, dpu_kms->catalog, dpu_kms->mmio);
	if (rc) {
		DPU_ERROR("rm init failed: %d\n", rc);
		goto power_error;
	}

	dpu_kms->rm_init = true;

	dpu_kms->hw_mdp = dpu_hw_mdptop_init(MDP_TOP, dpu_kms->mmio,
					     dpu_kms->catalog);
	if (IS_ERR(dpu_kms->hw_mdp)) {
		rc = PTR_ERR(dpu_kms->hw_mdp);
		DPU_ERROR("failed to get hw_mdp: %d\n", rc);
		dpu_kms->hw_mdp = NULL;
		goto power_error;
	}

	for (i = 0; i < dpu_kms->catalog->vbif_count; i++) {
		u32 vbif_idx = dpu_kms->catalog->vbif[i].id;

		dpu_kms->hw_vbif[i] = dpu_hw_vbif_init(vbif_idx,
				dpu_kms->vbif[vbif_idx], dpu_kms->catalog);
		if (IS_ERR_OR_NULL(dpu_kms->hw_vbif[vbif_idx])) {
			rc = PTR_ERR(dpu_kms->hw_vbif[vbif_idx]);
			if (!dpu_kms->hw_vbif[vbif_idx])
				rc = -EINVAL;
			DPU_ERROR("failed to init vbif %d: %d\n", vbif_idx, rc);
			dpu_kms->hw_vbif[vbif_idx] = NULL;
			goto power_error;
		}
	}

	rc = dpu_core_perf_init(&dpu_kms->perf, dev, dpu_kms->catalog,
			msm_clk_bulk_get_clock(dpu_kms->clocks, dpu_kms->num_clocks, "core"));
	if (rc) {
		DPU_ERROR("failed to init perf %d\n", rc);
		goto perf_err;
	}

	dpu_kms->hw_intr = dpu_hw_intr_init(dpu_kms->mmio, dpu_kms->catalog);
	if (IS_ERR_OR_NULL(dpu_kms->hw_intr)) {
		rc = PTR_ERR(dpu_kms->hw_intr);
		DPU_ERROR("hw_intr init failed: %d\n", rc);
		dpu_kms->hw_intr = NULL;
		goto hw_intr_init_err;
	}

	dev->mode_config.min_width = 0;
	dev->mode_config.min_height = 0;

	/*
	 * max crtc width is equal to the max mixer width * 2 and max height is
	 * is 4K
	 */
	dev->mode_config.max_width =
			dpu_kms->catalog->caps->max_mixer_width * 2;
	dev->mode_config.max_height = 4096;

	dev->max_vblank_count = 0xffffffff;
	/* Disable vblank irqs aggressively for power-saving */
	dev->vblank_disable_immediate = true;

	/*
	 * _dpu_kms_drm_obj_init should create the DRM related objects
	 * i.e. CRTCs, planes, encoders, connectors and so forth
	 */
	rc = _dpu_kms_drm_obj_init(dpu_kms);
	if (rc) {
		DPU_ERROR("modeset init failed: %d\n", rc);
		goto drm_obj_init_err;
	}

	dpu_vbif_init_memtypes(dpu_kms);

	pm_runtime_put_sync(&dpu_kms->pdev->dev);

	return 0;

drm_obj_init_err:
	dpu_core_perf_destroy(&dpu_kms->perf);
hw_intr_init_err:
perf_err:
power_error:
	pm_runtime_put_sync(&dpu_kms->pdev->dev);
error:
	_dpu_kms_hw_destroy(dpu_kms);

	return rc;
}

static int dpu_kms_init(struct drm_device *ddev)
{
	struct msm_drm_private *priv = ddev->dev_private;
	struct device *dev = ddev->dev;
	struct platform_device *pdev = to_platform_device(dev);
	struct dpu_kms *dpu_kms;
	int irq;
	struct dev_pm_opp *opp;
	int ret = 0;
	unsigned long max_freq = ULONG_MAX;
<<<<<<< HEAD
	struct dev_pm_opp_config config = {
		.clk_names = (const char *[]){"core"},
		.clk_count = 1,
	};
=======
>>>>>>> 009a3a52

	dpu_kms = devm_kzalloc(&pdev->dev, sizeof(*dpu_kms), GFP_KERNEL);
	if (!dpu_kms)
		return -ENOMEM;

	ret = devm_pm_opp_set_config(dev, &config);
	if (ret)
		return ret;
	/* OPP table is optional */
	ret = devm_pm_opp_of_add_table(dev);
	if (ret && ret != -ENODEV) {
		dev_err(dev, "invalid OPP table in device tree\n");
		return ret;
	}

	ret = devm_clk_bulk_get_all(&pdev->dev, &dpu_kms->clocks);
	if (ret < 0) {
		DPU_ERROR("failed to parse clocks, ret=%d\n", ret);
		return ret;
	}
	dpu_kms->num_clocks = ret;

	opp = dev_pm_opp_find_freq_floor(dev, &max_freq);
	if (!IS_ERR(opp))
		dev_pm_opp_put(opp);

	dev_pm_opp_set_rate(dev, max_freq);

	ret = msm_kms_init(&dpu_kms->base, &kms_funcs);
	if (ret) {
		DPU_ERROR("failed to init kms, ret=%d\n", ret);
		return ret;
	}
	dpu_kms->dev = ddev;
	dpu_kms->pdev = pdev;

	pm_runtime_enable(&pdev->dev);
	dpu_kms->rpm_enabled = true;

	priv->kms = &dpu_kms->base;

	irq = irq_of_parse_and_map(dpu_kms->pdev->dev.of_node, 0);
	if (!irq) {
		DPU_ERROR("failed to get irq\n");
		return -EINVAL;
	}
	dpu_kms->base.irq = irq;

	return 0;
}

static int dpu_dev_probe(struct platform_device *pdev)
{
	return msm_drv_probe(&pdev->dev, dpu_kms_init);
}

static int dpu_dev_remove(struct platform_device *pdev)
{
	component_master_del(&pdev->dev, &msm_drm_ops);

	return 0;
}

static int __maybe_unused dpu_runtime_suspend(struct device *dev)
{
	int i;
	struct platform_device *pdev = to_platform_device(dev);
	struct msm_drm_private *priv = platform_get_drvdata(pdev);
	struct dpu_kms *dpu_kms = to_dpu_kms(priv->kms);

	/* Drop the performance state vote */
	dev_pm_opp_set_rate(dev, 0);
	clk_bulk_disable_unprepare(dpu_kms->num_clocks, dpu_kms->clocks);

	for (i = 0; i < dpu_kms->num_paths; i++)
		icc_set_bw(dpu_kms->path[i], 0, 0);

	return 0;
}

static int __maybe_unused dpu_runtime_resume(struct device *dev)
{
	int rc = -1;
	struct platform_device *pdev = to_platform_device(dev);
	struct msm_drm_private *priv = platform_get_drvdata(pdev);
	struct dpu_kms *dpu_kms = to_dpu_kms(priv->kms);
	struct drm_encoder *encoder;
	struct drm_device *ddev;

	ddev = dpu_kms->dev;

	rc = clk_bulk_prepare_enable(dpu_kms->num_clocks, dpu_kms->clocks);
	if (rc) {
		DPU_ERROR("clock enable failed rc:%d\n", rc);
		return rc;
	}

	dpu_vbif_init_memtypes(dpu_kms);

	drm_for_each_encoder(encoder, ddev)
		dpu_encoder_virt_runtime_resume(encoder);

	return rc;
}

static const struct dev_pm_ops dpu_pm_ops = {
	SET_RUNTIME_PM_OPS(dpu_runtime_suspend, dpu_runtime_resume, NULL)
	SET_SYSTEM_SLEEP_PM_OPS(pm_runtime_force_suspend,
				pm_runtime_force_resume)
	.prepare = msm_pm_prepare,
	.complete = msm_pm_complete,
};

static const struct of_device_id dpu_dt_match[] = {
	{ .compatible = "qcom,msm8998-dpu", },
	{ .compatible = "qcom,qcm2290-dpu", },
	{ .compatible = "qcom,sdm845-dpu", },
	{ .compatible = "qcom,sc7180-dpu", },
	{ .compatible = "qcom,sc7280-dpu", },
	{ .compatible = "qcom,sc8180x-dpu", },
	{ .compatible = "qcom,sm8150-dpu", },
	{ .compatible = "qcom,sm8250-dpu", },
	{}
};
MODULE_DEVICE_TABLE(of, dpu_dt_match);

static struct platform_driver dpu_driver = {
	.probe = dpu_dev_probe,
	.remove = dpu_dev_remove,
	.shutdown = msm_drv_shutdown,
	.driver = {
		.name = "msm_dpu",
		.of_match_table = dpu_dt_match,
		.pm = &dpu_pm_ops,
	},
};

void __init msm_dpu_register(void)
{
	platform_driver_register(&dpu_driver);
}

void __exit msm_dpu_unregister(void)
{
	platform_driver_unregister(&dpu_driver);
}<|MERGE_RESOLUTION|>--- conflicted
+++ resolved
@@ -1216,13 +1216,10 @@
 	struct dev_pm_opp *opp;
 	int ret = 0;
 	unsigned long max_freq = ULONG_MAX;
-<<<<<<< HEAD
 	struct dev_pm_opp_config config = {
 		.clk_names = (const char *[]){"core"},
 		.clk_count = 1,
 	};
-=======
->>>>>>> 009a3a52
 
 	dpu_kms = devm_kzalloc(&pdev->dev, sizeof(*dpu_kms), GFP_KERNEL);
 	if (!dpu_kms)
