/*
 * Copyright (C) 2013 Red Hat
 * Author: Rob Clark <robdclark@gmail.com>
 *
 * This program is free software; you can redistribute it and/or modify it
 * under the terms of the GNU General Public License version 2 as published by
 * the Free Software Foundation.
 *
 * This program is distributed in the hope that it will be useful, but WITHOUT
 * ANY WARRANTY; without even the implied warranty of MERCHANTABILITY or
 * FITNESS FOR A PARTICULAR PURPOSE.  See the GNU General Public License for
 * more details.
 *
 * You should have received a copy of the GNU General Public License along with
 * this program.  If not, see <http://www.gnu.org/licenses/>.
 */

#include "msm_drv.h"
#include "msm_gpu.h"
#include "msm_kms.h"

static void msm_fb_output_poll_changed(struct drm_device *dev)
{
#ifdef CONFIG_DRM_MSM_FBDEV
	struct msm_drm_private *priv = dev->dev_private;
	if (priv->fbdev)
		drm_fb_helper_hotplug_event(priv->fbdev);
#endif
}

static const struct drm_mode_config_funcs mode_config_funcs = {
	.fb_create = msm_framebuffer_create,
	.output_poll_changed = msm_fb_output_poll_changed,
	.atomic_check = msm_atomic_check,
	.atomic_commit = msm_atomic_commit,
};

int msm_register_mmu(struct drm_device *dev, struct msm_mmu *mmu)
{
	struct msm_drm_private *priv = dev->dev_private;
	int idx = priv->num_mmus++;

	if (WARN_ON(idx >= ARRAY_SIZE(priv->mmus)))
		return -EINVAL;

	priv->mmus[idx] = mmu;

	return idx;
}

#ifdef CONFIG_DRM_MSM_REGISTER_LOGGING
static bool reglog = false;
MODULE_PARM_DESC(reglog, "Enable register read/write logging");
module_param(reglog, bool, 0600);
#else
#define reglog 0
#endif

#ifdef CONFIG_DRM_MSM_FBDEV
static bool fbdev = true;
MODULE_PARM_DESC(fbdev, "Enable fbdev compat layer");
module_param(fbdev, bool, 0600);
#endif

static char *vram = "16m";
MODULE_PARM_DESC(vram, "Configure VRAM size (for devices without IOMMU/GPUMMU");
module_param(vram, charp, 0);

/*
 * Util/helpers:
 */

void __iomem *msm_ioremap(struct platform_device *pdev, const char *name,
		const char *dbgname)
{
	struct resource *res;
	unsigned long size;
	void __iomem *ptr;

	if (name)
		res = platform_get_resource_byname(pdev, IORESOURCE_MEM, name);
	else
		res = platform_get_resource(pdev, IORESOURCE_MEM, 0);

	if (!res) {
		dev_err(&pdev->dev, "failed to get memory resource: %s\n", name);
		return ERR_PTR(-EINVAL);
	}

	size = resource_size(res);

	ptr = devm_ioremap_nocache(&pdev->dev, res->start, size);
	if (!ptr) {
		dev_err(&pdev->dev, "failed to ioremap: %s\n", name);
		return ERR_PTR(-ENOMEM);
	}

	if (reglog)
		printk(KERN_DEBUG "IO:region %s %p %08lx\n", dbgname, ptr, size);

	return ptr;
}

void msm_writel(u32 data, void __iomem *addr)
{
	if (reglog)
		printk(KERN_DEBUG "IO:W %p %08x\n", addr, data);
	writel(data, addr);
}

u32 msm_readl(const void __iomem *addr)
{
	u32 val = readl(addr);
	if (reglog)
		printk(KERN_ERR "IO:R %p %08x\n", addr, val);
	return val;
}

/*
 * DRM operations:
 */

static int msm_unload(struct drm_device *dev)
{
	struct msm_drm_private *priv = dev->dev_private;
	struct msm_kms *kms = priv->kms;
	struct msm_gpu *gpu = priv->gpu;

	drm_kms_helper_poll_fini(dev);
	drm_mode_config_cleanup(dev);
	drm_vblank_cleanup(dev);

	pm_runtime_get_sync(dev->dev);
	drm_irq_uninstall(dev);
	pm_runtime_put_sync(dev->dev);

	flush_workqueue(priv->wq);
	destroy_workqueue(priv->wq);

	if (kms) {
		pm_runtime_disable(dev->dev);
		kms->funcs->destroy(kms);
	}

	if (gpu) {
		mutex_lock(&dev->struct_mutex);
		gpu->funcs->pm_suspend(gpu);
		mutex_unlock(&dev->struct_mutex);
		gpu->funcs->destroy(gpu);
	}

	if (priv->vram.paddr) {
		DEFINE_DMA_ATTRS(attrs);
		dma_set_attr(DMA_ATTR_NO_KERNEL_MAPPING, &attrs);
		drm_mm_takedown(&priv->vram.mm);
		dma_free_attrs(dev->dev, priv->vram.size, NULL,
				priv->vram.paddr, &attrs);
	}

	component_unbind_all(dev->dev, dev);

	dev->dev_private = NULL;

	kfree(priv);

	return 0;
}

static int get_mdp_ver(struct platform_device *pdev)
{
#ifdef CONFIG_OF
	static const struct of_device_id match_types[] = { {
		.compatible = "qcom,mdss_mdp",
		.data	= (void	*)5,
	}, {
		/* end node */
	} };
	struct device *dev = &pdev->dev;
	const struct of_device_id *match;
	match = of_match_node(match_types, dev->of_node);
	if (match)
		return (int)(unsigned long)match->data;
#endif
	return 4;
}

#include <linux/of_address.h>

static int msm_init_vram(struct drm_device *dev)
{
	struct msm_drm_private *priv = dev->dev_private;
	unsigned long size = 0;
	int ret = 0;

#ifdef CONFIG_OF
	/* In the device-tree world, we could have a 'memory-region'
	 * phandle, which gives us a link to our "vram".  Allocating
	 * is all nicely abstracted behind the dma api, but we need
	 * to know the entire size to allocate it all in one go. There
	 * are two cases:
	 *  1) device with no IOMMU, in which case we need exclusive
	 *     access to a VRAM carveout big enough for all gpu
	 *     buffers
	 *  2) device with IOMMU, but where the bootloader puts up
	 *     a splash screen.  In this case, the VRAM carveout
	 *     need only be large enough for fbdev fb.  But we need
	 *     exclusive access to the buffer to avoid the kernel
	 *     using those pages for other purposes (which appears
	 *     as corruption on screen before we have a chance to
	 *     load and do initial modeset)
	 */
	struct device_node *node;

	node = of_parse_phandle(dev->dev->of_node, "memory-region", 0);
	if (node) {
		struct resource r;
		ret = of_address_to_resource(node, 0, &r);
		if (ret)
			return ret;
		size = r.end - r.start;
<<<<<<< HEAD
		DRM_INFO("using VRAM carveout: %lx@%08x\n", size, r.start);
=======
		DRM_INFO("using VRAM carveout: %lx@%pa\n", size, &r.start);
>>>>>>> 4b8a8262
	} else
#endif

	/* if we have no IOMMU, then we need to use carveout allocator.
	 * Grab the entire CMA chunk carved out in early startup in
	 * mach-msm:
	 */
	if (!iommu_present(&platform_bus_type)) {
		DRM_INFO("using %s VRAM carveout\n", vram);
		size = memparse(vram, NULL);
	}

	if (size) {
		DEFINE_DMA_ATTRS(attrs);
		void *p;

		priv->vram.size = size;

		drm_mm_init(&priv->vram.mm, 0, (size >> PAGE_SHIFT) - 1);

		dma_set_attr(DMA_ATTR_NO_KERNEL_MAPPING, &attrs);
		dma_set_attr(DMA_ATTR_WRITE_COMBINE, &attrs);

		/* note that for no-kernel-mapping, the vaddr returned
		 * is bogus, but non-null if allocation succeeded:
		 */
		p = dma_alloc_attrs(dev->dev, size,
				&priv->vram.paddr, GFP_KERNEL, &attrs);
		if (!p) {
			dev_err(dev->dev, "failed to allocate VRAM\n");
			priv->vram.paddr = 0;
			return -ENOMEM;
		}

		dev_info(dev->dev, "VRAM: %08x->%08x\n",
				(uint32_t)priv->vram.paddr,
				(uint32_t)(priv->vram.paddr + size));
	}

	return ret;
}

static int msm_load(struct drm_device *dev, unsigned long flags)
{
	struct platform_device *pdev = dev->platformdev;
	struct msm_drm_private *priv;
	struct msm_kms *kms;
	int ret;

	priv = kzalloc(sizeof(*priv), GFP_KERNEL);
	if (!priv) {
		dev_err(dev->dev, "failed to allocate private data\n");
		return -ENOMEM;
	}

	dev->dev_private = priv;

	priv->wq = alloc_ordered_workqueue("msm", 0);
	init_waitqueue_head(&priv->fence_event);
	init_waitqueue_head(&priv->pending_crtcs_event);

	INIT_LIST_HEAD(&priv->inactive_list);
	INIT_LIST_HEAD(&priv->fence_cbs);

	drm_mode_config_init(dev);

<<<<<<< HEAD
	ret = msm_init_vram(dev);
	if (ret)
		goto fail;

=======
>>>>>>> 4b8a8262
	platform_set_drvdata(pdev, dev);

	/* Bind all our sub-components: */
	ret = component_bind_all(dev->dev, dev);
	if (ret)
		return ret;

	ret = msm_init_vram(dev);
	if (ret)
		goto fail;

	switch (get_mdp_ver(pdev)) {
	case 4:
		kms = mdp4_kms_init(dev);
		break;
	case 5:
		kms = mdp5_kms_init(dev);
		break;
	default:
		kms = ERR_PTR(-ENODEV);
		break;
	}

	if (IS_ERR(kms)) {
		/*
		 * NOTE: once we have GPU support, having no kms should not
		 * be considered fatal.. ideally we would still support gpu
		 * and (for example) use dmabuf/prime to share buffers with
		 * imx drm driver on iMX5
		 */
		dev_err(dev->dev, "failed to load kms\n");
		ret = PTR_ERR(kms);
		goto fail;
	}

	priv->kms = kms;

	if (kms) {
		pm_runtime_enable(dev->dev);
		ret = kms->funcs->hw_init(kms);
		if (ret) {
			dev_err(dev->dev, "kms hw init failed: %d\n", ret);
			goto fail;
		}
	}

	dev->mode_config.min_width = 0;
	dev->mode_config.min_height = 0;
	dev->mode_config.max_width = 2048;
	dev->mode_config.max_height = 2048;
	dev->mode_config.funcs = &mode_config_funcs;

	ret = drm_vblank_init(dev, priv->num_crtcs);
	if (ret < 0) {
		dev_err(dev->dev, "failed to initialize vblank\n");
		goto fail;
	}

	pm_runtime_get_sync(dev->dev);
	ret = drm_irq_install(dev, platform_get_irq(dev->platformdev, 0));
	pm_runtime_put_sync(dev->dev);
	if (ret < 0) {
		dev_err(dev->dev, "failed to install IRQ handler\n");
		goto fail;
	}

	drm_mode_config_reset(dev);

#ifdef CONFIG_DRM_MSM_FBDEV
	if (fbdev)
		priv->fbdev = msm_fbdev_init(dev);
#endif

	ret = msm_debugfs_late_init(dev);
	if (ret)
		goto fail;

	drm_kms_helper_poll_init(dev);

	return 0;

fail:
	msm_unload(dev);
	return ret;
}

static void load_gpu(struct drm_device *dev)
{
	static DEFINE_MUTEX(init_lock);
	struct msm_drm_private *priv = dev->dev_private;

	mutex_lock(&init_lock);

	if (!priv->gpu)
		priv->gpu = adreno_load_gpu(dev);

	mutex_unlock(&init_lock);
}

static int msm_open(struct drm_device *dev, struct drm_file *file)
{
	struct msm_file_private *ctx;

	/* For now, load gpu on open.. to avoid the requirement of having
	 * firmware in the initrd.
	 */
	load_gpu(dev);

	ctx = kzalloc(sizeof(*ctx), GFP_KERNEL);
	if (!ctx)
		return -ENOMEM;

	file->driver_priv = ctx;

	return 0;
}

static void msm_preclose(struct drm_device *dev, struct drm_file *file)
{
	struct msm_drm_private *priv = dev->dev_private;
	struct msm_file_private *ctx = file->driver_priv;
	struct msm_kms *kms = priv->kms;

	if (kms)
		kms->funcs->preclose(kms, file);

	mutex_lock(&dev->struct_mutex);
	if (ctx == priv->lastctx)
		priv->lastctx = NULL;
	mutex_unlock(&dev->struct_mutex);

	kfree(ctx);
}

static void msm_lastclose(struct drm_device *dev)
{
#ifdef CONFIG_DRM_MSM_FBDEV
	struct msm_drm_private *priv = dev->dev_private;
	if (priv->fbdev)
		drm_fb_helper_restore_fbdev_mode_unlocked(priv->fbdev);
#endif
}

static irqreturn_t msm_irq(int irq, void *arg)
{
	struct drm_device *dev = arg;
	struct msm_drm_private *priv = dev->dev_private;
	struct msm_kms *kms = priv->kms;
	BUG_ON(!kms);
	return kms->funcs->irq(kms);
}

static void msm_irq_preinstall(struct drm_device *dev)
{
	struct msm_drm_private *priv = dev->dev_private;
	struct msm_kms *kms = priv->kms;
	BUG_ON(!kms);
	kms->funcs->irq_preinstall(kms);
}

static int msm_irq_postinstall(struct drm_device *dev)
{
	struct msm_drm_private *priv = dev->dev_private;
	struct msm_kms *kms = priv->kms;
	BUG_ON(!kms);
	return kms->funcs->irq_postinstall(kms);
}

static void msm_irq_uninstall(struct drm_device *dev)
{
	struct msm_drm_private *priv = dev->dev_private;
	struct msm_kms *kms = priv->kms;
	BUG_ON(!kms);
	kms->funcs->irq_uninstall(kms);
}

static int msm_enable_vblank(struct drm_device *dev, int crtc_id)
{
	struct msm_drm_private *priv = dev->dev_private;
	struct msm_kms *kms = priv->kms;
	if (!kms)
		return -ENXIO;
	DBG("dev=%p, crtc=%d", dev, crtc_id);
	return kms->funcs->enable_vblank(kms, priv->crtcs[crtc_id]);
}

static void msm_disable_vblank(struct drm_device *dev, int crtc_id)
{
	struct msm_drm_private *priv = dev->dev_private;
	struct msm_kms *kms = priv->kms;
	if (!kms)
		return;
	DBG("dev=%p, crtc=%d", dev, crtc_id);
	kms->funcs->disable_vblank(kms, priv->crtcs[crtc_id]);
}

/*
 * DRM debugfs:
 */

#ifdef CONFIG_DEBUG_FS
static int msm_gpu_show(struct drm_device *dev, struct seq_file *m)
{
	struct msm_drm_private *priv = dev->dev_private;
	struct msm_gpu *gpu = priv->gpu;

	if (gpu) {
		seq_printf(m, "%s Status:\n", gpu->name);
		gpu->funcs->show(gpu, m);
	}

	return 0;
}

static int msm_gem_show(struct drm_device *dev, struct seq_file *m)
{
	struct msm_drm_private *priv = dev->dev_private;
	struct msm_gpu *gpu = priv->gpu;

	if (gpu) {
		seq_printf(m, "Active Objects (%s):\n", gpu->name);
		msm_gem_describe_objects(&gpu->active_list, m);
	}

	seq_printf(m, "Inactive Objects:\n");
	msm_gem_describe_objects(&priv->inactive_list, m);

	return 0;
}

static int msm_mm_show(struct drm_device *dev, struct seq_file *m)
{
	return drm_mm_dump_table(m, &dev->vma_offset_manager->vm_addr_space_mm);
}

static int msm_fb_show(struct drm_device *dev, struct seq_file *m)
{
	struct msm_drm_private *priv = dev->dev_private;
	struct drm_framebuffer *fb, *fbdev_fb = NULL;

	if (priv->fbdev) {
		seq_printf(m, "fbcon ");
		fbdev_fb = priv->fbdev->fb;
		msm_framebuffer_describe(fbdev_fb, m);
	}

	mutex_lock(&dev->mode_config.fb_lock);
	list_for_each_entry(fb, &dev->mode_config.fb_list, head) {
		if (fb == fbdev_fb)
			continue;

		seq_printf(m, "user ");
		msm_framebuffer_describe(fb, m);
	}
	mutex_unlock(&dev->mode_config.fb_lock);

	return 0;
}

static int show_locked(struct seq_file *m, void *arg)
{
	struct drm_info_node *node = (struct drm_info_node *) m->private;
	struct drm_device *dev = node->minor->dev;
	int (*show)(struct drm_device *dev, struct seq_file *m) =
			node->info_ent->data;
	int ret;

	ret = mutex_lock_interruptible(&dev->struct_mutex);
	if (ret)
		return ret;

	ret = show(dev, m);

	mutex_unlock(&dev->struct_mutex);

	return ret;
}

static struct drm_info_list msm_debugfs_list[] = {
		{"gpu", show_locked, 0, msm_gpu_show},
		{"gem", show_locked, 0, msm_gem_show},
		{ "mm", show_locked, 0, msm_mm_show },
		{ "fb", show_locked, 0, msm_fb_show },
};

static int late_init_minor(struct drm_minor *minor)
{
	int ret;

	if (!minor)
		return 0;

	ret = msm_rd_debugfs_init(minor);
	if (ret) {
		dev_err(minor->dev->dev, "could not install rd debugfs\n");
		return ret;
	}

	ret = msm_perf_debugfs_init(minor);
	if (ret) {
		dev_err(minor->dev->dev, "could not install perf debugfs\n");
		return ret;
	}

	return 0;
}

int msm_debugfs_late_init(struct drm_device *dev)
{
	int ret;
	ret = late_init_minor(dev->primary);
	if (ret)
		return ret;
	ret = late_init_minor(dev->render);
	if (ret)
		return ret;
	ret = late_init_minor(dev->control);
	return ret;
}

static int msm_debugfs_init(struct drm_minor *minor)
{
	struct drm_device *dev = minor->dev;
	int ret;

	ret = drm_debugfs_create_files(msm_debugfs_list,
			ARRAY_SIZE(msm_debugfs_list),
			minor->debugfs_root, minor);

	if (ret) {
		dev_err(dev->dev, "could not install msm_debugfs_list\n");
		return ret;
	}

	return 0;
}

static void msm_debugfs_cleanup(struct drm_minor *minor)
{
	drm_debugfs_remove_files(msm_debugfs_list,
			ARRAY_SIZE(msm_debugfs_list), minor);
	if (!minor->dev->dev_private)
		return;
	msm_rd_debugfs_cleanup(minor);
	msm_perf_debugfs_cleanup(minor);
}
#endif

/*
 * Fences:
 */

int msm_wait_fence_interruptable(struct drm_device *dev, uint32_t fence,
		struct timespec *timeout)
{
	struct msm_drm_private *priv = dev->dev_private;
	int ret;

	if (!priv->gpu)
		return 0;

	if (fence > priv->gpu->submitted_fence) {
		DRM_ERROR("waiting on invalid fence: %u (of %u)\n",
				fence, priv->gpu->submitted_fence);
		return -EINVAL;
	}

	if (!timeout) {
		/* no-wait: */
		ret = fence_completed(dev, fence) ? 0 : -EBUSY;
	} else {
		unsigned long timeout_jiffies = timespec_to_jiffies(timeout);
		unsigned long start_jiffies = jiffies;
		unsigned long remaining_jiffies;

		if (time_after(start_jiffies, timeout_jiffies))
			remaining_jiffies = 0;
		else
			remaining_jiffies = timeout_jiffies - start_jiffies;

		ret = wait_event_interruptible_timeout(priv->fence_event,
				fence_completed(dev, fence),
				remaining_jiffies);

		if (ret == 0) {
			DBG("timeout waiting for fence: %u (completed: %u)",
					fence, priv->completed_fence);
			ret = -ETIMEDOUT;
		} else if (ret != -ERESTARTSYS) {
			ret = 0;
		}
	}

	return ret;
}

int msm_queue_fence_cb(struct drm_device *dev,
		struct msm_fence_cb *cb, uint32_t fence)
{
	struct msm_drm_private *priv = dev->dev_private;
	int ret = 0;

	mutex_lock(&dev->struct_mutex);
	if (!list_empty(&cb->work.entry)) {
		ret = -EINVAL;
	} else if (fence > priv->completed_fence) {
		cb->fence = fence;
		list_add_tail(&cb->work.entry, &priv->fence_cbs);
	} else {
		queue_work(priv->wq, &cb->work);
	}
	mutex_unlock(&dev->struct_mutex);

	return ret;
}

/* called from workqueue */
void msm_update_fence(struct drm_device *dev, uint32_t fence)
{
	struct msm_drm_private *priv = dev->dev_private;

	mutex_lock(&dev->struct_mutex);
	priv->completed_fence = max(fence, priv->completed_fence);

	while (!list_empty(&priv->fence_cbs)) {
		struct msm_fence_cb *cb;

		cb = list_first_entry(&priv->fence_cbs,
				struct msm_fence_cb, work.entry);

		if (cb->fence > priv->completed_fence)
			break;

		list_del_init(&cb->work.entry);
		queue_work(priv->wq, &cb->work);
	}

	mutex_unlock(&dev->struct_mutex);

	wake_up_all(&priv->fence_event);
}

void __msm_fence_worker(struct work_struct *work)
{
	struct msm_fence_cb *cb = container_of(work, struct msm_fence_cb, work);
	cb->func(cb);
}

/*
 * DRM ioctls:
 */

static int msm_ioctl_get_param(struct drm_device *dev, void *data,
		struct drm_file *file)
{
	struct msm_drm_private *priv = dev->dev_private;
	struct drm_msm_param *args = data;
	struct msm_gpu *gpu;

	/* for now, we just have 3d pipe.. eventually this would need to
	 * be more clever to dispatch to appropriate gpu module:
	 */
	if (args->pipe != MSM_PIPE_3D0)
		return -EINVAL;

	gpu = priv->gpu;

	if (!gpu)
		return -ENXIO;

	return gpu->funcs->get_param(gpu, args->param, &args->value);
}

static int msm_ioctl_gem_new(struct drm_device *dev, void *data,
		struct drm_file *file)
{
	struct drm_msm_gem_new *args = data;

	if (args->flags & ~MSM_BO_FLAGS) {
		DRM_ERROR("invalid flags: %08x\n", args->flags);
		return -EINVAL;
	}

	return msm_gem_new_handle(dev, file, args->size,
			args->flags, &args->handle);
}

#define TS(t) ((struct timespec){ .tv_sec = (t).tv_sec, .tv_nsec = (t).tv_nsec })

static int msm_ioctl_gem_cpu_prep(struct drm_device *dev, void *data,
		struct drm_file *file)
{
	struct drm_msm_gem_cpu_prep *args = data;
	struct drm_gem_object *obj;
	int ret;

	if (args->op & ~MSM_PREP_FLAGS) {
		DRM_ERROR("invalid op: %08x\n", args->op);
		return -EINVAL;
	}

	obj = drm_gem_object_lookup(dev, file, args->handle);
	if (!obj)
		return -ENOENT;

	ret = msm_gem_cpu_prep(obj, args->op, &TS(args->timeout));

	drm_gem_object_unreference_unlocked(obj);

	return ret;
}

static int msm_ioctl_gem_cpu_fini(struct drm_device *dev, void *data,
		struct drm_file *file)
{
	struct drm_msm_gem_cpu_fini *args = data;
	struct drm_gem_object *obj;
	int ret;

	obj = drm_gem_object_lookup(dev, file, args->handle);
	if (!obj)
		return -ENOENT;

	ret = msm_gem_cpu_fini(obj);

	drm_gem_object_unreference_unlocked(obj);

	return ret;
}

static int msm_ioctl_gem_info(struct drm_device *dev, void *data,
		struct drm_file *file)
{
	struct drm_msm_gem_info *args = data;
	struct drm_gem_object *obj;
	int ret = 0;

	if (args->pad)
		return -EINVAL;

	obj = drm_gem_object_lookup(dev, file, args->handle);
	if (!obj)
		return -ENOENT;

	args->offset = msm_gem_mmap_offset(obj);

	drm_gem_object_unreference_unlocked(obj);

	return ret;
}

static int msm_ioctl_wait_fence(struct drm_device *dev, void *data,
		struct drm_file *file)
{
	struct drm_msm_wait_fence *args = data;

	if (args->pad) {
		DRM_ERROR("invalid pad: %08x\n", args->pad);
		return -EINVAL;
	}

	return msm_wait_fence_interruptable(dev, args->fence,
			&TS(args->timeout));
}

static const struct drm_ioctl_desc msm_ioctls[] = {
	DRM_IOCTL_DEF_DRV(MSM_GET_PARAM,    msm_ioctl_get_param,    DRM_UNLOCKED|DRM_AUTH|DRM_RENDER_ALLOW),
	DRM_IOCTL_DEF_DRV(MSM_GEM_NEW,      msm_ioctl_gem_new,      DRM_UNLOCKED|DRM_AUTH|DRM_RENDER_ALLOW),
	DRM_IOCTL_DEF_DRV(MSM_GEM_INFO,     msm_ioctl_gem_info,     DRM_UNLOCKED|DRM_AUTH|DRM_RENDER_ALLOW),
	DRM_IOCTL_DEF_DRV(MSM_GEM_CPU_PREP, msm_ioctl_gem_cpu_prep, DRM_UNLOCKED|DRM_AUTH|DRM_RENDER_ALLOW),
	DRM_IOCTL_DEF_DRV(MSM_GEM_CPU_FINI, msm_ioctl_gem_cpu_fini, DRM_UNLOCKED|DRM_AUTH|DRM_RENDER_ALLOW),
	DRM_IOCTL_DEF_DRV(MSM_GEM_SUBMIT,   msm_ioctl_gem_submit,   DRM_UNLOCKED|DRM_AUTH|DRM_RENDER_ALLOW),
	DRM_IOCTL_DEF_DRV(MSM_WAIT_FENCE,   msm_ioctl_wait_fence,   DRM_UNLOCKED|DRM_AUTH|DRM_RENDER_ALLOW),
};

static const struct vm_operations_struct vm_ops = {
	.fault = msm_gem_fault,
	.open = drm_gem_vm_open,
	.close = drm_gem_vm_close,
};

static const struct file_operations fops = {
	.owner              = THIS_MODULE,
	.open               = drm_open,
	.release            = drm_release,
	.unlocked_ioctl     = drm_ioctl,
#ifdef CONFIG_COMPAT
	.compat_ioctl       = drm_compat_ioctl,
#endif
	.poll               = drm_poll,
	.read               = drm_read,
	.llseek             = no_llseek,
	.mmap               = msm_gem_mmap,
};

static struct drm_driver msm_driver = {
	.driver_features    = DRIVER_HAVE_IRQ |
				DRIVER_GEM |
				DRIVER_PRIME |
				DRIVER_RENDER |
				DRIVER_MODESET,
	.load               = msm_load,
	.unload             = msm_unload,
	.open               = msm_open,
	.preclose           = msm_preclose,
	.lastclose          = msm_lastclose,
	.set_busid          = drm_platform_set_busid,
	.irq_handler        = msm_irq,
	.irq_preinstall     = msm_irq_preinstall,
	.irq_postinstall    = msm_irq_postinstall,
	.irq_uninstall      = msm_irq_uninstall,
	.get_vblank_counter = drm_vblank_count,
	.enable_vblank      = msm_enable_vblank,
	.disable_vblank     = msm_disable_vblank,
	.gem_free_object    = msm_gem_free_object,
	.gem_vm_ops         = &vm_ops,
	.dumb_create        = msm_gem_dumb_create,
	.dumb_map_offset    = msm_gem_dumb_map_offset,
	.dumb_destroy       = drm_gem_dumb_destroy,
	.prime_handle_to_fd = drm_gem_prime_handle_to_fd,
	.prime_fd_to_handle = drm_gem_prime_fd_to_handle,
	.gem_prime_export   = drm_gem_prime_export,
	.gem_prime_import   = drm_gem_prime_import,
	.gem_prime_pin      = msm_gem_prime_pin,
	.gem_prime_unpin    = msm_gem_prime_unpin,
	.gem_prime_get_sg_table = msm_gem_prime_get_sg_table,
	.gem_prime_import_sg_table = msm_gem_prime_import_sg_table,
	.gem_prime_vmap     = msm_gem_prime_vmap,
	.gem_prime_vunmap   = msm_gem_prime_vunmap,
	.gem_prime_mmap     = msm_gem_prime_mmap,
#ifdef CONFIG_DEBUG_FS
	.debugfs_init       = msm_debugfs_init,
	.debugfs_cleanup    = msm_debugfs_cleanup,
#endif
	.ioctls             = msm_ioctls,
	.num_ioctls         = DRM_MSM_NUM_IOCTLS,
	.fops               = &fops,
	.name               = "msm",
	.desc               = "MSM Snapdragon DRM",
	.date               = "20130625",
	.major              = 1,
	.minor              = 0,
};

#ifdef CONFIG_PM_SLEEP
static int msm_pm_suspend(struct device *dev)
{
	struct drm_device *ddev = dev_get_drvdata(dev);

	drm_kms_helper_poll_disable(ddev);

	return 0;
}

static int msm_pm_resume(struct device *dev)
{
	struct drm_device *ddev = dev_get_drvdata(dev);

	drm_kms_helper_poll_enable(ddev);

	return 0;
}
#endif

static const struct dev_pm_ops msm_pm_ops = {
	SET_SYSTEM_SLEEP_PM_OPS(msm_pm_suspend, msm_pm_resume)
};

/*
 * Componentized driver support:
 */

#ifdef CONFIG_OF
/* NOTE: the CONFIG_OF case duplicates the same code as exynos or imx
 * (or probably any other).. so probably some room for some helpers
 */
static int compare_of(struct device *dev, void *data)
{
	return dev->of_node == data;
}

static int add_components(struct device *dev, struct component_match **matchptr,
		const char *name)
{
	struct device_node *np = dev->of_node;
	unsigned i;

	for (i = 0; ; i++) {
		struct device_node *node;

		node = of_parse_phandle(np, name, i);
		if (!node)
			break;

		component_match_add(dev, matchptr, compare_of, node);
	}

	return 0;
}
#else
static int compare_dev(struct device *dev, void *data)
{
	return dev == data;
}
#endif

static int msm_drm_bind(struct device *dev)
{
	return drm_platform_init(&msm_driver, to_platform_device(dev));
}

static void msm_drm_unbind(struct device *dev)
{
	drm_put_dev(platform_get_drvdata(to_platform_device(dev)));
}

static const struct component_master_ops msm_drm_ops = {
	.bind = msm_drm_bind,
	.unbind = msm_drm_unbind,
};

/*
 * Platform driver:
 */

static int msm_pdev_probe(struct platform_device *pdev)
{
	struct component_match *match = NULL;
#ifdef CONFIG_OF
	add_components(&pdev->dev, &match, "connectors");
	add_components(&pdev->dev, &match, "gpus");
#else
	/* For non-DT case, it kinda sucks.  We don't actually have a way
	 * to know whether or not we are waiting for certain devices (or if
	 * they are simply not present).  But for non-DT we only need to
	 * care about apq8064/apq8060/etc (all mdp4/a3xx):
	 */
	static const char *devnames[] = {
			"hdmi_msm.0", "kgsl-3d0.0",
	};
	int i;

	DBG("Adding components..");

	for (i = 0; i < ARRAY_SIZE(devnames); i++) {
		struct device *dev;

		dev = bus_find_device_by_name(&platform_bus_type,
				NULL, devnames[i]);
		if (!dev) {
			dev_info(&pdev->dev, "still waiting for %s\n", devnames[i]);
			return -EPROBE_DEFER;
		}

		component_match_add(&pdev->dev, &match, compare_dev, dev);
	}
#endif

	pdev->dev.coherent_dma_mask = DMA_BIT_MASK(32);
	return component_master_add_with_match(&pdev->dev, &msm_drm_ops, match);
}

static int msm_pdev_remove(struct platform_device *pdev)
{
	component_master_del(&pdev->dev, &msm_drm_ops);

	return 0;
}

static const struct platform_device_id msm_id[] = {
	{ "mdp", 0 },
	{ }
};

static const struct of_device_id dt_match[] = {
	{ .compatible = "qcom,mdp" },      /* mdp4 */
	{ .compatible = "qcom,mdss_mdp" }, /* mdp5 */
	{}
};
MODULE_DEVICE_TABLE(of, dt_match);

static struct platform_driver msm_platform_driver = {
	.probe      = msm_pdev_probe,
	.remove     = msm_pdev_remove,
	.driver     = {
		.name   = "msm",
		.of_match_table = dt_match,
		.pm     = &msm_pm_ops,
	},
	.id_table   = msm_id,
};

static int __init msm_drm_register(void)
{
	DBG("init");
	msm_dsi_register();
	msm_edp_register();
	hdmi_register();
	adreno_register();
	return platform_driver_register(&msm_platform_driver);
}

static void __exit msm_drm_unregister(void)
{
	DBG("fini");
	platform_driver_unregister(&msm_platform_driver);
	hdmi_unregister();
	adreno_unregister();
	msm_edp_unregister();
	msm_dsi_unregister();
}

module_init(msm_drm_register);
module_exit(msm_drm_unregister);

MODULE_AUTHOR("Rob Clark <robdclark@gmail.com");
MODULE_DESCRIPTION("MSM DRM Driver");
MODULE_LICENSE("GPL");<|MERGE_RESOLUTION|>--- conflicted
+++ resolved
@@ -218,11 +218,7 @@
 		if (ret)
 			return ret;
 		size = r.end - r.start;
-<<<<<<< HEAD
-		DRM_INFO("using VRAM carveout: %lx@%08x\n", size, r.start);
-=======
 		DRM_INFO("using VRAM carveout: %lx@%pa\n", size, &r.start);
->>>>>>> 4b8a8262
 	} else
 #endif
 
@@ -289,13 +285,6 @@
 
 	drm_mode_config_init(dev);
 
-<<<<<<< HEAD
-	ret = msm_init_vram(dev);
-	if (ret)
-		goto fail;
-
-=======
->>>>>>> 4b8a8262
 	platform_set_drvdata(pdev, dev);
 
 	/* Bind all our sub-components: */
