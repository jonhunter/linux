--- conflicted
+++ resolved
@@ -44,11 +44,6 @@
 	struct ssd130x_device *ssd130x = i2c_get_clientdata(client);
 
 	ssd130x_remove(ssd130x);
-<<<<<<< HEAD
-
-	return 0;
-=======
->>>>>>> 7365df19
 }
 
 static void ssd130x_i2c_shutdown(struct i2c_client *client)
