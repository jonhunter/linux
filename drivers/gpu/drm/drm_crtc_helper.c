--- conflicted
+++ resolved
@@ -631,17 +631,12 @@
 		mode_changed = true;
 	}
 
-<<<<<<< HEAD
-	/* take a reference on all connectors in set */
-	for (ro = 0; ro < set->num_connectors; ro++) {
-=======
 	/* take a reference on all unbound connectors in set, reuse the
 	 * already taken reference for bound connectors
 	 */
 	for (ro = 0; ro < set->num_connectors; ro++) {
 		if (set->connectors[ro]->encoder)
 			continue;
->>>>>>> 33688abb
 		drm_connector_reference(set->connectors[ro]);
 	}
 
@@ -763,19 +758,8 @@
 		}
 	}
 
-<<<<<<< HEAD
-	/* after fail drop reference on all connectors in save set */
-	count = 0;
-	drm_for_each_connector(connector, dev) {
-		drm_connector_unreference(&save_connectors[count++]);
-	}
-
-	kfree(save_connectors);
-	kfree(save_encoders);
-=======
 	kfree(save_connector_encoders);
 	kfree(save_encoder_crtcs);
->>>>>>> 33688abb
 	return 0;
 
 fail:
@@ -796,11 +780,6 @@
 	for (ro = 0; ro < set->num_connectors; ro++) {
 		if (set->connectors[ro]->encoder)
 			continue;
-		drm_connector_unreference(set->connectors[ro]);
-	}
-
-	/* after fail drop reference on all connectors in set */
-	for (ro = 0; ro < set->num_connectors; ro++) {
 		drm_connector_unreference(set->connectors[ro]);
 	}
 
