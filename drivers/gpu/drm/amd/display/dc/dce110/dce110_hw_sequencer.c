--- conflicted
+++ resolved
@@ -1555,15 +1555,9 @@
 		if ((dc->ctx->dce_version == DCE_VERSION_8_0) ||
 		    (dc->ctx->dce_version == DCE_VERSION_8_1) ||
 		    (dc->ctx->dce_version == DCE_VERSION_8_3))
-<<<<<<< HEAD
-			can_eDP_fast_boot_optimize = false;
-		else
-			can_eDP_fast_boot_optimize =
-=======
 			can_edp_fast_boot_optimize = false;
 		else
 			can_edp_fast_boot_optimize =
->>>>>>> 0fd79184
 				edp_link->link_enc->funcs->is_dig_enabled(edp_link->link_enc);
 	}
 
