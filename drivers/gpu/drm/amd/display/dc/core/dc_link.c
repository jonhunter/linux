/*
 * Copyright 2012-15 Advanced Micro Devices, Inc.
 *
 * Permission is hereby granted, free of charge, to any person obtaining a
 * copy of this software and associated documentation files (the "Software"),
 * to deal in the Software without restriction, including without limitation
 * the rights to use, copy, modify, merge, publish, distribute, sublicense,
 * and/or sell copies of the Software, and to permit persons to whom the
 * Software is furnished to do so, subject to the following conditions:
 *
 * The above copyright notice and this permission notice shall be included in
 * all copies or substantial portions of the Software.
 *
 * THE SOFTWARE IS PROVIDED "AS IS", WITHOUT WARRANTY OF ANY KIND, EXPRESS OR
 * IMPLIED, INCLUDING BUT NOT LIMITED TO THE WARRANTIES OF MERCHANTABILITY,
 * FITNESS FOR A PARTICULAR PURPOSE AND NONINFRINGEMENT.  IN NO EVENT SHALL
 * THE COPYRIGHT HOLDER(S) OR AUTHOR(S) BE LIABLE FOR ANY CLAIM, DAMAGES OR
 * OTHER LIABILITY, WHETHER IN AN ACTION OF CONTRACT, TORT OR OTHERWISE,
 * ARISING FROM, OUT OF OR IN CONNECTION WITH THE SOFTWARE OR THE USE OR
 * OTHER DEALINGS IN THE SOFTWARE.
 *
 * Authors: AMD
 *
 */

#include <linux/slab.h>

#include "dm_services.h"
#include "atomfirmware.h"
#include "dm_helpers.h"
#include "dc.h"
#include "grph_object_id.h"
#include "gpio_service_interface.h"
#include "core_status.h"
#include "dc_link_dp.h"
#include "dc_link_ddc.h"
#include "link_hwss.h"
#include "opp.h"

#include "link_encoder.h"
#include "hw_sequencer.h"
#include "resource.h"
#include "abm.h"
#include "fixed31_32.h"
#include "dpcd_defs.h"
#include "dmcu.h"
#include "hw/clk_mgr.h"
#include "dce/dmub_psr.h"
#include "dmub/dmub_srv.h"
#include "inc/hw/panel_cntl.h"
#include "inc/link_enc_cfg.h"
#include "inc/link_dpcd.h"
#include "link/link_dp_trace.h"

#include "dc/dcn30/dcn30_vpg.h"

#define DC_LOGGER_INIT(logger)

#define LINK_INFO(...) \
	DC_LOG_HW_HOTPLUG(  \
		__VA_ARGS__)

#define RETIMER_REDRIVER_INFO(...) \
	DC_LOG_RETIMER_REDRIVER(  \
		__VA_ARGS__)

/*******************************************************************************
 * Private functions
 ******************************************************************************/
static void dc_link_destruct(struct dc_link *link)
{
	int i;

	if (link->hpd_gpio) {
		dal_gpio_destroy_irq(&link->hpd_gpio);
		link->hpd_gpio = NULL;
	}

	if (link->ddc)
		dal_ddc_service_destroy(&link->ddc);

	if (link->panel_cntl)
		link->panel_cntl->funcs->destroy(&link->panel_cntl);

	if (link->link_enc) {
		/* Update link encoder resource tracking variables. These are used for
		 * the dynamic assignment of link encoders to streams. Virtual links
		 * are not assigned encoder resources on creation.
		 */
		if (link->link_id.id != CONNECTOR_ID_VIRTUAL) {
			link->dc->res_pool->link_encoders[link->eng_id - ENGINE_ID_DIGA] = NULL;
			link->dc->res_pool->dig_link_enc_count--;
		}
		link->link_enc->funcs->destroy(&link->link_enc);
	}

	if (link->local_sink)
		dc_sink_release(link->local_sink);

	for (i = 0; i < link->sink_count; ++i)
		dc_sink_release(link->remote_sinks[i]);
}

struct gpio *get_hpd_gpio(struct dc_bios *dcb,
			  struct graphics_object_id link_id,
			  struct gpio_service *gpio_service)
{
	enum bp_result bp_result;
	struct graphics_object_hpd_info hpd_info;
	struct gpio_pin_info pin_info;

	if (dcb->funcs->get_hpd_info(dcb, link_id, &hpd_info) != BP_RESULT_OK)
		return NULL;

	bp_result = dcb->funcs->get_gpio_pin_info(dcb,
		hpd_info.hpd_int_gpio_uid, &pin_info);

	if (bp_result != BP_RESULT_OK) {
		ASSERT(bp_result == BP_RESULT_NORECORD);
		return NULL;
	}

	return dal_gpio_service_create_irq(gpio_service,
					   pin_info.offset,
					   pin_info.mask);
}

/*
 *  Function: program_hpd_filter
 *
 *  @brief
 *     Programs HPD filter on associated HPD line
 *
 *  @param [in] delay_on_connect_in_ms: Connect filter timeout
 *  @param [in] delay_on_disconnect_in_ms: Disconnect filter timeout
 *
 *  @return
 *     true on success, false otherwise
 */
static bool program_hpd_filter(const struct dc_link *link)
{
	bool result = false;
	struct gpio *hpd;
	int delay_on_connect_in_ms = 0;
	int delay_on_disconnect_in_ms = 0;

	if (link->is_hpd_filter_disabled)
		return false;
	/* Verify feature is supported */
	switch (link->connector_signal) {
	case SIGNAL_TYPE_DVI_SINGLE_LINK:
	case SIGNAL_TYPE_DVI_DUAL_LINK:
	case SIGNAL_TYPE_HDMI_TYPE_A:
		/* Program hpd filter */
		delay_on_connect_in_ms = 500;
		delay_on_disconnect_in_ms = 100;
		break;
	case SIGNAL_TYPE_DISPLAY_PORT:
	case SIGNAL_TYPE_DISPLAY_PORT_MST:
		/* Program hpd filter to allow DP signal to settle */
		/* 500:	not able to detect MST <-> SST switch as HPD is low for
		 * only 100ms on DELL U2413
		 * 0: some passive dongle still show aux mode instead of i2c
		 * 20-50: not enough to hide bouncing HPD with passive dongle.
		 * also see intermittent i2c read issues.
		 */
		delay_on_connect_in_ms = 80;
		delay_on_disconnect_in_ms = 0;
		break;
	case SIGNAL_TYPE_LVDS:
	case SIGNAL_TYPE_EDP:
	default:
		/* Don't program hpd filter */
		return false;
	}

	/* Obtain HPD handle */
	hpd = get_hpd_gpio(link->ctx->dc_bios, link->link_id,
			   link->ctx->gpio_service);

	if (!hpd)
		return result;

	/* Setup HPD filtering */
	if (dal_gpio_open(hpd, GPIO_MODE_INTERRUPT) == GPIO_RESULT_OK) {
		struct gpio_hpd_config config;

		config.delay_on_connect = delay_on_connect_in_ms;
		config.delay_on_disconnect = delay_on_disconnect_in_ms;

		dal_irq_setup_hpd_filter(hpd, &config);

		dal_gpio_close(hpd);

		result = true;
	} else {
		ASSERT_CRITICAL(false);
	}

	/* Release HPD handle */
	dal_gpio_destroy_irq(&hpd);

	return result;
}

bool dc_link_wait_for_t12(struct dc_link *link)
{
	if (link->connector_signal == SIGNAL_TYPE_EDP && link->dc->hwss.edp_wait_for_T12) {
		link->dc->hwss.edp_wait_for_T12(link);

		return true;
	}

	return false;
}

/**
 * dc_link_detect_sink() - Determine if there is a sink connected
 *
 * @link: pointer to the dc link
 * @type: Returned connection type
 * Does not detect downstream devices, such as MST sinks
 * or display connected through active dongles
 */
bool dc_link_detect_sink(struct dc_link *link, enum dc_connection_type *type)
{
	uint32_t is_hpd_high = 0;
	struct gpio *hpd_pin;

	if (link->connector_signal == SIGNAL_TYPE_LVDS) {
		*type = dc_connection_single;
		return true;
	}

	if (link->connector_signal == SIGNAL_TYPE_EDP) {
		/*in case it is not on*/
		link->dc->hwss.edp_power_control(link, true);
		link->dc->hwss.edp_wait_for_hpd_ready(link, true);
	}

	/* Link may not have physical HPD pin. */
	if (link->ep_type != DISPLAY_ENDPOINT_PHY) {
		if (link->is_hpd_pending || !link->hpd_status)
			*type = dc_connection_none;
		else
			*type = dc_connection_single;

		return true;
	}

	/* todo: may need to lock gpio access */
	hpd_pin = get_hpd_gpio(link->ctx->dc_bios, link->link_id,
			       link->ctx->gpio_service);
	if (!hpd_pin)
		goto hpd_gpio_failure;

	dal_gpio_open(hpd_pin, GPIO_MODE_INTERRUPT);
	dal_gpio_get_value(hpd_pin, &is_hpd_high);
	dal_gpio_close(hpd_pin);
	dal_gpio_destroy_irq(&hpd_pin);

	if (is_hpd_high) {
		*type = dc_connection_single;
		/* TODO: need to do the actual detection */
	} else {
		*type = dc_connection_none;
	}

	return true;

hpd_gpio_failure:
	return false;
}

static enum ddc_transaction_type get_ddc_transaction_type(enum signal_type sink_signal)
{
	enum ddc_transaction_type transaction_type = DDC_TRANSACTION_TYPE_NONE;

	switch (sink_signal) {
	case SIGNAL_TYPE_DVI_SINGLE_LINK:
	case SIGNAL_TYPE_DVI_DUAL_LINK:
	case SIGNAL_TYPE_HDMI_TYPE_A:
	case SIGNAL_TYPE_LVDS:
	case SIGNAL_TYPE_RGB:
		transaction_type = DDC_TRANSACTION_TYPE_I2C;
		break;

	case SIGNAL_TYPE_DISPLAY_PORT:
	case SIGNAL_TYPE_EDP:
		transaction_type = DDC_TRANSACTION_TYPE_I2C_OVER_AUX;
		break;

	case SIGNAL_TYPE_DISPLAY_PORT_MST:
		/* MST does not use I2COverAux, but there is the
		 * SPECIAL use case for "immediate dwnstrm device
		 * access" (EPR#370830).
		 */
		transaction_type = DDC_TRANSACTION_TYPE_I2C_OVER_AUX;
		break;

	default:
		break;
	}

	return transaction_type;
}

static enum signal_type get_basic_signal_type(struct graphics_object_id encoder,
					      struct graphics_object_id downstream)
{
	if (downstream.type == OBJECT_TYPE_CONNECTOR) {
		switch (downstream.id) {
		case CONNECTOR_ID_SINGLE_LINK_DVII:
			switch (encoder.id) {
			case ENCODER_ID_INTERNAL_DAC1:
			case ENCODER_ID_INTERNAL_KLDSCP_DAC1:
			case ENCODER_ID_INTERNAL_DAC2:
			case ENCODER_ID_INTERNAL_KLDSCP_DAC2:
				return SIGNAL_TYPE_RGB;
			default:
				return SIGNAL_TYPE_DVI_SINGLE_LINK;
			}
		break;
		case CONNECTOR_ID_DUAL_LINK_DVII:
		{
			switch (encoder.id) {
			case ENCODER_ID_INTERNAL_DAC1:
			case ENCODER_ID_INTERNAL_KLDSCP_DAC1:
			case ENCODER_ID_INTERNAL_DAC2:
			case ENCODER_ID_INTERNAL_KLDSCP_DAC2:
				return SIGNAL_TYPE_RGB;
			default:
				return SIGNAL_TYPE_DVI_DUAL_LINK;
			}
		}
		break;
		case CONNECTOR_ID_SINGLE_LINK_DVID:
			return SIGNAL_TYPE_DVI_SINGLE_LINK;
		case CONNECTOR_ID_DUAL_LINK_DVID:
			return SIGNAL_TYPE_DVI_DUAL_LINK;
		case CONNECTOR_ID_VGA:
			return SIGNAL_TYPE_RGB;
		case CONNECTOR_ID_HDMI_TYPE_A:
			return SIGNAL_TYPE_HDMI_TYPE_A;
		case CONNECTOR_ID_LVDS:
			return SIGNAL_TYPE_LVDS;
		case CONNECTOR_ID_DISPLAY_PORT:
			return SIGNAL_TYPE_DISPLAY_PORT;
		case CONNECTOR_ID_EDP:
			return SIGNAL_TYPE_EDP;
		default:
			return SIGNAL_TYPE_NONE;
		}
	} else if (downstream.type == OBJECT_TYPE_ENCODER) {
		switch (downstream.id) {
		case ENCODER_ID_EXTERNAL_NUTMEG:
		case ENCODER_ID_EXTERNAL_TRAVIS:
			return SIGNAL_TYPE_DISPLAY_PORT;
		default:
			return SIGNAL_TYPE_NONE;
		}
	}

	return SIGNAL_TYPE_NONE;
}

/*
 * dc_link_is_dp_sink_present() - Check if there is a native DP
 * or passive DP-HDMI dongle connected
 */
bool dc_link_is_dp_sink_present(struct dc_link *link)
{
	enum gpio_result gpio_result;
	uint32_t clock_pin = 0;
	uint8_t retry = 0;
	struct ddc *ddc;

	enum connector_id connector_id =
		dal_graphics_object_id_get_connector_id(link->link_id);

	bool present =
		((connector_id == CONNECTOR_ID_DISPLAY_PORT) ||
		(connector_id == CONNECTOR_ID_EDP));

	ddc = dal_ddc_service_get_ddc_pin(link->ddc);

	if (!ddc) {
		BREAK_TO_DEBUGGER();
		return present;
	}

	/* Open GPIO and set it to I2C mode */
	/* Note: this GpioMode_Input will be converted
	 * to GpioConfigType_I2cAuxDualMode in GPIO component,
	 * which indicates we need additional delay
	 */

	if (dal_ddc_open(ddc, GPIO_MODE_INPUT,
			 GPIO_DDC_CONFIG_TYPE_MODE_I2C) != GPIO_RESULT_OK) {
		dal_ddc_close(ddc);

		return present;
	}

	/*
	 * Read GPIO: DP sink is present if both clock and data pins are zero
	 *
	 * [W/A] plug-unplug DP cable, sometimes customer board has
	 * one short pulse on clk_pin(1V, < 1ms). DP will be config to HDMI/DVI
	 * then monitor can't br light up. Add retry 3 times
	 * But in real passive dongle, it need additional 3ms to detect
	 */
	do {
		gpio_result = dal_gpio_get_value(ddc->pin_clock, &clock_pin);
		ASSERT(gpio_result == GPIO_RESULT_OK);
		if (clock_pin)
			udelay(1000);
		else
			break;
	} while (retry++ < 3);

	present = (gpio_result == GPIO_RESULT_OK) && !clock_pin;

	dal_ddc_close(ddc);

	return present;
}

/*
 * @brief
 * Detect output sink type
 */
static enum signal_type link_detect_sink(struct dc_link *link,
					 enum dc_detect_reason reason)
{
	enum signal_type result;
	struct graphics_object_id enc_id;

	if (link->is_dig_mapping_flexible)
		enc_id = (struct graphics_object_id){.id = ENCODER_ID_UNKNOWN};
	else
		enc_id = link->link_enc->id;
	result = get_basic_signal_type(enc_id, link->link_id);

	/* Use basic signal type for link without physical connector. */
	if (link->ep_type != DISPLAY_ENDPOINT_PHY)
		return result;

	/* Internal digital encoder will detect only dongles
	 * that require digital signal
	 */

	/* Detection mechanism is different
	 * for different native connectors.
	 * LVDS connector supports only LVDS signal;
	 * PCIE is a bus slot, the actual connector needs to be detected first;
	 * eDP connector supports only eDP signal;
	 * HDMI should check straps for audio
	 */

	/* PCIE detects the actual connector on add-on board */
	if (link->link_id.id == CONNECTOR_ID_PCIE) {
		/* ZAZTODO implement PCIE add-on card detection */
	}

	switch (link->link_id.id) {
	case CONNECTOR_ID_HDMI_TYPE_A: {
		/* check audio support:
		 * if native HDMI is not supported, switch to DVI
		 */
		struct audio_support *aud_support =
					&link->dc->res_pool->audio_support;

		if (!aud_support->hdmi_audio_native)
			if (link->link_id.id == CONNECTOR_ID_HDMI_TYPE_A)
				result = SIGNAL_TYPE_DVI_SINGLE_LINK;
	}
	break;
	case CONNECTOR_ID_DISPLAY_PORT: {
		/* DP HPD short pulse. Passive DP dongle will not
		 * have short pulse
		 */
		if (reason != DETECT_REASON_HPDRX) {
			/* Check whether DP signal detected: if not -
			 * we assume signal is DVI; it could be corrected
			 * to HDMI after dongle detection
			 */
			if (!dm_helpers_is_dp_sink_present(link))
				result = SIGNAL_TYPE_DVI_SINGLE_LINK;
		}
	}
	break;
	default:
	break;
	}

	return result;
}

static enum signal_type decide_signal_from_strap_and_dongle_type(enum display_dongle_type dongle_type,
								 struct audio_support *audio_support)
{
	enum signal_type signal = SIGNAL_TYPE_NONE;

	switch (dongle_type) {
	case DISPLAY_DONGLE_DP_HDMI_DONGLE:
		if (audio_support->hdmi_audio_on_dongle)
			signal = SIGNAL_TYPE_HDMI_TYPE_A;
		else
			signal = SIGNAL_TYPE_DVI_SINGLE_LINK;
		break;
	case DISPLAY_DONGLE_DP_DVI_DONGLE:
		signal = SIGNAL_TYPE_DVI_SINGLE_LINK;
		break;
	case DISPLAY_DONGLE_DP_HDMI_MISMATCHED_DONGLE:
		if (audio_support->hdmi_audio_native)
			signal =  SIGNAL_TYPE_HDMI_TYPE_A;
		else
			signal = SIGNAL_TYPE_DVI_SINGLE_LINK;
		break;
	default:
		signal = SIGNAL_TYPE_NONE;
		break;
	}

	return signal;
}

static enum signal_type dp_passive_dongle_detection(struct ddc_service *ddc,
						    struct display_sink_capability *sink_cap,
						    struct audio_support *audio_support)
{
	dal_ddc_service_i2c_query_dp_dual_mode_adaptor(ddc, sink_cap);

	return decide_signal_from_strap_and_dongle_type(sink_cap->dongle_type,
							audio_support);
}

static void link_disconnect_sink(struct dc_link *link)
{
	if (link->local_sink) {
		dc_sink_release(link->local_sink);
		link->local_sink = NULL;
	}

	link->dpcd_sink_count = 0;
	//link->dpcd_caps.dpcd_rev.raw = 0;
}

static void link_disconnect_remap(struct dc_sink *prev_sink, struct dc_link *link)
{
	dc_sink_release(link->local_sink);
	link->local_sink = prev_sink;
}

#if defined(CONFIG_DRM_AMD_DC_HDCP)
bool dc_link_is_hdcp14(struct dc_link *link, enum signal_type signal)
{
	bool ret = false;

	switch (signal)	{
	case SIGNAL_TYPE_DISPLAY_PORT:
	case SIGNAL_TYPE_DISPLAY_PORT_MST:
		ret = link->hdcp_caps.bcaps.bits.HDCP_CAPABLE;
		break;
	case SIGNAL_TYPE_DVI_SINGLE_LINK:
	case SIGNAL_TYPE_DVI_DUAL_LINK:
	case SIGNAL_TYPE_HDMI_TYPE_A:
	/* HDMI doesn't tell us its HDCP(1.4) capability, so assume to always be capable,
	 * we can poll for bksv but some displays have an issue with this. Since its so rare
	 * for a display to not be 1.4 capable, this assumtion is ok
	 */
		ret = true;
		break;
	default:
		break;
	}
	return ret;
}

bool dc_link_is_hdcp22(struct dc_link *link, enum signal_type signal)
{
	bool ret = false;

	switch (signal)	{
	case SIGNAL_TYPE_DISPLAY_PORT:
	case SIGNAL_TYPE_DISPLAY_PORT_MST:
		ret = (link->hdcp_caps.bcaps.bits.HDCP_CAPABLE &&
				link->hdcp_caps.rx_caps.fields.byte0.hdcp_capable &&
				(link->hdcp_caps.rx_caps.fields.version == 0x2)) ? 1 : 0;
		break;
	case SIGNAL_TYPE_DVI_SINGLE_LINK:
	case SIGNAL_TYPE_DVI_DUAL_LINK:
	case SIGNAL_TYPE_HDMI_TYPE_A:
		ret = (link->hdcp_caps.rx_caps.fields.version == 0x4) ? 1:0;
		break;
	default:
		break;
	}

	return ret;
}

static void query_hdcp_capability(enum signal_type signal, struct dc_link *link)
{
	struct hdcp_protection_message msg22;
	struct hdcp_protection_message msg14;

	memset(&msg22, 0, sizeof(struct hdcp_protection_message));
	memset(&msg14, 0, sizeof(struct hdcp_protection_message));
	memset(link->hdcp_caps.rx_caps.raw, 0,
		sizeof(link->hdcp_caps.rx_caps.raw));

	if ((link->connector_signal == SIGNAL_TYPE_DISPLAY_PORT &&
			link->ddc->transaction_type ==
			DDC_TRANSACTION_TYPE_I2C_OVER_AUX) ||
			link->connector_signal == SIGNAL_TYPE_EDP) {
		msg22.data = link->hdcp_caps.rx_caps.raw;
		msg22.length = sizeof(link->hdcp_caps.rx_caps.raw);
		msg22.msg_id = HDCP_MESSAGE_ID_RX_CAPS;
	} else {
		msg22.data = &link->hdcp_caps.rx_caps.fields.version;
		msg22.length = sizeof(link->hdcp_caps.rx_caps.fields.version);
		msg22.msg_id = HDCP_MESSAGE_ID_HDCP2VERSION;
	}
	msg22.version = HDCP_VERSION_22;
	msg22.link = HDCP_LINK_PRIMARY;
	msg22.max_retries = 5;
	dc_process_hdcp_msg(signal, link, &msg22);

	if (signal == SIGNAL_TYPE_DISPLAY_PORT || signal == SIGNAL_TYPE_DISPLAY_PORT_MST) {
		msg14.data = &link->hdcp_caps.bcaps.raw;
		msg14.length = sizeof(link->hdcp_caps.bcaps.raw);
		msg14.msg_id = HDCP_MESSAGE_ID_READ_BCAPS;
		msg14.version = HDCP_VERSION_14;
		msg14.link = HDCP_LINK_PRIMARY;
		msg14.max_retries = 5;

		dc_process_hdcp_msg(signal, link, &msg14);
	}

}
#endif

static void read_current_link_settings_on_detect(struct dc_link *link)
{
	union lane_count_set lane_count_set = {0};
	uint8_t link_bw_set;
	uint8_t link_rate_set;
	uint32_t read_dpcd_retry_cnt = 10;
	enum dc_status status = DC_ERROR_UNEXPECTED;
	int i;
	union max_down_spread max_down_spread = {0};

	// Read DPCD 00101h to find out the number of lanes currently set
	for (i = 0; i < read_dpcd_retry_cnt; i++) {
		status = core_link_read_dpcd(link,
					     DP_LANE_COUNT_SET,
					     &lane_count_set.raw,
					     sizeof(lane_count_set));
		/* First DPCD read after VDD ON can fail if the particular board
		 * does not have HPD pin wired correctly. So if DPCD read fails,
		 * which it should never happen, retry a few times. Target worst
		 * case scenario of 80 ms.
		 */
		if (status == DC_OK) {
			link->cur_link_settings.lane_count =
					lane_count_set.bits.LANE_COUNT_SET;
			break;
		}

		msleep(8);
	}

	// Read DPCD 00100h to find if standard link rates are set
	core_link_read_dpcd(link, DP_LINK_BW_SET,
			    &link_bw_set, sizeof(link_bw_set));

	if (link_bw_set == 0) {
		if (link->connector_signal == SIGNAL_TYPE_EDP) {
			/* If standard link rates are not being used,
			 * Read DPCD 00115h to find the edp link rate set used
			 */
			core_link_read_dpcd(link, DP_LINK_RATE_SET,
					    &link_rate_set, sizeof(link_rate_set));

			// edp_supported_link_rates_count = 0 for DP
			if (link_rate_set < link->dpcd_caps.edp_supported_link_rates_count) {
				link->cur_link_settings.link_rate =
					link->dpcd_caps.edp_supported_link_rates[link_rate_set];
				link->cur_link_settings.link_rate_set = link_rate_set;
				link->cur_link_settings.use_link_rate_set = true;
			}
		} else {
			// Link Rate not found. Seamless boot may not work.
			ASSERT(false);
		}
	} else {
		link->cur_link_settings.link_rate = link_bw_set;
		link->cur_link_settings.use_link_rate_set = false;
	}
	// Read DPCD 00003h to find the max down spread.
	core_link_read_dpcd(link, DP_MAX_DOWNSPREAD,
			    &max_down_spread.raw, sizeof(max_down_spread));
	link->cur_link_settings.link_spread =
		max_down_spread.bits.MAX_DOWN_SPREAD ?
		LINK_SPREAD_05_DOWNSPREAD_30KHZ : LINK_SPREAD_DISABLED;
}

static bool detect_dp(struct dc_link *link,
		      struct display_sink_capability *sink_caps,
		      enum dc_detect_reason reason)
{
	struct audio_support *audio_support = &link->dc->res_pool->audio_support;

	sink_caps->signal = link_detect_sink(link, reason);
	sink_caps->transaction_type =
		get_ddc_transaction_type(sink_caps->signal);

	if (sink_caps->transaction_type == DDC_TRANSACTION_TYPE_I2C_OVER_AUX) {
		sink_caps->signal = SIGNAL_TYPE_DISPLAY_PORT;
		if (!detect_dp_sink_caps(link))
			return false;

		if (is_dp_branch_device(link))
			/* DP SST branch */
			link->type = dc_connection_sst_branch;
	} else {
		/* DP passive dongles */
		sink_caps->signal = dp_passive_dongle_detection(link->ddc,
								sink_caps,
								audio_support);
		link->dpcd_caps.dongle_type = sink_caps->dongle_type;
		link->dpcd_caps.is_dongle_type_one = sink_caps->is_dongle_type_one;
		link->dpcd_caps.dpcd_rev.raw = 0;
	}

	return true;
}

static bool is_same_edid(struct dc_edid *old_edid, struct dc_edid *new_edid)
{
	if (old_edid->length != new_edid->length)
		return false;

	if (new_edid->length == 0)
		return false;

	return (memcmp(old_edid->raw_edid,
		       new_edid->raw_edid, new_edid->length) == 0);
}

static bool wait_for_entering_dp_alt_mode(struct dc_link *link)
{
	/**
	 * something is terribly wrong if time out is > 200ms. (5Hz)
	 * 500 microseconds * 400 tries us 200 ms
	 **/
	unsigned int sleep_time_in_microseconds = 500;
	unsigned int tries_allowed = 400;
	bool is_in_alt_mode;
	unsigned long long enter_timestamp;
	unsigned long long finish_timestamp;
	unsigned long long time_taken_in_ns;
	int tries_taken;

	DC_LOGGER_INIT(link->ctx->logger);

	if (!link->link_enc->funcs->is_in_alt_mode)
		return true;

	is_in_alt_mode = link->link_enc->funcs->is_in_alt_mode(link->link_enc);
	DC_LOG_WARNING("DP Alt mode state on HPD: %d\n", is_in_alt_mode);

	if (is_in_alt_mode)
		return true;

	enter_timestamp = dm_get_timestamp(link->ctx);

	for (tries_taken = 0; tries_taken < tries_allowed; tries_taken++) {
		udelay(sleep_time_in_microseconds);
		/* ask the link if alt mode is enabled, if so return ok */
		if (link->link_enc->funcs->is_in_alt_mode(link->link_enc)) {
			finish_timestamp = dm_get_timestamp(link->ctx);
			time_taken_in_ns =
				dm_get_elapse_time_in_ns(link->ctx,
							 finish_timestamp,
							 enter_timestamp);
			DC_LOG_WARNING("Alt mode entered finished after %llu ms\n",
				       div_u64(time_taken_in_ns, 1000000));
			return true;
		}
	}
	finish_timestamp = dm_get_timestamp(link->ctx);
	time_taken_in_ns = dm_get_elapse_time_in_ns(link->ctx, finish_timestamp,
						    enter_timestamp);
	DC_LOG_WARNING("Alt mode has timed out after %llu ms\n",
		       div_u64(time_taken_in_ns, 1000000));
	return false;
}

static void apply_dpia_mst_dsc_always_on_wa(struct dc_link *link)
{
#if defined(CONFIG_DRM_AMD_DC_DCN)
	/* Apply work around for tunneled MST on certain USB4 docks. Always use DSC if dock
	 * reports DSC support.
	 */
	if (link->ep_type == DISPLAY_ENDPOINT_USB4_DPIA &&
			link->type == dc_connection_mst_branch &&
			link->dpcd_caps.branch_dev_id == DP_BRANCH_DEVICE_ID_90CC24 &&
			link->dpcd_caps.branch_hw_revision == DP_BRANCH_HW_REV_20 &&
			link->dpcd_caps.dsc_caps.dsc_basic_caps.fields.dsc_support.DSC_SUPPORT &&
			!link->dc->debug.dpia_debug.bits.disable_mst_dsc_work_around)
		link->wa_flags.dpia_mst_dsc_always_on = true;
#endif
}

static void revert_dpia_mst_dsc_always_on_wa(struct dc_link *link)
{
	/* Disable work around which keeps DSC on for tunneled MST on certain USB4 docks. */
	if (link->ep_type == DISPLAY_ENDPOINT_USB4_DPIA)
		link->wa_flags.dpia_mst_dsc_always_on = false;
}

static bool discover_dp_mst_topology(struct dc_link *link, enum dc_detect_reason reason)
{
	DC_LOGGER_INIT(link->ctx->logger);

	LINK_INFO("link=%d, mst branch is now Connected\n",
		  link->link_index);

	apply_dpia_mst_dsc_always_on_wa(link);
	link->type = dc_connection_mst_branch;
	dm_helpers_dp_update_branch_info(link->ctx, link);
	if (dm_helpers_dp_mst_start_top_mgr(link->ctx,
			link, (reason == DETECT_REASON_BOOT || reason == DETECT_REASON_RESUMEFROMS3S4))) {
		link_disconnect_sink(link);
	} else {
		link->type = dc_connection_sst_branch;
	}

	return link->type == dc_connection_mst_branch;
}

static bool reset_cur_dp_mst_topology(struct dc_link *link)
{
	bool result = false;
	DC_LOGGER_INIT(link->ctx->logger);

	LINK_INFO("link=%d, mst branch is now Disconnected\n",
		  link->link_index);

	revert_dpia_mst_dsc_always_on_wa(link);
	result = dm_helpers_dp_mst_stop_top_mgr(link->ctx, link);

	link->mst_stream_alloc_table.stream_count = 0;
	memset(link->mst_stream_alloc_table.stream_allocations,
			0,
			sizeof(link->mst_stream_alloc_table.stream_allocations));
	return result;
}

static bool should_prepare_phy_clocks_for_link_verification(const struct dc *dc,
		enum dc_detect_reason reason)
{
	int i;
	bool can_apply_seamless_boot = false;

	for (i = 0; i < dc->current_state->stream_count; i++) {
		if (dc->current_state->streams[i]->apply_seamless_boot_optimization) {
			can_apply_seamless_boot = true;
			break;
		}
	}

	return !can_apply_seamless_boot && reason != DETECT_REASON_BOOT;
}

static void prepare_phy_clocks_for_destructive_link_verification(const struct dc *dc)
{
#if defined(CONFIG_DRM_AMD_DC_DCN)
	dc_z10_restore(dc);
#endif
	clk_mgr_exit_optimized_pwr_state(dc, dc->clk_mgr);
}

static void restore_phy_clocks_for_destructive_link_verification(const struct dc *dc)
{
	clk_mgr_optimize_pwr_state(dc, dc->clk_mgr);
}

static void set_all_streams_dpms_off_for_link(struct dc_link *link)
{
	int i;
	struct pipe_ctx *pipe_ctx;
	struct dc_stream_update stream_update;
	bool dpms_off = true;
	struct link_resource link_res = {0};

	memset(&stream_update, 0, sizeof(stream_update));
	stream_update.dpms_off = &dpms_off;

	for (i = 0; i < MAX_PIPES; i++) {
		pipe_ctx = &link->dc->current_state->res_ctx.pipe_ctx[i];
		if (pipe_ctx && pipe_ctx->stream && !pipe_ctx->stream->dpms_off &&
				pipe_ctx->stream->link == link && !pipe_ctx->prev_odm_pipe) {
			stream_update.stream = pipe_ctx->stream;
			dc_commit_updates_for_stream(link->ctx->dc, NULL, 0,
					pipe_ctx->stream, &stream_update,
					link->ctx->dc->current_state);
		}
	}

	/* link can be also enabled by vbios. In this case it is not recorded
	 * in pipe_ctx. Disable link phy here to make sure it is completely off
	 */
	dp_disable_link_phy(link, &link_res, link->connector_signal);
}

static void verify_link_capability_destructive(struct dc_link *link,
		struct dc_sink *sink,
		enum dc_detect_reason reason)
{
	bool should_prepare_phy_clocks =
			should_prepare_phy_clocks_for_link_verification(link->dc, reason);

	if (should_prepare_phy_clocks)
		prepare_phy_clocks_for_destructive_link_verification(link->dc);

	if (dc_is_dp_signal(link->local_sink->sink_signal)) {
		struct dc_link_settings known_limit_link_setting =
				dp_get_max_link_cap(link);
		set_all_streams_dpms_off_for_link(link);
		dp_verify_link_cap_with_retries(
				link, &known_limit_link_setting,
				LINK_TRAINING_MAX_VERIFY_RETRY);
	} else {
		ASSERT(0);
	}

	if (should_prepare_phy_clocks)
		restore_phy_clocks_for_destructive_link_verification(link->dc);
}

static void verify_link_capability_non_destructive(struct dc_link *link)
{
	if (dc_is_dp_signal(link->local_sink->sink_signal)) {
		if (dc_is_embedded_signal(link->local_sink->sink_signal) ||
				link->ep_type == DISPLAY_ENDPOINT_USB4_DPIA)
			/* TODO - should we check link encoder's max link caps here?
			 * How do we know which link encoder to check from?
			 */
			link->verified_link_cap = link->reported_link_cap;
		else
			link->verified_link_cap = dp_get_max_link_cap(link);
	}
}

static bool should_verify_link_capability_destructively(struct dc_link *link,
		enum dc_detect_reason reason)
{
	bool destrictive = false;
	struct dc_link_settings max_link_cap;
	bool is_link_enc_unavailable = link->link_enc &&
			link->dc->res_pool->funcs->link_encs_assign &&
			!link_enc_cfg_is_link_enc_avail(
					link->ctx->dc,
					link->link_enc->preferred_engine,
					link);

	if (dc_is_dp_signal(link->local_sink->sink_signal)) {
		max_link_cap = dp_get_max_link_cap(link);
		destrictive = true;

		if (link->dc->debug.skip_detection_link_training ||
				dc_is_embedded_signal(link->local_sink->sink_signal) ||
				link->ep_type == DISPLAY_ENDPOINT_USB4_DPIA) {
			destrictive = false;
		} else if (dp_get_link_encoding_format(&max_link_cap) ==
				DP_8b_10b_ENCODING) {
			if (link->dpcd_caps.is_mst_capable ||
					is_link_enc_unavailable) {
				destrictive = false;
			}
		}
	} else if (dc_is_hdmi_signal(link->local_sink->sink_signal))
		destrictive = true;

	return destrictive;
}

static void verify_link_capability(struct dc_link *link, struct dc_sink *sink,
		enum dc_detect_reason reason)
{
	if (should_verify_link_capability_destructively(link, reason))
		verify_link_capability_destructive(link, sink, reason);
	else
		verify_link_capability_non_destructive(link);
}


/**
 * detect_link_and_local_sink() - Detect if a sink is attached to a given link
 *
 * link->local_sink is created or destroyed as needed.
 *
 * This does not create remote sinks.
 */
static bool detect_link_and_local_sink(struct dc_link *link,
				  enum dc_detect_reason reason)
{
	struct dc_sink_init_data sink_init_data = { 0 };
	struct display_sink_capability sink_caps = { 0 };
	uint32_t i;
	bool converter_disable_audio = false;
	struct audio_support *aud_support = &link->dc->res_pool->audio_support;
	bool same_edid = false;
	enum dc_edid_status edid_status;
	struct dc_context *dc_ctx = link->ctx;
	struct dc_sink *sink = NULL;
	struct dc_sink *prev_sink = NULL;
	struct dpcd_caps prev_dpcd_caps;
	enum dc_connection_type new_connection_type = dc_connection_none;
	enum dc_connection_type pre_connection_type = dc_connection_none;
	const uint32_t post_oui_delay = 30; // 30ms

	DC_LOGGER_INIT(link->ctx->logger);

	if (dc_is_virtual_signal(link->connector_signal))
		return false;

	if (((link->connector_signal == SIGNAL_TYPE_LVDS ||
		link->connector_signal == SIGNAL_TYPE_EDP) &&
		(!link->dc->config.allow_edp_hotplug_detection)) &&
		link->local_sink) {
		// need to re-write OUI and brightness in resume case
		if (link->connector_signal == SIGNAL_TYPE_EDP &&
			(link->dpcd_sink_ext_caps.bits.oled == 1)) {
			dpcd_set_source_specific_data(link);
			msleep(post_oui_delay);
			dc_link_set_default_brightness_aux(link);
			//TODO: use cached
		}

		return true;
	}

	if (!dc_link_detect_sink(link, &new_connection_type)) {
		BREAK_TO_DEBUGGER();
		return false;
	}

	prev_sink = link->local_sink;
	if (prev_sink) {
		dc_sink_retain(prev_sink);
		memcpy(&prev_dpcd_caps, &link->dpcd_caps, sizeof(struct dpcd_caps));
	}

	link_disconnect_sink(link);
	if (new_connection_type != dc_connection_none) {
		pre_connection_type = link->type;
		link->type = new_connection_type;
		link->link_state_valid = false;

		/* From Disconnected-to-Connected. */
		switch (link->connector_signal) {
		case SIGNAL_TYPE_HDMI_TYPE_A: {
			sink_caps.transaction_type = DDC_TRANSACTION_TYPE_I2C;
			if (aud_support->hdmi_audio_native)
				sink_caps.signal = SIGNAL_TYPE_HDMI_TYPE_A;
			else
				sink_caps.signal = SIGNAL_TYPE_DVI_SINGLE_LINK;
			break;
		}

		case SIGNAL_TYPE_DVI_SINGLE_LINK: {
			sink_caps.transaction_type = DDC_TRANSACTION_TYPE_I2C;
			sink_caps.signal = SIGNAL_TYPE_DVI_SINGLE_LINK;
			break;
		}

		case SIGNAL_TYPE_DVI_DUAL_LINK: {
			sink_caps.transaction_type = DDC_TRANSACTION_TYPE_I2C;
			sink_caps.signal = SIGNAL_TYPE_DVI_DUAL_LINK;
			break;
		}

		case SIGNAL_TYPE_LVDS: {
			sink_caps.transaction_type = DDC_TRANSACTION_TYPE_I2C;
			sink_caps.signal = SIGNAL_TYPE_LVDS;
			break;
		}

		case SIGNAL_TYPE_EDP: {
			read_current_link_settings_on_detect(link);

			detect_edp_sink_caps(link);
			read_current_link_settings_on_detect(link);
			sink_caps.transaction_type = DDC_TRANSACTION_TYPE_I2C_OVER_AUX;
			sink_caps.signal = SIGNAL_TYPE_EDP;
			break;
		}

		case SIGNAL_TYPE_DISPLAY_PORT: {
			/* wa HPD high coming too early*/
			if (link->ep_type == DISPLAY_ENDPOINT_PHY &&
			    link->link_enc->features.flags.bits.DP_IS_USB_C == 1) {
				/* if alt mode times out, return false */
				if (!wait_for_entering_dp_alt_mode(link))
					return false;
			}

			if (!detect_dp(link, &sink_caps, reason)) {
				if (prev_sink)
					dc_sink_release(prev_sink);
				return false;
			}

			/* Active SST downstream branch device unplug*/
			if (link->type == dc_connection_sst_branch &&
			    link->dpcd_caps.sink_count.bits.SINK_COUNT == 0) {
				if (prev_sink)
					/* Downstream unplug */
					dc_sink_release(prev_sink);
				return true;
			}

			/* disable audio for non DP to HDMI active sst converter */
			if (link->type == dc_connection_sst_branch &&
					is_dp_active_dongle(link) &&
					(link->dpcd_caps.dongle_type !=
							DISPLAY_DONGLE_DP_HDMI_CONVERTER))
				converter_disable_audio = true;

			// link switch from MST to non-MST stop topology manager
			if (pre_connection_type == dc_connection_mst_branch &&
					link->type != dc_connection_mst_branch)
				dm_helpers_dp_mst_stop_top_mgr(link->ctx, link);
			break;
		}

		default:
			DC_ERROR("Invalid connector type! signal:%d\n",
				 link->connector_signal);
			if (prev_sink)
				dc_sink_release(prev_sink);
			return false;
		} /* switch() */

		if (link->dpcd_caps.sink_count.bits.SINK_COUNT)
			link->dpcd_sink_count =
				link->dpcd_caps.sink_count.bits.SINK_COUNT;
		else
			link->dpcd_sink_count = 1;

		dal_ddc_service_set_transaction_type(link->ddc,
						     sink_caps.transaction_type);

		link->aux_mode =
			dal_ddc_service_is_in_aux_transaction_mode(link->ddc);

		sink_init_data.link = link;
		sink_init_data.sink_signal = sink_caps.signal;

		sink = dc_sink_create(&sink_init_data);
		if (!sink) {
			DC_ERROR("Failed to create sink!\n");
			if (prev_sink)
				dc_sink_release(prev_sink);
			return false;
		}

		sink->link->dongle_max_pix_clk = sink_caps.max_hdmi_pixel_clock;
		sink->converter_disable_audio = converter_disable_audio;

		/* dc_sink_create returns a new reference */
		link->local_sink = sink;

		edid_status = dm_helpers_read_local_edid(link->ctx,
							 link, sink);

		switch (edid_status) {
		case EDID_BAD_CHECKSUM:
			DC_LOG_ERROR("EDID checksum invalid.\n");
			break;
		case EDID_PARTIAL_VALID:
			DC_LOG_ERROR("Partial EDID valid, abandon invalid blocks.\n");
			break;
		case EDID_NO_RESPONSE:
			DC_LOG_ERROR("No EDID read.\n");
			/*
			 * Abort detection for non-DP connectors if we have
			 * no EDID
			 *
			 * DP needs to report as connected if HDP is high
			 * even if we have no EDID in order to go to
			 * fail-safe mode
			 */
			if (dc_is_hdmi_signal(link->connector_signal) ||
			    dc_is_dvi_signal(link->connector_signal)) {
				if (prev_sink)
					dc_sink_release(prev_sink);

				return false;
			}

			if (link->type == dc_connection_sst_branch &&
					link->dpcd_caps.dongle_type ==
						DISPLAY_DONGLE_DP_VGA_CONVERTER &&
					reason == DETECT_REASON_HPDRX) {
				/* Abort detection for DP-VGA adapters when EDID
				 * can't be read and detection reason is VGA-side
				 * hotplug
				 */
				if (prev_sink)
					dc_sink_release(prev_sink);
				link_disconnect_sink(link);

				return true;
			}

			break;
		default:
			break;
		}

		// Check if edid is the same
		if ((prev_sink) &&
		    (edid_status == EDID_THE_SAME || edid_status == EDID_OK))
			same_edid = is_same_edid(&prev_sink->dc_edid,
						 &sink->dc_edid);

		if (sink->edid_caps.panel_patch.skip_scdc_overwrite)
			link->ctx->dc->debug.hdmi20_disable = true;

		if (link->connector_signal == SIGNAL_TYPE_DISPLAY_PORT &&
		    sink_caps.transaction_type ==
		    DDC_TRANSACTION_TYPE_I2C_OVER_AUX) {
			/*
			 * TODO debug why Dell 2413 doesn't like
			 *  two link trainings
			 */
#if defined(CONFIG_DRM_AMD_DC_HDCP)
			query_hdcp_capability(sink->sink_signal, link);
#endif
		} else {
			// If edid is the same, then discard new sink and revert back to original sink
			if (same_edid) {
				link_disconnect_remap(prev_sink, link);
				sink = prev_sink;
				prev_sink = NULL;
			}
#if defined(CONFIG_DRM_AMD_DC_HDCP)
			query_hdcp_capability(sink->sink_signal, link);
#endif
		}

		/* HDMI-DVI Dongle */
		if (sink->sink_signal == SIGNAL_TYPE_HDMI_TYPE_A &&
		    !sink->edid_caps.edid_hdmi)
			sink->sink_signal = SIGNAL_TYPE_DVI_SINGLE_LINK;

		if (link->local_sink && dc_is_dp_signal(sink_caps.signal))
			dp_trace_init(link);

		/* Connectivity log: detection */
		for (i = 0; i < sink->dc_edid.length / DC_EDID_BLOCK_SIZE; i++) {
			CONN_DATA_DETECT(link,
					 &sink->dc_edid.raw_edid[i * DC_EDID_BLOCK_SIZE],
					 DC_EDID_BLOCK_SIZE,
					 "%s: [Block %d] ", sink->edid_caps.display_name, i);
		}

		DC_LOG_DETECTION_EDID_PARSER("%s: "
			"manufacturer_id = %X, "
			"product_id = %X, "
			"serial_number = %X, "
			"manufacture_week = %d, "
			"manufacture_year = %d, "
			"display_name = %s, "
			"speaker_flag = %d, "
			"audio_mode_count = %d\n",
			__func__,
			sink->edid_caps.manufacturer_id,
			sink->edid_caps.product_id,
			sink->edid_caps.serial_number,
			sink->edid_caps.manufacture_week,
			sink->edid_caps.manufacture_year,
			sink->edid_caps.display_name,
			sink->edid_caps.speaker_flags,
			sink->edid_caps.audio_mode_count);

		for (i = 0; i < sink->edid_caps.audio_mode_count; i++) {
			DC_LOG_DETECTION_EDID_PARSER("%s: mode number = %d, "
				"format_code = %d, "
				"channel_count = %d, "
				"sample_rate = %d, "
				"sample_size = %d\n",
				__func__,
				i,
				sink->edid_caps.audio_modes[i].format_code,
				sink->edid_caps.audio_modes[i].channel_count,
				sink->edid_caps.audio_modes[i].sample_rate,
				sink->edid_caps.audio_modes[i].sample_size);
		}
	} else {
		/* From Connected-to-Disconnected. */
		link->type = dc_connection_none;
		sink_caps.signal = SIGNAL_TYPE_NONE;
		/* When we unplug a passive DP-HDMI dongle connection, dongle_max_pix_clk
		 *  is not cleared. If we emulate a DP signal on this connection, it thinks
		 *  the dongle is still there and limits the number of modes we can emulate.
		 *  Clear dongle_max_pix_clk on disconnect to fix this
		 */
		link->dongle_max_pix_clk = 0;

		dc_link_clear_dprx_states(link);
		dp_trace_reset(link);
	}

	LINK_INFO("link=%d, dc_sink_in=%p is now %s prev_sink=%p edid same=%d\n",
		  link->link_index, sink,
		  (sink_caps.signal ==
		   SIGNAL_TYPE_NONE ? "Disconnected" : "Connected"),
		  prev_sink, same_edid);

	if (prev_sink)
		dc_sink_release(prev_sink);

	return true;
}

bool dc_link_detect(struct dc_link *link, enum dc_detect_reason reason)
{
	bool is_local_sink_detect_success;
	bool is_delegated_to_mst_top_mgr = false;
	enum dc_connection_type pre_link_type = link->type;

	is_local_sink_detect_success = detect_link_and_local_sink(link, reason);

	if (is_local_sink_detect_success && link->local_sink)
		verify_link_capability(link, link->local_sink, reason);

	if (is_local_sink_detect_success && link->local_sink &&
			dc_is_dp_signal(link->local_sink->sink_signal) &&
			link->dpcd_caps.is_mst_capable)
		is_delegated_to_mst_top_mgr = discover_dp_mst_topology(link, reason);

	if (is_local_sink_detect_success &&
			pre_link_type == dc_connection_mst_branch &&
			link->type != dc_connection_mst_branch)
		is_delegated_to_mst_top_mgr = reset_cur_dp_mst_topology(link);

	return is_local_sink_detect_success && !is_delegated_to_mst_top_mgr;
}

bool dc_link_get_hpd_state(struct dc_link *dc_link)
{
	uint32_t state;

	dal_gpio_lock_pin(dc_link->hpd_gpio);
	dal_gpio_get_value(dc_link->hpd_gpio, &state);
	dal_gpio_unlock_pin(dc_link->hpd_gpio);

	return state;
}

static enum hpd_source_id get_hpd_line(struct dc_link *link)
{
	struct gpio *hpd;
	enum hpd_source_id hpd_id = HPD_SOURCEID_UNKNOWN;

	hpd = get_hpd_gpio(link->ctx->dc_bios, link->link_id,
			   link->ctx->gpio_service);

	if (hpd) {
		switch (dal_irq_get_source(hpd)) {
		case DC_IRQ_SOURCE_HPD1:
			hpd_id = HPD_SOURCEID1;
		break;
		case DC_IRQ_SOURCE_HPD2:
			hpd_id = HPD_SOURCEID2;
		break;
		case DC_IRQ_SOURCE_HPD3:
			hpd_id = HPD_SOURCEID3;
		break;
		case DC_IRQ_SOURCE_HPD4:
			hpd_id = HPD_SOURCEID4;
		break;
		case DC_IRQ_SOURCE_HPD5:
			hpd_id = HPD_SOURCEID5;
		break;
		case DC_IRQ_SOURCE_HPD6:
			hpd_id = HPD_SOURCEID6;
		break;
		default:
			BREAK_TO_DEBUGGER();
		break;
		}

		dal_gpio_destroy_irq(&hpd);
	}

	return hpd_id;
}

static enum channel_id get_ddc_line(struct dc_link *link)
{
	struct ddc *ddc;
	enum channel_id channel = CHANNEL_ID_UNKNOWN;

	ddc = dal_ddc_service_get_ddc_pin(link->ddc);

	if (ddc) {
		switch (dal_ddc_get_line(ddc)) {
		case GPIO_DDC_LINE_DDC1:
			channel = CHANNEL_ID_DDC1;
			break;
		case GPIO_DDC_LINE_DDC2:
			channel = CHANNEL_ID_DDC2;
			break;
		case GPIO_DDC_LINE_DDC3:
			channel = CHANNEL_ID_DDC3;
			break;
		case GPIO_DDC_LINE_DDC4:
			channel = CHANNEL_ID_DDC4;
			break;
		case GPIO_DDC_LINE_DDC5:
			channel = CHANNEL_ID_DDC5;
			break;
		case GPIO_DDC_LINE_DDC6:
			channel = CHANNEL_ID_DDC6;
			break;
		case GPIO_DDC_LINE_DDC_VGA:
			channel = CHANNEL_ID_DDC_VGA;
			break;
		case GPIO_DDC_LINE_I2C_PAD:
			channel = CHANNEL_ID_I2C_PAD;
			break;
		default:
			BREAK_TO_DEBUGGER();
			break;
		}
	}

	return channel;
}

static enum transmitter translate_encoder_to_transmitter(struct graphics_object_id encoder)
{
	switch (encoder.id) {
	case ENCODER_ID_INTERNAL_UNIPHY:
		switch (encoder.enum_id) {
		case ENUM_ID_1:
			return TRANSMITTER_UNIPHY_A;
		case ENUM_ID_2:
			return TRANSMITTER_UNIPHY_B;
		default:
			return TRANSMITTER_UNKNOWN;
		}
	break;
	case ENCODER_ID_INTERNAL_UNIPHY1:
		switch (encoder.enum_id) {
		case ENUM_ID_1:
			return TRANSMITTER_UNIPHY_C;
		case ENUM_ID_2:
			return TRANSMITTER_UNIPHY_D;
		default:
			return TRANSMITTER_UNKNOWN;
		}
	break;
	case ENCODER_ID_INTERNAL_UNIPHY2:
		switch (encoder.enum_id) {
		case ENUM_ID_1:
			return TRANSMITTER_UNIPHY_E;
		case ENUM_ID_2:
			return TRANSMITTER_UNIPHY_F;
		default:
			return TRANSMITTER_UNKNOWN;
		}
	break;
	case ENCODER_ID_INTERNAL_UNIPHY3:
		switch (encoder.enum_id) {
		case ENUM_ID_1:
			return TRANSMITTER_UNIPHY_G;
		default:
			return TRANSMITTER_UNKNOWN;
		}
	break;
	case ENCODER_ID_EXTERNAL_NUTMEG:
		switch (encoder.enum_id) {
		case ENUM_ID_1:
			return TRANSMITTER_NUTMEG_CRT;
		default:
			return TRANSMITTER_UNKNOWN;
		}
	break;
	case ENCODER_ID_EXTERNAL_TRAVIS:
		switch (encoder.enum_id) {
		case ENUM_ID_1:
			return TRANSMITTER_TRAVIS_CRT;
		case ENUM_ID_2:
			return TRANSMITTER_TRAVIS_LCD;
		default:
			return TRANSMITTER_UNKNOWN;
		}
	break;
	default:
		return TRANSMITTER_UNKNOWN;
	}
}

static bool dc_link_construct_legacy(struct dc_link *link,
				     const struct link_init_data *init_params)
{
	uint8_t i;
	struct ddc_service_init_data ddc_service_init_data = { { 0 } };
	struct dc_context *dc_ctx = init_params->ctx;
	struct encoder_init_data enc_init_data = { 0 };
	struct panel_cntl_init_data panel_cntl_init_data = { 0 };
	struct integrated_info *info;
	struct dc_bios *bios = init_params->dc->ctx->dc_bios;
	const struct dc_vbios_funcs *bp_funcs = bios->funcs;
	struct bp_disp_connector_caps_info disp_connect_caps_info = { 0 };

	DC_LOGGER_INIT(dc_ctx->logger);

	info = kzalloc(sizeof(*info), GFP_KERNEL);
	if (!info)
		goto create_fail;

	link->irq_source_hpd = DC_IRQ_SOURCE_INVALID;
	link->irq_source_hpd_rx = DC_IRQ_SOURCE_INVALID;

	link->link_status.dpcd_caps = &link->dpcd_caps;

	link->dc = init_params->dc;
	link->ctx = dc_ctx;
	link->link_index = init_params->link_index;

	memset(&link->preferred_training_settings, 0,
	       sizeof(struct dc_link_training_overrides));
	memset(&link->preferred_link_setting, 0,
	       sizeof(struct dc_link_settings));

	link->link_id =
		bios->funcs->get_connector_id(bios, init_params->connector_index);

	link->ep_type = DISPLAY_ENDPOINT_PHY;

	DC_LOG_DC("BIOS object table - link_id: %d", link->link_id.id);

	if (bios->funcs->get_disp_connector_caps_info) {
		bios->funcs->get_disp_connector_caps_info(bios, link->link_id, &disp_connect_caps_info);
		link->is_internal_display = disp_connect_caps_info.INTERNAL_DISPLAY;
		DC_LOG_DC("BIOS object table - is_internal_display: %d", link->is_internal_display);
	}

	if (link->link_id.type != OBJECT_TYPE_CONNECTOR) {
		dm_output_to_console("%s: Invalid Connector ObjectID from Adapter Service for connector index:%d! type %d expected %d\n",
				     __func__, init_params->connector_index,
				     link->link_id.type, OBJECT_TYPE_CONNECTOR);
		goto create_fail;
	}

	if (link->dc->res_pool->funcs->link_init)
		link->dc->res_pool->funcs->link_init(link);

	link->hpd_gpio = get_hpd_gpio(link->ctx->dc_bios, link->link_id,
				      link->ctx->gpio_service);

	if (link->hpd_gpio) {
		dal_gpio_open(link->hpd_gpio, GPIO_MODE_INTERRUPT);
		dal_gpio_unlock_pin(link->hpd_gpio);
		link->irq_source_hpd = dal_irq_get_source(link->hpd_gpio);

		DC_LOG_DC("BIOS object table - hpd_gpio id: %d", link->hpd_gpio->id);
		DC_LOG_DC("BIOS object table - hpd_gpio en: %d", link->hpd_gpio->en);
	}

	switch (link->link_id.id) {
	case CONNECTOR_ID_HDMI_TYPE_A:
		link->connector_signal = SIGNAL_TYPE_HDMI_TYPE_A;

		break;
	case CONNECTOR_ID_SINGLE_LINK_DVID:
	case CONNECTOR_ID_SINGLE_LINK_DVII:
		link->connector_signal = SIGNAL_TYPE_DVI_SINGLE_LINK;
		break;
	case CONNECTOR_ID_DUAL_LINK_DVID:
	case CONNECTOR_ID_DUAL_LINK_DVII:
		link->connector_signal = SIGNAL_TYPE_DVI_DUAL_LINK;
		break;
	case CONNECTOR_ID_DISPLAY_PORT:
		link->connector_signal = SIGNAL_TYPE_DISPLAY_PORT;

		if (link->hpd_gpio)
			link->irq_source_hpd_rx =
					dal_irq_get_rx_source(link->hpd_gpio);

		break;
	case CONNECTOR_ID_EDP:
		link->connector_signal = SIGNAL_TYPE_EDP;

		if (link->hpd_gpio) {
			if (!link->dc->config.allow_edp_hotplug_detection)
				link->irq_source_hpd = DC_IRQ_SOURCE_INVALID;
			link->irq_source_hpd_rx =
					dal_irq_get_rx_source(link->hpd_gpio);
		}

		break;
	case CONNECTOR_ID_LVDS:
		link->connector_signal = SIGNAL_TYPE_LVDS;
		break;
	default:
		DC_LOG_WARNING("Unsupported Connector type:%d!\n",
			       link->link_id.id);
		goto create_fail;
	}

	/* TODO: #DAL3 Implement id to str function.*/
	LINK_INFO("Connector[%d] description:"
		  "signal %d\n",
		  init_params->connector_index,
		  link->connector_signal);

	ddc_service_init_data.ctx = link->ctx;
	ddc_service_init_data.id = link->link_id;
	ddc_service_init_data.link = link;
	link->ddc = dal_ddc_service_create(&ddc_service_init_data);

	if (!link->ddc) {
		DC_ERROR("Failed to create ddc_service!\n");
		goto ddc_create_fail;
	}

	if (!link->ddc->ddc_pin) {
		DC_ERROR("Failed to get I2C info for connector!\n");
		goto ddc_create_fail;
	}

	link->ddc_hw_inst =
		dal_ddc_get_line(dal_ddc_service_get_ddc_pin(link->ddc));


	if (link->dc->res_pool->funcs->panel_cntl_create &&
		(link->link_id.id == CONNECTOR_ID_EDP ||
			link->link_id.id == CONNECTOR_ID_LVDS)) {
		panel_cntl_init_data.ctx = dc_ctx;
		panel_cntl_init_data.inst =
			panel_cntl_init_data.ctx->dc_edp_id_count;
		link->panel_cntl =
			link->dc->res_pool->funcs->panel_cntl_create(
								&panel_cntl_init_data);
		panel_cntl_init_data.ctx->dc_edp_id_count++;

		if (link->panel_cntl == NULL) {
			DC_ERROR("Failed to create link panel_cntl!\n");
			goto panel_cntl_create_fail;
		}
	}

	enc_init_data.ctx = dc_ctx;
	bp_funcs->get_src_obj(dc_ctx->dc_bios, link->link_id, 0,
			      &enc_init_data.encoder);
	enc_init_data.connector = link->link_id;
	enc_init_data.channel = get_ddc_line(link);
	enc_init_data.hpd_source = get_hpd_line(link);

	link->hpd_src = enc_init_data.hpd_source;

	enc_init_data.transmitter =
		translate_encoder_to_transmitter(enc_init_data.encoder);
	link->link_enc =
		link->dc->res_pool->funcs->link_enc_create(&enc_init_data);

	if (!link->link_enc) {
		DC_ERROR("Failed to create link encoder!\n");
		goto link_enc_create_fail;
	}

	DC_LOG_DC("BIOS object table - DP_IS_USB_C: %d", link->link_enc->features.flags.bits.DP_IS_USB_C);
	DC_LOG_DC("BIOS object table - IS_DP2_CAPABLE: %d", link->link_enc->features.flags.bits.IS_DP2_CAPABLE);

	/* Update link encoder tracking variables. These are used for the dynamic
	 * assignment of link encoders to streams.
	 */
	link->eng_id = link->link_enc->preferred_engine;
	link->dc->res_pool->link_encoders[link->eng_id - ENGINE_ID_DIGA] = link->link_enc;
	link->dc->res_pool->dig_link_enc_count++;

	link->link_enc_hw_inst = link->link_enc->transmitter;

	for (i = 0; i < 4; i++) {
		if (bp_funcs->get_device_tag(dc_ctx->dc_bios,
					     link->link_id, i,
					     &link->device_tag) != BP_RESULT_OK) {
			DC_ERROR("Failed to find device tag!\n");
			goto device_tag_fail;
		}

		/* Look for device tag that matches connector signal,
		 * CRT for rgb, LCD for other supported signal tyes
		 */
		if (!bp_funcs->is_device_id_supported(dc_ctx->dc_bios,
						      link->device_tag.dev_id))
			continue;
		if (link->device_tag.dev_id.device_type == DEVICE_TYPE_CRT &&
		    link->connector_signal != SIGNAL_TYPE_RGB)
			continue;
		if (link->device_tag.dev_id.device_type == DEVICE_TYPE_LCD &&
		    link->connector_signal == SIGNAL_TYPE_RGB)
			continue;

		DC_LOG_DC("BIOS object table - device_tag.acpi_device: %d", link->device_tag.acpi_device);
		DC_LOG_DC("BIOS object table - device_tag.dev_id.device_type: %d", link->device_tag.dev_id.device_type);
		DC_LOG_DC("BIOS object table - device_tag.dev_id.enum_id: %d", link->device_tag.dev_id.enum_id);
		break;
	}

	if (bios->integrated_info)
		memcpy(info, bios->integrated_info, sizeof(*info));

	/* Look for channel mapping corresponding to connector and device tag */
	for (i = 0; i < MAX_NUMBER_OF_EXT_DISPLAY_PATH; i++) {
		struct external_display_path *path =
			&info->ext_disp_conn_info.path[i];

		if (path->device_connector_id.enum_id == link->link_id.enum_id &&
		    path->device_connector_id.id == link->link_id.id &&
		    path->device_connector_id.type == link->link_id.type) {
			if (link->device_tag.acpi_device != 0 &&
			    path->device_acpi_enum == link->device_tag.acpi_device) {
				link->ddi_channel_mapping = path->channel_mapping;
				link->chip_caps = path->caps;
				DC_LOG_DC("BIOS object table - ddi_channel_mapping: 0x%04X", link->ddi_channel_mapping.raw);
				DC_LOG_DC("BIOS object table - chip_caps: %d", link->chip_caps);
			} else if (path->device_tag ==
				   link->device_tag.dev_id.raw_device_tag) {
				link->ddi_channel_mapping = path->channel_mapping;
				link->chip_caps = path->caps;
				DC_LOG_DC("BIOS object table - ddi_channel_mapping: 0x%04X", link->ddi_channel_mapping.raw);
				DC_LOG_DC("BIOS object table - chip_caps: %d", link->chip_caps);
			}

			if (link->chip_caps & EXT_DISPLAY_PATH_CAPS__DP_FIXED_VS_EN) {
				link->bios_forced_drive_settings.VOLTAGE_SWING =
						(info->ext_disp_conn_info.fixdpvoltageswing & 0x3);
				link->bios_forced_drive_settings.PRE_EMPHASIS =
						((info->ext_disp_conn_info.fixdpvoltageswing >> 2) & 0x3);
			}

			break;
		}
	}

	if (bios->funcs->get_atom_dc_golden_table)
		bios->funcs->get_atom_dc_golden_table(bios);

	/*
	 * TODO check if GPIO programmed correctly
	 *
	 * If GPIO isn't programmed correctly HPD might not rise or drain
	 * fast enough, leading to bounces.
	 */
	program_hpd_filter(link);

	link->psr_settings.psr_version = DC_PSR_VERSION_UNSUPPORTED;

	DC_LOG_DC("BIOS object table - %s finished successfully.\n", __func__);
	kfree(info);
	return true;
device_tag_fail:
	link->link_enc->funcs->destroy(&link->link_enc);
link_enc_create_fail:
	if (link->panel_cntl != NULL)
		link->panel_cntl->funcs->destroy(&link->panel_cntl);
panel_cntl_create_fail:
	dal_ddc_service_destroy(&link->ddc);
ddc_create_fail:
create_fail:

	if (link->hpd_gpio) {
		dal_gpio_destroy_irq(&link->hpd_gpio);
		link->hpd_gpio = NULL;
	}

	DC_LOG_DC("BIOS object table - %s failed.\n", __func__);
	kfree(info);

	return false;
}

static bool dc_link_construct_dpia(struct dc_link *link,
				   const struct link_init_data *init_params)
{
	struct ddc_service_init_data ddc_service_init_data = { { 0 } };
	struct dc_context *dc_ctx = init_params->ctx;

	DC_LOGGER_INIT(dc_ctx->logger);

	/* Initialized irq source for hpd and hpd rx */
	link->irq_source_hpd = DC_IRQ_SOURCE_INVALID;
	link->irq_source_hpd_rx = DC_IRQ_SOURCE_INVALID;
	link->link_status.dpcd_caps = &link->dpcd_caps;

	link->dc = init_params->dc;
	link->ctx = dc_ctx;
	link->link_index = init_params->link_index;

	memset(&link->preferred_training_settings, 0,
	       sizeof(struct dc_link_training_overrides));
	memset(&link->preferred_link_setting, 0,
	       sizeof(struct dc_link_settings));

	/* Dummy Init for linkid */
	link->link_id.type = OBJECT_TYPE_CONNECTOR;
	link->link_id.id = CONNECTOR_ID_DISPLAY_PORT;
	link->link_id.enum_id = ENUM_ID_1 + init_params->connector_index;
	link->is_internal_display = false;
	link->connector_signal = SIGNAL_TYPE_DISPLAY_PORT;
	LINK_INFO("Connector[%d] description:signal %d\n",
		  init_params->connector_index,
		  link->connector_signal);

	link->ep_type = DISPLAY_ENDPOINT_USB4_DPIA;
	link->is_dig_mapping_flexible = true;

	/* TODO: Initialize link : funcs->link_init */

	ddc_service_init_data.ctx = link->ctx;
	ddc_service_init_data.id = link->link_id;
	ddc_service_init_data.link = link;
	/* Set indicator for dpia link so that ddc won't be created */
	ddc_service_init_data.is_dpia_link = true;

	link->ddc = dal_ddc_service_create(&ddc_service_init_data);
	if (!link->ddc) {
		DC_ERROR("Failed to create ddc_service!\n");
		goto ddc_create_fail;
	}

	/* Set dpia port index : 0 to number of dpia ports */
	link->ddc_hw_inst = init_params->connector_index;

	/* TODO: Create link encoder */

	link->psr_settings.psr_version = DC_PSR_VERSION_UNSUPPORTED;

	/* Some docks seem to NAK I2C writes to segment pointer with mot=0. */
	link->wa_flags.dp_mot_reset_segment = true;

	return true;

ddc_create_fail:
	return false;
}

static bool dc_link_construct(struct dc_link *link,
			      const struct link_init_data *init_params)
{
	/* Handle dpia case */
	if (init_params->is_dpia_link)
		return dc_link_construct_dpia(link, init_params);
	else
		return dc_link_construct_legacy(link, init_params);
}
/*******************************************************************************
 * Public functions
 ******************************************************************************/
struct dc_link *link_create(const struct link_init_data *init_params)
{
	struct dc_link *link =
			kzalloc(sizeof(*link), GFP_KERNEL);

	if (NULL == link)
		goto alloc_fail;

	if (false == dc_link_construct(link, init_params))
		goto construct_fail;

	/*
	 * Must use preferred_link_setting, not reported_link_cap or verified_link_cap,
	 * since struct preferred_link_setting won't be reset after S3.
	 */
	link->preferred_link_setting.dpcd_source_device_specific_field_support = true;

	return link;

construct_fail:
	kfree(link);

alloc_fail:
	return NULL;
}

void link_destroy(struct dc_link **link)
{
	dc_link_destruct(*link);
	kfree(*link);
	*link = NULL;
}

static void enable_stream_features(struct pipe_ctx *pipe_ctx)
{
	struct dc_stream_state *stream = pipe_ctx->stream;

	if (pipe_ctx->stream->signal != SIGNAL_TYPE_DISPLAY_PORT_MST) {
		struct dc_link *link = stream->link;
		union down_spread_ctrl old_downspread;
		union down_spread_ctrl new_downspread;

		memset(&old_downspread, 0, sizeof(old_downspread));

		core_link_read_dpcd(link, DP_DOWNSPREAD_CTRL,
				&old_downspread.raw, sizeof(old_downspread));

		new_downspread.raw = old_downspread.raw;

		new_downspread.bits.IGNORE_MSA_TIMING_PARAM =
				(stream->ignore_msa_timing_param) ? 1 : 0;

		if (new_downspread.raw != old_downspread.raw) {
			core_link_write_dpcd(link, DP_DOWNSPREAD_CTRL,
				&new_downspread.raw, sizeof(new_downspread));
		}

	} else {
		dm_helpers_mst_enable_stream_features(stream);
	}
}

static enum dc_status enable_link_dp(struct dc_state *state,
				     struct pipe_ctx *pipe_ctx)
{
	struct dc_stream_state *stream = pipe_ctx->stream;
	enum dc_status status;
	bool skip_video_pattern;
	struct dc_link *link = stream->link;
	struct dc_link_settings link_settings = {0};
	bool fec_enable;
	int i;
	bool apply_seamless_boot_optimization = false;
	uint32_t bl_oled_enable_delay = 50; // in ms
	const uint32_t post_oui_delay = 30; // 30ms
	/* Reduce link bandwidth between failed link training attempts. */
	bool do_fallback = false;

	// check for seamless boot
	for (i = 0; i < state->stream_count; i++) {
		if (state->streams[i]->apply_seamless_boot_optimization) {
			apply_seamless_boot_optimization = true;
			break;
		}
	}

	/* get link settings for video mode timing */
	decide_link_settings(stream, &link_settings);

	/* Train with fallback when enabling DPIA link. Conventional links are
	 * trained with fallback during sink detection.
	 */
	if (link->ep_type == DISPLAY_ENDPOINT_USB4_DPIA)
		do_fallback = true;

	/*
	 * Temporary w/a to get DP2.0 link rates to work with SST.
	 * TODO DP2.0 - Workaround: Remove w/a if and when the issue is resolved.
	 */
	if (dp_get_link_encoding_format(&link_settings) == DP_128b_132b_ENCODING &&
			pipe_ctx->stream->signal == SIGNAL_TYPE_DISPLAY_PORT &&
			link->dc->debug.set_mst_en_for_sst) {
		dp_enable_mst_on_sink(link, true);
	}

	if (pipe_ctx->stream->signal == SIGNAL_TYPE_EDP) {
		/*in case it is not on*/
		link->dc->hwss.edp_power_control(link, true);
		link->dc->hwss.edp_wait_for_hpd_ready(link, true);
	}

	if (dp_get_link_encoding_format(&link_settings) == DP_128b_132b_ENCODING) {
		/* TODO - DP2.0 HW: calculate 32 symbol clock for HPO encoder */
	} else {
		pipe_ctx->stream_res.pix_clk_params.requested_sym_clk =
				link_settings.link_rate * LINK_RATE_REF_FREQ_IN_KHZ;
		if (state->clk_mgr && !apply_seamless_boot_optimization)
			state->clk_mgr->funcs->update_clocks(state->clk_mgr,
					state, false);
	}

	// during mode switch we do DP_SET_POWER off then on, and OUI is lost
	dpcd_set_source_specific_data(link);
	if (link->dpcd_sink_ext_caps.raw != 0)
		msleep(post_oui_delay);

	// similarly, mode switch can cause loss of cable ID
	dpcd_write_cable_id_to_dprx(link);

	skip_video_pattern = true;

	if (link_settings.link_rate == LINK_RATE_LOW)
		skip_video_pattern = false;

	if (perform_link_training_with_retries(&link_settings,
					       skip_video_pattern,
					       LINK_TRAINING_ATTEMPTS,
					       pipe_ctx,
					       pipe_ctx->stream->signal,
					       do_fallback)) {
		link->cur_link_settings = link_settings;
		status = DC_OK;
	} else {
		status = DC_FAIL_DP_LINK_TRAINING;
	}

	if (link->preferred_training_settings.fec_enable)
		fec_enable = *link->preferred_training_settings.fec_enable;
	else
		fec_enable = true;

	if (dp_get_link_encoding_format(&link_settings) == DP_8b_10b_ENCODING)
		dp_set_fec_enable(link, fec_enable);

	// during mode set we do DP_SET_POWER off then on, aux writes are lost
	if (link->dpcd_sink_ext_caps.bits.oled == 1 ||
		link->dpcd_sink_ext_caps.bits.sdr_aux_backlight_control == 1 ||
		link->dpcd_sink_ext_caps.bits.hdr_aux_backlight_control == 1) {
		dc_link_set_default_brightness_aux(link); // TODO: use cached if known
		if (link->dpcd_sink_ext_caps.bits.oled == 1)
			msleep(bl_oled_enable_delay);
		dc_link_backlight_enable_aux(link, true);
	}

	return status;
}

static enum dc_status enable_link_edp(
		struct dc_state *state,
		struct pipe_ctx *pipe_ctx)
{
	enum dc_status status;

	status = enable_link_dp(state, pipe_ctx);

	return status;
}

static enum dc_status enable_link_dp_mst(
		struct dc_state *state,
		struct pipe_ctx *pipe_ctx)
{
	struct dc_link *link = pipe_ctx->stream->link;

	/* sink signal type after MST branch is MST. Multiple MST sinks
	 * share one link. Link DP PHY is enable or training only once.
	 */
	if (link->link_status.link_active)
		return DC_OK;

	/* clear payload table */
	dm_helpers_dp_mst_clear_payload_allocation_table(link->ctx, link);

	/* to make sure the pending down rep can be processed
	 * before enabling the link
	 */
	dm_helpers_dp_mst_poll_pending_down_reply(link->ctx, link);

	/* set the sink to MST mode before enabling the link */
	dp_enable_mst_on_sink(link, true);

	return enable_link_dp(state, pipe_ctx);
}

void dc_link_blank_all_dp_displays(struct dc *dc)
{
	unsigned int i;
	uint8_t dpcd_power_state = '\0';
	enum dc_status status = DC_ERROR_UNEXPECTED;

	for (i = 0; i < dc->link_count; i++) {
		if ((dc->links[i]->connector_signal != SIGNAL_TYPE_DISPLAY_PORT) ||
			(dc->links[i]->priv == NULL) || (dc->links[i]->local_sink == NULL))
			continue;

		/* DP 2.0 spec requires that we read LTTPR caps first */
		dp_retrieve_lttpr_cap(dc->links[i]);
		/* if any of the displays are lit up turn them off */
		status = core_link_read_dpcd(dc->links[i], DP_SET_POWER,
							&dpcd_power_state, sizeof(dpcd_power_state));

		if (status == DC_OK && dpcd_power_state == DP_POWER_STATE_D0)
			dc_link_blank_dp_stream(dc->links[i], true);
	}

}

void dc_link_blank_dp_stream(struct dc_link *link, bool hw_init)
{
	unsigned int j;
	struct dc  *dc = link->ctx->dc;
	enum signal_type signal = link->connector_signal;

	if ((signal == SIGNAL_TYPE_EDP) ||
		(signal == SIGNAL_TYPE_DISPLAY_PORT)) {
		if (link->ep_type == DISPLAY_ENDPOINT_PHY &&
			link->link_enc->funcs->get_dig_frontend &&
			link->link_enc->funcs->is_dig_enabled(link->link_enc)) {
			unsigned int fe = link->link_enc->funcs->get_dig_frontend(link->link_enc);

			if (fe != ENGINE_ID_UNKNOWN)
				for (j = 0; j < dc->res_pool->stream_enc_count; j++) {
					if (fe == dc->res_pool->stream_enc[j]->id) {
						dc->res_pool->stream_enc[j]->funcs->dp_blank(link,
									dc->res_pool->stream_enc[j]);
						break;
					}
				}
		}

		if ((!link->wa_flags.dp_keep_receiver_powered) || hw_init)
			dp_receiver_power_ctrl(link, false);
	}
}

static bool get_ext_hdmi_settings(struct pipe_ctx *pipe_ctx,
		enum engine_id eng_id,
		struct ext_hdmi_settings *settings)
{
	bool result = false;
	int i = 0;
	struct integrated_info *integrated_info =
			pipe_ctx->stream->ctx->dc_bios->integrated_info;

	if (integrated_info == NULL)
		return false;

	/*
	 * Get retimer settings from sbios for passing SI eye test for DCE11
	 * The setting values are varied based on board revision and port id
	 * Therefore the setting values of each ports is passed by sbios.
	 */

	// Check if current bios contains ext Hdmi settings
	if (integrated_info->gpu_cap_info & 0x20) {
		switch (eng_id) {
		case ENGINE_ID_DIGA:
			settings->slv_addr = integrated_info->dp0_ext_hdmi_slv_addr;
			settings->reg_num = integrated_info->dp0_ext_hdmi_6g_reg_num;
			settings->reg_num_6g = integrated_info->dp0_ext_hdmi_6g_reg_num;
			memmove(settings->reg_settings,
					integrated_info->dp0_ext_hdmi_reg_settings,
					sizeof(integrated_info->dp0_ext_hdmi_reg_settings));
			memmove(settings->reg_settings_6g,
					integrated_info->dp0_ext_hdmi_6g_reg_settings,
					sizeof(integrated_info->dp0_ext_hdmi_6g_reg_settings));
			result = true;
			break;
		case ENGINE_ID_DIGB:
			settings->slv_addr = integrated_info->dp1_ext_hdmi_slv_addr;
			settings->reg_num = integrated_info->dp1_ext_hdmi_6g_reg_num;
			settings->reg_num_6g = integrated_info->dp1_ext_hdmi_6g_reg_num;
			memmove(settings->reg_settings,
					integrated_info->dp1_ext_hdmi_reg_settings,
					sizeof(integrated_info->dp1_ext_hdmi_reg_settings));
			memmove(settings->reg_settings_6g,
					integrated_info->dp1_ext_hdmi_6g_reg_settings,
					sizeof(integrated_info->dp1_ext_hdmi_6g_reg_settings));
			result = true;
			break;
		case ENGINE_ID_DIGC:
			settings->slv_addr = integrated_info->dp2_ext_hdmi_slv_addr;
			settings->reg_num = integrated_info->dp2_ext_hdmi_6g_reg_num;
			settings->reg_num_6g = integrated_info->dp2_ext_hdmi_6g_reg_num;
			memmove(settings->reg_settings,
					integrated_info->dp2_ext_hdmi_reg_settings,
					sizeof(integrated_info->dp2_ext_hdmi_reg_settings));
			memmove(settings->reg_settings_6g,
					integrated_info->dp2_ext_hdmi_6g_reg_settings,
					sizeof(integrated_info->dp2_ext_hdmi_6g_reg_settings));
			result = true;
			break;
		case ENGINE_ID_DIGD:
			settings->slv_addr = integrated_info->dp3_ext_hdmi_slv_addr;
			settings->reg_num = integrated_info->dp3_ext_hdmi_6g_reg_num;
			settings->reg_num_6g = integrated_info->dp3_ext_hdmi_6g_reg_num;
			memmove(settings->reg_settings,
					integrated_info->dp3_ext_hdmi_reg_settings,
					sizeof(integrated_info->dp3_ext_hdmi_reg_settings));
			memmove(settings->reg_settings_6g,
					integrated_info->dp3_ext_hdmi_6g_reg_settings,
					sizeof(integrated_info->dp3_ext_hdmi_6g_reg_settings));
			result = true;
			break;
		default:
			break;
		}

		if (result == true) {
			// Validate settings from bios integrated info table
			if (settings->slv_addr == 0)
				return false;
			if (settings->reg_num > 9)
				return false;
			if (settings->reg_num_6g > 3)
				return false;

			for (i = 0; i < settings->reg_num; i++) {
				if (settings->reg_settings[i].i2c_reg_index > 0x20)
					return false;
			}

			for (i = 0; i < settings->reg_num_6g; i++) {
				if (settings->reg_settings_6g[i].i2c_reg_index > 0x20)
					return false;
			}
		}
	}

	return result;
}

static bool i2c_write(struct pipe_ctx *pipe_ctx,
		uint8_t address, uint8_t *buffer, uint32_t length)
{
	struct i2c_command cmd = {0};
	struct i2c_payload payload = {0};

	memset(&payload, 0, sizeof(payload));
	memset(&cmd, 0, sizeof(cmd));

	cmd.number_of_payloads = 1;
	cmd.engine = I2C_COMMAND_ENGINE_DEFAULT;
	cmd.speed = pipe_ctx->stream->ctx->dc->caps.i2c_speed_in_khz;

	payload.address = address;
	payload.data = buffer;
	payload.length = length;
	payload.write = true;
	cmd.payloads = &payload;

	if (dm_helpers_submit_i2c(pipe_ctx->stream->ctx,
			pipe_ctx->stream->link, &cmd))
		return true;

	return false;
}

static void write_i2c_retimer_setting(
		struct pipe_ctx *pipe_ctx,
		bool is_vga_mode,
		bool is_over_340mhz,
		struct ext_hdmi_settings *settings)
{
	uint8_t slave_address = (settings->slv_addr >> 1);
	uint8_t buffer[2];
	const uint8_t apply_rx_tx_change = 0x4;
	uint8_t offset = 0xA;
	uint8_t value = 0;
	int i = 0;
	bool i2c_success = false;
	DC_LOGGER_INIT(pipe_ctx->stream->ctx->logger);

	memset(&buffer, 0, sizeof(buffer));

	/* Start Ext-Hdmi programming*/

	for (i = 0; i < settings->reg_num; i++) {
		/* Apply 3G settings */
		if (settings->reg_settings[i].i2c_reg_index <= 0x20) {

			buffer[0] = settings->reg_settings[i].i2c_reg_index;
			buffer[1] = settings->reg_settings[i].i2c_reg_val;
			i2c_success = i2c_write(pipe_ctx, slave_address,
						buffer, sizeof(buffer));
			RETIMER_REDRIVER_INFO("retimer write to slave_address = 0x%x,\
				offset = 0x%x, reg_val= 0x%x, i2c_success = %d\n",
				slave_address, buffer[0], buffer[1], i2c_success?1:0);

			if (!i2c_success)
				goto i2c_write_fail;

			/* Based on DP159 specs, APPLY_RX_TX_CHANGE bit in 0x0A
			 * needs to be set to 1 on every 0xA-0xC write.
			 */
			if (settings->reg_settings[i].i2c_reg_index == 0xA ||
				settings->reg_settings[i].i2c_reg_index == 0xB ||
				settings->reg_settings[i].i2c_reg_index == 0xC) {

				/* Query current value from offset 0xA */
				if (settings->reg_settings[i].i2c_reg_index == 0xA)
					value = settings->reg_settings[i].i2c_reg_val;
				else {
					i2c_success =
						dal_ddc_service_query_ddc_data(
						pipe_ctx->stream->link->ddc,
						slave_address, &offset, 1, &value, 1);
					if (!i2c_success)
						goto i2c_write_fail;
				}

				buffer[0] = offset;
				/* Set APPLY_RX_TX_CHANGE bit to 1 */
				buffer[1] = value | apply_rx_tx_change;
				i2c_success = i2c_write(pipe_ctx, slave_address,
						buffer, sizeof(buffer));
				RETIMER_REDRIVER_INFO("retimer write to slave_address = 0x%x,\
					offset = 0x%x, reg_val = 0x%x, i2c_success = %d\n",
					slave_address, buffer[0], buffer[1], i2c_success?1:0);
				if (!i2c_success)
					goto i2c_write_fail;
			}
		}
	}

	/* Apply 3G settings */
	if (is_over_340mhz) {
		for (i = 0; i < settings->reg_num_6g; i++) {
			/* Apply 3G settings */
			if (settings->reg_settings[i].i2c_reg_index <= 0x20) {

				buffer[0] = settings->reg_settings_6g[i].i2c_reg_index;
				buffer[1] = settings->reg_settings_6g[i].i2c_reg_val;
				i2c_success = i2c_write(pipe_ctx, slave_address,
							buffer, sizeof(buffer));
				RETIMER_REDRIVER_INFO("above 340Mhz: retimer write to slave_address = 0x%x,\
					offset = 0x%x, reg_val = 0x%x, i2c_success = %d\n",
					slave_address, buffer[0], buffer[1], i2c_success?1:0);

				if (!i2c_success)
					goto i2c_write_fail;

				/* Based on DP159 specs, APPLY_RX_TX_CHANGE bit in 0x0A
				 * needs to be set to 1 on every 0xA-0xC write.
				 */
				if (settings->reg_settings_6g[i].i2c_reg_index == 0xA ||
					settings->reg_settings_6g[i].i2c_reg_index == 0xB ||
					settings->reg_settings_6g[i].i2c_reg_index == 0xC) {

					/* Query current value from offset 0xA */
					if (settings->reg_settings_6g[i].i2c_reg_index == 0xA)
						value = settings->reg_settings_6g[i].i2c_reg_val;
					else {
						i2c_success =
								dal_ddc_service_query_ddc_data(
								pipe_ctx->stream->link->ddc,
								slave_address, &offset, 1, &value, 1);
						if (!i2c_success)
							goto i2c_write_fail;
					}

					buffer[0] = offset;
					/* Set APPLY_RX_TX_CHANGE bit to 1 */
					buffer[1] = value | apply_rx_tx_change;
					i2c_success = i2c_write(pipe_ctx, slave_address,
							buffer, sizeof(buffer));
					RETIMER_REDRIVER_INFO("retimer write to slave_address = 0x%x,\
						offset = 0x%x, reg_val = 0x%x, i2c_success = %d\n",
						slave_address, buffer[0], buffer[1], i2c_success?1:0);
					if (!i2c_success)
						goto i2c_write_fail;
				}
			}
		}
	}

	if (is_vga_mode) {
		/* Program additional settings if using 640x480 resolution */

		/* Write offset 0xFF to 0x01 */
		buffer[0] = 0xff;
		buffer[1] = 0x01;
		i2c_success = i2c_write(pipe_ctx, slave_address,
				buffer, sizeof(buffer));
		RETIMER_REDRIVER_INFO("retimer write to slave_address = 0x%x,\
				offset = 0x%x, reg_val = 0x%x, i2c_success = %d\n",
				slave_address, buffer[0], buffer[1], i2c_success?1:0);
		if (!i2c_success)
			goto i2c_write_fail;

		/* Write offset 0x00 to 0x23 */
		buffer[0] = 0x00;
		buffer[1] = 0x23;
		i2c_success = i2c_write(pipe_ctx, slave_address,
				buffer, sizeof(buffer));
		RETIMER_REDRIVER_INFO("retimer write to slave_address = 0x%x,\
			offset = 0x%x, reg_val = 0x%x, i2c_success = %d\n",
			slave_address, buffer[0], buffer[1], i2c_success?1:0);
		if (!i2c_success)
			goto i2c_write_fail;

		/* Write offset 0xff to 0x00 */
		buffer[0] = 0xff;
		buffer[1] = 0x00;
		i2c_success = i2c_write(pipe_ctx, slave_address,
				buffer, sizeof(buffer));
		RETIMER_REDRIVER_INFO("retimer write to slave_address = 0x%x,\
			offset = 0x%x, reg_val = 0x%x, i2c_success = %d\n",
			slave_address, buffer[0], buffer[1], i2c_success?1:0);
		if (!i2c_success)
			goto i2c_write_fail;

	}

	return;

i2c_write_fail:
	DC_LOG_DEBUG("Set retimer failed");
}

static void write_i2c_default_retimer_setting(
		struct pipe_ctx *pipe_ctx,
		bool is_vga_mode,
		bool is_over_340mhz)
{
	uint8_t slave_address = (0xBA >> 1);
	uint8_t buffer[2];
	bool i2c_success = false;
	DC_LOGGER_INIT(pipe_ctx->stream->ctx->logger);

	memset(&buffer, 0, sizeof(buffer));

	/* Program Slave Address for tuning single integrity */
	/* Write offset 0x0A to 0x13 */
	buffer[0] = 0x0A;
	buffer[1] = 0x13;
	i2c_success = i2c_write(pipe_ctx, slave_address,
			buffer, sizeof(buffer));
	RETIMER_REDRIVER_INFO("retimer writes default setting to slave_address = 0x%x,\
		offset = 0x%x, reg_val = 0x%x, i2c_success = %d\n",
		slave_address, buffer[0], buffer[1], i2c_success?1:0);
	if (!i2c_success)
		goto i2c_write_fail;

	/* Write offset 0x0A to 0x17 */
	buffer[0] = 0x0A;
	buffer[1] = 0x17;
	i2c_success = i2c_write(pipe_ctx, slave_address,
			buffer, sizeof(buffer));
	RETIMER_REDRIVER_INFO("retimer write to slave_addr = 0x%x,\
		offset = 0x%x, reg_val = 0x%x, i2c_success = %d\n",
		slave_address, buffer[0], buffer[1], i2c_success?1:0);
	if (!i2c_success)
		goto i2c_write_fail;

	/* Write offset 0x0B to 0xDA or 0xD8 */
	buffer[0] = 0x0B;
	buffer[1] = is_over_340mhz ? 0xDA : 0xD8;
	i2c_success = i2c_write(pipe_ctx, slave_address,
			buffer, sizeof(buffer));
	RETIMER_REDRIVER_INFO("retimer write to slave_addr = 0x%x,\
		offset = 0x%x, reg_val = 0x%x, i2c_success = %d\n",
		slave_address, buffer[0], buffer[1], i2c_success?1:0);
	if (!i2c_success)
		goto i2c_write_fail;

	/* Write offset 0x0A to 0x17 */
	buffer[0] = 0x0A;
	buffer[1] = 0x17;
	i2c_success = i2c_write(pipe_ctx, slave_address,
			buffer, sizeof(buffer));
	RETIMER_REDRIVER_INFO("retimer write to slave_addr = 0x%x,\
		offset = 0x%x, reg_val= 0x%x, i2c_success = %d\n",
		slave_address, buffer[0], buffer[1], i2c_success?1:0);
	if (!i2c_success)
		goto i2c_write_fail;

	/* Write offset 0x0C to 0x1D or 0x91 */
	buffer[0] = 0x0C;
	buffer[1] = is_over_340mhz ? 0x1D : 0x91;
	i2c_success = i2c_write(pipe_ctx, slave_address,
			buffer, sizeof(buffer));
	RETIMER_REDRIVER_INFO("retimer write to slave_addr = 0x%x,\
		offset = 0x%x, reg_val = 0x%x, i2c_success = %d\n",
		slave_address, buffer[0], buffer[1], i2c_success?1:0);
	if (!i2c_success)
		goto i2c_write_fail;

	/* Write offset 0x0A to 0x17 */
	buffer[0] = 0x0A;
	buffer[1] = 0x17;
	i2c_success = i2c_write(pipe_ctx, slave_address,
			buffer, sizeof(buffer));
	RETIMER_REDRIVER_INFO("retimer write to slave_addr = 0x%x,\
		offset = 0x%x, reg_val = 0x%x, i2c_success = %d\n",
		slave_address, buffer[0], buffer[1], i2c_success?1:0);
	if (!i2c_success)
		goto i2c_write_fail;


	if (is_vga_mode) {
		/* Program additional settings if using 640x480 resolution */

		/* Write offset 0xFF to 0x01 */
		buffer[0] = 0xff;
		buffer[1] = 0x01;
		i2c_success = i2c_write(pipe_ctx, slave_address,
				buffer, sizeof(buffer));
		RETIMER_REDRIVER_INFO("retimer write to slave_addr = 0x%x,\
			offset = 0x%x, reg_val = 0x%x, i2c_success = %d\n",
			slave_address, buffer[0], buffer[1], i2c_success?1:0);
		if (!i2c_success)
			goto i2c_write_fail;

		/* Write offset 0x00 to 0x23 */
		buffer[0] = 0x00;
		buffer[1] = 0x23;
		i2c_success = i2c_write(pipe_ctx, slave_address,
				buffer, sizeof(buffer));
		RETIMER_REDRIVER_INFO("retimer write to slave_addr = 0x%x,\
			offset = 0x%x, reg_val= 0x%x, i2c_success = %d\n",
			slave_address, buffer[0], buffer[1], i2c_success?1:0);
		if (!i2c_success)
			goto i2c_write_fail;

		/* Write offset 0xff to 0x00 */
		buffer[0] = 0xff;
		buffer[1] = 0x00;
		i2c_success = i2c_write(pipe_ctx, slave_address,
				buffer, sizeof(buffer));
		RETIMER_REDRIVER_INFO("retimer write default setting to slave_addr = 0x%x,\
			offset = 0x%x, reg_val= 0x%x, i2c_success = %d end here\n",
			slave_address, buffer[0], buffer[1], i2c_success?1:0);
		if (!i2c_success)
			goto i2c_write_fail;
	}

	return;

i2c_write_fail:
	DC_LOG_DEBUG("Set default retimer failed");
}

static void write_i2c_redriver_setting(
		struct pipe_ctx *pipe_ctx,
		bool is_over_340mhz)
{
	uint8_t slave_address = (0xF0 >> 1);
	uint8_t buffer[16];
	bool i2c_success = false;
	DC_LOGGER_INIT(pipe_ctx->stream->ctx->logger);

	memset(&buffer, 0, sizeof(buffer));

	// Program Slave Address for tuning single integrity
	buffer[3] = 0x4E;
	buffer[4] = 0x4E;
	buffer[5] = 0x4E;
	buffer[6] = is_over_340mhz ? 0x4E : 0x4A;

	i2c_success = i2c_write(pipe_ctx, slave_address,
					buffer, sizeof(buffer));
	RETIMER_REDRIVER_INFO("redriver write 0 to all 16 reg offset expect following:\n\
		\t slave_addr = 0x%x, offset[3] = 0x%x, offset[4] = 0x%x,\
		offset[5] = 0x%x,offset[6] is_over_340mhz = 0x%x,\
		i2c_success = %d\n",
		slave_address, buffer[3], buffer[4], buffer[5], buffer[6], i2c_success?1:0);

	if (!i2c_success)
		DC_LOG_DEBUG("Set redriver failed");
}

static void disable_link(struct dc_link *link, const struct link_resource *link_res,
		enum signal_type signal)
{
	/*
	 * TODO: implement call for dp_set_hw_test_pattern
	 * it is needed for compliance testing
	 */

	/* Here we need to specify that encoder output settings
	 * need to be calculated as for the set mode,
	 * it will lead to querying dynamic link capabilities
	 * which should be done before enable output
	 */

	if (dc_is_dp_signal(signal)) {
		/* SST DP, eDP */
		struct dc_link_settings link_settings = link->cur_link_settings;
		if (dc_is_dp_sst_signal(signal))
			dp_disable_link_phy(link, link_res, signal);
		else
			dp_disable_link_phy_mst(link, link_res, signal);

		if (dc_is_dp_sst_signal(signal) ||
				link->mst_stream_alloc_table.stream_count == 0) {
			if (dp_get_link_encoding_format(&link_settings) == DP_8b_10b_ENCODING) {
				dp_set_fec_enable(link, false);
				dp_set_fec_ready(link, link_res, false);
			}
		}
	} else {
		if (signal != SIGNAL_TYPE_VIRTUAL)
			link->link_enc->funcs->disable_output(link->link_enc, signal);
	}

	if (signal == SIGNAL_TYPE_DISPLAY_PORT_MST) {
		/* MST disable link only when no stream use the link */
		if (link->mst_stream_alloc_table.stream_count <= 0)
			link->link_status.link_active = false;
	} else {
		link->link_status.link_active = false;
	}
}

static void enable_link_hdmi(struct pipe_ctx *pipe_ctx)
{
	struct dc_stream_state *stream = pipe_ctx->stream;
	struct dc_link *link = stream->link;
	enum dc_color_depth display_color_depth;
	enum engine_id eng_id;
	struct ext_hdmi_settings settings = {0};
	bool is_over_340mhz = false;
	bool is_vga_mode = (stream->timing.h_addressable == 640)
			&& (stream->timing.v_addressable == 480);

	if (stream->phy_pix_clk == 0)
		stream->phy_pix_clk = stream->timing.pix_clk_100hz / 10;
	if (stream->phy_pix_clk > 340000)
		is_over_340mhz = true;

	if (dc_is_hdmi_signal(pipe_ctx->stream->signal)) {
		unsigned short masked_chip_caps = pipe_ctx->stream->link->chip_caps &
				EXT_DISPLAY_PATH_CAPS__EXT_CHIP_MASK;
		if (masked_chip_caps == EXT_DISPLAY_PATH_CAPS__HDMI20_TISN65DP159RSBT) {
			/* DP159, Retimer settings */
			eng_id = pipe_ctx->stream_res.stream_enc->id;

			if (get_ext_hdmi_settings(pipe_ctx, eng_id, &settings)) {
				write_i2c_retimer_setting(pipe_ctx,
						is_vga_mode, is_over_340mhz, &settings);
			} else {
				write_i2c_default_retimer_setting(pipe_ctx,
						is_vga_mode, is_over_340mhz);
			}
		} else if (masked_chip_caps == EXT_DISPLAY_PATH_CAPS__HDMI20_PI3EQX1204) {
			/* PI3EQX1204, Redriver settings */
			write_i2c_redriver_setting(pipe_ctx, is_over_340mhz);
		}
	}

	if (dc_is_hdmi_signal(pipe_ctx->stream->signal))
		dal_ddc_service_write_scdc_data(
			stream->link->ddc,
			stream->phy_pix_clk,
			stream->timing.flags.LTE_340MCSC_SCRAMBLE);

	memset(&stream->link->cur_link_settings, 0,
			sizeof(struct dc_link_settings));

	display_color_depth = stream->timing.display_color_depth;
	if (stream->timing.pixel_encoding == PIXEL_ENCODING_YCBCR422)
		display_color_depth = COLOR_DEPTH_888;

	link->link_enc->funcs->enable_tmds_output(
			link->link_enc,
			pipe_ctx->clock_source->id,
			display_color_depth,
			pipe_ctx->stream->signal,
			stream->phy_pix_clk);

	if (dc_is_hdmi_signal(pipe_ctx->stream->signal))
		dal_ddc_service_read_scdc_data(link->ddc);
}

static void enable_link_lvds(struct pipe_ctx *pipe_ctx)
{
	struct dc_stream_state *stream = pipe_ctx->stream;
	struct dc_link *link = stream->link;

	if (stream->phy_pix_clk == 0)
		stream->phy_pix_clk = stream->timing.pix_clk_100hz / 10;

	memset(&stream->link->cur_link_settings, 0,
			sizeof(struct dc_link_settings));

	link->link_enc->funcs->enable_lvds_output(
			link->link_enc,
			pipe_ctx->clock_source->id,
			stream->phy_pix_clk);

}

/****************************enable_link***********************************/
static enum dc_status enable_link(
		struct dc_state *state,
		struct pipe_ctx *pipe_ctx)
{
	enum dc_status status = DC_ERROR_UNEXPECTED;
	struct dc_stream_state *stream = pipe_ctx->stream;
	struct dc_link *link = stream->link;

	/* There's some scenarios where driver is unloaded with display
	 * still enabled. When driver is reloaded, it may cause a display
	 * to not light up if there is a mismatch between old and new
	 * link settings. Need to call disable first before enabling at
	 * new link settings.
	 */
	if (link->link_status.link_active) {
		disable_link(link, &pipe_ctx->link_res, pipe_ctx->stream->signal);
	}

	switch (pipe_ctx->stream->signal) {
	case SIGNAL_TYPE_DISPLAY_PORT:
		status = enable_link_dp(state, pipe_ctx);
		break;
	case SIGNAL_TYPE_EDP:
		status = enable_link_edp(state, pipe_ctx);
		break;
	case SIGNAL_TYPE_DISPLAY_PORT_MST:
		status = enable_link_dp_mst(state, pipe_ctx);
		msleep(200);
		break;
	case SIGNAL_TYPE_DVI_SINGLE_LINK:
	case SIGNAL_TYPE_DVI_DUAL_LINK:
	case SIGNAL_TYPE_HDMI_TYPE_A:
		enable_link_hdmi(pipe_ctx);
		status = DC_OK;
		break;
	case SIGNAL_TYPE_LVDS:
		enable_link_lvds(pipe_ctx);
		status = DC_OK;
		break;
	case SIGNAL_TYPE_VIRTUAL:
		status = DC_OK;
		break;
	default:
		break;
	}

	if (status == DC_OK)
		pipe_ctx->stream->link->link_status.link_active = true;

	return status;
}

static uint32_t get_timing_pixel_clock_100hz(const struct dc_crtc_timing *timing)
{

	uint32_t pxl_clk = timing->pix_clk_100hz;

	if (timing->pixel_encoding == PIXEL_ENCODING_YCBCR420)
		pxl_clk /= 2;
	else if (timing->pixel_encoding == PIXEL_ENCODING_YCBCR422)
		pxl_clk = pxl_clk * 2 / 3;

	if (timing->display_color_depth == COLOR_DEPTH_101010)
		pxl_clk = pxl_clk * 10 / 8;
	else if (timing->display_color_depth == COLOR_DEPTH_121212)
		pxl_clk = pxl_clk * 12 / 8;

	return pxl_clk;
}

static bool dp_active_dongle_validate_timing(
		const struct dc_crtc_timing *timing,
		const struct dpcd_caps *dpcd_caps)
{
	const struct dc_dongle_caps *dongle_caps = &dpcd_caps->dongle_caps;

	switch (dpcd_caps->dongle_type) {
	case DISPLAY_DONGLE_DP_VGA_CONVERTER:
	case DISPLAY_DONGLE_DP_DVI_CONVERTER:
	case DISPLAY_DONGLE_DP_DVI_DONGLE:
		if (timing->pixel_encoding == PIXEL_ENCODING_RGB)
			return true;
		else
			return false;
	default:
		break;
	}

	if (dpcd_caps->dongle_type == DISPLAY_DONGLE_DP_HDMI_CONVERTER &&
			dongle_caps->extendedCapValid == true) {
		/* Check Pixel Encoding */
		switch (timing->pixel_encoding) {
		case PIXEL_ENCODING_RGB:
		case PIXEL_ENCODING_YCBCR444:
			break;
		case PIXEL_ENCODING_YCBCR422:
			if (!dongle_caps->is_dp_hdmi_ycbcr422_pass_through)
				return false;
			break;
		case PIXEL_ENCODING_YCBCR420:
			if (!dongle_caps->is_dp_hdmi_ycbcr420_pass_through)
				return false;
			break;
		default:
			/* Invalid Pixel Encoding*/
			return false;
		}

		switch (timing->display_color_depth) {
		case COLOR_DEPTH_666:
		case COLOR_DEPTH_888:
			/*888 and 666 should always be supported*/
			break;
		case COLOR_DEPTH_101010:
			if (dongle_caps->dp_hdmi_max_bpc < 10)
				return false;
			break;
		case COLOR_DEPTH_121212:
			if (dongle_caps->dp_hdmi_max_bpc < 12)
				return false;
			break;
		case COLOR_DEPTH_141414:
		case COLOR_DEPTH_161616:
		default:
			/* These color depths are currently not supported */
			return false;
		}

		/* Check 3D format */
		switch (timing->timing_3d_format) {
		case TIMING_3D_FORMAT_NONE:
		case TIMING_3D_FORMAT_FRAME_ALTERNATE:
			/*Only frame alternate 3D is supported on active dongle*/
			break;
		default:
			/*other 3D formats are not supported due to bad infoframe translation */
			return false;
		}

#if defined(CONFIG_DRM_AMD_DC_DCN)
		if (dongle_caps->dp_hdmi_frl_max_link_bw_in_kbps > 0) { // DP to HDMI FRL converter
			struct dc_crtc_timing outputTiming = *timing;

			if (timing->flags.DSC && !timing->dsc_cfg.is_frl)
				/* DP input has DSC, HDMI FRL output doesn't have DSC, remove DSC from output timing */
				outputTiming.flags.DSC = 0;
			if (dc_bandwidth_in_kbps_from_timing(&outputTiming) > dongle_caps->dp_hdmi_frl_max_link_bw_in_kbps)
				return false;
		} else { // DP to HDMI TMDS converter
			if (get_timing_pixel_clock_100hz(timing) > (dongle_caps->dp_hdmi_max_pixel_clk_in_khz * 10))
				return false;
		}
#else
		if (get_timing_pixel_clock_100hz(timing) > (dongle_caps->dp_hdmi_max_pixel_clk_in_khz * 10))
			return false;
#endif
	}

	if (dpcd_caps->channel_coding_cap.bits.DP_128b_132b_SUPPORTED == 0 &&
			dpcd_caps->dsc_caps.dsc_basic_caps.fields.dsc_support.DSC_PASSTHROUGH_SUPPORT == 0 &&
			dongle_caps->dfp_cap_ext.supported) {

		if (dongle_caps->dfp_cap_ext.max_pixel_rate_in_mps < (timing->pix_clk_100hz / 10000))
			return false;

		if (dongle_caps->dfp_cap_ext.max_video_h_active_width < timing->h_addressable)
			return false;

		if (dongle_caps->dfp_cap_ext.max_video_v_active_height < timing->v_addressable)
			return false;

		if (timing->pixel_encoding == PIXEL_ENCODING_RGB) {
			if (!dongle_caps->dfp_cap_ext.encoding_format_caps.support_rgb)
				return false;
			if (timing->display_color_depth == COLOR_DEPTH_666 &&
					!dongle_caps->dfp_cap_ext.rgb_color_depth_caps.support_6bpc)
				return false;
			else if (timing->display_color_depth == COLOR_DEPTH_888 &&
					!dongle_caps->dfp_cap_ext.rgb_color_depth_caps.support_8bpc)
				return false;
			else if (timing->display_color_depth == COLOR_DEPTH_101010 &&
					!dongle_caps->dfp_cap_ext.rgb_color_depth_caps.support_10bpc)
				return false;
			else if (timing->display_color_depth == COLOR_DEPTH_121212 &&
					!dongle_caps->dfp_cap_ext.rgb_color_depth_caps.support_12bpc)
				return false;
			else if (timing->display_color_depth == COLOR_DEPTH_161616 &&
					!dongle_caps->dfp_cap_ext.rgb_color_depth_caps.support_16bpc)
				return false;
		} else if (timing->pixel_encoding == PIXEL_ENCODING_YCBCR444) {
			if (!dongle_caps->dfp_cap_ext.encoding_format_caps.support_rgb)
				return false;
			if (timing->display_color_depth == COLOR_DEPTH_888 &&
					!dongle_caps->dfp_cap_ext.ycbcr444_color_depth_caps.support_8bpc)
				return false;
			else if (timing->display_color_depth == COLOR_DEPTH_101010 &&
					!dongle_caps->dfp_cap_ext.ycbcr444_color_depth_caps.support_10bpc)
				return false;
			else if (timing->display_color_depth == COLOR_DEPTH_121212 &&
					!dongle_caps->dfp_cap_ext.ycbcr444_color_depth_caps.support_12bpc)
				return false;
			else if (timing->display_color_depth == COLOR_DEPTH_161616 &&
					!dongle_caps->dfp_cap_ext.ycbcr444_color_depth_caps.support_16bpc)
				return false;
		} else if (timing->pixel_encoding == PIXEL_ENCODING_YCBCR422) {
			if (!dongle_caps->dfp_cap_ext.encoding_format_caps.support_rgb)
				return false;
			if (timing->display_color_depth == COLOR_DEPTH_888 &&
					!dongle_caps->dfp_cap_ext.ycbcr422_color_depth_caps.support_8bpc)
				return false;
			else if (timing->display_color_depth == COLOR_DEPTH_101010 &&
					!dongle_caps->dfp_cap_ext.ycbcr422_color_depth_caps.support_10bpc)
				return false;
			else if (timing->display_color_depth == COLOR_DEPTH_121212 &&
					!dongle_caps->dfp_cap_ext.ycbcr422_color_depth_caps.support_12bpc)
				return false;
			else if (timing->display_color_depth == COLOR_DEPTH_161616 &&
					!dongle_caps->dfp_cap_ext.ycbcr422_color_depth_caps.support_16bpc)
				return false;
		} else if (timing->pixel_encoding == PIXEL_ENCODING_YCBCR420) {
			if (!dongle_caps->dfp_cap_ext.encoding_format_caps.support_rgb)
				return false;
			if (timing->display_color_depth == COLOR_DEPTH_888 &&
					!dongle_caps->dfp_cap_ext.ycbcr420_color_depth_caps.support_8bpc)
				return false;
			else if (timing->display_color_depth == COLOR_DEPTH_101010 &&
					!dongle_caps->dfp_cap_ext.ycbcr420_color_depth_caps.support_10bpc)
				return false;
			else if (timing->display_color_depth == COLOR_DEPTH_121212 &&
					!dongle_caps->dfp_cap_ext.ycbcr420_color_depth_caps.support_12bpc)
				return false;
			else if (timing->display_color_depth == COLOR_DEPTH_161616 &&
					!dongle_caps->dfp_cap_ext.ycbcr420_color_depth_caps.support_16bpc)
				return false;
		}
	}

	return true;
}

enum dc_status dc_link_validate_mode_timing(
		const struct dc_stream_state *stream,
		struct dc_link *link,
		const struct dc_crtc_timing *timing)
{
	uint32_t max_pix_clk = stream->link->dongle_max_pix_clk * 10;
	struct dpcd_caps *dpcd_caps = &link->dpcd_caps;

	/* A hack to avoid failing any modes for EDID override feature on
	 * topology change such as lower quality cable for DP or different dongle
	 */
	if (link->remote_sinks[0] && link->remote_sinks[0]->sink_signal == SIGNAL_TYPE_VIRTUAL)
		return DC_OK;

	/* Passive Dongle */
	if (max_pix_clk != 0 && get_timing_pixel_clock_100hz(timing) > max_pix_clk)
		return DC_EXCEED_DONGLE_CAP;

	/* Active Dongle*/
	if (!dp_active_dongle_validate_timing(timing, dpcd_caps))
		return DC_EXCEED_DONGLE_CAP;

	switch (stream->signal) {
	case SIGNAL_TYPE_EDP:
	case SIGNAL_TYPE_DISPLAY_PORT:
		if (!dp_validate_mode_timing(
				link,
				timing))
			return DC_NO_DP_LINK_BANDWIDTH;
		break;

	default:
		break;
	}

	return DC_OK;
}

static struct abm *get_abm_from_stream_res(const struct dc_link *link)
{
	int i;
	struct dc *dc = NULL;
	struct abm *abm = NULL;

	if (!link || !link->ctx)
		return NULL;

	dc = link->ctx->dc;

	for (i = 0; i < MAX_PIPES; i++) {
		struct pipe_ctx pipe_ctx = dc->current_state->res_ctx.pipe_ctx[i];
		struct dc_stream_state *stream = pipe_ctx.stream;

		if (stream && stream->link == link) {
			abm = pipe_ctx.stream_res.abm;
			break;
		}
	}
	return abm;
}

int dc_link_get_backlight_level(const struct dc_link *link)
{
	struct abm *abm = get_abm_from_stream_res(link);
	struct panel_cntl *panel_cntl = link->panel_cntl;
	struct dc  *dc = link->ctx->dc;
	struct dmcu *dmcu = dc->res_pool->dmcu;
	bool fw_set_brightness = true;

	if (dmcu)
		fw_set_brightness = dmcu->funcs->is_dmcu_initialized(dmcu);

	if (!fw_set_brightness && panel_cntl->funcs->get_current_backlight)
		return panel_cntl->funcs->get_current_backlight(panel_cntl);
	else if (abm != NULL && abm->funcs->get_current_backlight != NULL)
		return (int) abm->funcs->get_current_backlight(abm);
	else
		return DC_ERROR_UNEXPECTED;
}

int dc_link_get_target_backlight_pwm(const struct dc_link *link)
{
	struct abm *abm = get_abm_from_stream_res(link);

	if (abm == NULL || abm->funcs->get_target_backlight == NULL)
		return DC_ERROR_UNEXPECTED;

	return (int) abm->funcs->get_target_backlight(abm);
}

static struct pipe_ctx *get_pipe_from_link(const struct dc_link *link)
{
	int i;
	struct dc *dc = link->ctx->dc;
	struct pipe_ctx *pipe_ctx = NULL;

	for (i = 0; i < MAX_PIPES; i++) {
		if (dc->current_state->res_ctx.pipe_ctx[i].stream) {
			if (dc->current_state->res_ctx.pipe_ctx[i].stream->link == link) {
				pipe_ctx = &dc->current_state->res_ctx.pipe_ctx[i];
				break;
			}
		}
	}

	return pipe_ctx;
}

bool dc_link_set_backlight_level(const struct dc_link *link,
		uint32_t backlight_pwm_u16_16,
		uint32_t frame_ramp)
{
	struct dc  *dc = link->ctx->dc;

	DC_LOGGER_INIT(link->ctx->logger);
	DC_LOG_BACKLIGHT("New Backlight level: %d (0x%X)\n",
			backlight_pwm_u16_16, backlight_pwm_u16_16);

	if (dc_is_embedded_signal(link->connector_signal)) {
		struct pipe_ctx *pipe_ctx = get_pipe_from_link(link);

		if (pipe_ctx) {
			/* Disable brightness ramping when the display is blanked
			 * as it can hang the DMCU
			 */
			if (pipe_ctx->plane_state == NULL)
				frame_ramp = 0;
		} else {
			return false;
		}

		dc->hwss.set_backlight_level(
				pipe_ctx,
				backlight_pwm_u16_16,
				frame_ramp);
	}
	return true;
}

bool dc_link_set_psr_allow_active(struct dc_link *link, const bool *allow_active,
		bool wait, bool force_static, const unsigned int *power_opts)
{
	struct dc  *dc = link->ctx->dc;
	struct dmcu *dmcu = dc->res_pool->dmcu;
	struct dmub_psr *psr = dc->res_pool->psr;
	unsigned int panel_inst;

	if (psr == NULL && force_static)
		return false;

	if (!dc_get_edp_link_panel_inst(dc, link, &panel_inst))
		return false;

	/* Set power optimization flag */
	if (power_opts && link->psr_settings.psr_power_opt != *power_opts) {
		link->psr_settings.psr_power_opt = *power_opts;

		if (psr != NULL && link->psr_settings.psr_feature_enabled && psr->funcs->psr_set_power_opt)
			psr->funcs->psr_set_power_opt(psr, link->psr_settings.psr_power_opt, panel_inst);
	}

	/* Enable or Disable PSR */
	if (allow_active && link->psr_settings.psr_allow_active != *allow_active) {
		link->psr_settings.psr_allow_active = *allow_active;

#if defined(CONFIG_DRM_AMD_DC_DCN)
		if (!link->psr_settings.psr_allow_active)
			dc_z10_restore(dc);
#endif

		if (psr != NULL && link->psr_settings.psr_feature_enabled) {
			if (force_static && psr->funcs->psr_force_static)
				psr->funcs->psr_force_static(psr, panel_inst);
			psr->funcs->psr_enable(psr, link->psr_settings.psr_allow_active, wait, panel_inst);
		} else if ((dmcu != NULL && dmcu->funcs->is_dmcu_initialized(dmcu)) &&
			link->psr_settings.psr_feature_enabled)
			dmcu->funcs->set_psr_enable(dmcu, link->psr_settings.psr_allow_active, wait);
		else
			return false;
	}

	return true;
}

bool dc_link_get_psr_state(const struct dc_link *link, enum dc_psr_state *state)
{
	struct dc  *dc = link->ctx->dc;
	struct dmcu *dmcu = dc->res_pool->dmcu;
	struct dmub_psr *psr = dc->res_pool->psr;
	unsigned int panel_inst;

	if (!dc_get_edp_link_panel_inst(dc, link, &panel_inst))
		return false;

	if (psr != NULL && link->psr_settings.psr_feature_enabled)
		psr->funcs->psr_get_state(psr, state, panel_inst);
	else if (dmcu != NULL && link->psr_settings.psr_feature_enabled)
		dmcu->funcs->get_psr_state(dmcu, state);

	return true;
}

static inline enum physical_phy_id
transmitter_to_phy_id(enum transmitter transmitter_value)
{
	switch (transmitter_value) {
	case TRANSMITTER_UNIPHY_A:
		return PHYLD_0;
	case TRANSMITTER_UNIPHY_B:
		return PHYLD_1;
	case TRANSMITTER_UNIPHY_C:
		return PHYLD_2;
	case TRANSMITTER_UNIPHY_D:
		return PHYLD_3;
	case TRANSMITTER_UNIPHY_E:
		return PHYLD_4;
	case TRANSMITTER_UNIPHY_F:
		return PHYLD_5;
	case TRANSMITTER_NUTMEG_CRT:
		return PHYLD_6;
	case TRANSMITTER_TRAVIS_CRT:
		return PHYLD_7;
	case TRANSMITTER_TRAVIS_LCD:
		return PHYLD_8;
	case TRANSMITTER_UNIPHY_G:
		return PHYLD_9;
	case TRANSMITTER_COUNT:
		return PHYLD_COUNT;
	case TRANSMITTER_UNKNOWN:
		return PHYLD_UNKNOWN;
	default:
		WARN_ONCE(1, "Unknown transmitter value %d\n",
			  transmitter_value);
		return PHYLD_UNKNOWN;
	}
}

bool dc_link_setup_psr(struct dc_link *link,
		const struct dc_stream_state *stream, struct psr_config *psr_config,
		struct psr_context *psr_context)
{
	struct dc *dc;
	struct dmcu *dmcu;
	struct dmub_psr *psr;
	int i;
	unsigned int panel_inst;
	/* updateSinkPsrDpcdConfig*/
	union dpcd_psr_configuration psr_configuration;

	psr_context->controllerId = CONTROLLER_ID_UNDEFINED;

	if (!link)
		return false;

	dc = link->ctx->dc;
	dmcu = dc->res_pool->dmcu;
	psr = dc->res_pool->psr;

	if (!dmcu && !psr)
		return false;

	if (!dc_get_edp_link_panel_inst(dc, link, &panel_inst))
		return false;


	memset(&psr_configuration, 0, sizeof(psr_configuration));

	psr_configuration.bits.ENABLE                    = 1;
	psr_configuration.bits.CRC_VERIFICATION          = 1;
	psr_configuration.bits.FRAME_CAPTURE_INDICATION  =
			psr_config->psr_frame_capture_indication_req;

	/* Check for PSR v2*/
	if (psr_config->psr_version == 0x2) {
		/* For PSR v2 selective update.
		 * Indicates whether sink should start capturing
		 * immediately following active scan line,
		 * or starting with the 2nd active scan line.
		 */
		psr_configuration.bits.LINE_CAPTURE_INDICATION = 0;
		/*For PSR v2, determines whether Sink should generate
		 * IRQ_HPD when CRC mismatch is detected.
		 */
		psr_configuration.bits.IRQ_HPD_WITH_CRC_ERROR    = 1;
	}

	dm_helpers_dp_write_dpcd(
		link->ctx,
		link,
		368,
		&psr_configuration.raw,
		sizeof(psr_configuration.raw));

	psr_context->channel = link->ddc->ddc_pin->hw_info.ddc_channel;
	psr_context->transmitterId = link->link_enc->transmitter;
	psr_context->engineId = link->link_enc->preferred_engine;

	for (i = 0; i < MAX_PIPES; i++) {
		if (dc->current_state->res_ctx.pipe_ctx[i].stream
				== stream) {
			/* dmcu -1 for all controller id values,
			 * therefore +1 here
			 */
			psr_context->controllerId =
				dc->current_state->res_ctx.
				pipe_ctx[i].stream_res.tg->inst + 1;
			break;
		}
	}

	/* Hardcoded for now.  Can be Pcie or Uniphy (or Unknown)*/
	psr_context->phyType = PHY_TYPE_UNIPHY;
	/*PhyId is associated with the transmitter id*/
	psr_context->smuPhyId =
		transmitter_to_phy_id(link->link_enc->transmitter);

	psr_context->crtcTimingVerticalTotal = stream->timing.v_total;
	psr_context->vsync_rate_hz = div64_u64(div64_u64((stream->
					timing.pix_clk_100hz * 100),
					stream->timing.v_total),
					stream->timing.h_total);

	psr_context->psrSupportedDisplayConfig = true;
	psr_context->psrExitLinkTrainingRequired =
		psr_config->psr_exit_link_training_required;
	psr_context->sdpTransmitLineNumDeadline =
		psr_config->psr_sdp_transmit_line_num_deadline;
	psr_context->psrFrameCaptureIndicationReq =
		psr_config->psr_frame_capture_indication_req;

	psr_context->skipPsrWaitForPllLock = 0; /* only = 1 in KV */

	psr_context->numberOfControllers =
			link->dc->res_pool->timing_generator_count;

	psr_context->rfb_update_auto_en = true;

	/* 2 frames before enter PSR. */
	psr_context->timehyst_frames = 2;
	/* half a frame
	 * (units in 100 lines, i.e. a value of 1 represents 100 lines)
	 */
	psr_context->hyst_lines = stream->timing.v_total / 2 / 100;
	psr_context->aux_repeats = 10;

	psr_context->psr_level.u32all = 0;

	/*skip power down the single pipe since it blocks the cstate*/
#if defined(CONFIG_DRM_AMD_DC_DCN)
	if (link->ctx->asic_id.chip_family >= FAMILY_RV) {
		switch(link->ctx->asic_id.chip_family) {
		case FAMILY_YELLOW_CARP:
		case AMDGPU_FAMILY_GC_10_3_6:
			if(!dc->debug.disable_z10)
				psr_context->psr_level.bits.SKIP_CRTC_DISABLE = false;
			break;
		default:
			psr_context->psr_level.bits.SKIP_CRTC_DISABLE = true;
			break;
		}
	}
#else
	if (link->ctx->asic_id.chip_family >= FAMILY_RV)
		psr_context->psr_level.bits.SKIP_CRTC_DISABLE = true;
#endif

	/* SMU will perform additional powerdown sequence.
	 * For unsupported ASICs, set psr_level flag to skip PSR
	 *  static screen notification to SMU.
	 *  (Always set for DAL2, did not check ASIC)
	 */
	psr_context->allow_smu_optimizations = psr_config->allow_smu_optimizations;
	psr_context->allow_multi_disp_optimizations = psr_config->allow_multi_disp_optimizations;

	/* Complete PSR entry before aborting to prevent intermittent
	 * freezes on certain eDPs
	 */
	psr_context->psr_level.bits.DISABLE_PSR_ENTRY_ABORT = 1;

	/* Controls additional delay after remote frame capture before
	 * continuing power down, default = 0
	 */
	psr_context->frame_delay = 0;

	if (psr)
		link->psr_settings.psr_feature_enabled = psr->funcs->psr_copy_settings(psr,
			link, psr_context, panel_inst);
	else
		link->psr_settings.psr_feature_enabled = dmcu->funcs->setup_psr(dmcu, link, psr_context);

	/* psr_enabled == 0 indicates setup_psr did not succeed, but this
	 * should not happen since firmware should be running at this point
	 */
	if (link->psr_settings.psr_feature_enabled == 0)
		ASSERT(0);

	return true;

}

void dc_link_get_psr_residency(const struct dc_link *link, uint32_t *residency)
{
	struct dc  *dc = link->ctx->dc;
	struct dmub_psr *psr = dc->res_pool->psr;
	unsigned int panel_inst;

	if (!dc_get_edp_link_panel_inst(dc, link, &panel_inst))
		return;

	/* PSR residency measurements only supported on DMCUB */
	if (psr != NULL && link->psr_settings.psr_feature_enabled)
		psr->funcs->psr_get_residency(psr, residency, panel_inst);
	else
		*residency = 0;
}

const struct dc_link_status *dc_link_get_status(const struct dc_link *link)
{
	return &link->link_status;
}

void core_link_resume(struct dc_link *link)
{
	if (link->connector_signal != SIGNAL_TYPE_VIRTUAL)
		program_hpd_filter(link);
}

static struct fixed31_32 get_pbn_per_slot(struct dc_stream_state *stream)
{
	struct fixed31_32 mbytes_per_sec;
	uint32_t link_rate_in_mbytes_per_sec = dc_link_bandwidth_kbps(stream->link,
			&stream->link->cur_link_settings);
	link_rate_in_mbytes_per_sec /= 8000; /* Kbits to MBytes */

	mbytes_per_sec = dc_fixpt_from_int(link_rate_in_mbytes_per_sec);

	return dc_fixpt_div_int(mbytes_per_sec, 54);
}

static struct fixed31_32 get_pbn_from_bw_in_kbps(uint64_t kbps)
{
	struct fixed31_32 peak_kbps;
	uint32_t numerator = 0;
	uint32_t denominator = 1;

	/*
	 * margin 5300ppm + 300ppm ~ 0.6% as per spec, factor is 1.006
	 * The unit of 54/64Mbytes/sec is an arbitrary unit chosen based on
	 * common multiplier to render an integer PBN for all link rate/lane
	 * counts combinations
	 * calculate
	 * peak_kbps *= (1006/1000)
	 * peak_kbps *= (64/54)
	 * peak_kbps *= 8    convert to bytes
	 */

	numerator = 64 * PEAK_FACTOR_X1000;
	denominator = 54 * 8 * 1000 * 1000;
	kbps *= numerator;
	peak_kbps = dc_fixpt_from_fraction(kbps, denominator);

	return peak_kbps;
}

static struct fixed31_32 get_pbn_from_timing(struct pipe_ctx *pipe_ctx)
{
	uint64_t kbps;

	kbps = dc_bandwidth_in_kbps_from_timing(&pipe_ctx->stream->timing);
	return get_pbn_from_bw_in_kbps(kbps);
}

static void update_mst_stream_alloc_table(
	struct dc_link *link,
	struct stream_encoder *stream_enc,
	struct hpo_dp_stream_encoder *hpo_dp_stream_enc, // TODO: Rename stream_enc to dio_stream_enc?
	const struct dp_mst_stream_allocation_table *proposed_table)
{
	struct link_mst_stream_allocation work_table[MAX_CONTROLLER_NUM] = { 0 };
	struct link_mst_stream_allocation *dc_alloc;

	int i;
	int j;

	/* if DRM proposed_table has more than one new payload */
	ASSERT(proposed_table->stream_count -
			link->mst_stream_alloc_table.stream_count < 2);

	/* copy proposed_table to link, add stream encoder */
	for (i = 0; i < proposed_table->stream_count; i++) {

		for (j = 0; j < link->mst_stream_alloc_table.stream_count; j++) {
			dc_alloc =
			&link->mst_stream_alloc_table.stream_allocations[j];

			if (dc_alloc->vcp_id ==
				proposed_table->stream_allocations[i].vcp_id) {

				work_table[i] = *dc_alloc;
				work_table[i].slot_count = proposed_table->stream_allocations[i].slot_count;
				break; /* exit j loop */
			}
		}

		/* new vcp_id */
		if (j == link->mst_stream_alloc_table.stream_count) {
			work_table[i].vcp_id =
				proposed_table->stream_allocations[i].vcp_id;
			work_table[i].slot_count =
				proposed_table->stream_allocations[i].slot_count;
			work_table[i].stream_enc = stream_enc;
			work_table[i].hpo_dp_stream_enc = hpo_dp_stream_enc;
		}
	}

	/* update link->mst_stream_alloc_table with work_table */
	link->mst_stream_alloc_table.stream_count =
			proposed_table->stream_count;
	for (i = 0; i < MAX_CONTROLLER_NUM; i++)
		link->mst_stream_alloc_table.stream_allocations[i] =
				work_table[i];
}

static void dc_log_vcp_x_y(const struct dc_link *link, struct fixed31_32 avg_time_slots_per_mtp)
{
	const uint32_t VCP_Y_PRECISION = 1000;
	uint64_t vcp_x, vcp_y;

	// Add 0.5*(1/VCP_Y_PRECISION) to round up to decimal precision
	avg_time_slots_per_mtp = dc_fixpt_add(
			avg_time_slots_per_mtp, dc_fixpt_from_fraction(1, 2 * VCP_Y_PRECISION));

	vcp_x = dc_fixpt_floor(avg_time_slots_per_mtp);
	vcp_y = dc_fixpt_floor(
			dc_fixpt_mul_int(
				dc_fixpt_sub_int(avg_time_slots_per_mtp, dc_fixpt_floor(avg_time_slots_per_mtp)),
				VCP_Y_PRECISION));

	if (link->type == dc_connection_mst_branch)
		DC_LOG_DP2("MST Update Payload: set_throttled_vcp_size slot X.Y for MST stream "
				"X: %lld Y: %lld/%d", vcp_x, vcp_y, VCP_Y_PRECISION);
	else
		DC_LOG_DP2("SST Update Payload: set_throttled_vcp_size slot X.Y for SST stream "
				"X: %lld Y: %lld/%d", vcp_x, vcp_y, VCP_Y_PRECISION);
}

/*
 * Payload allocation/deallocation for SST introduced in DP2.0
 */
static enum dc_status dc_link_update_sst_payload(struct pipe_ctx *pipe_ctx,
						 bool allocate)
{
	struct dc_stream_state *stream = pipe_ctx->stream;
	struct dc_link *link = stream->link;
	struct hpo_dp_link_encoder *hpo_dp_link_encoder = pipe_ctx->link_res.hpo_dp_link_enc;
	struct hpo_dp_stream_encoder *hpo_dp_stream_encoder = pipe_ctx->stream_res.hpo_dp_stream_enc;
	struct link_mst_stream_allocation_table proposed_table = {0};
	struct fixed31_32 avg_time_slots_per_mtp;
	const struct dc_link_settings empty_link_settings = {0};
	const struct link_hwss *link_hwss = get_link_hwss(link, &pipe_ctx->link_res);
	DC_LOGGER_INIT(link->ctx->logger);

	/* slot X.Y for SST payload deallocate */
	if (!allocate) {
		avg_time_slots_per_mtp = dc_fixpt_from_int(0);

		dc_log_vcp_x_y(link, avg_time_slots_per_mtp);

		if (link_hwss->ext.set_throttled_vcp_size)
			link_hwss->ext.set_throttled_vcp_size(pipe_ctx,
					avg_time_slots_per_mtp);
		if (link_hwss->ext.set_hblank_min_symbol_width)
			link_hwss->ext.set_hblank_min_symbol_width(pipe_ctx,
					&empty_link_settings,
					avg_time_slots_per_mtp);
	}

	/* calculate VC payload and update branch with new payload allocation table*/
	if (!dpcd_write_128b_132b_sst_payload_allocation_table(
			stream,
			link,
			&proposed_table,
			allocate)) {
		DC_LOG_ERROR("SST Update Payload: Failed to update "
						"allocation table for "
						"pipe idx: %d\n",
						pipe_ctx->pipe_idx);
	}

	proposed_table.stream_allocations[0].hpo_dp_stream_enc = hpo_dp_stream_encoder;

	ASSERT(proposed_table.stream_count == 1);

	//TODO - DP2.0 Logging: Instead of hpo_dp_stream_enc pointer, log instance id
	DC_LOG_DP2("SST Update Payload: hpo_dp_stream_enc: %p      "
		"vcp_id: %d      "
		"slot_count: %d\n",
		(void *) proposed_table.stream_allocations[0].hpo_dp_stream_enc,
		proposed_table.stream_allocations[0].vcp_id,
		proposed_table.stream_allocations[0].slot_count);

	/* program DP source TX for payload */
	hpo_dp_link_encoder->funcs->update_stream_allocation_table(
			hpo_dp_link_encoder,
			&proposed_table);

	/* poll for ACT handled */
	if (!dpcd_poll_for_allocation_change_trigger(link)) {
		// Failures will result in blackscreen and errors logged
		BREAK_TO_DEBUGGER();
	}

	/* slot X.Y for SST payload allocate */
	if (allocate) {
		avg_time_slots_per_mtp = calculate_sst_avg_time_slots_per_mtp(stream, link);

		dc_log_vcp_x_y(link, avg_time_slots_per_mtp);

		if (link_hwss->ext.set_throttled_vcp_size)
			link_hwss->ext.set_throttled_vcp_size(pipe_ctx,
					avg_time_slots_per_mtp);
		if (link_hwss->ext.set_hblank_min_symbol_width)
			link_hwss->ext.set_hblank_min_symbol_width(pipe_ctx,
					&link->cur_link_settings,
					avg_time_slots_per_mtp);
	}

	/* Always return DC_OK.
	 * If part of sequence fails, log failure(s) and show blackscreen
	 */
	return DC_OK;
}

/* convert link_mst_stream_alloc_table to dm dp_mst_stream_alloc_table
 * because stream_encoder is not exposed to dm
 */
enum dc_status dc_link_allocate_mst_payload(struct pipe_ctx *pipe_ctx)
{
	struct dc_stream_state *stream = pipe_ctx->stream;
	struct dc_link *link = stream->link;
	struct link_encoder *link_encoder = NULL;
	struct hpo_dp_link_encoder *hpo_dp_link_encoder = pipe_ctx->link_res.hpo_dp_link_enc;
	struct dp_mst_stream_allocation_table proposed_table = {0};
	struct fixed31_32 avg_time_slots_per_mtp;
	struct fixed31_32 pbn;
	struct fixed31_32 pbn_per_slot;
	int i;
	enum act_return_status ret;
	const struct link_hwss *link_hwss = get_link_hwss(link, &pipe_ctx->link_res);
	DC_LOGGER_INIT(link->ctx->logger);

	link_encoder = link_enc_cfg_get_link_enc(link);
	ASSERT(link_encoder);

	/* enable_link_dp_mst already check link->enabled_stream_count
	 * and stream is in link->stream[]. This is called during set mode,
	 * stream_enc is available.
	 */

	/* get calculate VC payload for stream: stream_alloc */
	if (dm_helpers_dp_mst_write_payload_allocation_table(
		stream->ctx,
		stream,
		&proposed_table,
		true))
		update_mst_stream_alloc_table(
					link,
					pipe_ctx->stream_res.stream_enc,
					pipe_ctx->stream_res.hpo_dp_stream_enc,
					&proposed_table);
	else
		DC_LOG_WARNING("Failed to update"
				"MST allocation table for"
				"pipe idx:%d\n",
				pipe_ctx->pipe_idx);

	DC_LOG_MST("%s  "
			"stream_count: %d: \n ",
			__func__,
			link->mst_stream_alloc_table.stream_count);

	for (i = 0; i < MAX_CONTROLLER_NUM; i++) {
		DC_LOG_MST("stream_enc[%d]: %p      "
		"stream[%d].hpo_dp_stream_enc: %p      "
		"stream[%d].vcp_id: %d      "
		"stream[%d].slot_count: %d\n",
		i,
		(void *) link->mst_stream_alloc_table.stream_allocations[i].stream_enc,
		i,
		(void *) link->mst_stream_alloc_table.stream_allocations[i].hpo_dp_stream_enc,
		i,
		link->mst_stream_alloc_table.stream_allocations[i].vcp_id,
		i,
		link->mst_stream_alloc_table.stream_allocations[i].slot_count);
	}

	ASSERT(proposed_table.stream_count > 0);

	if (link->ep_type == DISPLAY_ENDPOINT_USB4_DPIA) {
		static enum dc_status status;
		uint8_t mst_alloc_slots = 0, prev_mst_slots_in_use = 0xFF;

		for (i = 0; i < link->mst_stream_alloc_table.stream_count; i++)
			mst_alloc_slots += link->mst_stream_alloc_table.stream_allocations[i].slot_count;

		status = dc_process_dmub_set_mst_slots(link->dc, link->link_index,
			mst_alloc_slots, &prev_mst_slots_in_use);
		ASSERT(status == DC_OK);
		DC_LOG_MST("dpia : status[%d]: alloc_slots[%d]: used_slots[%d]\n",
				status, mst_alloc_slots, prev_mst_slots_in_use);
	}

	/* program DP source TX for payload */
	switch (dp_get_link_encoding_format(&link->cur_link_settings)) {
	case DP_8b_10b_ENCODING:
		link_encoder->funcs->update_mst_stream_allocation_table(
			link_encoder,
			&link->mst_stream_alloc_table);
		break;
	case DP_128b_132b_ENCODING:
		hpo_dp_link_encoder->funcs->update_stream_allocation_table(
				hpo_dp_link_encoder,
				&link->mst_stream_alloc_table);
		break;
	case DP_UNKNOWN_ENCODING:
		DC_LOG_ERROR("Failure: unknown encoding format\n");
		return DC_ERROR_UNEXPECTED;
	}

	/* send down message */
	ret = dm_helpers_dp_mst_poll_for_allocation_change_trigger(
			stream->ctx,
			stream);

	if (ret != ACT_LINK_LOST) {
		dm_helpers_dp_mst_send_payload_allocation(
				stream->ctx,
				stream,
				true);
	}

	/* slot X.Y for only current stream */
	pbn_per_slot = get_pbn_per_slot(stream);
	if (pbn_per_slot.value == 0) {
		DC_LOG_ERROR("Failure: pbn_per_slot==0 not allowed. Cannot continue, returning DC_UNSUPPORTED_VALUE.\n");
		return DC_UNSUPPORTED_VALUE;
	}
	pbn = get_pbn_from_timing(pipe_ctx);
	avg_time_slots_per_mtp = dc_fixpt_div(pbn, pbn_per_slot);

	dc_log_vcp_x_y(link, avg_time_slots_per_mtp);

	if (link_hwss->ext.set_throttled_vcp_size)
		link_hwss->ext.set_throttled_vcp_size(pipe_ctx, avg_time_slots_per_mtp);
	if (link_hwss->ext.set_hblank_min_symbol_width)
		link_hwss->ext.set_hblank_min_symbol_width(pipe_ctx,
				&link->cur_link_settings,
				avg_time_slots_per_mtp);

	return DC_OK;

}

enum dc_status dc_link_reduce_mst_payload(struct pipe_ctx *pipe_ctx, uint32_t bw_in_kbps)
{
	struct dc_stream_state *stream = pipe_ctx->stream;
	struct dc_link *link = stream->link;
	struct fixed31_32 avg_time_slots_per_mtp;
	struct fixed31_32 pbn;
	struct fixed31_32 pbn_per_slot;
	struct link_encoder *link_encoder = link->link_enc;
	struct dp_mst_stream_allocation_table proposed_table = {0};
	uint8_t i;
	enum act_return_status ret;
	const struct link_hwss *link_hwss = get_link_hwss(link, &pipe_ctx->link_res);
	DC_LOGGER_INIT(link->ctx->logger);

	/* decrease throttled vcp size */
	pbn_per_slot = get_pbn_per_slot(stream);
	pbn = get_pbn_from_bw_in_kbps(bw_in_kbps);
	avg_time_slots_per_mtp = dc_fixpt_div(pbn, pbn_per_slot);

	if (link_hwss->ext.set_throttled_vcp_size)
		link_hwss->ext.set_throttled_vcp_size(pipe_ctx, avg_time_slots_per_mtp);
	if (link_hwss->ext.set_hblank_min_symbol_width)
		link_hwss->ext.set_hblank_min_symbol_width(pipe_ctx,
				&link->cur_link_settings,
				avg_time_slots_per_mtp);

	/* send ALLOCATE_PAYLOAD sideband message with updated pbn */
	dm_helpers_dp_mst_send_payload_allocation(
			stream->ctx,
			stream,
			true);

	/* notify immediate branch device table update */
	if (dm_helpers_dp_mst_write_payload_allocation_table(
			stream->ctx,
			stream,
			&proposed_table,
			true)) {
		/* update mst stream allocation table software state */
		update_mst_stream_alloc_table(
				link,
				pipe_ctx->stream_res.stream_enc,
				pipe_ctx->stream_res.hpo_dp_stream_enc,
				&proposed_table);
	} else {
		DC_LOG_WARNING("Failed to update"
				"MST allocation table for"
				"pipe idx:%d\n",
				pipe_ctx->pipe_idx);
	}

	DC_LOG_MST("%s  "
			"stream_count: %d: \n ",
			__func__,
			link->mst_stream_alloc_table.stream_count);

	for (i = 0; i < MAX_CONTROLLER_NUM; i++) {
		DC_LOG_MST("stream_enc[%d]: %p      "
				"stream[%d].vcp_id: %d      "
				"stream[%d].slot_count: %d\n",
				i,
				(void *) link->mst_stream_alloc_table.stream_allocations[i].stream_enc,
				i,
				link->mst_stream_alloc_table.stream_allocations[i].vcp_id,
				i,
				link->mst_stream_alloc_table.stream_allocations[i].slot_count);
	}

	ASSERT(proposed_table.stream_count > 0);

	/* update mst stream allocation table hardware state */
	link_encoder->funcs->update_mst_stream_allocation_table(
			link_encoder,
			&link->mst_stream_alloc_table);

	/* poll for immediate branch device ACT handled */
	ret = dm_helpers_dp_mst_poll_for_allocation_change_trigger(
			stream->ctx,
			stream);

	return DC_OK;
}

enum dc_status dc_link_increase_mst_payload(struct pipe_ctx *pipe_ctx, uint32_t bw_in_kbps)
{
	struct dc_stream_state *stream = pipe_ctx->stream;
	struct dc_link *link = stream->link;
	struct fixed31_32 avg_time_slots_per_mtp;
	struct fixed31_32 pbn;
	struct fixed31_32 pbn_per_slot;
	struct link_encoder *link_encoder = link->link_enc;
	struct dp_mst_stream_allocation_table proposed_table = {0};
	uint8_t i;
	enum act_return_status ret;
	const struct link_hwss *link_hwss = get_link_hwss(link, &pipe_ctx->link_res);
	DC_LOGGER_INIT(link->ctx->logger);

	/* notify immediate branch device table update */
	if (dm_helpers_dp_mst_write_payload_allocation_table(
				stream->ctx,
				stream,
				&proposed_table,
				true)) {
		/* update mst stream allocation table software state */
		update_mst_stream_alloc_table(
				link,
				pipe_ctx->stream_res.stream_enc,
				pipe_ctx->stream_res.hpo_dp_stream_enc,
				&proposed_table);
	}

	DC_LOG_MST("%s  "
			"stream_count: %d: \n ",
			__func__,
			link->mst_stream_alloc_table.stream_count);

	for (i = 0; i < MAX_CONTROLLER_NUM; i++) {
		DC_LOG_MST("stream_enc[%d]: %p      "
				"stream[%d].vcp_id: %d      "
				"stream[%d].slot_count: %d\n",
				i,
				(void *) link->mst_stream_alloc_table.stream_allocations[i].stream_enc,
				i,
				link->mst_stream_alloc_table.stream_allocations[i].vcp_id,
				i,
				link->mst_stream_alloc_table.stream_allocations[i].slot_count);
	}

	ASSERT(proposed_table.stream_count > 0);

	/* update mst stream allocation table hardware state */
	link_encoder->funcs->update_mst_stream_allocation_table(
			link_encoder,
			&link->mst_stream_alloc_table);

	/* poll for immediate branch device ACT handled */
	ret = dm_helpers_dp_mst_poll_for_allocation_change_trigger(
			stream->ctx,
			stream);

	if (ret != ACT_LINK_LOST) {
		/* send ALLOCATE_PAYLOAD sideband message with updated pbn */
		dm_helpers_dp_mst_send_payload_allocation(
				stream->ctx,
				stream,
				true);
	}

	/* increase throttled vcp size */
	pbn = get_pbn_from_bw_in_kbps(bw_in_kbps);
	pbn_per_slot = get_pbn_per_slot(stream);
	avg_time_slots_per_mtp = dc_fixpt_div(pbn, pbn_per_slot);

	if (link_hwss->ext.set_throttled_vcp_size)
		link_hwss->ext.set_throttled_vcp_size(pipe_ctx, avg_time_slots_per_mtp);
	if (link_hwss->ext.set_hblank_min_symbol_width)
		link_hwss->ext.set_hblank_min_symbol_width(pipe_ctx,
				&link->cur_link_settings,
				avg_time_slots_per_mtp);

	return DC_OK;
}

static enum dc_status deallocate_mst_payload(struct pipe_ctx *pipe_ctx)
{
	struct dc_stream_state *stream = pipe_ctx->stream;
	struct dc_link *link = stream->link;
	struct link_encoder *link_encoder = NULL;
	struct hpo_dp_link_encoder *hpo_dp_link_encoder = pipe_ctx->link_res.hpo_dp_link_enc;
	struct dp_mst_stream_allocation_table proposed_table = {0};
	struct fixed31_32 avg_time_slots_per_mtp = dc_fixpt_from_int(0);
	int i;
	bool mst_mode = (link->type == dc_connection_mst_branch);
	const struct link_hwss *link_hwss = get_link_hwss(link, &pipe_ctx->link_res);
	const struct dc_link_settings empty_link_settings = {0};
	DC_LOGGER_INIT(link->ctx->logger);

	link_encoder = link_enc_cfg_get_link_enc(link);
	ASSERT(link_encoder);

	/* deallocate_mst_payload is called before disable link. When mode or
	 * disable/enable monitor, new stream is created which is not in link
	 * stream[] yet. For this, payload is not allocated yet, so de-alloc
	 * should not done. For new mode set, map_resources will get engine
	 * for new stream, so stream_enc->id should be validated until here.
	 */

	/* slot X.Y */
	if (link_hwss->ext.set_throttled_vcp_size)
		link_hwss->ext.set_throttled_vcp_size(pipe_ctx, avg_time_slots_per_mtp);
	if (link_hwss->ext.set_hblank_min_symbol_width)
		link_hwss->ext.set_hblank_min_symbol_width(pipe_ctx,
				&empty_link_settings,
				avg_time_slots_per_mtp);

	/* TODO: which component is responsible for remove payload table? */
	if (mst_mode) {
		if (dm_helpers_dp_mst_write_payload_allocation_table(
				stream->ctx,
				stream,
				&proposed_table,
				false)) {

			update_mst_stream_alloc_table(
						link,
						pipe_ctx->stream_res.stream_enc,
						pipe_ctx->stream_res.hpo_dp_stream_enc,
						&proposed_table);
		}
		else {
				DC_LOG_WARNING("Failed to update"
						"MST allocation table for"
						"pipe idx:%d\n",
						pipe_ctx->pipe_idx);
		}
	}

	DC_LOG_MST("%s"
			"stream_count: %d: ",
			__func__,
			link->mst_stream_alloc_table.stream_count);

	for (i = 0; i < MAX_CONTROLLER_NUM; i++) {
		DC_LOG_MST("stream_enc[%d]: %p      "
		"stream[%d].hpo_dp_stream_enc: %p      "
		"stream[%d].vcp_id: %d      "
		"stream[%d].slot_count: %d\n",
		i,
		(void *) link->mst_stream_alloc_table.stream_allocations[i].stream_enc,
		i,
		(void *) link->mst_stream_alloc_table.stream_allocations[i].hpo_dp_stream_enc,
		i,
		link->mst_stream_alloc_table.stream_allocations[i].vcp_id,
		i,
		link->mst_stream_alloc_table.stream_allocations[i].slot_count);
	}

	if (link->ep_type == DISPLAY_ENDPOINT_USB4_DPIA) {
		enum dc_status status;
		uint8_t mst_alloc_slots = 0, prev_mst_slots_in_use = 0xFF;

		for (i = 0; i < link->mst_stream_alloc_table.stream_count; i++)
			mst_alloc_slots += link->mst_stream_alloc_table.stream_allocations[i].slot_count;

		status = dc_process_dmub_set_mst_slots(link->dc, link->link_index,
			mst_alloc_slots, &prev_mst_slots_in_use);
		ASSERT(status != DC_NOT_SUPPORTED);
		DC_LOG_MST("dpia : status[%d]: alloc_slots[%d]: used_slots[%d]\n",
				status, mst_alloc_slots, prev_mst_slots_in_use);
	}

	switch (dp_get_link_encoding_format(&link->cur_link_settings)) {
	case DP_8b_10b_ENCODING:
		link_encoder->funcs->update_mst_stream_allocation_table(
			link_encoder,
			&link->mst_stream_alloc_table);
		break;
	case DP_128b_132b_ENCODING:
		hpo_dp_link_encoder->funcs->update_stream_allocation_table(
				hpo_dp_link_encoder,
				&link->mst_stream_alloc_table);
		break;
	case DP_UNKNOWN_ENCODING:
		DC_LOG_DEBUG("Unknown encoding format\n");
		return DC_ERROR_UNEXPECTED;
	}

	if (mst_mode) {
		dm_helpers_dp_mst_poll_for_allocation_change_trigger(
			stream->ctx,
			stream);

		dm_helpers_dp_mst_send_payload_allocation(
			stream->ctx,
			stream,
			false);
	}

	return DC_OK;
}


#if defined(CONFIG_DRM_AMD_DC_HDCP)
static void update_psp_stream_config(struct pipe_ctx *pipe_ctx, bool dpms_off)
{
	struct cp_psp *cp_psp = &pipe_ctx->stream->ctx->cp_psp;
	struct link_encoder *link_enc = NULL;
	struct cp_psp_stream_config config = {0};
	enum dp_panel_mode panel_mode =
			dp_get_panel_mode(pipe_ctx->stream->link);

	if (cp_psp == NULL || cp_psp->funcs.update_stream_config == NULL)
		return;

<<<<<<< HEAD
	if (pipe_ctx->stream->link->ep_type == DISPLAY_ENDPOINT_PHY)
		link_enc = pipe_ctx->stream->link->link_enc;
	else if (pipe_ctx->stream->link->ep_type == DISPLAY_ENDPOINT_USB4_DPIA &&
			pipe_ctx->stream->link->dc->res_pool->funcs->link_encs_assign)
		link_enc = link_enc_cfg_get_link_enc_used_by_stream(
				pipe_ctx->stream->ctx->dc,
				pipe_ctx->stream);
=======
	link_enc = link_enc_cfg_get_link_enc(pipe_ctx->stream->link);
>>>>>>> 95cd2cdc
	ASSERT(link_enc);
	if (link_enc == NULL)
		return;

	/* otg instance */
	config.otg_inst = (uint8_t) pipe_ctx->stream_res.tg->inst;

	/* dig front end */
	config.dig_fe = (uint8_t) pipe_ctx->stream_res.stream_enc->stream_enc_inst;

	/* stream encoder index */
	config.stream_enc_idx = pipe_ctx->stream_res.stream_enc->id - ENGINE_ID_DIGA;
<<<<<<< HEAD
#if defined(CONFIG_DRM_AMD_DC_DCN)
	if (is_dp_128b_132b_signal(pipe_ctx))
		config.stream_enc_idx =
				pipe_ctx->stream_res.hpo_dp_stream_enc->id - ENGINE_ID_HPO_DP_0;
#endif
=======
	if (is_dp_128b_132b_signal(pipe_ctx))
		config.stream_enc_idx =
				pipe_ctx->stream_res.hpo_dp_stream_enc->id - ENGINE_ID_HPO_DP_0;
>>>>>>> 95cd2cdc

	/* dig back end */
	config.dig_be = pipe_ctx->stream->link->link_enc_hw_inst;

	/* link encoder index */
	config.link_enc_idx = link_enc->transmitter - TRANSMITTER_UNIPHY_A;
<<<<<<< HEAD
#if defined(CONFIG_DRM_AMD_DC_DCN)
	if (is_dp_128b_132b_signal(pipe_ctx))
		config.link_enc_idx = pipe_ctx->link_res.hpo_dp_link_enc->inst;
#endif
=======
	if (is_dp_128b_132b_signal(pipe_ctx))
		config.link_enc_idx = pipe_ctx->link_res.hpo_dp_link_enc->inst;

>>>>>>> 95cd2cdc
	/* dio output index */
	config.dio_output_idx = link_enc->transmitter - TRANSMITTER_UNIPHY_A;

	/* phy index */
	config.phy_idx = resource_transmitter_to_phy_idx(
			pipe_ctx->stream->link->dc, link_enc->transmitter);
	if (pipe_ctx->stream->link->ep_type == DISPLAY_ENDPOINT_USB4_DPIA)
		/* USB4 DPIA doesn't use PHY in our soc, initialize it to 0 */
		config.phy_idx = 0;

	/* stream properties */
	config.assr_enabled = (panel_mode == DP_PANEL_MODE_EDP) ? 1 : 0;
	config.mst_enabled = (pipe_ctx->stream->signal ==
			SIGNAL_TYPE_DISPLAY_PORT_MST) ? 1 : 0;
<<<<<<< HEAD
#if defined(CONFIG_DRM_AMD_DC_DCN)
	config.dp2_enabled = is_dp_128b_132b_signal(pipe_ctx) ? 1 : 0;
#endif
=======
	config.dp2_enabled = is_dp_128b_132b_signal(pipe_ctx) ? 1 : 0;
>>>>>>> 95cd2cdc
	config.usb4_enabled = (pipe_ctx->stream->link->ep_type == DISPLAY_ENDPOINT_USB4_DPIA) ?
			1 : 0;
	config.dpms_off = dpms_off;

	/* dm stream context */
	config.dm_stream_ctx = pipe_ctx->stream->dm_stream_context;

	cp_psp->funcs.update_stream_config(cp_psp->handle, &config);
}
#endif

static void fpga_dp_hpo_enable_link_and_stream(struct dc_state *state, struct pipe_ctx *pipe_ctx)
{
	struct dc *dc = pipe_ctx->stream->ctx->dc;
	struct dc_stream_state *stream = pipe_ctx->stream;
	struct link_mst_stream_allocation_table proposed_table = {0};
	struct fixed31_32 avg_time_slots_per_mtp;
	uint8_t req_slot_count = 0;
	uint8_t vc_id = 1; /// VC ID always 1 for SST
	struct dc_link_settings link_settings = {0};
	const struct link_hwss *link_hwss = get_link_hwss(stream->link, &pipe_ctx->link_res);
	DC_LOGGER_INIT(pipe_ctx->stream->ctx->logger);

	decide_link_settings(stream, &link_settings);
	stream->link->cur_link_settings = link_settings;

	if (link_hwss->ext.enable_dp_link_output)
		link_hwss->ext.enable_dp_link_output(stream->link, &pipe_ctx->link_res,
				stream->signal, pipe_ctx->clock_source->id,
				&link_settings);

#ifdef DIAGS_BUILD
	/* Workaround for FPGA HPO capture DP link data:
	 * HPO capture will set link to active mode
	 * This workaround is required to get a capture from start of frame
	 */
	if (!dc->debug.fpga_hpo_capture_en) {
		struct encoder_set_dp_phy_pattern_param params = {0};
		params.dp_phy_pattern = DP_TEST_PATTERN_VIDEO_MODE;

		/* Set link active */
		stream->link->hpo_dp_link_enc->funcs->set_link_test_pattern(
				stream->link->hpo_dp_link_enc,
				&params);
	}
#endif

	/* Enable DP_STREAM_ENC */
	dc->hwss.enable_stream(pipe_ctx);

	/* Set DPS PPS SDP (AKA "info frames") */
	if (pipe_ctx->stream->timing.flags.DSC) {
		dp_set_dsc_pps_sdp(pipe_ctx, true, true);
	}

	/* Allocate Payload */
	if ((stream->signal == SIGNAL_TYPE_DISPLAY_PORT_MST) && (state->stream_count > 1)) {
		// MST case
		uint8_t i;

		proposed_table.stream_count = state->stream_count;
		for (i = 0; i < state->stream_count; i++) {
			avg_time_slots_per_mtp = calculate_sst_avg_time_slots_per_mtp(state->streams[i], state->streams[i]->link);
			req_slot_count = dc_fixpt_ceil(avg_time_slots_per_mtp);
			proposed_table.stream_allocations[i].slot_count = req_slot_count;
			proposed_table.stream_allocations[i].vcp_id = i+1;
			/* NOTE: This makes assumption that pipe_ctx index is same as stream index */
			proposed_table.stream_allocations[i].hpo_dp_stream_enc = state->res_ctx.pipe_ctx[i].stream_res.hpo_dp_stream_enc;
		}
	} else {
		// SST case
		avg_time_slots_per_mtp = calculate_sst_avg_time_slots_per_mtp(stream, stream->link);
		req_slot_count = dc_fixpt_ceil(avg_time_slots_per_mtp);
		proposed_table.stream_count = 1; /// Always 1 stream for SST
		proposed_table.stream_allocations[0].slot_count = req_slot_count;
		proposed_table.stream_allocations[0].vcp_id = vc_id;
		proposed_table.stream_allocations[0].hpo_dp_stream_enc = pipe_ctx->stream_res.hpo_dp_stream_enc;
	}

	pipe_ctx->link_res.hpo_dp_link_enc->funcs->update_stream_allocation_table(
			pipe_ctx->link_res.hpo_dp_link_enc,
			&proposed_table);

	if (link_hwss->ext.set_throttled_vcp_size)
		link_hwss->ext.set_throttled_vcp_size(pipe_ctx, avg_time_slots_per_mtp);

	dc->hwss.unblank_stream(pipe_ctx, &stream->link->cur_link_settings);
}

void core_link_enable_stream(
		struct dc_state *state,
		struct pipe_ctx *pipe_ctx)
{
	struct dc *dc = pipe_ctx->stream->ctx->dc;
	struct dc_stream_state *stream = pipe_ctx->stream;
	struct dc_link *link = stream->sink->link;
	enum dc_status status;
	struct link_encoder *link_enc;
	enum otg_out_mux_dest otg_out_dest = OUT_MUX_DIO;
	struct vpg *vpg = pipe_ctx->stream_res.stream_enc->vpg;

	if (is_dp_128b_132b_signal(pipe_ctx))
		vpg = pipe_ctx->stream_res.hpo_dp_stream_enc->vpg;

	DC_LOGGER_INIT(pipe_ctx->stream->ctx->logger);

	if (pipe_ctx->stream->sink) {
		if (pipe_ctx->stream->sink->sink_signal != SIGNAL_TYPE_VIRTUAL &&
			pipe_ctx->stream->sink->sink_signal != SIGNAL_TYPE_NONE) {
			DC_LOG_DC("%s pipe_ctx dispname=%s signal=%x\n", __func__,
			pipe_ctx->stream->sink->edid_caps.display_name,
			pipe_ctx->stream->signal);
		}
	}

	if (!IS_DIAG_DC(dc->ctx->dce_environment) &&
			dc_is_virtual_signal(pipe_ctx->stream->signal))
		return;

	link_enc = link_enc_cfg_get_link_enc(link);
	ASSERT(link_enc);

	if (!dc_is_virtual_signal(pipe_ctx->stream->signal)
			&& !is_dp_128b_132b_signal(pipe_ctx)) {
		if (link_enc)
			link_enc->funcs->setup(
				link_enc,
				pipe_ctx->stream->signal);
		pipe_ctx->stream_res.stream_enc->funcs->setup_stereo_sync(
			pipe_ctx->stream_res.stream_enc,
			pipe_ctx->stream_res.tg->inst,
			stream->timing.timing_3d_format != TIMING_3D_FORMAT_NONE);
	}

	if (is_dp_128b_132b_signal(pipe_ctx)) {
		pipe_ctx->stream_res.hpo_dp_stream_enc->funcs->set_stream_attribute(
				pipe_ctx->stream_res.hpo_dp_stream_enc,
				&stream->timing,
				stream->output_color_space,
				stream->use_vsc_sdp_for_colorimetry,
				stream->timing.flags.DSC,
				false);
		otg_out_dest = OUT_MUX_HPO_DP;
	} else if (dc_is_dp_signal(pipe_ctx->stream->signal)) {
		pipe_ctx->stream_res.stream_enc->funcs->dp_set_stream_attribute(
				pipe_ctx->stream_res.stream_enc,
				&stream->timing,
				stream->output_color_space,
				stream->use_vsc_sdp_for_colorimetry,
				stream->link->dpcd_caps.dprx_feature.bits.SST_SPLIT_SDP_CAP);
	}

	if (dc_is_dp_signal(pipe_ctx->stream->signal))
		dp_source_sequence_trace(link, DPCD_SOURCE_SEQ_AFTER_DP_STREAM_ATTR);

	if (dc_is_hdmi_tmds_signal(pipe_ctx->stream->signal))
		pipe_ctx->stream_res.stream_enc->funcs->hdmi_set_stream_attribute(
			pipe_ctx->stream_res.stream_enc,
			&stream->timing,
			stream->phy_pix_clk,
			pipe_ctx->stream_res.audio != NULL);

	pipe_ctx->stream->link->link_state_valid = true;

	if (pipe_ctx->stream_res.tg->funcs->set_out_mux)
		pipe_ctx->stream_res.tg->funcs->set_out_mux(pipe_ctx->stream_res.tg, otg_out_dest);

	if (dc_is_dvi_signal(pipe_ctx->stream->signal))
		pipe_ctx->stream_res.stream_enc->funcs->dvi_set_stream_attribute(
			pipe_ctx->stream_res.stream_enc,
			&stream->timing,
			(pipe_ctx->stream->signal == SIGNAL_TYPE_DVI_DUAL_LINK) ?
			true : false);

	if (dc_is_lvds_signal(pipe_ctx->stream->signal))
		pipe_ctx->stream_res.stream_enc->funcs->lvds_set_stream_attribute(
			pipe_ctx->stream_res.stream_enc,
			&stream->timing);

	if (!IS_FPGA_MAXIMUS_DC(dc->ctx->dce_environment)) {
		bool apply_edp_fast_boot_optimization =
			pipe_ctx->stream->apply_edp_fast_boot_optimization;

		pipe_ctx->stream->apply_edp_fast_boot_optimization = false;

		// Enable VPG before building infoframe
		if (vpg && vpg->funcs->vpg_poweron)
			vpg->funcs->vpg_poweron(vpg);

		resource_build_info_frame(pipe_ctx);
		dc->hwss.update_info_frame(pipe_ctx);

		if (dc_is_dp_signal(pipe_ctx->stream->signal))
			dp_source_sequence_trace(link, DPCD_SOURCE_SEQ_AFTER_UPDATE_INFO_FRAME);

		/* Do not touch link on seamless boot optimization. */
		if (pipe_ctx->stream->apply_seamless_boot_optimization) {
			pipe_ctx->stream->dpms_off = false;

			/* Still enable stream features & audio on seamless boot for DP external displays */
			if (pipe_ctx->stream->signal == SIGNAL_TYPE_DISPLAY_PORT) {
				enable_stream_features(pipe_ctx);
				if (pipe_ctx->stream_res.audio != NULL) {
					pipe_ctx->stream_res.stream_enc->funcs->dp_audio_enable(pipe_ctx->stream_res.stream_enc);
					dc->hwss.enable_audio_stream(pipe_ctx);
				}
			}

#if defined(CONFIG_DRM_AMD_DC_HDCP)
			update_psp_stream_config(pipe_ctx, false);
#endif
			return;
		}

		/* eDP lit up by bios already, no need to enable again. */
		if (pipe_ctx->stream->signal == SIGNAL_TYPE_EDP &&
					apply_edp_fast_boot_optimization &&
					!pipe_ctx->stream->timing.flags.DSC &&
					!pipe_ctx->next_odm_pipe) {
			pipe_ctx->stream->dpms_off = false;
#if defined(CONFIG_DRM_AMD_DC_HDCP)
			update_psp_stream_config(pipe_ctx, false);
#endif
			return;
		}

		if (pipe_ctx->stream->dpms_off)
			return;

		/* Have to setup DSC before DIG FE and BE are connected (which happens before the
		 * link training). This is to make sure the bandwidth sent to DIG BE won't be
		 * bigger than what the link and/or DIG BE can handle. VBID[6]/CompressedStream_flag
		 * will be automatically set at a later time when the video is enabled
		 * (DP_VID_STREAM_EN = 1).
		 */
		if (pipe_ctx->stream->timing.flags.DSC) {
			if (dc_is_dp_signal(pipe_ctx->stream->signal) ||
					dc_is_virtual_signal(pipe_ctx->stream->signal))
				dp_set_dsc_enable(pipe_ctx, true);
		}

		status = enable_link(state, pipe_ctx);

		if (status != DC_OK) {
			DC_LOG_WARNING("enabling link %u failed: %d\n",
			pipe_ctx->stream->link->link_index,
			status);

			/* Abort stream enable *unless* the failure was due to
			 * DP link training - some DP monitors will recover and
			 * show the stream anyway. But MST displays can't proceed
			 * without link training.
			 */
			if (status != DC_FAIL_DP_LINK_TRAINING ||
					pipe_ctx->stream->signal == SIGNAL_TYPE_DISPLAY_PORT_MST) {
				if (false == stream->link->link_status.link_active)
					disable_link(stream->link, &pipe_ctx->link_res,
							pipe_ctx->stream->signal);
				BREAK_TO_DEBUGGER();
				return;
			}
		}

		/* turn off otg test pattern if enable */
		if (pipe_ctx->stream_res.tg->funcs->set_test_pattern)
			pipe_ctx->stream_res.tg->funcs->set_test_pattern(pipe_ctx->stream_res.tg,
					CONTROLLER_DP_TEST_PATTERN_VIDEOMODE,
					COLOR_DEPTH_UNDEFINED);

		/* This second call is needed to reconfigure the DIG
		 * as a workaround for the incorrect value being applied
		 * from transmitter control.
		 */
		if (!(dc_is_virtual_signal(pipe_ctx->stream->signal) ||
				is_dp_128b_132b_signal(pipe_ctx)))
			if (link_enc)
				link_enc->funcs->setup(
					link_enc,
					pipe_ctx->stream->signal);

		dc->hwss.enable_stream(pipe_ctx);

		/* Set DPS PPS SDP (AKA "info frames") */
		if (pipe_ctx->stream->timing.flags.DSC) {
			if (dc_is_dp_signal(pipe_ctx->stream->signal) ||
					dc_is_virtual_signal(pipe_ctx->stream->signal)) {
				dp_set_dsc_on_rx(pipe_ctx, true);
				dp_set_dsc_pps_sdp(pipe_ctx, true, true);
			}
		}

		if (pipe_ctx->stream->signal == SIGNAL_TYPE_DISPLAY_PORT_MST)
			dc_link_allocate_mst_payload(pipe_ctx);
		else if (pipe_ctx->stream->signal == SIGNAL_TYPE_DISPLAY_PORT &&
				is_dp_128b_132b_signal(pipe_ctx))
			dc_link_update_sst_payload(pipe_ctx, true);

		dc->hwss.unblank_stream(pipe_ctx,
			&pipe_ctx->stream->link->cur_link_settings);

		if (stream->sink_patches.delay_ignore_msa > 0)
			msleep(stream->sink_patches.delay_ignore_msa);

		if (dc_is_dp_signal(pipe_ctx->stream->signal))
			enable_stream_features(pipe_ctx);
#if defined(CONFIG_DRM_AMD_DC_HDCP)
		update_psp_stream_config(pipe_ctx, false);
#endif

		dc->hwss.enable_audio_stream(pipe_ctx);

	} else { // if (IS_FPGA_MAXIMUS_DC(dc->ctx->dce_environment))
		if (is_dp_128b_132b_signal(pipe_ctx)) {
			fpga_dp_hpo_enable_link_and_stream(state, pipe_ctx);
		}
		if (dc_is_dp_signal(pipe_ctx->stream->signal) ||
				dc_is_virtual_signal(pipe_ctx->stream->signal))
			dp_set_dsc_enable(pipe_ctx, true);

	}

	if (pipe_ctx->stream->signal == SIGNAL_TYPE_HDMI_TYPE_A) {
		core_link_set_avmute(pipe_ctx, false);
	}
}

void core_link_disable_stream(struct pipe_ctx *pipe_ctx)
{
	struct dc  *dc = pipe_ctx->stream->ctx->dc;
	struct dc_stream_state *stream = pipe_ctx->stream;
	struct dc_link *link = stream->sink->link;
	struct vpg *vpg = pipe_ctx->stream_res.stream_enc->vpg;

	if (is_dp_128b_132b_signal(pipe_ctx))
		vpg = pipe_ctx->stream_res.hpo_dp_stream_enc->vpg;

	DC_LOGGER_INIT(pipe_ctx->stream->ctx->logger);

	if (pipe_ctx->stream->sink) {
		if (pipe_ctx->stream->sink->sink_signal != SIGNAL_TYPE_VIRTUAL &&
			pipe_ctx->stream->sink->sink_signal != SIGNAL_TYPE_NONE) {
			DC_LOG_DC("%s pipe_ctx dispname=%s signal=%x\n", __func__,
			pipe_ctx->stream->sink->edid_caps.display_name,
			pipe_ctx->stream->signal);
		}
	}

	if (!IS_DIAG_DC(dc->ctx->dce_environment) &&
			dc_is_virtual_signal(pipe_ctx->stream->signal))
		return;

	if (!pipe_ctx->stream->sink->edid_caps.panel_patch.skip_avmute) {
		if (dc_is_hdmi_signal(pipe_ctx->stream->signal))
			core_link_set_avmute(pipe_ctx, true);
	}

	dc->hwss.disable_audio_stream(pipe_ctx);

#if defined(CONFIG_DRM_AMD_DC_HDCP)
	update_psp_stream_config(pipe_ctx, true);
#endif
	dc->hwss.blank_stream(pipe_ctx);

	if (pipe_ctx->stream->signal == SIGNAL_TYPE_DISPLAY_PORT_MST)
		deallocate_mst_payload(pipe_ctx);
	else if (pipe_ctx->stream->signal == SIGNAL_TYPE_DISPLAY_PORT &&
			is_dp_128b_132b_signal(pipe_ctx))
		dc_link_update_sst_payload(pipe_ctx, false);

	if (dc_is_hdmi_signal(pipe_ctx->stream->signal)) {
		struct ext_hdmi_settings settings = {0};
		enum engine_id eng_id = pipe_ctx->stream_res.stream_enc->id;

		unsigned short masked_chip_caps = link->chip_caps &
				EXT_DISPLAY_PATH_CAPS__EXT_CHIP_MASK;
		//Need to inform that sink is going to use legacy HDMI mode.
		dal_ddc_service_write_scdc_data(
			link->ddc,
			165000,//vbios only handles 165Mhz.
			false);
		if (masked_chip_caps == EXT_DISPLAY_PATH_CAPS__HDMI20_TISN65DP159RSBT) {
			/* DP159, Retimer settings */
			if (get_ext_hdmi_settings(pipe_ctx, eng_id, &settings))
				write_i2c_retimer_setting(pipe_ctx,
						false, false, &settings);
			else
				write_i2c_default_retimer_setting(pipe_ctx,
						false, false);
		} else if (masked_chip_caps == EXT_DISPLAY_PATH_CAPS__HDMI20_PI3EQX1204) {
			/* PI3EQX1204, Redriver settings */
			write_i2c_redriver_setting(pipe_ctx, false);
		}
	}

	if (pipe_ctx->stream->signal == SIGNAL_TYPE_DISPLAY_PORT &&
			!is_dp_128b_132b_signal(pipe_ctx)) {

		/* In DP1.x SST mode, our encoder will go to TPS1
		 * when link is on but stream is off.
		 * Disabling link before stream will avoid exposing TPS1 pattern
		 * during the disable sequence as it will confuse some receivers
		 * state machine.
		 * In DP2 or MST mode, our encoder will stay video active
		 */
		disable_link(pipe_ctx->stream->link, &pipe_ctx->link_res, pipe_ctx->stream->signal);
		dc->hwss.disable_stream(pipe_ctx);
	} else {
		dc->hwss.disable_stream(pipe_ctx);
		disable_link(pipe_ctx->stream->link, &pipe_ctx->link_res, pipe_ctx->stream->signal);
	}

	if (pipe_ctx->stream->timing.flags.DSC) {
		if (dc_is_dp_signal(pipe_ctx->stream->signal))
			dp_set_dsc_enable(pipe_ctx, false);
	}
	if (is_dp_128b_132b_signal(pipe_ctx)) {
		if (pipe_ctx->stream_res.tg->funcs->set_out_mux)
			pipe_ctx->stream_res.tg->funcs->set_out_mux(pipe_ctx->stream_res.tg, OUT_MUX_DIO);
	}

	if (vpg && vpg->funcs->vpg_powerdown)
		vpg->funcs->vpg_powerdown(vpg);
}

void core_link_set_avmute(struct pipe_ctx *pipe_ctx, bool enable)
{
	struct dc  *dc = pipe_ctx->stream->ctx->dc;

	if (!dc_is_hdmi_signal(pipe_ctx->stream->signal))
		return;

	dc->hwss.set_avmute(pipe_ctx, enable);
}

/**
 *  dc_link_enable_hpd_filter:
 *     If enable is true, programs HPD filter on associated HPD line using
 *     delay_on_disconnect/delay_on_connect values dependent on
 *     link->connector_signal
 *
 *     If enable is false, programs HPD filter on associated HPD line with no
 *     delays on connect or disconnect
 *
 *  @link:   pointer to the dc link
 *  @enable: boolean specifying whether to enable hbd
 */
void dc_link_enable_hpd_filter(struct dc_link *link, bool enable)
{
	struct gpio *hpd;

	if (enable) {
		link->is_hpd_filter_disabled = false;
		program_hpd_filter(link);
	} else {
		link->is_hpd_filter_disabled = true;
		/* Obtain HPD handle */
		hpd = get_hpd_gpio(link->ctx->dc_bios, link->link_id, link->ctx->gpio_service);

		if (!hpd)
			return;

		/* Setup HPD filtering */
		if (dal_gpio_open(hpd, GPIO_MODE_INTERRUPT) == GPIO_RESULT_OK) {
			struct gpio_hpd_config config;

			config.delay_on_connect = 0;
			config.delay_on_disconnect = 0;

			dal_irq_setup_hpd_filter(hpd, &config);

			dal_gpio_close(hpd);
		} else {
			ASSERT_CRITICAL(false);
		}
		/* Release HPD handle */
		dal_gpio_destroy_irq(&hpd);
	}
}

void dc_link_set_drive_settings(struct dc *dc,
				struct link_training_settings *lt_settings,
				const struct dc_link *link)
{

	int i;
	struct link_resource link_res;

	for (i = 0; i < dc->link_count; i++)
		if (dc->links[i] == link)
			break;

	if (i >= dc->link_count)
		ASSERT_CRITICAL(false);

	dc_link_get_cur_link_res(link, &link_res);
	dc_link_dp_set_drive_settings(dc->links[i], &link_res, lt_settings);
}

void dc_link_set_preferred_link_settings(struct dc *dc,
					 struct dc_link_settings *link_setting,
					 struct dc_link *link)
{
	int i;
	struct pipe_ctx *pipe;
	struct dc_stream_state *link_stream;
	struct dc_link_settings store_settings = *link_setting;

	link->preferred_link_setting = store_settings;

	/* Retrain with preferred link settings only relevant for
	 * DP signal type
	 * Check for non-DP signal or if passive dongle present
	 */
	if (!dc_is_dp_signal(link->connector_signal) ||
		link->dongle_max_pix_clk > 0)
		return;

	for (i = 0; i < MAX_PIPES; i++) {
		pipe = &dc->current_state->res_ctx.pipe_ctx[i];
		if (pipe->stream && pipe->stream->link) {
			if (pipe->stream->link == link) {
				link_stream = pipe->stream;
				break;
			}
		}
	}

	/* Stream not found */
	if (i == MAX_PIPES)
		return;

	/* Cannot retrain link if backend is off */
	if (link_stream->dpms_off)
		return;

	decide_link_settings(link_stream, &store_settings);

	if ((store_settings.lane_count != LANE_COUNT_UNKNOWN) &&
		(store_settings.link_rate != LINK_RATE_UNKNOWN))
		dp_retrain_link_dp_test(link, &store_settings, false);
}

void dc_link_set_preferred_training_settings(struct dc *dc,
						 struct dc_link_settings *link_setting,
						 struct dc_link_training_overrides *lt_overrides,
						 struct dc_link *link,
						 bool skip_immediate_retrain)
{
	if (lt_overrides != NULL)
		link->preferred_training_settings = *lt_overrides;
	else
		memset(&link->preferred_training_settings, 0, sizeof(link->preferred_training_settings));

	if (link_setting != NULL) {
		link->preferred_link_setting = *link_setting;
		if (dp_get_link_encoding_format(link_setting) == DP_128b_132b_ENCODING)
			/* TODO: add dc update for acquiring link res  */
			skip_immediate_retrain = true;
	} else {
		link->preferred_link_setting.lane_count = LANE_COUNT_UNKNOWN;
		link->preferred_link_setting.link_rate = LINK_RATE_UNKNOWN;
	}

	/* Retrain now, or wait until next stream update to apply */
	if (skip_immediate_retrain == false)
		dc_link_set_preferred_link_settings(dc, &link->preferred_link_setting, link);
}

void dc_link_enable_hpd(const struct dc_link *link)
{
	dc_link_dp_enable_hpd(link);
}

void dc_link_disable_hpd(const struct dc_link *link)
{
	dc_link_dp_disable_hpd(link);
}

void dc_link_set_test_pattern(struct dc_link *link,
			      enum dp_test_pattern test_pattern,
			      enum dp_test_pattern_color_space test_pattern_color_space,
			      const struct link_training_settings *p_link_settings,
			      const unsigned char *p_custom_pattern,
			      unsigned int cust_pattern_size)
{
	if (link != NULL)
		dc_link_dp_set_test_pattern(
			link,
			test_pattern,
			test_pattern_color_space,
			p_link_settings,
			p_custom_pattern,
			cust_pattern_size);
}

uint32_t dc_link_bandwidth_kbps(
	const struct dc_link *link,
	const struct dc_link_settings *link_setting)
{
	uint32_t total_data_bw_efficiency_x10000 = 0;
	uint32_t link_rate_per_lane_kbps = 0;

	switch (dp_get_link_encoding_format(link_setting)) {
	case DP_8b_10b_ENCODING:
		/* For 8b/10b encoding:
		 * link rate is defined in the unit of LINK_RATE_REF_FREQ_IN_KHZ per DP byte per lane.
		 * data bandwidth efficiency is 80% with additional 3% overhead if FEC is supported.
		 */
		link_rate_per_lane_kbps = link_setting->link_rate * LINK_RATE_REF_FREQ_IN_KHZ * BITS_PER_DP_BYTE;
		total_data_bw_efficiency_x10000 = DATA_EFFICIENCY_8b_10b_x10000;
		if (dc_link_should_enable_fec(link)) {
			total_data_bw_efficiency_x10000 /= 100;
			total_data_bw_efficiency_x10000 *= DATA_EFFICIENCY_8b_10b_FEC_EFFICIENCY_x100;
		}
		break;
	case DP_128b_132b_ENCODING:
		/* For 128b/132b encoding:
		 * link rate is defined in the unit of 10mbps per lane.
		 * total data bandwidth efficiency is always 96.71%.
		 */
		link_rate_per_lane_kbps = link_setting->link_rate * 10000;
		total_data_bw_efficiency_x10000 = DATA_EFFICIENCY_128b_132b_x10000;
		break;
	default:
		break;
	}

	/* overall effective link bandwidth = link rate per lane * lane count * total data bandwidth efficiency */
	return link_rate_per_lane_kbps * link_setting->lane_count / 10000 * total_data_bw_efficiency_x10000;
}

const struct dc_link_settings *dc_link_get_link_cap(
		const struct dc_link *link)
{
	if (link->preferred_link_setting.lane_count != LANE_COUNT_UNKNOWN &&
			link->preferred_link_setting.link_rate != LINK_RATE_UNKNOWN)
		return &link->preferred_link_setting;
	return &link->verified_link_cap;
}

void dc_link_overwrite_extended_receiver_cap(
		struct dc_link *link)
{
	dp_overwrite_extended_receiver_cap(link);
}

bool dc_link_is_fec_supported(const struct dc_link *link)
{
	/* TODO - use asic cap instead of link_enc->features
	 * we no longer know which link enc to use for this link before commit
	 */
	struct link_encoder *link_enc = NULL;

	link_enc = link_enc_cfg_get_link_enc(link);
	ASSERT(link_enc);

	return (dc_is_dp_signal(link->connector_signal) && link_enc &&
			link_enc->features.fec_supported &&
			link->dpcd_caps.fec_cap.bits.FEC_CAPABLE &&
			!IS_FPGA_MAXIMUS_DC(link->ctx->dce_environment));
}

bool dc_link_should_enable_fec(const struct dc_link *link)
{
	bool is_fec_disable = false;
	bool ret = false;

	if ((link->connector_signal != SIGNAL_TYPE_DISPLAY_PORT_MST &&
			link->local_sink &&
			link->local_sink->edid_caps.panel_patch.disable_fec) ||
			(link->connector_signal == SIGNAL_TYPE_EDP
				// enable FEC for EDP if DSC is supported
				&& link->dpcd_caps.dsc_caps.dsc_basic_caps.fields.dsc_support.DSC_SUPPORT == false
				))
		is_fec_disable = true;

	if (dc_link_is_fec_supported(link) && !link->dc->debug.disable_fec && !is_fec_disable)
		ret = true;

	return ret;
}

uint32_t dc_bandwidth_in_kbps_from_timing(
		const struct dc_crtc_timing *timing)
{
	uint32_t bits_per_channel = 0;
	uint32_t kbps;

#if defined(CONFIG_DRM_AMD_DC_DCN)
	if (timing->flags.DSC)
		return dc_dsc_stream_bandwidth_in_kbps(timing,
				timing->dsc_cfg.bits_per_pixel,
				timing->dsc_cfg.num_slices_h,
				timing->dsc_cfg.is_dp);
#endif /* CONFIG_DRM_AMD_DC_DCN */

	switch (timing->display_color_depth) {
	case COLOR_DEPTH_666:
		bits_per_channel = 6;
		break;
	case COLOR_DEPTH_888:
		bits_per_channel = 8;
		break;
	case COLOR_DEPTH_101010:
		bits_per_channel = 10;
		break;
	case COLOR_DEPTH_121212:
		bits_per_channel = 12;
		break;
	case COLOR_DEPTH_141414:
		bits_per_channel = 14;
		break;
	case COLOR_DEPTH_161616:
		bits_per_channel = 16;
		break;
	default:
		ASSERT(bits_per_channel != 0);
		bits_per_channel = 8;
		break;
	}

	kbps = timing->pix_clk_100hz / 10;
	kbps *= bits_per_channel;

	if (timing->flags.Y_ONLY != 1) {
		/*Only YOnly make reduce bandwidth by 1/3 compares to RGB*/
		kbps *= 3;
		if (timing->pixel_encoding == PIXEL_ENCODING_YCBCR420)
			kbps /= 2;
		else if (timing->pixel_encoding == PIXEL_ENCODING_YCBCR422)
			kbps = kbps * 2 / 3;
	}

	return kbps;

}

void dc_link_get_cur_link_res(const struct dc_link *link,
		struct link_resource *link_res)
{
	int i;
	struct pipe_ctx *pipe = NULL;

	memset(link_res, 0, sizeof(*link_res));

	for (i = 0; i < MAX_PIPES; i++) {
		pipe = &link->dc->current_state->res_ctx.pipe_ctx[i];
		if (pipe->stream && pipe->stream->link && pipe->top_pipe == NULL) {
			if (pipe->stream->link == link) {
				*link_res = pipe->link_res;
				break;
			}
		}
	}

}

/**
 * dc_get_cur_link_res_map() - take a snapshot of current link resource allocation state
 * @dc: pointer to dc of the dm calling this
 * @map: a dc link resource snapshot defined internally to dc.
 *
 * DM needs to capture a snapshot of current link resource allocation mapping
 * and store it in its persistent storage.
 *
 * Some of the link resource is using first come first serve policy.
 * The allocation mapping depends on original hotplug order. This information
 * is lost after driver is loaded next time. The snapshot is used in order to
 * restore link resource to its previous state so user will get consistent
 * link capability allocation across reboot.
 *
 * Return: none (void function)
 *
 */
void dc_get_cur_link_res_map(const struct dc *dc, uint32_t *map)
{
	struct dc_link *link;
	uint32_t i;
	uint32_t hpo_dp_recycle_map = 0;

	*map = 0;

	if (dc->caps.dp_hpo) {
		for (i = 0; i < dc->caps.max_links; i++) {
			link = dc->links[i];
			if (link->link_status.link_active &&
					dp_get_link_encoding_format(&link->reported_link_cap) == DP_128b_132b_ENCODING &&
					dp_get_link_encoding_format(&link->cur_link_settings) != DP_128b_132b_ENCODING)
				/* hpo dp link encoder is considered as recycled, when RX reports 128b/132b encoding capability
				 * but current link doesn't use it.
				 */
				hpo_dp_recycle_map |= (1 << i);
		}
		*map |= (hpo_dp_recycle_map << LINK_RES_HPO_DP_REC_MAP__SHIFT);
	}
}

/**
 * dc_restore_link_res_map() - restore link resource allocation state from a snapshot
 * @dc: pointer to dc of the dm calling this
 * @map: a dc link resource snapshot defined internally to dc.
 *
 * DM needs to call this function after initial link detection on boot and
 * before first commit streams to restore link resource allocation state
 * from previous boot session.
 *
 * Some of the link resource is using first come first serve policy.
 * The allocation mapping depends on original hotplug order. This information
 * is lost after driver is loaded next time. The snapshot is used in order to
 * restore link resource to its previous state so user will get consistent
 * link capability allocation across reboot.
 *
 * Return: none (void function)
 *
 */
void dc_restore_link_res_map(const struct dc *dc, uint32_t *map)
{
	struct dc_link *link;
	uint32_t i;
	unsigned int available_hpo_dp_count;
	uint32_t hpo_dp_recycle_map = (*map & LINK_RES_HPO_DP_REC_MAP__MASK)
			>> LINK_RES_HPO_DP_REC_MAP__SHIFT;

	if (dc->caps.dp_hpo) {
		available_hpo_dp_count = dc->res_pool->hpo_dp_link_enc_count;
		/* remove excess 128b/132b encoding support for not recycled links */
		for (i = 0; i < dc->caps.max_links; i++) {
			if ((hpo_dp_recycle_map & (1 << i)) == 0) {
				link = dc->links[i];
				if (link->type != dc_connection_none &&
						dp_get_link_encoding_format(&link->verified_link_cap) == DP_128b_132b_ENCODING) {
					if (available_hpo_dp_count > 0)
						available_hpo_dp_count--;
					else
						/* remove 128b/132b encoding capability by limiting verified link rate to HBR3 */
						link->verified_link_cap.link_rate = LINK_RATE_HIGH3;
				}
			}
		}
		/* remove excess 128b/132b encoding support for recycled links */
		for (i = 0; i < dc->caps.max_links; i++) {
			if ((hpo_dp_recycle_map & (1 << i)) != 0) {
				link = dc->links[i];
				if (link->type != dc_connection_none &&
						dp_get_link_encoding_format(&link->verified_link_cap) == DP_128b_132b_ENCODING) {
					if (available_hpo_dp_count > 0)
						available_hpo_dp_count--;
					else
						/* remove 128b/132b encoding capability by limiting verified link rate to HBR3 */
						link->verified_link_cap.link_rate = LINK_RATE_HIGH3;
				}
			}
		}
	}
}<|MERGE_RESOLUTION|>--- conflicted
+++ resolved
@@ -3980,17 +3980,7 @@
 	if (cp_psp == NULL || cp_psp->funcs.update_stream_config == NULL)
 		return;
 
-<<<<<<< HEAD
-	if (pipe_ctx->stream->link->ep_type == DISPLAY_ENDPOINT_PHY)
-		link_enc = pipe_ctx->stream->link->link_enc;
-	else if (pipe_ctx->stream->link->ep_type == DISPLAY_ENDPOINT_USB4_DPIA &&
-			pipe_ctx->stream->link->dc->res_pool->funcs->link_encs_assign)
-		link_enc = link_enc_cfg_get_link_enc_used_by_stream(
-				pipe_ctx->stream->ctx->dc,
-				pipe_ctx->stream);
-=======
 	link_enc = link_enc_cfg_get_link_enc(pipe_ctx->stream->link);
->>>>>>> 95cd2cdc
 	ASSERT(link_enc);
 	if (link_enc == NULL)
 		return;
@@ -4003,33 +3993,18 @@
 
 	/* stream encoder index */
 	config.stream_enc_idx = pipe_ctx->stream_res.stream_enc->id - ENGINE_ID_DIGA;
-<<<<<<< HEAD
-#if defined(CONFIG_DRM_AMD_DC_DCN)
 	if (is_dp_128b_132b_signal(pipe_ctx))
 		config.stream_enc_idx =
 				pipe_ctx->stream_res.hpo_dp_stream_enc->id - ENGINE_ID_HPO_DP_0;
-#endif
-=======
-	if (is_dp_128b_132b_signal(pipe_ctx))
-		config.stream_enc_idx =
-				pipe_ctx->stream_res.hpo_dp_stream_enc->id - ENGINE_ID_HPO_DP_0;
->>>>>>> 95cd2cdc
 
 	/* dig back end */
 	config.dig_be = pipe_ctx->stream->link->link_enc_hw_inst;
 
 	/* link encoder index */
 	config.link_enc_idx = link_enc->transmitter - TRANSMITTER_UNIPHY_A;
-<<<<<<< HEAD
-#if defined(CONFIG_DRM_AMD_DC_DCN)
 	if (is_dp_128b_132b_signal(pipe_ctx))
 		config.link_enc_idx = pipe_ctx->link_res.hpo_dp_link_enc->inst;
-#endif
-=======
-	if (is_dp_128b_132b_signal(pipe_ctx))
-		config.link_enc_idx = pipe_ctx->link_res.hpo_dp_link_enc->inst;
-
->>>>>>> 95cd2cdc
+
 	/* dio output index */
 	config.dio_output_idx = link_enc->transmitter - TRANSMITTER_UNIPHY_A;
 
@@ -4044,13 +4019,7 @@
 	config.assr_enabled = (panel_mode == DP_PANEL_MODE_EDP) ? 1 : 0;
 	config.mst_enabled = (pipe_ctx->stream->signal ==
 			SIGNAL_TYPE_DISPLAY_PORT_MST) ? 1 : 0;
-<<<<<<< HEAD
-#if defined(CONFIG_DRM_AMD_DC_DCN)
 	config.dp2_enabled = is_dp_128b_132b_signal(pipe_ctx) ? 1 : 0;
-#endif
-=======
-	config.dp2_enabled = is_dp_128b_132b_signal(pipe_ctx) ? 1 : 0;
->>>>>>> 95cd2cdc
 	config.usb4_enabled = (pipe_ctx->stream->link->ep_type == DISPLAY_ENDPOINT_USB4_DPIA) ?
 			1 : 0;
 	config.dpms_off = dpms_off;
