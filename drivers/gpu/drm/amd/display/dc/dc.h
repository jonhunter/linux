/*
 * Copyright 2012-14 Advanced Micro Devices, Inc.
 *
 * Permission is hereby granted, free of charge, to any person obtaining a
 * copy of this software and associated documentation files (the "Software"),
 * to deal in the Software without restriction, including without limitation
 * the rights to use, copy, modify, merge, publish, distribute, sublicense,
 * and/or sell copies of the Software, and to permit persons to whom the
 * Software is furnished to do so, subject to the following conditions:
 *
 * The above copyright notice and this permission notice shall be included in
 * all copies or substantial portions of the Software.
 *
 * THE SOFTWARE IS PROVIDED "AS IS", WITHOUT WARRANTY OF ANY KIND, EXPRESS OR
 * IMPLIED, INCLUDING BUT NOT LIMITED TO THE WARRANTIES OF MERCHANTABILITY,
 * FITNESS FOR A PARTICULAR PURPOSE AND NONINFRINGEMENT.  IN NO EVENT SHALL
 * THE COPYRIGHT HOLDER(S) OR AUTHOR(S) BE LIABLE FOR ANY CLAIM, DAMAGES OR
 * OTHER LIABILITY, WHETHER IN AN ACTION OF CONTRACT, TORT OR OTHERWISE,
 * ARISING FROM, OUT OF OR IN CONNECTION WITH THE SOFTWARE OR THE USE OR
 * OTHER DEALINGS IN THE SOFTWARE.
 *
 * Authors: AMD
 *
 */

#ifndef DC_INTERFACE_H_
#define DC_INTERFACE_H_

#include "dc_types.h"
#include "grph_object_defs.h"
#include "logger_types.h"
#if defined(CONFIG_DRM_AMD_DC_HDCP)
#include "hdcp_types.h"
#endif
#include "gpio_types.h"
#include "link_service_types.h"
#include "grph_object_ctrl_defs.h"
#include <inc/hw/opp.h>

#include "inc/hw_sequencer.h"
#include "inc/compressor.h"
#include "inc/hw/dmcu.h"
#include "dml/display_mode_lib.h"

/* forward declaration */
struct aux_payload;
struct set_config_cmd_payload;
struct dmub_notification;

<<<<<<< HEAD
#define DC_VER "3.2.196"
=======
#define DC_VER "3.2.205"
>>>>>>> 7365df19

#define MAX_SURFACES 3
#define MAX_PLANES 6
#define MAX_STREAMS 6
#define MAX_SINKS_PER_LINK 4
#define MIN_VIEWPORT_SIZE 12
#define MAX_NUM_EDP 2

/*******************************************************************************
 * Display Core Interfaces
 ******************************************************************************/
struct dc_versions {
	const char *dc_ver;
	struct dmcu_version dmcu_version;
};

enum dp_protocol_version {
	DP_VERSION_1_4,
};

enum dc_plane_type {
	DC_PLANE_TYPE_INVALID,
	DC_PLANE_TYPE_DCE_RGB,
	DC_PLANE_TYPE_DCE_UNDERLAY,
	DC_PLANE_TYPE_DCN_UNIVERSAL,
};

// Sizes defined as multiples of 64KB
enum det_size {
	DET_SIZE_DEFAULT = 0,
	DET_SIZE_192KB = 3,
	DET_SIZE_256KB = 4,
	DET_SIZE_320KB = 5,
	DET_SIZE_384KB = 6
};


struct dc_plane_cap {
	enum dc_plane_type type;
	uint32_t blends_with_above : 1;
	uint32_t blends_with_below : 1;
	uint32_t per_pixel_alpha : 1;
	struct {
		uint32_t argb8888 : 1;
		uint32_t nv12 : 1;
		uint32_t fp16 : 1;
		uint32_t p010 : 1;
		uint32_t ayuv : 1;
	} pixel_format_support;
	// max upscaling factor x1000
	// upscaling factors are always >= 1
	// for example, 1080p -> 8K is 4.0, or 4000 raw value
	struct {
		uint32_t argb8888;
		uint32_t nv12;
		uint32_t fp16;
	} max_upscale_factor;
	// max downscale factor x1000
	// downscale factors are always <= 1
	// for example, 8K -> 1080p is 0.25, or 250 raw value
	struct {
		uint32_t argb8888;
		uint32_t nv12;
		uint32_t fp16;
	} max_downscale_factor;
	// minimal width/height
	uint32_t min_width;
	uint32_t min_height;
};

/**
 * DOC: color-management-caps
 *
 * **Color management caps (DPP and MPC)**
 *
 * Modules/color calculates various color operations which are translated to
 * abstracted HW. DCE 5-12 had almost no important changes, but starting with
 * DCN1, every new generation comes with fairly major differences in color
 * pipeline. Therefore, we abstract color pipe capabilities so modules/DM can
 * decide mapping to HW block based on logical capabilities.
 */

/**
 * struct rom_curve_caps - predefined transfer function caps for degamma and regamma
 * @srgb: RGB color space transfer func
 * @bt2020: BT.2020 transfer func
 * @gamma2_2: standard gamma
 * @pq: perceptual quantizer transfer function
 * @hlg: hybrid log–gamma transfer function
 */
struct rom_curve_caps {
	uint16_t srgb : 1;
	uint16_t bt2020 : 1;
	uint16_t gamma2_2 : 1;
	uint16_t pq : 1;
	uint16_t hlg : 1;
};

/**
 * struct dpp_color_caps - color pipeline capabilities for display pipe and
 * plane blocks
 *
 * @dcn_arch: all DCE generations treated the same
 * @input_lut_shared: shared with DGAM. Input LUT is different than most LUTs,
 * just plain 256-entry lookup
 * @icsc: input color space conversion
 * @dgam_ram: programmable degamma LUT
 * @post_csc: post color space conversion, before gamut remap
 * @gamma_corr: degamma correction
 * @hw_3d_lut: 3D LUT support. It implies a shaper LUT before. It may be shared
 * with MPC by setting mpc:shared_3d_lut flag
 * @ogam_ram: programmable out/blend gamma LUT
 * @ocsc: output color space conversion
 * @dgam_rom_for_yuv: pre-defined degamma LUT for YUV planes
 * @dgam_rom_caps: pre-definied curve caps for degamma 1D LUT
 * @ogam_rom_caps: pre-definied curve caps for regamma 1D LUT
 *
 * Note: hdr_mult and gamut remap (CTM) are always available in DPP (in that order)
 */
struct dpp_color_caps {
	uint16_t dcn_arch : 1;
	uint16_t input_lut_shared : 1;
	uint16_t icsc : 1;
	uint16_t dgam_ram : 1;
	uint16_t post_csc : 1;
	uint16_t gamma_corr : 1;
	uint16_t hw_3d_lut : 1;
	uint16_t ogam_ram : 1;
	uint16_t ocsc : 1;
	uint16_t dgam_rom_for_yuv : 1;
	struct rom_curve_caps dgam_rom_caps;
	struct rom_curve_caps ogam_rom_caps;
};

/**
 * struct mpc_color_caps - color pipeline capabilities for multiple pipe and
 * plane combined blocks
 *
 * @gamut_remap: color transformation matrix
 * @ogam_ram: programmable out gamma LUT
 * @ocsc: output color space conversion matrix
 * @num_3dluts: MPC 3D LUT; always assumes a preceding shaper LUT
 * @shared_3d_lut: shared 3D LUT flag. Can be either DPP or MPC, but single
 * instance
 * @ogam_rom_caps: pre-definied curve caps for regamma 1D LUT
 */
struct mpc_color_caps {
	uint16_t gamut_remap : 1;
	uint16_t ogam_ram : 1;
	uint16_t ocsc : 1;
	uint16_t num_3dluts : 3;
	uint16_t shared_3d_lut:1;
	struct rom_curve_caps ogam_rom_caps;
};

/**
 * struct dc_color_caps - color pipes capabilities for DPP and MPC hw blocks
 * @dpp: color pipes caps for DPP
 * @mpc: color pipes caps for MPC
 */
struct dc_color_caps {
	struct dpp_color_caps dpp;
	struct mpc_color_caps mpc;
};

struct dc_dmub_caps {
	bool psr;
	bool mclk_sw;
};

struct dc_caps {
	uint32_t max_streams;
	uint32_t max_links;
	uint32_t max_audios;
	uint32_t max_slave_planes;
	uint32_t max_slave_yuv_planes;
	uint32_t max_slave_rgb_planes;
	uint32_t max_planes;
	uint32_t max_downscale_ratio;
	uint32_t i2c_speed_in_khz;
	uint32_t i2c_speed_in_khz_hdcp;
	uint32_t dmdata_alloc_size;
	unsigned int max_cursor_size;
	unsigned int max_video_width;
	unsigned int min_horizontal_blanking_period;
	int linear_pitch_alignment;
	bool dcc_const_color;
	bool dynamic_audio;
	bool is_apu;
	bool dual_link_dvi;
	bool post_blend_color_processing;
	bool force_dp_tps4_for_cp2520;
	bool disable_dp_clk_share;
	bool psp_setup_panel_mode;
	bool extended_aux_timeout_support;
	bool dmcub_support;
	bool zstate_support;
	uint32_t num_of_internal_disp;
	enum dp_protocol_version max_dp_protocol_version;
	unsigned int mall_size_per_mem_channel;
	unsigned int mall_size_total;
	unsigned int cursor_cache_size;
	struct dc_plane_cap planes[MAX_PLANES];
	struct dc_color_caps color;
	struct dc_dmub_caps dmub_caps;
	bool dp_hpo;
	bool dp_hdmi21_pcon_support;
	bool edp_dsc_support;
	bool vbios_lttpr_aware;
	bool vbios_lttpr_enable;
	uint32_t max_otg_num;
	uint32_t max_cab_allocation_bytes;
	uint32_t cache_line_size;
	uint32_t cache_num_ways;
	uint16_t subvp_fw_processing_delay_us;
	uint16_t subvp_prefetch_end_to_mall_start_us;
<<<<<<< HEAD
=======
	uint8_t subvp_swath_height_margin_lines; // subvp start line must be aligned to 2 x swath height
>>>>>>> 7365df19
	uint16_t subvp_pstate_allow_width_us;
	uint16_t subvp_vertical_int_margin_us;
	bool seamless_odm;
};

struct dc_bug_wa {
	bool no_connect_phy_config;
	bool dedcn20_305_wa;
	bool skip_clock_update;
	bool lt_early_cr_pattern;
};

struct dc_dcc_surface_param {
	struct dc_size surface_size;
	enum surface_pixel_format format;
	enum swizzle_mode_values swizzle_mode;
	enum dc_scan_direction scan;
};

struct dc_dcc_setting {
	unsigned int max_compressed_blk_size;
	unsigned int max_uncompressed_blk_size;
	bool independent_64b_blks;
	//These bitfields to be used starting with DCN
	struct {
		uint32_t dcc_256_64_64 : 1;//available in ASICs before DCN (the worst compression case)
		uint32_t dcc_128_128_uncontrained : 1;  //available in ASICs before DCN
		uint32_t dcc_256_128_128 : 1;		//available starting with DCN
		uint32_t dcc_256_256_unconstrained : 1;  //available in ASICs before DCN (the best compression case)
	} dcc_controls;
};

struct dc_surface_dcc_cap {
	union {
		struct {
			struct dc_dcc_setting rgb;
		} grph;

		struct {
			struct dc_dcc_setting luma;
			struct dc_dcc_setting chroma;
		} video;
	};

	bool capable;
	bool const_color_support;
};

struct dc_static_screen_params {
	struct {
		bool force_trigger;
		bool cursor_update;
		bool surface_update;
		bool overlay_update;
	} triggers;
	unsigned int num_frames;
};


/* Surface update type is used by dc_update_surfaces_and_stream
 * The update type is determined at the very beginning of the function based
 * on parameters passed in and decides how much programming (or updating) is
 * going to be done during the call.
 *
 * UPDATE_TYPE_FAST is used for really fast updates that do not require much
 * logical calculations or hardware register programming. This update MUST be
 * ISR safe on windows. Currently fast update will only be used to flip surface
 * address.
 *
 * UPDATE_TYPE_MED is used for slower updates which require significant hw
 * re-programming however do not affect bandwidth consumption or clock
 * requirements. At present, this is the level at which front end updates
 * that do not require us to run bw_calcs happen. These are in/out transfer func
 * updates, viewport offset changes, recout size changes and pixel depth changes.
 * This update can be done at ISR, but we want to minimize how often this happens.
 *
 * UPDATE_TYPE_FULL is slow. Really slow. This requires us to recalculate our
 * bandwidth and clocks, possibly rearrange some pipes and reprogram anything front
 * end related. Any time viewport dimensions, recout dimensions, scaling ratios or
 * gamma need to be adjusted or pipe needs to be turned on (or disconnected) we do
 * a full update. This cannot be done at ISR level and should be a rare event.
 * Unless someone is stress testing mpo enter/exit, playing with colour or adjusting
 * underscan we don't expect to see this call at all.
 */

enum surface_update_type {
	UPDATE_TYPE_FAST, /* super fast, safe to execute in isr */
	UPDATE_TYPE_MED,  /* ISR safe, most of programming needed, no bw/clk change*/
	UPDATE_TYPE_FULL, /* may need to shuffle resources */
};

/* Forward declaration*/
struct dc;
struct dc_plane_state;
struct dc_state;


struct dc_cap_funcs {
	bool (*get_dcc_compression_cap)(const struct dc *dc,
			const struct dc_dcc_surface_param *input,
			struct dc_surface_dcc_cap *output);
};

struct link_training_settings;

union allow_lttpr_non_transparent_mode {
	struct {
		bool DP1_4A : 1;
		bool DP2_0 : 1;
	} bits;
	unsigned char raw;
};

/* Structure to hold configuration flags set by dm at dc creation. */
struct dc_config {
	bool gpu_vm_support;
	bool disable_disp_pll_sharing;
	bool fbc_support;
	bool disable_fractional_pwm;
	bool allow_seamless_boot_optimization;
	bool seamless_boot_edp_requested;
	bool edp_not_connected;
	bool edp_no_power_sequencing;
	bool force_enum_edp;
	bool forced_clocks;
	union allow_lttpr_non_transparent_mode allow_lttpr_non_transparent_mode;
	bool multi_mon_pp_mclk_switch;
	bool disable_dmcu;
	bool enable_4to1MPC;
	bool enable_windowed_mpo_odm;
	uint32_t allow_edp_hotplug_detection;
	bool clamp_min_dcfclk;
	uint64_t vblank_alignment_dto_params;
	uint8_t  vblank_alignment_max_frame_time_diff;
	bool is_asymmetric_memory;
	bool is_single_rank_dimm;
	bool is_vmin_only_asic;
	bool use_pipe_ctx_sync_logic;
	bool ignore_dpref_ss;
	bool enable_mipi_converter_optimization;
<<<<<<< HEAD
=======
	bool use_default_clock_table;
	bool force_bios_enable_lttpr;
	uint8_t force_bios_fixed_vs;

>>>>>>> 7365df19
};

enum visual_confirm {
	VISUAL_CONFIRM_DISABLE = 0,
	VISUAL_CONFIRM_SURFACE = 1,
	VISUAL_CONFIRM_HDR = 2,
	VISUAL_CONFIRM_MPCTREE = 4,
	VISUAL_CONFIRM_PSR = 5,
	VISUAL_CONFIRM_SWAPCHAIN = 6,
	VISUAL_CONFIRM_FAMS = 7,
	VISUAL_CONFIRM_SWIZZLE = 9,
	VISUAL_CONFIRM_SUBVP = 14,
};

enum dc_psr_power_opts {
	psr_power_opt_invalid = 0x0,
	psr_power_opt_smu_opt_static_screen = 0x1,
	psr_power_opt_z10_static_screen = 0x10,
	psr_power_opt_ds_disable_allow = 0x100,
};

enum dml_hostvm_override_opts {
	DML_HOSTVM_NO_OVERRIDE = 0x0,
	DML_HOSTVM_OVERRIDE_FALSE = 0x1,
	DML_HOSTVM_OVERRIDE_TRUE = 0x2,
};

enum dcc_option {
	DCC_ENABLE = 0,
	DCC_DISABLE = 1,
	DCC_HALF_REQ_DISALBE = 2,
};

/**
 * enum pipe_split_policy - Pipe split strategy supported by DCN
 *
 * This enum is used to define the pipe split policy supported by DCN. By
 * default, DC favors MPC_SPLIT_DYNAMIC.
 */
enum pipe_split_policy {
	/**
	 * @MPC_SPLIT_DYNAMIC: DC will automatically decide how to split the
	 * pipe in order to bring the best trade-off between performance and
	 * power consumption. This is the recommended option.
	 */
	MPC_SPLIT_DYNAMIC = 0,

	/**
	 * @MPC_SPLIT_DYNAMIC: Avoid pipe split, which means that DC will not
	 * try any sort of split optimization.
	 */
	MPC_SPLIT_AVOID = 1,

	/**
	 * @MPC_SPLIT_DYNAMIC: With this option, DC will only try to optimize
	 * the pipe utilization when using a single display; if the user
	 * connects to a second display, DC will avoid pipe split.
	 */
	MPC_SPLIT_AVOID_MULT_DISP = 2,
};

enum wm_report_mode {
	WM_REPORT_DEFAULT = 0,
	WM_REPORT_OVERRIDE = 1,
};
enum dtm_pstate{
	dtm_level_p0 = 0,/*highest voltage*/
	dtm_level_p1,
	dtm_level_p2,
	dtm_level_p3,
	dtm_level_p4,/*when active_display_count = 0*/
};

enum dcn_pwr_state {
	DCN_PWR_STATE_UNKNOWN = -1,
	DCN_PWR_STATE_MISSION_MODE = 0,
	DCN_PWR_STATE_LOW_POWER = 3,
};

enum dcn_zstate_support_state {
	DCN_ZSTATE_SUPPORT_UNKNOWN,
	DCN_ZSTATE_SUPPORT_ALLOW,
	DCN_ZSTATE_SUPPORT_ALLOW_Z10_ONLY,
	DCN_ZSTATE_SUPPORT_DISALLOW,
};
/*
 * For any clocks that may differ per pipe
 * only the max is stored in this structure
 */
struct dc_clocks {
	int dispclk_khz;
	int actual_dispclk_khz;
	int dppclk_khz;
	int actual_dppclk_khz;
	int disp_dpp_voltage_level_khz;
	int dcfclk_khz;
	int socclk_khz;
	int dcfclk_deep_sleep_khz;
	int fclk_khz;
	int phyclk_khz;
	int dramclk_khz;
	bool p_state_change_support;
	enum dcn_zstate_support_state zstate_support;
	bool dtbclk_en;
	int ref_dtbclk_khz;
	bool fclk_p_state_change_support;
	enum dcn_pwr_state pwr_state;
	/*
	 * Elements below are not compared for the purposes of
	 * optimization required
	 */
	bool prev_p_state_change_support;
	bool fclk_prev_p_state_change_support;
	int num_ways;
	bool fw_based_mclk_switching;
	bool fw_based_mclk_switching_shut_down;
	int prev_num_ways;
	enum dtm_pstate dtm_level;
	int max_supported_dppclk_khz;
	int max_supported_dispclk_khz;
	int bw_dppclk_khz; /*a copy of dppclk_khz*/
	int bw_dispclk_khz;
};

struct dc_bw_validation_profile {
	bool enable;

	unsigned long long total_ticks;
	unsigned long long voltage_level_ticks;
	unsigned long long watermark_ticks;
	unsigned long long rq_dlg_ticks;

	unsigned long long total_count;
	unsigned long long skip_fast_count;
	unsigned long long skip_pass_count;
	unsigned long long skip_fail_count;
};

#define BW_VAL_TRACE_SETUP() \
		unsigned long long end_tick = 0; \
		unsigned long long voltage_level_tick = 0; \
		unsigned long long watermark_tick = 0; \
		unsigned long long start_tick = dc->debug.bw_val_profile.enable ? \
				dm_get_timestamp(dc->ctx) : 0

#define BW_VAL_TRACE_COUNT() \
		if (dc->debug.bw_val_profile.enable) \
			dc->debug.bw_val_profile.total_count++

#define BW_VAL_TRACE_SKIP(status) \
		if (dc->debug.bw_val_profile.enable) { \
			if (!voltage_level_tick) \
				voltage_level_tick = dm_get_timestamp(dc->ctx); \
			dc->debug.bw_val_profile.skip_ ## status ## _count++; \
		}

#define BW_VAL_TRACE_END_VOLTAGE_LEVEL() \
		if (dc->debug.bw_val_profile.enable) \
			voltage_level_tick = dm_get_timestamp(dc->ctx)

#define BW_VAL_TRACE_END_WATERMARKS() \
		if (dc->debug.bw_val_profile.enable) \
			watermark_tick = dm_get_timestamp(dc->ctx)

#define BW_VAL_TRACE_FINISH() \
		if (dc->debug.bw_val_profile.enable) { \
			end_tick = dm_get_timestamp(dc->ctx); \
			dc->debug.bw_val_profile.total_ticks += end_tick - start_tick; \
			dc->debug.bw_val_profile.voltage_level_ticks += voltage_level_tick - start_tick; \
			if (watermark_tick) { \
				dc->debug.bw_val_profile.watermark_ticks += watermark_tick - voltage_level_tick; \
				dc->debug.bw_val_profile.rq_dlg_ticks += end_tick - watermark_tick; \
			} \
		}

union mem_low_power_enable_options {
	struct {
		bool vga: 1;
		bool i2c: 1;
		bool dmcu: 1;
		bool dscl: 1;
		bool cm: 1;
		bool mpc: 1;
		bool optc: 1;
		bool vpg: 1;
		bool afmt: 1;
	} bits;
	uint32_t u32All;
};

union root_clock_optimization_options {
	struct {
		bool dpp: 1;
		bool dsc: 1;
		bool hdmistream: 1;
		bool hdmichar: 1;
		bool dpstream: 1;
		bool symclk32_se: 1;
		bool symclk32_le: 1;
		bool symclk_fe: 1;
		bool physymclk: 1;
		bool dpiasymclk: 1;
		uint32_t reserved: 22;
	} bits;
	uint32_t u32All;
};

union dpia_debug_options {
	struct {
		uint32_t disable_dpia:1; /* bit 0 */
		uint32_t force_non_lttpr:1; /* bit 1 */
		uint32_t extend_aux_rd_interval:1; /* bit 2 */
		uint32_t disable_mst_dsc_work_around:1; /* bit 3 */
		uint32_t enable_force_tbt3_work_around:1; /* bit 4 */
		uint32_t reserved:27;
	} bits;
	uint32_t raw;
};

/* AUX wake work around options
 * 0: enable/disable work around
 * 1: use default timeout LINK_AUX_WAKE_TIMEOUT_MS
 * 15-2: reserved
 * 31-16: timeout in ms
 */
union aux_wake_wa_options {
	struct {
		uint32_t enable_wa : 1;
		uint32_t use_default_timeout : 1;
		uint32_t rsvd: 14;
		uint32_t timeout_ms : 16;
	} bits;
	uint32_t raw;
};

struct dc_debug_data {
	uint32_t ltFailCount;
	uint32_t i2cErrorCount;
	uint32_t auxErrorCount;
};

struct dc_phy_addr_space_config {
	struct {
		uint64_t start_addr;
		uint64_t end_addr;
		uint64_t fb_top;
		uint64_t fb_offset;
		uint64_t fb_base;
		uint64_t agp_top;
		uint64_t agp_bot;
		uint64_t agp_base;
	} system_aperture;

	struct {
		uint64_t page_table_start_addr;
		uint64_t page_table_end_addr;
		uint64_t page_table_base_addr;
		bool base_addr_is_mc_addr;
	} gart_config;

	bool valid;
	bool is_hvm_enabled;
	uint64_t page_table_default_page_addr;
};

struct dc_virtual_addr_space_config {
	uint64_t	page_table_base_addr;
	uint64_t	page_table_start_addr;
	uint64_t	page_table_end_addr;
	uint32_t	page_table_block_size_in_bytes;
	uint8_t		page_table_depth; // 1 = 1 level, 2 = 2 level, etc.  0 = invalid
};

struct dc_bounding_box_overrides {
	int sr_exit_time_ns;
	int sr_enter_plus_exit_time_ns;
	int urgent_latency_ns;
	int percent_of_ideal_drambw;
	int dram_clock_change_latency_ns;
	int dummy_clock_change_latency_ns;
	int fclk_clock_change_latency_ns;
	/* This forces a hard min on the DCFCLK we use
	 * for DML.  Unlike the debug option for forcing
	 * DCFCLK, this override affects watermark calculations
	 */
	int min_dcfclk_mhz;
};

struct dc_state;
struct resource_pool;
struct dce_hwseq;

/**
 * struct dc_debug_options - DC debug struct
 *
 * This struct provides a simple mechanism for developers to change some
 * configurations, enable/disable features, and activate extra debug options.
 * This can be very handy to narrow down whether some specific feature is
 * causing an issue or not.
 */
struct dc_debug_options {
	bool native422_support;
	bool disable_dsc;
	enum visual_confirm visual_confirm;
	int visual_confirm_rect_height;

	bool sanity_checks;
	bool max_disp_clk;
	bool surface_trace;
	bool timing_trace;
	bool clock_trace;
	bool validation_trace;
	bool bandwidth_calcs_trace;
	int max_downscale_src_width;

	/* stutter efficiency related */
	bool disable_stutter;
	bool use_max_lb;
	enum dcc_option disable_dcc;

	/**
	 * @pipe_split_policy: Define which pipe split policy is used by the
	 * display core.
	 */
	enum pipe_split_policy pipe_split_policy;
	bool force_single_disp_pipe_split;
	bool voltage_align_fclk;
	bool disable_min_fclk;

	bool disable_dfs_bypass;
	bool disable_dpp_power_gate;
	bool disable_hubp_power_gate;
	bool disable_dsc_power_gate;
	int dsc_min_slice_height_override;
	int dsc_bpp_increment_div;
	bool disable_pplib_wm_range;
	enum wm_report_mode pplib_wm_report_mode;
	unsigned int min_disp_clk_khz;
	unsigned int min_dpp_clk_khz;
	unsigned int min_dram_clk_khz;
	int sr_exit_time_dpm0_ns;
	int sr_enter_plus_exit_time_dpm0_ns;
	int sr_exit_time_ns;
	int sr_enter_plus_exit_time_ns;
	int urgent_latency_ns;
	uint32_t underflow_assert_delay_us;
	int percent_of_ideal_drambw;
	int dram_clock_change_latency_ns;
	bool optimized_watermark;
	int always_scale;
	bool disable_pplib_clock_request;
	bool disable_clock_gate;
	bool disable_mem_low_power;
	bool pstate_enabled;
	bool disable_dmcu;
	bool disable_psr;
	bool force_abm_enable;
	bool disable_stereo_support;
	bool vsr_support;
	bool performance_trace;
	bool az_endpoint_mute_only;
	bool always_use_regamma;
	bool recovery_enabled;
	bool avoid_vbios_exec_table;
	bool scl_reset_length10;
	bool hdmi20_disable;
	bool skip_detection_link_training;
	uint32_t edid_read_retry_times;
	unsigned int force_odm_combine; //bit vector based on otg inst
	unsigned int seamless_boot_odm_combine;
	unsigned int force_odm_combine_4to1; //bit vector based on otg inst
	bool disable_z9_mpc;
	unsigned int force_fclk_khz;
	bool enable_tri_buf;
	bool dmub_offload_enabled;
	bool dmcub_emulation;
	bool disable_idle_power_optimizations;
	unsigned int mall_size_override;
	unsigned int mall_additional_timer_percent;
	bool mall_error_as_fatal;
	bool dmub_command_table; /* for testing only */
	struct dc_bw_validation_profile bw_val_profile;
	bool disable_fec;
	bool disable_48mhz_pwrdwn;
	/* This forces a hard min on the DCFCLK requested to SMU/PP
	 * watermarks are not affected.
	 */
	unsigned int force_min_dcfclk_mhz;
	int dwb_fi_phase;
	bool disable_timing_sync;
	bool cm_in_bypass;
	int force_clock_mode;/*every mode change.*/

	bool disable_dram_clock_change_vactive_support;
	bool validate_dml_output;
	bool enable_dmcub_surface_flip;
	bool usbc_combo_phy_reset_wa;
	bool enable_dram_clock_change_one_display_vactive;
	/* TODO - remove once tested */
	bool legacy_dp2_lt;
	bool set_mst_en_for_sst;
	bool disable_uhbr;
	bool force_dp2_lt_fallback_method;
	bool ignore_cable_id;
	union mem_low_power_enable_options enable_mem_low_power;
	union root_clock_optimization_options root_clock_optimization;
	bool hpo_optimization;
	bool force_vblank_alignment;

	/* Enable dmub aux for legacy ddc */
	bool enable_dmub_aux_for_legacy_ddc;
	bool disable_fams;
	bool optimize_edp_link_rate; /* eDP ILR */
	/* FEC/PSR1 sequence enable delay in 100us */
	uint8_t fec_enable_delay_in100us;
	bool enable_driver_sequence_debug;
	enum det_size crb_alloc_policy;
	int crb_alloc_policy_min_disp_count;
	bool disable_z10;
	bool enable_z9_disable_interface;
	union dpia_debug_options dpia_debug;
	bool disable_fixed_vs_aux_timeout_wa;
	bool force_disable_subvp;
	bool force_subvp_mclk_switch;
<<<<<<< HEAD
=======
	bool allow_sw_cursor_fallback;
	unsigned int force_subvp_num_ways;
	unsigned int force_mall_ss_num_ways;
	bool alloc_extra_way_for_cursor;
>>>>>>> 7365df19
	bool force_usr_allow;
	/* uses value at boot and disables switch */
	bool disable_dtb_ref_clk_switch;
	uint32_t fixed_vs_aux_delay_config_wa;
	bool extended_blank_optimization;
	union aux_wake_wa_options aux_wake_wa;
	uint32_t mst_start_top_delay;
	uint8_t psr_power_use_phy_fsm;
	enum dml_hostvm_override_opts dml_hostvm_override;
<<<<<<< HEAD
	bool use_legacy_soc_bb_mechanism;
	bool exit_idle_opt_for_cursor_updates;
	bool enable_single_display_2to1_odm_policy;
	bool enable_dp_dig_pixel_rate_div_policy;
=======
	bool dml_disallow_alternate_prefetch_modes;
	bool use_legacy_soc_bb_mechanism;
	bool exit_idle_opt_for_cursor_updates;
	bool enable_single_display_2to1_odm_policy;
	bool enable_double_buffered_dsc_pg_support;
	bool enable_dp_dig_pixel_rate_div_policy;
	enum lttpr_mode lttpr_mode_override;
>>>>>>> 7365df19
};

struct gpu_info_soc_bounding_box_v1_0;
struct dc {
	struct dc_debug_options debug;
	struct dc_versions versions;
	struct dc_caps caps;
	struct dc_cap_funcs cap_funcs;
	struct dc_config config;
	struct dc_bounding_box_overrides bb_overrides;
	struct dc_bug_wa work_arounds;
	struct dc_context *ctx;
	struct dc_phy_addr_space_config vm_pa_config;

	uint8_t link_count;
	struct dc_link *links[MAX_PIPES * 2];

	struct dc_state *current_state;
	struct resource_pool *res_pool;

	struct clk_mgr *clk_mgr;

	/* Display Engine Clock levels */
	struct dm_pp_clock_levels sclk_lvls;

	/* Inputs into BW and WM calculations. */
	struct bw_calcs_dceip *bw_dceip;
	struct bw_calcs_vbios *bw_vbios;
	struct dcn_soc_bounding_box *dcn_soc;
	struct dcn_ip_params *dcn_ip;
	struct display_mode_lib dml;

	/* HW functions */
	struct hw_sequencer_funcs hwss;
	struct dce_hwseq *hwseq;

	/* Require to optimize clocks and bandwidth for added/removed planes */
	bool optimized_required;
	bool wm_optimized_required;
	bool idle_optimizations_allowed;
	bool enable_c20_dtm_b0;

	/* Require to maintain clocks and bandwidth for UEFI enabled HW */

	/* FBC compressor */
	struct compressor *fbc_compressor;

	struct dc_debug_data debug_data;
	struct dpcd_vendor_signature vendor_signature;

	const char *build_id;
	struct vm_helper *vm_helper;

	uint32_t *dcn_reg_offsets;
	uint32_t *nbio_reg_offsets;
<<<<<<< HEAD
=======

	/* Scratch memory */
	struct {
		struct {
			/*
			 * For matching clock_limits table in driver with table
			 * from PMFW.
			 */
			struct _vcs_dpi_voltage_scaling_st clock_limits[DC__VOLTAGE_STATES];
		} update_bw_bounding_box;
	} scratch;
>>>>>>> 7365df19
};

enum frame_buffer_mode {
	FRAME_BUFFER_MODE_LOCAL_ONLY = 0,
	FRAME_BUFFER_MODE_ZFB_ONLY,
	FRAME_BUFFER_MODE_MIXED_ZFB_AND_LOCAL,
} ;

struct dchub_init_data {
	int64_t zfb_phys_addr_base;
	int64_t zfb_mc_base_addr;
	uint64_t zfb_size_in_byte;
	enum frame_buffer_mode fb_mode;
	bool dchub_initialzied;
	bool dchub_info_valid;
};

struct dc_init_data {
	struct hw_asic_id asic_id;
	void *driver; /* ctx */
	struct cgs_device *cgs_device;
	struct dc_bounding_box_overrides bb_overrides;

	int num_virtual_links;
	/*
	 * If 'vbios_override' not NULL, it will be called instead
	 * of the real VBIOS. Intended use is Diagnostics on FPGA.
	 */
	struct dc_bios *vbios_override;
	enum dce_environment dce_environment;

	struct dmub_offload_funcs *dmub_if;
	struct dc_reg_helper_state *dmub_offload;

	struct dc_config flags;
	uint64_t log_mask;

	struct dpcd_vendor_signature vendor_signature;
	bool force_smu_not_present;
	/*
	 * IP offset for run time initializaion of register addresses
	 *
	 * DCN3.5+ will fail dc_create() if these fields are null for them. They are
	 * applicable starting with DCN32/321 and are not used for ASICs upstreamed
	 * before them.
	 */
	uint32_t *dcn_reg_offsets;
	uint32_t *nbio_reg_offsets;
};

struct dc_callback_init {
#ifdef CONFIG_DRM_AMD_DC_HDCP
	struct cp_psp cp_psp;
#else
	uint8_t reserved;
#endif
};

struct dc *dc_create(const struct dc_init_data *init_params);
void dc_hardware_init(struct dc *dc);

int dc_get_vmid_use_vector(struct dc *dc);
void dc_setup_vm_context(struct dc *dc, struct dc_virtual_addr_space_config *va_config, int vmid);
/* Returns the number of vmids supported */
int dc_setup_system_context(struct dc *dc, struct dc_phy_addr_space_config *pa_config);
void dc_init_callbacks(struct dc *dc,
		const struct dc_callback_init *init_params);
void dc_deinit_callbacks(struct dc *dc);
void dc_destroy(struct dc **dc);

/*******************************************************************************
 * Surface Interfaces
 ******************************************************************************/

enum {
	TRANSFER_FUNC_POINTS = 1025
};

struct dc_hdr_static_metadata {
	/* display chromaticities and white point in units of 0.00001 */
	unsigned int chromaticity_green_x;
	unsigned int chromaticity_green_y;
	unsigned int chromaticity_blue_x;
	unsigned int chromaticity_blue_y;
	unsigned int chromaticity_red_x;
	unsigned int chromaticity_red_y;
	unsigned int chromaticity_white_point_x;
	unsigned int chromaticity_white_point_y;

	uint32_t min_luminance;
	uint32_t max_luminance;
	uint32_t maximum_content_light_level;
	uint32_t maximum_frame_average_light_level;
};

enum dc_transfer_func_type {
	TF_TYPE_PREDEFINED,
	TF_TYPE_DISTRIBUTED_POINTS,
	TF_TYPE_BYPASS,
	TF_TYPE_HWPWL
};

struct dc_transfer_func_distributed_points {
	struct fixed31_32 red[TRANSFER_FUNC_POINTS];
	struct fixed31_32 green[TRANSFER_FUNC_POINTS];
	struct fixed31_32 blue[TRANSFER_FUNC_POINTS];

	uint16_t end_exponent;
	uint16_t x_point_at_y1_red;
	uint16_t x_point_at_y1_green;
	uint16_t x_point_at_y1_blue;
};

enum dc_transfer_func_predefined {
	TRANSFER_FUNCTION_SRGB,
	TRANSFER_FUNCTION_BT709,
	TRANSFER_FUNCTION_PQ,
	TRANSFER_FUNCTION_LINEAR,
	TRANSFER_FUNCTION_UNITY,
	TRANSFER_FUNCTION_HLG,
	TRANSFER_FUNCTION_HLG12,
	TRANSFER_FUNCTION_GAMMA22,
	TRANSFER_FUNCTION_GAMMA24,
	TRANSFER_FUNCTION_GAMMA26
};


struct dc_transfer_func {
	struct kref refcount;
	enum dc_transfer_func_type type;
	enum dc_transfer_func_predefined tf;
	/* FP16 1.0 reference level in nits, default is 80 nits, only for PQ*/
	uint32_t sdr_ref_white_level;
	union {
		struct pwl_params pwl;
		struct dc_transfer_func_distributed_points tf_pts;
	};
};


union dc_3dlut_state {
	struct {
		uint32_t initialized:1;		/*if 3dlut is went through color module for initialization */
		uint32_t rmu_idx_valid:1;	/*if mux settings are valid*/
		uint32_t rmu_mux_num:3;		/*index of mux to use*/
		uint32_t mpc_rmu0_mux:4;	/*select mpcc on mux, one of the following : mpcc0, mpcc1, mpcc2, mpcc3*/
		uint32_t mpc_rmu1_mux:4;
		uint32_t mpc_rmu2_mux:4;
		uint32_t reserved:15;
	} bits;
	uint32_t raw;
};


struct dc_3dlut {
	struct kref refcount;
	struct tetrahedral_params lut_3d;
	struct fixed31_32 hdr_multiplier;
	union dc_3dlut_state state;
};
/*
 * This structure is filled in by dc_surface_get_status and contains
 * the last requested address and the currently active address so the called
 * can determine if there are any outstanding flips
 */
struct dc_plane_status {
	struct dc_plane_address requested_address;
	struct dc_plane_address current_address;
	bool is_flip_pending;
	bool is_right_eye;
};

union surface_update_flags {

	struct {
		uint32_t addr_update:1;
		/* Medium updates */
		uint32_t dcc_change:1;
		uint32_t color_space_change:1;
		uint32_t horizontal_mirror_change:1;
		uint32_t per_pixel_alpha_change:1;
		uint32_t global_alpha_change:1;
		uint32_t hdr_mult:1;
		uint32_t rotation_change:1;
		uint32_t swizzle_change:1;
		uint32_t scaling_change:1;
		uint32_t position_change:1;
		uint32_t in_transfer_func_change:1;
		uint32_t input_csc_change:1;
		uint32_t coeff_reduction_change:1;
		uint32_t output_tf_change:1;
		uint32_t pixel_format_change:1;
		uint32_t plane_size_change:1;
		uint32_t gamut_remap_change:1;

		/* Full updates */
		uint32_t new_plane:1;
		uint32_t bpp_change:1;
		uint32_t gamma_change:1;
		uint32_t bandwidth_change:1;
		uint32_t clock_change:1;
		uint32_t stereo_format_change:1;
		uint32_t lut_3d:1;
		uint32_t tmz_changed:1;
		uint32_t full_update:1;
	} bits;

	uint32_t raw;
};

struct dc_plane_state {
	struct dc_plane_address address;
	struct dc_plane_flip_time time;
	bool triplebuffer_flips;
	struct scaling_taps scaling_quality;
	struct rect src_rect;
	struct rect dst_rect;
	struct rect clip_rect;

	struct plane_size plane_size;
	union dc_tiling_info tiling_info;

	struct dc_plane_dcc_param dcc;

	struct dc_gamma *gamma_correction;
	struct dc_transfer_func *in_transfer_func;
	struct dc_bias_and_scale *bias_and_scale;
	struct dc_csc_transform input_csc_color_matrix;
	struct fixed31_32 coeff_reduction_factor;
	struct fixed31_32 hdr_mult;
	struct colorspace_transform gamut_remap_matrix;

	// TODO: No longer used, remove
	struct dc_hdr_static_metadata hdr_static_ctx;

	enum dc_color_space color_space;

	struct dc_3dlut *lut3d_func;
	struct dc_transfer_func *in_shaper_func;
	struct dc_transfer_func *blend_tf;

	struct dc_transfer_func *gamcor_tf;
	enum surface_pixel_format format;
	enum dc_rotation_angle rotation;
	enum plane_stereo_format stereo_format;

	bool is_tiling_rotated;
	bool per_pixel_alpha;
	bool pre_multiplied_alpha;
	bool global_alpha;
	int  global_alpha_value;
	bool visible;
	bool flip_immediate;
	bool horizontal_mirror;
	int layer_index;

	union surface_update_flags update_flags;
	bool flip_int_enabled;
	bool skip_manual_trigger;

	/* private to DC core */
	struct dc_plane_status status;
	struct dc_context *ctx;

	/* HACK: Workaround for forcing full reprogramming under some conditions */
	bool force_full_update;

	bool is_phantom; // TODO: Change mall_stream_config into mall_plane_config instead

	/* private to dc_surface.c */
	enum dc_irq_source irq_source;
	struct kref refcount;
	struct tg_color visual_confirm_color;
};

struct dc_plane_info {
	struct plane_size plane_size;
	union dc_tiling_info tiling_info;
	struct dc_plane_dcc_param dcc;
	enum surface_pixel_format format;
	enum dc_rotation_angle rotation;
	enum plane_stereo_format stereo_format;
	enum dc_color_space color_space;
	bool horizontal_mirror;
	bool visible;
	bool per_pixel_alpha;
	bool pre_multiplied_alpha;
	bool global_alpha;
	int  global_alpha_value;
	bool input_csc_enabled;
	int layer_index;
};

struct dc_scaling_info {
	struct rect src_rect;
	struct rect dst_rect;
	struct rect clip_rect;
	struct scaling_taps scaling_quality;
};

struct dc_surface_update {
	struct dc_plane_state *surface;

	/* isr safe update parameters.  null means no updates */
	const struct dc_flip_addrs *flip_addr;
	const struct dc_plane_info *plane_info;
	const struct dc_scaling_info *scaling_info;
	struct fixed31_32 hdr_mult;
	/* following updates require alloc/sleep/spin that is not isr safe,
	 * null means no updates
	 */
	const struct dc_gamma *gamma;
	const struct dc_transfer_func *in_transfer_func;

	const struct dc_csc_transform *input_csc_color_matrix;
	const struct fixed31_32 *coeff_reduction_factor;
	const struct dc_transfer_func *func_shaper;
	const struct dc_3dlut *lut3d_func;
	const struct dc_transfer_func *blend_tf;
	const struct colorspace_transform *gamut_remap_matrix;
};

/*
 * Create a new surface with default parameters;
 */
struct dc_plane_state *dc_create_plane_state(struct dc *dc);
const struct dc_plane_status *dc_plane_get_status(
		const struct dc_plane_state *plane_state);

void dc_plane_state_retain(struct dc_plane_state *plane_state);
void dc_plane_state_release(struct dc_plane_state *plane_state);

void dc_gamma_retain(struct dc_gamma *dc_gamma);
void dc_gamma_release(struct dc_gamma **dc_gamma);
struct dc_gamma *dc_create_gamma(void);

void dc_transfer_func_retain(struct dc_transfer_func *dc_tf);
void dc_transfer_func_release(struct dc_transfer_func *dc_tf);
struct dc_transfer_func *dc_create_transfer_func(void);

struct dc_3dlut *dc_create_3dlut_func(void);
void dc_3dlut_func_release(struct dc_3dlut *lut);
void dc_3dlut_func_retain(struct dc_3dlut *lut);

void dc_post_update_surfaces_to_stream(
		struct dc *dc);

#include "dc_stream.h"

/*
 * Structure to store surface/stream associations for validation
 */
struct dc_validation_set {
	struct dc_stream_state *stream;
	struct dc_plane_state *plane_states[MAX_SURFACES];
	uint8_t plane_count;
};

bool dc_validate_boot_timing(const struct dc *dc,
				const struct dc_sink *sink,
				struct dc_crtc_timing *crtc_timing);

enum dc_status dc_validate_plane(struct dc *dc, const struct dc_plane_state *plane_state);

void get_clock_requirements_for_state(struct dc_state *state, struct AsicStateEx *info);

bool dc_set_generic_gpio_for_stereo(bool enable,
		struct gpio_service *gpio_service);

/*
 * fast_validate: we return after determining if we can support the new state,
 * but before we populate the programming info
 */
enum dc_status dc_validate_global_state(
		struct dc *dc,
		struct dc_state *new_ctx,
		bool fast_validate);


void dc_resource_state_construct(
		const struct dc *dc,
		struct dc_state *dst_ctx);

bool dc_acquire_release_mpc_3dlut(
		struct dc *dc, bool acquire,
		struct dc_stream_state *stream,
		struct dc_3dlut **lut,
		struct dc_transfer_func **shaper);

void dc_resource_state_copy_construct(
		const struct dc_state *src_ctx,
		struct dc_state *dst_ctx);

void dc_resource_state_copy_construct_current(
		const struct dc *dc,
		struct dc_state *dst_ctx);

void dc_resource_state_destruct(struct dc_state *context);

bool dc_resource_is_dsc_encoding_supported(const struct dc *dc);

/*
 * TODO update to make it about validation sets
 * Set up streams and links associated to drive sinks
 * The streams parameter is an absolute set of all active streams.
 *
 * After this call:
 *   Phy, Encoder, Timing Generator are programmed and enabled.
 *   New streams are enabled with blank stream; no memory read.
 */
bool dc_commit_state(struct dc *dc, struct dc_state *context);

struct dc_state *dc_create_state(struct dc *dc);
struct dc_state *dc_copy_state(struct dc_state *src_ctx);
void dc_retain_state(struct dc_state *context);
void dc_release_state(struct dc_state *context);

/*******************************************************************************
 * Link Interfaces
 ******************************************************************************/

struct dpcd_caps {
	union dpcd_rev dpcd_rev;
	union max_lane_count max_ln_count;
	union max_down_spread max_down_spread;
	union dprx_feature dprx_feature;

	/* valid only for eDP v1.4 or higher*/
	uint8_t edp_supported_link_rates_count;
	enum dc_link_rate edp_supported_link_rates[8];

	/* dongle type (DP converter, CV smart dongle) */
	enum display_dongle_type dongle_type;
	bool is_dongle_type_one;
	/* branch device or sink device */
	bool is_branch_dev;
	/* Dongle's downstream count. */
	union sink_count sink_count;
	bool is_mst_capable;
	/* If dongle_type == DISPLAY_DONGLE_DP_HDMI_CONVERTER,
	indicates 'Frame Sequential-to-lllFrame Pack' conversion capability.*/
	struct dc_dongle_caps dongle_caps;

	uint32_t sink_dev_id;
	int8_t sink_dev_id_str[6];
	int8_t sink_hw_revision;
	int8_t sink_fw_revision[2];

	uint32_t branch_dev_id;
	int8_t branch_dev_name[6];
	int8_t branch_hw_revision;
	int8_t branch_fw_revision[2];

	bool allow_invalid_MSA_timing_param;
	bool panel_mode_edp;
	bool dpcd_display_control_capable;
	bool ext_receiver_cap_field_present;
	bool set_power_state_capable_edp;
	bool dynamic_backlight_capable_edp;
	union dpcd_fec_capability fec_cap;
	struct dpcd_dsc_capabilities dsc_caps;
	struct dc_lttpr_caps lttpr_caps;
	struct dpcd_usb4_dp_tunneling_info usb4_dp_tun_info;

	union dp_128b_132b_supported_link_rates dp_128b_132b_supported_link_rates;
	union dp_main_line_channel_coding_cap channel_coding_cap;
	union dp_sink_video_fallback_formats fallback_formats;
	union dp_fec_capability1 fec_cap1;
	union dp_cable_id cable_id;
	uint8_t edp_rev;
	union edp_alpm_caps alpm_caps;
	struct edp_psr_info psr_info;
};

union dpcd_sink_ext_caps {
	struct {
		/* 0 - Sink supports backlight adjust via PWM during SDR/HDR mode
		 * 1 - Sink supports backlight adjust via AUX during SDR/HDR mode.
		 */
		uint8_t sdr_aux_backlight_control : 1;
		uint8_t hdr_aux_backlight_control : 1;
		uint8_t reserved_1 : 2;
		uint8_t oled : 1;
		uint8_t reserved : 3;
	} bits;
	uint8_t raw;
};

#if defined(CONFIG_DRM_AMD_DC_HDCP)
union hdcp_rx_caps {
	struct {
		uint8_t version;
		uint8_t reserved;
		struct {
			uint8_t repeater	: 1;
			uint8_t hdcp_capable	: 1;
			uint8_t reserved	: 6;
		} byte0;
	} fields;
	uint8_t raw[3];
};

union hdcp_bcaps {
	struct {
		uint8_t HDCP_CAPABLE:1;
		uint8_t REPEATER:1;
		uint8_t RESERVED:6;
	} bits;
	uint8_t raw;
};

struct hdcp_caps {
	union hdcp_rx_caps rx_caps;
	union hdcp_bcaps bcaps;
};
#endif

#include "dc_link.h"

uint32_t dc_get_opp_for_plane(struct dc *dc, struct dc_plane_state *plane);

/*******************************************************************************
 * Sink Interfaces - A sink corresponds to a display output device
 ******************************************************************************/

struct dc_container_id {
	// 128bit GUID in binary form
	unsigned char  guid[16];
	// 8 byte port ID -> ELD.PortID
	unsigned int   portId[2];
	// 128bit GUID in binary formufacturer name -> ELD.ManufacturerName
	unsigned short manufacturerName;
	// 2 byte product code -> ELD.ProductCode
	unsigned short productCode;
};


struct dc_sink_dsc_caps {
	// 'true' if these are virtual DPCD's DSC caps (immediately upstream of sink in MST topology),
	// 'false' if they are sink's DSC caps
	bool is_virtual_dpcd_dsc;
#if defined(CONFIG_DRM_AMD_DC_DCN)
	// 'true' if MST topology supports DSC passthrough for sink
	// 'false' if MST topology does not support DSC passthrough
	bool is_dsc_passthrough_supported;
#endif
	struct dsc_dec_dpcd_caps dsc_dec_caps;
};

struct dc_sink_fec_caps {
	bool is_rx_fec_supported;
	bool is_topology_fec_supported;
};

/*
 * The sink structure contains EDID and other display device properties
 */
struct dc_sink {
	enum signal_type sink_signal;
	struct dc_edid dc_edid; /* raw edid */
	struct dc_edid_caps edid_caps; /* parse display caps */
	struct dc_container_id *dc_container_id;
	uint32_t dongle_max_pix_clk;
	void *priv;
	struct stereo_3d_features features_3d[TIMING_3D_FORMAT_MAX];
	bool converter_disable_audio;

	struct dc_sink_dsc_caps dsc_caps;
	struct dc_sink_fec_caps fec_caps;

	bool is_vsc_sdp_colorimetry_supported;

	/* private to DC core */
	struct dc_link *link;
	struct dc_context *ctx;

	uint32_t sink_id;

	/* private to dc_sink.c */
	// refcount must be the last member in dc_sink, since we want the
	// sink structure to be logically cloneable up to (but not including)
	// refcount
	struct kref refcount;
};

void dc_sink_retain(struct dc_sink *sink);
void dc_sink_release(struct dc_sink *sink);

struct dc_sink_init_data {
	enum signal_type sink_signal;
	struct dc_link *link;
	uint32_t dongle_max_pix_clk;
	bool converter_disable_audio;
};

bool dc_extended_blank_supported(struct dc *dc);

struct dc_sink *dc_sink_create(const struct dc_sink_init_data *init_params);

/* Newer interfaces  */
struct dc_cursor {
	struct dc_plane_address address;
	struct dc_cursor_attributes attributes;
};


/*******************************************************************************
 * Interrupt interfaces
 ******************************************************************************/
enum dc_irq_source dc_interrupt_to_irq_source(
		struct dc *dc,
		uint32_t src_id,
		uint32_t ext_id);
bool dc_interrupt_set(struct dc *dc, enum dc_irq_source src, bool enable);
void dc_interrupt_ack(struct dc *dc, enum dc_irq_source src);
enum dc_irq_source dc_get_hpd_irq_source_at_index(
		struct dc *dc, uint32_t link_index);

void dc_notify_vsync_int_state(struct dc *dc, struct dc_stream_state *stream, bool enable);

/*******************************************************************************
 * Power Interfaces
 ******************************************************************************/

void dc_set_power_state(
		struct dc *dc,
		enum dc_acpi_cm_power_state power_state);
void dc_resume(struct dc *dc);

void dc_power_down_on_boot(struct dc *dc);

#if defined(CONFIG_DRM_AMD_DC_HDCP)
/*
 * HDCP Interfaces
 */
enum hdcp_message_status dc_process_hdcp_msg(
		enum signal_type signal,
		struct dc_link *link,
		struct hdcp_protection_message *message_info);
#endif
bool dc_is_dmcu_initialized(struct dc *dc);

enum dc_status dc_set_clock(struct dc *dc, enum dc_clock_type clock_type, uint32_t clk_khz, uint32_t stepping);
void dc_get_clock(struct dc *dc, enum dc_clock_type clock_type, struct dc_clock_config *clock_cfg);

bool dc_is_plane_eligible_for_idle_optimizations(struct dc *dc, struct dc_plane_state *plane,
				struct dc_cursor_attributes *cursor_attr);

void dc_allow_idle_optimizations(struct dc *dc, bool allow);

/* set min and max memory clock to lowest and highest DPM level, respectively */
void dc_unlock_memory_clock_frequency(struct dc *dc);

/* set min memory clock to the min required for current mode, max to maxDPM */
void dc_lock_memory_clock_frequency(struct dc *dc);

/* set soft max for memclk, to be used for AC/DC switching clock limitations */
void dc_enable_dcmode_clk_limit(struct dc *dc, bool enable);

/* cleanup on driver unload */
void dc_hardware_release(struct dc *dc);

/* disables fw based mclk switch */
void dc_mclk_switch_using_fw_based_vblank_stretch_shut_down(struct dc *dc);

bool dc_set_psr_allow_active(struct dc *dc, bool enable);
void dc_z10_restore(const struct dc *dc);
void dc_z10_save_init(struct dc *dc);

bool dc_is_dmub_outbox_supported(struct dc *dc);
bool dc_enable_dmub_notifications(struct dc *dc);

void dc_enable_dmub_outbox(struct dc *dc);

bool dc_process_dmub_aux_transfer_async(struct dc *dc,
				uint32_t link_index,
				struct aux_payload *payload);

/* Get dc link index from dpia port index */
uint8_t get_link_index_from_dpia_port_index(const struct dc *dc,
				uint8_t dpia_port_index);

bool dc_process_dmub_set_config_async(struct dc *dc,
				uint32_t link_index,
				struct set_config_cmd_payload *payload,
				struct dmub_notification *notify);

enum dc_status dc_process_dmub_set_mst_slots(const struct dc *dc,
				uint32_t link_index,
				uint8_t mst_alloc_slots,
				uint8_t *mst_slots_in_use);

/*******************************************************************************
 * DSC Interfaces
 ******************************************************************************/
#include "dc_dsc.h"

/*******************************************************************************
 * Disable acc mode Interfaces
 ******************************************************************************/
void dc_disable_accelerated_mode(struct dc *dc);

#endif /* DC_INTERFACE_H_ */<|MERGE_RESOLUTION|>--- conflicted
+++ resolved
@@ -47,11 +47,7 @@
 struct set_config_cmd_payload;
 struct dmub_notification;
 
-<<<<<<< HEAD
-#define DC_VER "3.2.196"
-=======
 #define DC_VER "3.2.205"
->>>>>>> 7365df19
 
 #define MAX_SURFACES 3
 #define MAX_PLANES 6
@@ -268,10 +264,7 @@
 	uint32_t cache_num_ways;
 	uint16_t subvp_fw_processing_delay_us;
 	uint16_t subvp_prefetch_end_to_mall_start_us;
-<<<<<<< HEAD
-=======
 	uint8_t subvp_swath_height_margin_lines; // subvp start line must be aligned to 2 x swath height
->>>>>>> 7365df19
 	uint16_t subvp_pstate_allow_width_us;
 	uint16_t subvp_vertical_int_margin_us;
 	bool seamless_odm;
@@ -412,13 +405,10 @@
 	bool use_pipe_ctx_sync_logic;
 	bool ignore_dpref_ss;
 	bool enable_mipi_converter_optimization;
-<<<<<<< HEAD
-=======
 	bool use_default_clock_table;
 	bool force_bios_enable_lttpr;
 	uint8_t force_bios_fixed_vs;
 
->>>>>>> 7365df19
 };
 
 enum visual_confirm {
@@ -843,13 +833,10 @@
 	bool disable_fixed_vs_aux_timeout_wa;
 	bool force_disable_subvp;
 	bool force_subvp_mclk_switch;
-<<<<<<< HEAD
-=======
 	bool allow_sw_cursor_fallback;
 	unsigned int force_subvp_num_ways;
 	unsigned int force_mall_ss_num_ways;
 	bool alloc_extra_way_for_cursor;
->>>>>>> 7365df19
 	bool force_usr_allow;
 	/* uses value at boot and disables switch */
 	bool disable_dtb_ref_clk_switch;
@@ -859,12 +846,6 @@
 	uint32_t mst_start_top_delay;
 	uint8_t psr_power_use_phy_fsm;
 	enum dml_hostvm_override_opts dml_hostvm_override;
-<<<<<<< HEAD
-	bool use_legacy_soc_bb_mechanism;
-	bool exit_idle_opt_for_cursor_updates;
-	bool enable_single_display_2to1_odm_policy;
-	bool enable_dp_dig_pixel_rate_div_policy;
-=======
 	bool dml_disallow_alternate_prefetch_modes;
 	bool use_legacy_soc_bb_mechanism;
 	bool exit_idle_opt_for_cursor_updates;
@@ -872,7 +853,6 @@
 	bool enable_double_buffered_dsc_pg_support;
 	bool enable_dp_dig_pixel_rate_div_policy;
 	enum lttpr_mode lttpr_mode_override;
->>>>>>> 7365df19
 };
 
 struct gpu_info_soc_bounding_box_v1_0;
@@ -928,8 +908,6 @@
 
 	uint32_t *dcn_reg_offsets;
 	uint32_t *nbio_reg_offsets;
-<<<<<<< HEAD
-=======
 
 	/* Scratch memory */
 	struct {
@@ -941,7 +919,6 @@
 			struct _vcs_dpi_voltage_scaling_st clock_limits[DC__VOLTAGE_STATES];
 		} update_bw_bounding_box;
 	} scratch;
->>>>>>> 7365df19
 };
 
 enum frame_buffer_mode {
