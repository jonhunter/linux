/*
 * Copyright 2012-2023 Advanced Micro Devices, Inc.
 *
 * Permission is hereby granted, free of charge, to any person obtaining a
 * copy of this software and associated documentation files (the "Software"),
 * to deal in the Software without restriction, including without limitation
 * the rights to use, copy, modify, merge, publish, distribute, sublicense,
 * and/or sell copies of the Software, and to permit persons to whom the
 * Software is furnished to do so, subject to the following conditions:
 *
 * The above copyright notice and this permission notice shall be included in
 * all copies or substantial portions of the Software.
 *
 * THE SOFTWARE IS PROVIDED "AS IS", WITHOUT WARRANTY OF ANY KIND, EXPRESS OR
 * IMPLIED, INCLUDING BUT NOT LIMITED TO THE WARRANTIES OF MERCHANTABILITY,
 * FITNESS FOR A PARTICULAR PURPOSE AND NONINFRINGEMENT.  IN NO EVENT SHALL
 * THE COPYRIGHT HOLDER(S) OR AUTHOR(S) BE LIABLE FOR ANY CLAIM, DAMAGES OR
 * OTHER LIABILITY, WHETHER IN AN ACTION OF CONTRACT, TORT OR OTHERWISE,
 * ARISING FROM, OUT OF OR IN CONNECTION WITH THE SOFTWARE OR THE USE OR
 * OTHER DEALINGS IN THE SOFTWARE.
 *
 * Authors: AMD
 *
 */

#ifndef DC_INTERFACE_H_
#define DC_INTERFACE_H_

#include "dc_types.h"
#include "dc_state.h"
#include "dc_plane.h"
#include "grph_object_defs.h"
#include "logger_types.h"
#include "hdcp_msg_types.h"
#include "gpio_types.h"
#include "link_service_types.h"
#include "grph_object_ctrl_defs.h"
#include <inc/hw/opp.h>

#include "hwss/hw_sequencer.h"
#include "inc/compressor.h"
#include "inc/hw/dmcu.h"
#include "dml/display_mode_lib.h"

#include "dml2/dml2_wrapper.h"

<<<<<<< HEAD
=======
#include "dmub/inc/dmub_cmd.h"

>>>>>>> 0c383648
struct abm_save_restore;

/* forward declaration */
struct aux_payload;
struct set_config_cmd_payload;
struct dmub_notification;

<<<<<<< HEAD
#define DC_VER "3.2.273"
=======
#define DC_VER "3.2.281"
>>>>>>> 0c383648

#define MAX_SURFACES 3
#define MAX_PLANES 6
#define MAX_STREAMS 6
#define MIN_VIEWPORT_SIZE 12
#define MAX_NUM_EDP 2

/* Display Core Interfaces */
struct dc_versions {
	const char *dc_ver;
	struct dmcu_version dmcu_version;
};

enum dp_protocol_version {
	DP_VERSION_1_4 = 0,
	DP_VERSION_2_1,
	DP_VERSION_UNKNOWN,
};

enum dc_plane_type {
	DC_PLANE_TYPE_INVALID,
	DC_PLANE_TYPE_DCE_RGB,
	DC_PLANE_TYPE_DCE_UNDERLAY,
	DC_PLANE_TYPE_DCN_UNIVERSAL,
};

// Sizes defined as multiples of 64KB
enum det_size {
	DET_SIZE_DEFAULT = 0,
	DET_SIZE_192KB = 3,
	DET_SIZE_256KB = 4,
	DET_SIZE_320KB = 5,
	DET_SIZE_384KB = 6
};


struct dc_plane_cap {
	enum dc_plane_type type;
	uint32_t per_pixel_alpha : 1;
	struct {
		uint32_t argb8888 : 1;
		uint32_t nv12 : 1;
		uint32_t fp16 : 1;
		uint32_t p010 : 1;
		uint32_t ayuv : 1;
	} pixel_format_support;
	// max upscaling factor x1000
	// upscaling factors are always >= 1
	// for example, 1080p -> 8K is 4.0, or 4000 raw value
	struct {
		uint32_t argb8888;
		uint32_t nv12;
		uint32_t fp16;
	} max_upscale_factor;
	// max downscale factor x1000
	// downscale factors are always <= 1
	// for example, 8K -> 1080p is 0.25, or 250 raw value
	struct {
		uint32_t argb8888;
		uint32_t nv12;
		uint32_t fp16;
	} max_downscale_factor;
	// minimal width/height
	uint32_t min_width;
	uint32_t min_height;
};

/**
 * DOC: color-management-caps
 *
 * **Color management caps (DPP and MPC)**
 *
 * Modules/color calculates various color operations which are translated to
 * abstracted HW. DCE 5-12 had almost no important changes, but starting with
 * DCN1, every new generation comes with fairly major differences in color
 * pipeline. Therefore, we abstract color pipe capabilities so modules/DM can
 * decide mapping to HW block based on logical capabilities.
 */

/**
 * struct rom_curve_caps - predefined transfer function caps for degamma and regamma
 * @srgb: RGB color space transfer func
 * @bt2020: BT.2020 transfer func
 * @gamma2_2: standard gamma
 * @pq: perceptual quantizer transfer function
 * @hlg: hybrid log–gamma transfer function
 */
struct rom_curve_caps {
	uint16_t srgb : 1;
	uint16_t bt2020 : 1;
	uint16_t gamma2_2 : 1;
	uint16_t pq : 1;
	uint16_t hlg : 1;
};

/**
 * struct dpp_color_caps - color pipeline capabilities for display pipe and
 * plane blocks
 *
 * @dcn_arch: all DCE generations treated the same
 * @input_lut_shared: shared with DGAM. Input LUT is different than most LUTs,
 * just plain 256-entry lookup
 * @icsc: input color space conversion
 * @dgam_ram: programmable degamma LUT
 * @post_csc: post color space conversion, before gamut remap
 * @gamma_corr: degamma correction
 * @hw_3d_lut: 3D LUT support. It implies a shaper LUT before. It may be shared
 * with MPC by setting mpc:shared_3d_lut flag
 * @ogam_ram: programmable out/blend gamma LUT
 * @ocsc: output color space conversion
 * @dgam_rom_for_yuv: pre-defined degamma LUT for YUV planes
 * @dgam_rom_caps: pre-definied curve caps for degamma 1D LUT
 * @ogam_rom_caps: pre-definied curve caps for regamma 1D LUT
 *
 * Note: hdr_mult and gamut remap (CTM) are always available in DPP (in that order)
 */
struct dpp_color_caps {
	uint16_t dcn_arch : 1;
	uint16_t input_lut_shared : 1;
	uint16_t icsc : 1;
	uint16_t dgam_ram : 1;
	uint16_t post_csc : 1;
	uint16_t gamma_corr : 1;
	uint16_t hw_3d_lut : 1;
	uint16_t ogam_ram : 1;
	uint16_t ocsc : 1;
	uint16_t dgam_rom_for_yuv : 1;
	struct rom_curve_caps dgam_rom_caps;
	struct rom_curve_caps ogam_rom_caps;
};

/**
 * struct mpc_color_caps - color pipeline capabilities for multiple pipe and
 * plane combined blocks
 *
 * @gamut_remap: color transformation matrix
 * @ogam_ram: programmable out gamma LUT
 * @ocsc: output color space conversion matrix
 * @num_3dluts: MPC 3D LUT; always assumes a preceding shaper LUT
 * @shared_3d_lut: shared 3D LUT flag. Can be either DPP or MPC, but single
 * instance
 * @ogam_rom_caps: pre-definied curve caps for regamma 1D LUT
 */
struct mpc_color_caps {
	uint16_t gamut_remap : 1;
	uint16_t ogam_ram : 1;
	uint16_t ocsc : 1;
	uint16_t num_3dluts : 3;
	uint16_t shared_3d_lut:1;
	struct rom_curve_caps ogam_rom_caps;
};

/**
 * struct dc_color_caps - color pipes capabilities for DPP and MPC hw blocks
 * @dpp: color pipes caps for DPP
 * @mpc: color pipes caps for MPC
 */
struct dc_color_caps {
	struct dpp_color_caps dpp;
	struct mpc_color_caps mpc;
};

struct dc_dmub_caps {
	bool psr;
	bool mclk_sw;
	bool subvp_psr;
	bool gecc_enable;
	uint8_t fams_ver;
};

struct dc_caps {
	uint32_t max_streams;
	uint32_t max_links;
	uint32_t max_audios;
	uint32_t max_slave_planes;
	uint32_t max_slave_yuv_planes;
	uint32_t max_slave_rgb_planes;
	uint32_t max_planes;
	uint32_t max_downscale_ratio;
	uint32_t i2c_speed_in_khz;
	uint32_t i2c_speed_in_khz_hdcp;
	uint32_t dmdata_alloc_size;
	unsigned int max_cursor_size;
	unsigned int max_video_width;
	/*
	 * max video plane width that can be safely assumed to be always
	 * supported by single DPP pipe.
	 */
	unsigned int max_optimizable_video_width;
	unsigned int min_horizontal_blanking_period;
	int linear_pitch_alignment;
	bool dcc_const_color;
	bool dynamic_audio;
	bool is_apu;
	bool dual_link_dvi;
	bool post_blend_color_processing;
	bool force_dp_tps4_for_cp2520;
	bool disable_dp_clk_share;
	bool psp_setup_panel_mode;
	bool extended_aux_timeout_support;
	bool dmcub_support;
	bool zstate_support;
	bool ips_support;
	uint32_t num_of_internal_disp;
	enum dp_protocol_version max_dp_protocol_version;
	unsigned int mall_size_per_mem_channel;
	unsigned int mall_size_total;
	unsigned int cursor_cache_size;
	struct dc_plane_cap planes[MAX_PLANES];
	struct dc_color_caps color;
	struct dc_dmub_caps dmub_caps;
	bool dp_hpo;
	bool dp_hdmi21_pcon_support;
	bool edp_dsc_support;
	bool vbios_lttpr_aware;
	bool vbios_lttpr_enable;
	uint32_t max_otg_num;
	uint32_t max_cab_allocation_bytes;
	uint32_t cache_line_size;
	uint32_t cache_num_ways;
	uint16_t subvp_fw_processing_delay_us;
	uint8_t subvp_drr_max_vblank_margin_us;
	uint16_t subvp_prefetch_end_to_mall_start_us;
	uint8_t subvp_swath_height_margin_lines; // subvp start line must be aligned to 2 x swath height
	uint16_t subvp_pstate_allow_width_us;
	uint16_t subvp_vertical_int_margin_us;
	bool seamless_odm;
	uint32_t max_v_total;
	uint32_t max_disp_clock_khz_at_vmin;
	uint8_t subvp_drr_vblank_start_margin_us;
};

struct dc_bug_wa {
	bool no_connect_phy_config;
	bool dedcn20_305_wa;
	bool skip_clock_update;
	bool lt_early_cr_pattern;
	struct {
		uint8_t uclk : 1;
		uint8_t fclk : 1;
		uint8_t dcfclk : 1;
		uint8_t dcfclk_ds: 1;
	} clock_update_disable_mask;
};
struct dc_dcc_surface_param {
	struct dc_size surface_size;
	enum surface_pixel_format format;
	enum swizzle_mode_values swizzle_mode;
	enum dc_scan_direction scan;
};

struct dc_dcc_setting {
	unsigned int max_compressed_blk_size;
	unsigned int max_uncompressed_blk_size;
	bool independent_64b_blks;
	//These bitfields to be used starting with DCN 3.0
	struct {
		uint32_t dcc_256_64_64 : 1;//available in ASICs before DCN 3.0 (the worst compression case)
		uint32_t dcc_128_128_uncontrained : 1;  //available in ASICs before DCN 3.0
		uint32_t dcc_256_128_128 : 1;		//available starting with DCN 3.0
		uint32_t dcc_256_256_unconstrained : 1;  //available in ASICs before DCN 3.0 (the best compression case)
	} dcc_controls;
};

struct dc_surface_dcc_cap {
	union {
		struct {
			struct dc_dcc_setting rgb;
		} grph;

		struct {
			struct dc_dcc_setting luma;
			struct dc_dcc_setting chroma;
		} video;
	};

	bool capable;
	bool const_color_support;
};

struct dc_static_screen_params {
	struct {
		bool force_trigger;
		bool cursor_update;
		bool surface_update;
		bool overlay_update;
	} triggers;
	unsigned int num_frames;
};


/* Surface update type is used by dc_update_surfaces_and_stream
 * The update type is determined at the very beginning of the function based
 * on parameters passed in and decides how much programming (or updating) is
 * going to be done during the call.
 *
 * UPDATE_TYPE_FAST is used for really fast updates that do not require much
 * logical calculations or hardware register programming. This update MUST be
 * ISR safe on windows. Currently fast update will only be used to flip surface
 * address.
 *
 * UPDATE_TYPE_MED is used for slower updates which require significant hw
 * re-programming however do not affect bandwidth consumption or clock
 * requirements. At present, this is the level at which front end updates
 * that do not require us to run bw_calcs happen. These are in/out transfer func
 * updates, viewport offset changes, recout size changes and pixel depth changes.
 * This update can be done at ISR, but we want to minimize how often this happens.
 *
 * UPDATE_TYPE_FULL is slow. Really slow. This requires us to recalculate our
 * bandwidth and clocks, possibly rearrange some pipes and reprogram anything front
 * end related. Any time viewport dimensions, recout dimensions, scaling ratios or
 * gamma need to be adjusted or pipe needs to be turned on (or disconnected) we do
 * a full update. This cannot be done at ISR level and should be a rare event.
 * Unless someone is stress testing mpo enter/exit, playing with colour or adjusting
 * underscan we don't expect to see this call at all.
 */

enum surface_update_type {
	UPDATE_TYPE_FAST, /* super fast, safe to execute in isr */
	UPDATE_TYPE_MED,  /* ISR safe, most of programming needed, no bw/clk change*/
	UPDATE_TYPE_FULL, /* may need to shuffle resources */
};

/* Forward declaration*/
struct dc;
struct dc_plane_state;
struct dc_state;


struct dc_cap_funcs {
	bool (*get_dcc_compression_cap)(const struct dc *dc,
			const struct dc_dcc_surface_param *input,
			struct dc_surface_dcc_cap *output);
	bool (*get_subvp_en)(struct dc *dc, struct dc_state *context);
};

struct link_training_settings;

union allow_lttpr_non_transparent_mode {
	struct {
		bool DP1_4A : 1;
		bool DP2_0 : 1;
	} bits;
	unsigned char raw;
};

/* Structure to hold configuration flags set by dm at dc creation. */
struct dc_config {
	bool gpu_vm_support;
	bool disable_disp_pll_sharing;
	bool fbc_support;
	bool disable_fractional_pwm;
	bool allow_seamless_boot_optimization;
	bool seamless_boot_edp_requested;
	bool edp_not_connected;
	bool edp_no_power_sequencing;
	bool force_enum_edp;
	bool forced_clocks;
	union allow_lttpr_non_transparent_mode allow_lttpr_non_transparent_mode;
	bool multi_mon_pp_mclk_switch;
	bool disable_dmcu;
	bool enable_4to1MPC;
	bool enable_windowed_mpo_odm;
	bool forceHBR2CP2520; // Used for switching between test patterns TPS4 and CP2520
	uint32_t allow_edp_hotplug_detection;
	bool clamp_min_dcfclk;
	uint64_t vblank_alignment_dto_params;
	uint8_t  vblank_alignment_max_frame_time_diff;
	bool is_asymmetric_memory;
	bool is_single_rank_dimm;
	bool is_vmin_only_asic;
	bool use_pipe_ctx_sync_logic;
	bool ignore_dpref_ss;
	bool enable_mipi_converter_optimization;
	bool use_default_clock_table;
	bool force_bios_enable_lttpr;
	uint8_t force_bios_fixed_vs;
	int sdpif_request_limit_words_per_umc;
	bool dc_mode_clk_limit_support;
	bool EnableMinDispClkODM;
	bool enable_auto_dpm_test_logs;
	unsigned int disable_ips;
	unsigned int disable_ips_in_vpb;
	bool usb4_bw_alloc_support;
<<<<<<< HEAD
=======
	bool allow_0_dtb_clk;
	bool use_assr_psp_message;
	bool support_edp0_on_dp1;
>>>>>>> 0c383648
};

enum visual_confirm {
	VISUAL_CONFIRM_DISABLE = 0,
	VISUAL_CONFIRM_SURFACE = 1,
	VISUAL_CONFIRM_HDR = 2,
	VISUAL_CONFIRM_MPCTREE = 4,
	VISUAL_CONFIRM_PSR = 5,
	VISUAL_CONFIRM_SWAPCHAIN = 6,
	VISUAL_CONFIRM_FAMS = 7,
	VISUAL_CONFIRM_SWIZZLE = 9,
	VISUAL_CONFIRM_REPLAY = 12,
	VISUAL_CONFIRM_SUBVP = 14,
	VISUAL_CONFIRM_MCLK_SWITCH = 16,
};

enum dc_psr_power_opts {
	psr_power_opt_invalid = 0x0,
	psr_power_opt_smu_opt_static_screen = 0x1,
	psr_power_opt_z10_static_screen = 0x10,
	psr_power_opt_ds_disable_allow = 0x100,
};

enum dml_hostvm_override_opts {
	DML_HOSTVM_NO_OVERRIDE = 0x0,
	DML_HOSTVM_OVERRIDE_FALSE = 0x1,
	DML_HOSTVM_OVERRIDE_TRUE = 0x2,
};

enum dc_replay_power_opts {
	replay_power_opt_invalid		= 0x0,
	replay_power_opt_smu_opt_static_screen	= 0x1,
	replay_power_opt_z10_static_screen	= 0x10,
};

enum dcc_option {
	DCC_ENABLE = 0,
	DCC_DISABLE = 1,
	DCC_HALF_REQ_DISALBE = 2,
};

/**
 * enum pipe_split_policy - Pipe split strategy supported by DCN
 *
 * This enum is used to define the pipe split policy supported by DCN. By
 * default, DC favors MPC_SPLIT_DYNAMIC.
 */
enum pipe_split_policy {
	/**
	 * @MPC_SPLIT_DYNAMIC: DC will automatically decide how to split the
	 * pipe in order to bring the best trade-off between performance and
	 * power consumption. This is the recommended option.
	 */
	MPC_SPLIT_DYNAMIC = 0,

	/**
	 * @MPC_SPLIT_AVOID: Avoid pipe split, which means that DC will not
	 * try any sort of split optimization.
	 */
	MPC_SPLIT_AVOID = 1,

	/**
	 * @MPC_SPLIT_AVOID_MULT_DISP: With this option, DC will only try to
	 * optimize the pipe utilization when using a single display; if the
	 * user connects to a second display, DC will avoid pipe split.
	 */
	MPC_SPLIT_AVOID_MULT_DISP = 2,
};

enum wm_report_mode {
	WM_REPORT_DEFAULT = 0,
	WM_REPORT_OVERRIDE = 1,
};
enum dtm_pstate{
	dtm_level_p0 = 0,/*highest voltage*/
	dtm_level_p1,
	dtm_level_p2,
	dtm_level_p3,
	dtm_level_p4,/*when active_display_count = 0*/
};

enum dcn_pwr_state {
	DCN_PWR_STATE_UNKNOWN = -1,
	DCN_PWR_STATE_MISSION_MODE = 0,
	DCN_PWR_STATE_LOW_POWER = 3,
};

enum dcn_zstate_support_state {
	DCN_ZSTATE_SUPPORT_UNKNOWN,
	DCN_ZSTATE_SUPPORT_ALLOW,
	DCN_ZSTATE_SUPPORT_ALLOW_Z8_ONLY,
	DCN_ZSTATE_SUPPORT_ALLOW_Z8_Z10_ONLY,
	DCN_ZSTATE_SUPPORT_ALLOW_Z10_ONLY,
	DCN_ZSTATE_SUPPORT_DISALLOW,
};

/*
 * struct dc_clocks - DC pipe clocks
 *
 * For any clocks that may differ per pipe only the max is stored in this
 * structure
 */
struct dc_clocks {
	int dispclk_khz;
	int actual_dispclk_khz;
	int dppclk_khz;
	int actual_dppclk_khz;
	int disp_dpp_voltage_level_khz;
	int dcfclk_khz;
	int socclk_khz;
	int dcfclk_deep_sleep_khz;
	int fclk_khz;
	int phyclk_khz;
	int dramclk_khz;
	bool p_state_change_support;
	enum dcn_zstate_support_state zstate_support;
	bool dtbclk_en;
	int ref_dtbclk_khz;
	bool fclk_p_state_change_support;
	enum dcn_pwr_state pwr_state;
	/*
	 * Elements below are not compared for the purposes of
	 * optimization required
	 */
	bool prev_p_state_change_support;
	bool fclk_prev_p_state_change_support;
	int num_ways;

	/*
	 * @fw_based_mclk_switching
	 *
	 * DC has a mechanism that leverage the variable refresh rate to switch
	 * memory clock in cases that we have a large latency to achieve the
	 * memory clock change and a short vblank window. DC has some
	 * requirements to enable this feature, and this field describes if the
	 * system support or not such a feature.
	 */
	bool fw_based_mclk_switching;
	bool fw_based_mclk_switching_shut_down;
	int prev_num_ways;
	enum dtm_pstate dtm_level;
	int max_supported_dppclk_khz;
	int max_supported_dispclk_khz;
	int bw_dppclk_khz; /*a copy of dppclk_khz*/
	int bw_dispclk_khz;
};

struct dc_bw_validation_profile {
	bool enable;

	unsigned long long total_ticks;
	unsigned long long voltage_level_ticks;
	unsigned long long watermark_ticks;
	unsigned long long rq_dlg_ticks;

	unsigned long long total_count;
	unsigned long long skip_fast_count;
	unsigned long long skip_pass_count;
	unsigned long long skip_fail_count;
};

#define BW_VAL_TRACE_SETUP() \
		unsigned long long end_tick = 0; \
		unsigned long long voltage_level_tick = 0; \
		unsigned long long watermark_tick = 0; \
		unsigned long long start_tick = dc->debug.bw_val_profile.enable ? \
				dm_get_timestamp(dc->ctx) : 0

#define BW_VAL_TRACE_COUNT() \
		if (dc->debug.bw_val_profile.enable) \
			dc->debug.bw_val_profile.total_count++

#define BW_VAL_TRACE_SKIP(status) \
		if (dc->debug.bw_val_profile.enable) { \
			if (!voltage_level_tick) \
				voltage_level_tick = dm_get_timestamp(dc->ctx); \
			dc->debug.bw_val_profile.skip_ ## status ## _count++; \
		}

#define BW_VAL_TRACE_END_VOLTAGE_LEVEL() \
		if (dc->debug.bw_val_profile.enable) \
			voltage_level_tick = dm_get_timestamp(dc->ctx)

#define BW_VAL_TRACE_END_WATERMARKS() \
		if (dc->debug.bw_val_profile.enable) \
			watermark_tick = dm_get_timestamp(dc->ctx)

#define BW_VAL_TRACE_FINISH() \
		if (dc->debug.bw_val_profile.enable) { \
			end_tick = dm_get_timestamp(dc->ctx); \
			dc->debug.bw_val_profile.total_ticks += end_tick - start_tick; \
			dc->debug.bw_val_profile.voltage_level_ticks += voltage_level_tick - start_tick; \
			if (watermark_tick) { \
				dc->debug.bw_val_profile.watermark_ticks += watermark_tick - voltage_level_tick; \
				dc->debug.bw_val_profile.rq_dlg_ticks += end_tick - watermark_tick; \
			} \
		}

union mem_low_power_enable_options {
	struct {
		bool vga: 1;
		bool i2c: 1;
		bool dmcu: 1;
		bool dscl: 1;
		bool cm: 1;
		bool mpc: 1;
		bool optc: 1;
		bool vpg: 1;
		bool afmt: 1;
	} bits;
	uint32_t u32All;
};

union root_clock_optimization_options {
	struct {
		bool dpp: 1;
		bool dsc: 1;
		bool hdmistream: 1;
		bool hdmichar: 1;
		bool dpstream: 1;
		bool symclk32_se: 1;
		bool symclk32_le: 1;
		bool symclk_fe: 1;
		bool physymclk: 1;
		bool dpiasymclk: 1;
		uint32_t reserved: 22;
	} bits;
	uint32_t u32All;
};

union fine_grain_clock_gating_enable_options {
	struct {
		bool dccg_global_fgcg_rep : 1; /* Global fine grain clock gating of repeaters */
		bool dchub : 1;	   /* Display controller hub */
		bool dchubbub : 1;
		bool dpp : 1;	   /* Display pipes and planes */
		bool opp : 1;	   /* Output pixel processing */
		bool optc : 1;	   /* Output pipe timing combiner */
		bool dio : 1;	   /* Display output */
		bool dwb : 1;	   /* Display writeback */
		bool mmhubbub : 1; /* Multimedia hub */
		bool dmu : 1;	   /* Display core management unit */
		bool az : 1;	   /* Azalia */
		bool dchvm : 1;
		bool dsc : 1;	   /* Display stream compression */

		uint32_t reserved : 19;
	} bits;
	uint32_t u32All;
};

enum pg_hw_pipe_resources {
	PG_HUBP = 0,
	PG_DPP,
	PG_DSC,
	PG_MPCC,
	PG_OPP,
	PG_OPTC,
<<<<<<< HEAD
=======
	PG_DPSTREAM,
	PG_HDMISTREAM,
>>>>>>> 0c383648
	PG_HW_PIPE_RESOURCES_NUM_ELEMENT
};

enum pg_hw_resources {
	PG_DCCG = 0,
	PG_DCIO,
	PG_DIO,
	PG_DCHUBBUB,
	PG_DCHVM,
	PG_DWB,
	PG_HPO,
	PG_HW_RESOURCES_NUM_ELEMENT
};

struct pg_block_update {
	bool pg_pipe_res_update[PG_HW_PIPE_RESOURCES_NUM_ELEMENT][MAX_PIPES];
	bool pg_res_update[PG_HW_RESOURCES_NUM_ELEMENT];
};

union dpia_debug_options {
	struct {
		uint32_t disable_dpia:1; /* bit 0 */
		uint32_t force_non_lttpr:1; /* bit 1 */
		uint32_t extend_aux_rd_interval:1; /* bit 2 */
		uint32_t disable_mst_dsc_work_around:1; /* bit 3 */
		uint32_t enable_force_tbt3_work_around:1; /* bit 4 */
		uint32_t reserved:27;
	} bits;
	uint32_t raw;
};

/* AUX wake work around options
 * 0: enable/disable work around
 * 1: use default timeout LINK_AUX_WAKE_TIMEOUT_MS
 * 15-2: reserved
 * 31-16: timeout in ms
 */
union aux_wake_wa_options {
	struct {
		uint32_t enable_wa : 1;
		uint32_t use_default_timeout : 1;
		uint32_t rsvd: 14;
		uint32_t timeout_ms : 16;
	} bits;
	uint32_t raw;
};

struct dc_debug_data {
	uint32_t ltFailCount;
	uint32_t i2cErrorCount;
	uint32_t auxErrorCount;
};

struct dc_phy_addr_space_config {
	struct {
		uint64_t start_addr;
		uint64_t end_addr;
		uint64_t fb_top;
		uint64_t fb_offset;
		uint64_t fb_base;
		uint64_t agp_top;
		uint64_t agp_bot;
		uint64_t agp_base;
	} system_aperture;

	struct {
		uint64_t page_table_start_addr;
		uint64_t page_table_end_addr;
		uint64_t page_table_base_addr;
		bool base_addr_is_mc_addr;
	} gart_config;

	bool valid;
	bool is_hvm_enabled;
	uint64_t page_table_default_page_addr;
};

struct dc_virtual_addr_space_config {
	uint64_t	page_table_base_addr;
	uint64_t	page_table_start_addr;
	uint64_t	page_table_end_addr;
	uint32_t	page_table_block_size_in_bytes;
	uint8_t		page_table_depth; // 1 = 1 level, 2 = 2 level, etc.  0 = invalid
};

struct dc_bounding_box_overrides {
	int sr_exit_time_ns;
	int sr_enter_plus_exit_time_ns;
	int sr_exit_z8_time_ns;
	int sr_enter_plus_exit_z8_time_ns;
	int urgent_latency_ns;
	int percent_of_ideal_drambw;
	int dram_clock_change_latency_ns;
	int dummy_clock_change_latency_ns;
	int fclk_clock_change_latency_ns;
	/* This forces a hard min on the DCFCLK we use
	 * for DML.  Unlike the debug option for forcing
	 * DCFCLK, this override affects watermark calculations
	 */
	int min_dcfclk_mhz;
};

struct dc_state;
struct resource_pool;
struct dce_hwseq;
struct link_service;

/*
 * struct dc_debug_options - DC debug struct
 *
 * This struct provides a simple mechanism for developers to change some
 * configurations, enable/disable features, and activate extra debug options.
 * This can be very handy to narrow down whether some specific feature is
 * causing an issue or not.
 */
struct dc_debug_options {
	bool native422_support;
	bool disable_dsc;
	enum visual_confirm visual_confirm;
	int visual_confirm_rect_height;

	bool sanity_checks;
	bool max_disp_clk;
	bool surface_trace;
	bool timing_trace;
	bool clock_trace;
	bool validation_trace;
	bool bandwidth_calcs_trace;
	int max_downscale_src_width;

	/* stutter efficiency related */
	bool disable_stutter;
	bool use_max_lb;
	enum dcc_option disable_dcc;

	/*
	 * @pipe_split_policy: Define which pipe split policy is used by the
	 * display core.
	 */
	enum pipe_split_policy pipe_split_policy;
	bool force_single_disp_pipe_split;
	bool voltage_align_fclk;
	bool disable_min_fclk;

	bool disable_dfs_bypass;
	bool disable_dpp_power_gate;
	bool disable_hubp_power_gate;
	bool disable_dsc_power_gate;
	bool disable_optc_power_gate;
	bool disable_hpo_power_gate;
	int dsc_min_slice_height_override;
	int dsc_bpp_increment_div;
	bool disable_pplib_wm_range;
	enum wm_report_mode pplib_wm_report_mode;
	unsigned int min_disp_clk_khz;
	unsigned int min_dpp_clk_khz;
	unsigned int min_dram_clk_khz;
	int sr_exit_time_dpm0_ns;
	int sr_enter_plus_exit_time_dpm0_ns;
	int sr_exit_time_ns;
	int sr_enter_plus_exit_time_ns;
	int sr_exit_z8_time_ns;
	int sr_enter_plus_exit_z8_time_ns;
	int urgent_latency_ns;
	uint32_t underflow_assert_delay_us;
	int percent_of_ideal_drambw;
	int dram_clock_change_latency_ns;
	bool optimized_watermark;
	int always_scale;
	bool disable_pplib_clock_request;
	bool disable_clock_gate;
	bool disable_mem_low_power;
	bool pstate_enabled;
	bool disable_dmcu;
	bool force_abm_enable;
	bool disable_stereo_support;
	bool vsr_support;
	bool performance_trace;
	bool az_endpoint_mute_only;
	bool always_use_regamma;
	bool recovery_enabled;
	bool avoid_vbios_exec_table;
	bool scl_reset_length10;
	bool hdmi20_disable;
	bool skip_detection_link_training;
	uint32_t edid_read_retry_times;
	unsigned int force_odm_combine; //bit vector based on otg inst
	unsigned int seamless_boot_odm_combine;
	unsigned int force_odm_combine_4to1; //bit vector based on otg inst
	int minimum_z8_residency_time;
	int minimum_z10_residency_time;
	bool disable_z9_mpc;
	unsigned int force_fclk_khz;
	bool enable_tri_buf;
	bool dmub_offload_enabled;
	bool dmcub_emulation;
	bool disable_idle_power_optimizations;
	unsigned int mall_size_override;
	unsigned int mall_additional_timer_percent;
	bool mall_error_as_fatal;
	bool dmub_command_table; /* for testing only */
	struct dc_bw_validation_profile bw_val_profile;
	bool disable_fec;
	bool disable_48mhz_pwrdwn;
	/* This forces a hard min on the DCFCLK requested to SMU/PP
	 * watermarks are not affected.
	 */
	unsigned int force_min_dcfclk_mhz;
	int dwb_fi_phase;
	bool disable_timing_sync;
	bool cm_in_bypass;
	int force_clock_mode;/*every mode change.*/

	bool disable_dram_clock_change_vactive_support;
	bool validate_dml_output;
	bool enable_dmcub_surface_flip;
	bool usbc_combo_phy_reset_wa;
	bool enable_dram_clock_change_one_display_vactive;
	/* TODO - remove once tested */
	bool legacy_dp2_lt;
	bool set_mst_en_for_sst;
	bool disable_uhbr;
	bool force_dp2_lt_fallback_method;
	bool ignore_cable_id;
	union mem_low_power_enable_options enable_mem_low_power;
	union root_clock_optimization_options root_clock_optimization;
	union fine_grain_clock_gating_enable_options enable_fine_grain_clock_gating;
	bool hpo_optimization;
	bool force_vblank_alignment;

	/* Enable dmub aux for legacy ddc */
	bool enable_dmub_aux_for_legacy_ddc;
	bool disable_fams;
	bool disable_fams_gaming;
	/* FEC/PSR1 sequence enable delay in 100us */
	uint8_t fec_enable_delay_in100us;
	bool enable_driver_sequence_debug;
	enum det_size crb_alloc_policy;
	int crb_alloc_policy_min_disp_count;
	bool disable_z10;
	bool enable_z9_disable_interface;
	bool psr_skip_crtc_disable;
	union dpia_debug_options dpia_debug;
	bool disable_fixed_vs_aux_timeout_wa;
	uint32_t fixed_vs_aux_delay_config_wa;
	bool force_disable_subvp;
	bool force_subvp_mclk_switch;
	bool allow_sw_cursor_fallback;
	unsigned int force_subvp_num_ways;
	unsigned int force_mall_ss_num_ways;
	bool alloc_extra_way_for_cursor;
	uint32_t subvp_extra_lines;
	bool force_usr_allow;
	/* uses value at boot and disables switch */
	bool disable_dtb_ref_clk_switch;
	bool extended_blank_optimization;
	union aux_wake_wa_options aux_wake_wa;
	uint32_t mst_start_top_delay;
	uint8_t psr_power_use_phy_fsm;
	enum dml_hostvm_override_opts dml_hostvm_override;
	bool dml_disallow_alternate_prefetch_modes;
	bool use_legacy_soc_bb_mechanism;
	bool exit_idle_opt_for_cursor_updates;
	bool using_dml2;
	bool enable_single_display_2to1_odm_policy;
	bool enable_double_buffered_dsc_pg_support;
	bool enable_dp_dig_pixel_rate_div_policy;
	enum lttpr_mode lttpr_mode_override;
	unsigned int dsc_delay_factor_wa_x1000;
	unsigned int min_prefetch_in_strobe_ns;
	bool disable_unbounded_requesting;
	bool dig_fifo_off_in_blank;
	bool override_dispclk_programming;
	bool otg_crc_db;
	bool disallow_dispclk_dppclk_ds;
	bool disable_fpo_optimizations;
	bool support_eDP1_5;
	uint32_t fpo_vactive_margin_us;
	bool disable_fpo_vactive;
	bool disable_boot_optimizations;
	bool override_odm_optimization;
	bool minimize_dispclk_using_odm;
	bool disable_subvp_high_refresh;
	bool disable_dp_plus_plus_wa;
	uint32_t fpo_vactive_min_active_margin_us;
	uint32_t fpo_vactive_max_blank_us;
	bool enable_hpo_pg_support;
	bool enable_legacy_fast_update;
	bool disable_dc_mode_overwrite;
	bool replay_skip_crtc_disabled;
	bool ignore_pg;/*do nothing, let pmfw control it*/
	bool psp_disabled_wa;
	unsigned int ips2_eval_delay_us;
	unsigned int ips2_entry_delay_us;
<<<<<<< HEAD
	bool disable_dmub_reallow_idle;
	bool disable_timeout;
	bool disable_extblankadj;
	unsigned int static_screen_wait_frames;
	bool force_chroma_subsampling_1tap;
};

struct gpu_info_soc_bounding_box_v1_0;

/* Generic structure that can be used to query properties of DC. More fields
 * can be added as required.
 */
struct dc_current_properties {
	unsigned int cursor_size_limit;
};

struct dc {
	struct dc_debug_options debug;
	struct dc_versions versions;
	struct dc_caps caps;
	struct dc_cap_funcs cap_funcs;
	struct dc_config config;
	struct dc_bounding_box_overrides bb_overrides;
	struct dc_bug_wa work_arounds;
	struct dc_context *ctx;
	struct dc_phy_addr_space_config vm_pa_config;

	uint8_t link_count;
	struct dc_link *links[MAX_PIPES * 2];
	struct link_service *link_srv;

	struct dc_state *current_state;
	struct resource_pool *res_pool;

	struct clk_mgr *clk_mgr;

	/* Display Engine Clock levels */
	struct dm_pp_clock_levels sclk_lvls;

	/* Inputs into BW and WM calculations. */
	struct bw_calcs_dceip *bw_dceip;
	struct bw_calcs_vbios *bw_vbios;
	struct dcn_soc_bounding_box *dcn_soc;
	struct dcn_ip_params *dcn_ip;
	struct display_mode_lib dml;

	/* HW functions */
	struct hw_sequencer_funcs hwss;
	struct dce_hwseq *hwseq;

	/* Require to optimize clocks and bandwidth for added/removed planes */
	bool optimized_required;
	bool wm_optimized_required;
	bool idle_optimizations_allowed;
	bool enable_c20_dtm_b0;

	/* Require to maintain clocks and bandwidth for UEFI enabled HW */

	/* FBC compressor */
	struct compressor *fbc_compressor;

	struct dc_debug_data debug_data;
	struct dpcd_vendor_signature vendor_signature;

	const char *build_id;
	struct vm_helper *vm_helper;

	uint32_t *dcn_reg_offsets;
	uint32_t *nbio_reg_offsets;
	uint32_t *clk_reg_offsets;

	/* Scratch memory */
	struct {
		struct {
			/*
			 * For matching clock_limits table in driver with table
			 * from PMFW.
			 */
			struct _vcs_dpi_voltage_scaling_st clock_limits[DC__VOLTAGE_STATES];
		} update_bw_bounding_box;
	} scratch;

	struct dml2_configuration_options dml2_options;
	enum dc_acpi_cm_power_state power_state;
=======
	bool optimize_ips_handshake;
	bool disable_dmub_reallow_idle;
	bool disable_timeout;
	bool disable_extblankadj;
	bool enable_idle_reg_checks;
	unsigned int static_screen_wait_frames;
	bool force_chroma_subsampling_1tap;
	bool disable_422_left_edge_pixel;
	unsigned int force_cositing;
};


/* Generic structure that can be used to query properties of DC. More fields
 * can be added as required.
 */
struct dc_current_properties {
	unsigned int cursor_size_limit;
>>>>>>> 0c383648
};

enum frame_buffer_mode {
	FRAME_BUFFER_MODE_LOCAL_ONLY = 0,
	FRAME_BUFFER_MODE_ZFB_ONLY,
	FRAME_BUFFER_MODE_MIXED_ZFB_AND_LOCAL,
} ;

struct dchub_init_data {
	int64_t zfb_phys_addr_base;
	int64_t zfb_mc_base_addr;
	uint64_t zfb_size_in_byte;
	enum frame_buffer_mode fb_mode;
	bool dchub_initialzied;
	bool dchub_info_valid;
};

struct dc_init_data {
	struct hw_asic_id asic_id;
	void *driver; /* ctx */
	struct cgs_device *cgs_device;
	struct dc_bounding_box_overrides bb_overrides;

	int num_virtual_links;
	/*
	 * If 'vbios_override' not NULL, it will be called instead
	 * of the real VBIOS. Intended use is Diagnostics on FPGA.
	 */
	struct dc_bios *vbios_override;
	enum dce_environment dce_environment;

	struct dmub_offload_funcs *dmub_if;
	struct dc_reg_helper_state *dmub_offload;

	struct dc_config flags;
	uint64_t log_mask;

	struct dpcd_vendor_signature vendor_signature;
	bool force_smu_not_present;
	/*
	 * IP offset for run time initializaion of register addresses
	 *
	 * DCN3.5+ will fail dc_create() if these fields are null for them. They are
	 * applicable starting with DCN32/321 and are not used for ASICs upstreamed
	 * before them.
	 */
	uint32_t *dcn_reg_offsets;
	uint32_t *nbio_reg_offsets;
	uint32_t *clk_reg_offsets;
};

struct dc_callback_init {
	struct cp_psp cp_psp;
};

struct dc *dc_create(const struct dc_init_data *init_params);
void dc_hardware_init(struct dc *dc);

int dc_get_vmid_use_vector(struct dc *dc);
void dc_setup_vm_context(struct dc *dc, struct dc_virtual_addr_space_config *va_config, int vmid);
/* Returns the number of vmids supported */
int dc_setup_system_context(struct dc *dc, struct dc_phy_addr_space_config *pa_config);
void dc_init_callbacks(struct dc *dc,
		const struct dc_callback_init *init_params);
void dc_deinit_callbacks(struct dc *dc);
void dc_destroy(struct dc **dc);

/* Surface Interfaces */

enum {
	TRANSFER_FUNC_POINTS = 1025
};

struct dc_hdr_static_metadata {
	/* display chromaticities and white point in units of 0.00001 */
	unsigned int chromaticity_green_x;
	unsigned int chromaticity_green_y;
	unsigned int chromaticity_blue_x;
	unsigned int chromaticity_blue_y;
	unsigned int chromaticity_red_x;
	unsigned int chromaticity_red_y;
	unsigned int chromaticity_white_point_x;
	unsigned int chromaticity_white_point_y;

	uint32_t min_luminance;
	uint32_t max_luminance;
	uint32_t maximum_content_light_level;
	uint32_t maximum_frame_average_light_level;
};

enum dc_transfer_func_type {
	TF_TYPE_PREDEFINED,
	TF_TYPE_DISTRIBUTED_POINTS,
	TF_TYPE_BYPASS,
	TF_TYPE_HWPWL
};

struct dc_transfer_func_distributed_points {
	struct fixed31_32 red[TRANSFER_FUNC_POINTS];
	struct fixed31_32 green[TRANSFER_FUNC_POINTS];
	struct fixed31_32 blue[TRANSFER_FUNC_POINTS];

	uint16_t end_exponent;
	uint16_t x_point_at_y1_red;
	uint16_t x_point_at_y1_green;
	uint16_t x_point_at_y1_blue;
};

enum dc_transfer_func_predefined {
	TRANSFER_FUNCTION_SRGB,
	TRANSFER_FUNCTION_BT709,
	TRANSFER_FUNCTION_PQ,
	TRANSFER_FUNCTION_LINEAR,
	TRANSFER_FUNCTION_UNITY,
	TRANSFER_FUNCTION_HLG,
	TRANSFER_FUNCTION_HLG12,
	TRANSFER_FUNCTION_GAMMA22,
	TRANSFER_FUNCTION_GAMMA24,
	TRANSFER_FUNCTION_GAMMA26
};


struct dc_transfer_func {
	struct kref refcount;
	enum dc_transfer_func_type type;
	enum dc_transfer_func_predefined tf;
	/* FP16 1.0 reference level in nits, default is 80 nits, only for PQ*/
	uint32_t sdr_ref_white_level;
	union {
		struct pwl_params pwl;
		struct dc_transfer_func_distributed_points tf_pts;
	};
};


union dc_3dlut_state {
	struct {
		uint32_t initialized:1;		/*if 3dlut is went through color module for initialization */
		uint32_t rmu_idx_valid:1;	/*if mux settings are valid*/
		uint32_t rmu_mux_num:3;		/*index of mux to use*/
		uint32_t mpc_rmu0_mux:4;	/*select mpcc on mux, one of the following : mpcc0, mpcc1, mpcc2, mpcc3*/
		uint32_t mpc_rmu1_mux:4;
		uint32_t mpc_rmu2_mux:4;
		uint32_t reserved:15;
	} bits;
	uint32_t raw;
};


struct dc_3dlut {
	struct kref refcount;
	struct tetrahedral_params lut_3d;
	struct fixed31_32 hdr_multiplier;
	union dc_3dlut_state state;
};
/*
 * This structure is filled in by dc_surface_get_status and contains
 * the last requested address and the currently active address so the called
 * can determine if there are any outstanding flips
 */
struct dc_plane_status {
	struct dc_plane_address requested_address;
	struct dc_plane_address current_address;
	bool is_flip_pending;
	bool is_right_eye;
};

union surface_update_flags {

	struct {
		uint32_t addr_update:1;
		/* Medium updates */
		uint32_t dcc_change:1;
		uint32_t color_space_change:1;
		uint32_t horizontal_mirror_change:1;
		uint32_t per_pixel_alpha_change:1;
		uint32_t global_alpha_change:1;
		uint32_t hdr_mult:1;
		uint32_t rotation_change:1;
		uint32_t swizzle_change:1;
		uint32_t scaling_change:1;
		uint32_t clip_size_change: 1;
		uint32_t position_change:1;
		uint32_t in_transfer_func_change:1;
		uint32_t input_csc_change:1;
		uint32_t coeff_reduction_change:1;
		uint32_t output_tf_change:1;
		uint32_t pixel_format_change:1;
		uint32_t plane_size_change:1;
		uint32_t gamut_remap_change:1;

		/* Full updates */
		uint32_t new_plane:1;
		uint32_t bpp_change:1;
		uint32_t gamma_change:1;
		uint32_t bandwidth_change:1;
		uint32_t clock_change:1;
		uint32_t stereo_format_change:1;
		uint32_t lut_3d:1;
		uint32_t tmz_changed:1;
		uint32_t full_update:1;
	} bits;

	uint32_t raw;
};

#define DC_REMOVE_PLANE_POINTERS 1

struct dc_plane_state {
	struct dc_plane_address address;
	struct dc_plane_flip_time time;
	bool triplebuffer_flips;
	struct scaling_taps scaling_quality;
	struct rect src_rect;
	struct rect dst_rect;
	struct rect clip_rect;

	struct plane_size plane_size;
	union dc_tiling_info tiling_info;

	struct dc_plane_dcc_param dcc;

	struct dc_gamma gamma_correction;
	struct dc_transfer_func in_transfer_func;
	struct dc_bias_and_scale *bias_and_scale;
	struct dc_csc_transform input_csc_color_matrix;
	struct fixed31_32 coeff_reduction_factor;
	struct fixed31_32 hdr_mult;
	struct colorspace_transform gamut_remap_matrix;

	// TODO: No longer used, remove
	struct dc_hdr_static_metadata hdr_static_ctx;

	enum dc_color_space color_space;

	struct dc_3dlut lut3d_func;
	struct dc_transfer_func in_shaper_func;
	struct dc_transfer_func blend_tf;

	struct dc_transfer_func *gamcor_tf;
	enum surface_pixel_format format;
	enum dc_rotation_angle rotation;
	enum plane_stereo_format stereo_format;

	bool is_tiling_rotated;
	bool per_pixel_alpha;
	bool pre_multiplied_alpha;
	bool global_alpha;
	int  global_alpha_value;
	bool visible;
	bool flip_immediate;
	bool horizontal_mirror;
	int layer_index;

	union surface_update_flags update_flags;
	bool flip_int_enabled;
	bool skip_manual_trigger;

	/* private to DC core */
	struct dc_plane_status status;
	struct dc_context *ctx;

	/* HACK: Workaround for forcing full reprogramming under some conditions */
	bool force_full_update;

	bool is_phantom; // TODO: Change mall_stream_config into mall_plane_config instead

	/* private to dc_surface.c */
	enum dc_irq_source irq_source;
	struct kref refcount;
	struct tg_color visual_confirm_color;

	bool is_statically_allocated;
	enum chroma_cositing cositing;
};

struct dc_plane_info {
	struct plane_size plane_size;
	union dc_tiling_info tiling_info;
	struct dc_plane_dcc_param dcc;
	enum surface_pixel_format format;
	enum dc_rotation_angle rotation;
	enum plane_stereo_format stereo_format;
	enum dc_color_space color_space;
	bool horizontal_mirror;
	bool visible;
	bool per_pixel_alpha;
	bool pre_multiplied_alpha;
	bool global_alpha;
	int  global_alpha_value;
	bool input_csc_enabled;
	int layer_index;
	enum chroma_cositing cositing;
};

#include "dc_stream.h"

struct dc_scratch_space {
	/* used to temporarily backup plane states of a stream during
	 * dc update. The reason is that plane states are overwritten
	 * with surface updates in dc update. Once they are overwritten
	 * current state is no longer valid. We want to temporarily
	 * store current value in plane states so we can still recover
	 * a valid current state during dc update.
	 */
	struct dc_plane_state plane_states[MAX_SURFACE_NUM];

	struct dc_stream_state stream_state;
};

struct dc {
	struct dc_debug_options debug;
	struct dc_versions versions;
	struct dc_caps caps;
	struct dc_cap_funcs cap_funcs;
	struct dc_config config;
	struct dc_bounding_box_overrides bb_overrides;
	struct dc_bug_wa work_arounds;
	struct dc_context *ctx;
	struct dc_phy_addr_space_config vm_pa_config;

	uint8_t link_count;
	struct dc_link *links[MAX_LINKS];
	struct link_service *link_srv;

	struct dc_state *current_state;
	struct resource_pool *res_pool;

	struct clk_mgr *clk_mgr;

	/* Display Engine Clock levels */
	struct dm_pp_clock_levels sclk_lvls;

	/* Inputs into BW and WM calculations. */
	struct bw_calcs_dceip *bw_dceip;
	struct bw_calcs_vbios *bw_vbios;
	struct dcn_soc_bounding_box *dcn_soc;
	struct dcn_ip_params *dcn_ip;
	struct display_mode_lib dml;

	/* HW functions */
	struct hw_sequencer_funcs hwss;
	struct dce_hwseq *hwseq;

	/* Require to optimize clocks and bandwidth for added/removed planes */
	bool optimized_required;
	bool wm_optimized_required;
	bool idle_optimizations_allowed;
	bool enable_c20_dtm_b0;

	/* Require to maintain clocks and bandwidth for UEFI enabled HW */

	/* FBC compressor */
	struct compressor *fbc_compressor;

	struct dc_debug_data debug_data;
	struct dpcd_vendor_signature vendor_signature;

	const char *build_id;
	struct vm_helper *vm_helper;

	uint32_t *dcn_reg_offsets;
	uint32_t *nbio_reg_offsets;
	uint32_t *clk_reg_offsets;

	/* Scratch memory */
	struct {
		struct {
			/*
			 * For matching clock_limits table in driver with table
			 * from PMFW.
			 */
			struct _vcs_dpi_voltage_scaling_st clock_limits[DC__VOLTAGE_STATES];
		} update_bw_bounding_box;
		struct dc_scratch_space current_state;
		struct dc_scratch_space new_state;
		struct dc_stream_state temp_stream; // Used so we don't need to allocate stream on the stack
	} scratch;

	struct dml2_configuration_options dml2_options;
	enum dc_acpi_cm_power_state power_state;

};

struct dc_scaling_info {
	struct rect src_rect;
	struct rect dst_rect;
	struct rect clip_rect;
	struct scaling_taps scaling_quality;
};

struct dc_fast_update {
	const struct dc_flip_addrs *flip_addr;
	const struct dc_gamma *gamma;
	const struct colorspace_transform *gamut_remap_matrix;
	const struct dc_csc_transform *input_csc_color_matrix;
	const struct fixed31_32 *coeff_reduction_factor;
	struct dc_transfer_func *out_transfer_func;
	struct dc_csc_transform *output_csc_transform;
};

struct dc_surface_update {
	struct dc_plane_state *surface;

	/* isr safe update parameters.  null means no updates */
	const struct dc_flip_addrs *flip_addr;
	const struct dc_plane_info *plane_info;
	const struct dc_scaling_info *scaling_info;
	struct fixed31_32 hdr_mult;
	/* following updates require alloc/sleep/spin that is not isr safe,
	 * null means no updates
	 */
	const struct dc_gamma *gamma;
	const struct dc_transfer_func *in_transfer_func;

	const struct dc_csc_transform *input_csc_color_matrix;
	const struct fixed31_32 *coeff_reduction_factor;
	const struct dc_transfer_func *func_shaper;
	const struct dc_3dlut *lut3d_func;
	const struct dc_transfer_func *blend_tf;
	const struct colorspace_transform *gamut_remap_matrix;
};

/*
 * Create a new surface with default parameters;
 */
void dc_gamma_retain(struct dc_gamma *dc_gamma);
void dc_gamma_release(struct dc_gamma **dc_gamma);
struct dc_gamma *dc_create_gamma(void);

void dc_transfer_func_retain(struct dc_transfer_func *dc_tf);
void dc_transfer_func_release(struct dc_transfer_func *dc_tf);
struct dc_transfer_func *dc_create_transfer_func(void);

struct dc_3dlut *dc_create_3dlut_func(void);
void dc_3dlut_func_release(struct dc_3dlut *lut);
void dc_3dlut_func_retain(struct dc_3dlut *lut);

void dc_post_update_surfaces_to_stream(
		struct dc *dc);

#include "dc_stream.h"

/**
 * struct dc_validation_set - Struct to store surface/stream associations for validation
 */
struct dc_validation_set {
	/**
	 * @stream: Stream state properties
	 */
	struct dc_stream_state *stream;

	/**
	 * @plane_states: Surface state
	 */
	struct dc_plane_state *plane_states[MAX_SURFACES];

	/**
	 * @plane_count: Total of active planes
	 */
	uint8_t plane_count;
};

bool dc_validate_boot_timing(const struct dc *dc,
				const struct dc_sink *sink,
				struct dc_crtc_timing *crtc_timing);

enum dc_status dc_validate_plane(struct dc *dc, const struct dc_plane_state *plane_state);

void get_clock_requirements_for_state(struct dc_state *state, struct AsicStateEx *info);

enum dc_status dc_validate_with_context(struct dc *dc,
					const struct dc_validation_set set[],
					int set_count,
					struct dc_state *context,
					bool fast_validate);

bool dc_set_generic_gpio_for_stereo(bool enable,
		struct gpio_service *gpio_service);

/*
 * fast_validate: we return after determining if we can support the new state,
 * but before we populate the programming info
 */
enum dc_status dc_validate_global_state(
		struct dc *dc,
		struct dc_state *new_ctx,
		bool fast_validate);

bool dc_acquire_release_mpc_3dlut(
		struct dc *dc, bool acquire,
		struct dc_stream_state *stream,
		struct dc_3dlut **lut,
		struct dc_transfer_func **shaper);

bool dc_resource_is_dsc_encoding_supported(const struct dc *dc);
void get_audio_check(struct audio_info *aud_modes,
	struct audio_check *aud_chk);
<<<<<<< HEAD

enum dc_status dc_commit_streams(struct dc *dc,
				 struct dc_stream_state *streams[],
				 uint8_t stream_count);

=======
/*
 * Set up streams and links associated to drive sinks
 * The streams parameter is an absolute set of all active streams.
 *
 * After this call:
 *   Phy, Encoder, Timing Generator are programmed and enabled.
 *   New streams are enabled with blank stream; no memory read.
 */
enum dc_status dc_commit_streams(struct dc *dc, struct dc_commit_streams_params *params);

>>>>>>> 0c383648

struct dc_plane_state *dc_get_surface_for_mpcc(struct dc *dc,
		struct dc_stream_state *stream,
		int mpcc_inst);


uint32_t dc_get_opp_for_plane(struct dc *dc, struct dc_plane_state *plane);

void dc_set_disable_128b_132b_stream_overhead(bool disable);

/* The function returns minimum bandwidth required to drive a given timing
 * return - minimum required timing bandwidth in kbps.
 */
uint32_t dc_bandwidth_in_kbps_from_timing(
		const struct dc_crtc_timing *timing,
		const enum dc_link_encoding_format link_encoding);

/* Link Interfaces */
/*
 * A link contains one or more sinks and their connected status.
 * The currently active signal type (HDMI, DP-SST, DP-MST) is also reported.
 */
struct dc_link {
	struct dc_sink *remote_sinks[MAX_SINKS_PER_LINK];
	unsigned int sink_count;
	struct dc_sink *local_sink;
	unsigned int link_index;
	enum dc_connection_type type;
	enum signal_type connector_signal;
	enum dc_irq_source irq_source_hpd;
	enum dc_irq_source irq_source_hpd_rx;/* aka DP Short Pulse  */

	bool is_hpd_filter_disabled;
	bool dp_ss_off;

	/**
	 * @link_state_valid:
	 *
	 * If there is no link and local sink, this variable should be set to
	 * false. Otherwise, it should be set to true; usually, the function
	 * core_link_enable_stream sets this field to true.
	 */
	bool link_state_valid;
	bool aux_access_disabled;
	bool sync_lt_in_progress;
	bool skip_stream_reenable;
	bool is_internal_display;
	/** @todo Rename. Flag an endpoint as having a programmable mapping to a DIG encoder. */
	bool is_dig_mapping_flexible;
	bool hpd_status; /* HPD status of link without physical HPD pin. */
	bool is_hpd_pending; /* Indicates a new received hpd */

	/* USB4 DPIA links skip verifying link cap, instead performing the fallback method
	 * for every link training. This is incompatible with DP LL compliance automation,
	 * which expects the same link settings to be used every retry on a link loss.
	 * This flag is used to skip the fallback when link loss occurs during automation.
	 */
	bool skip_fallback_on_link_loss;

	bool edp_sink_present;

	struct dp_trace dp_trace;

	/* caps is the same as reported_link_cap. link_traing use
	 * reported_link_cap. Will clean up.  TODO
	 */
	struct dc_link_settings reported_link_cap;
	struct dc_link_settings verified_link_cap;
	struct dc_link_settings cur_link_settings;
	struct dc_lane_settings cur_lane_setting[LANE_COUNT_DP_MAX];
	struct dc_link_settings preferred_link_setting;
	/* preferred_training_settings are override values that
	 * come from DM. DM is responsible for the memory
	 * management of the override pointers.
	 */
	struct dc_link_training_overrides preferred_training_settings;
	struct dp_audio_test_data audio_test_data;

	uint8_t ddc_hw_inst;

	uint8_t hpd_src;

	uint8_t link_enc_hw_inst;
	/* DIG link encoder ID. Used as index in link encoder resource pool.
	 * For links with fixed mapping to DIG, this is not changed after dc_link
	 * object creation.
	 */
	enum engine_id eng_id;
	enum engine_id dpia_preferred_eng_id;

	bool test_pattern_enabled;
	/* Pending/Current test pattern are only used to perform and track
	 * FIXED_VS retimer test pattern/lane adjustment override state.
	 * Pending allows link HWSS to differentiate PHY vs non-PHY pattern,
	 * to perform specific lane adjust overrides before setting certain
	 * PHY test patterns. In cases when lane adjust and set test pattern
	 * calls are not performed atomically (i.e. performing link training),
	 * pending_test_pattern will be invalid or contain a non-PHY test pattern
	 * and current_test_pattern will contain required context for any future
	 * set pattern/set lane adjust to transition between override state(s).
	 * */
	enum dp_test_pattern current_test_pattern;
	enum dp_test_pattern pending_test_pattern;

	union compliance_test_state compliance_test_state;

	void *priv;

	struct ddc_service *ddc;

	enum dp_panel_mode panel_mode;
	bool aux_mode;

	/* Private to DC core */

	const struct dc *dc;

	struct dc_context *ctx;

	struct panel_cntl *panel_cntl;
	struct link_encoder *link_enc;
	struct graphics_object_id link_id;
	/* Endpoint type distinguishes display endpoints which do not have entries
	 * in the BIOS connector table from those that do. Helps when tracking link
	 * encoder to display endpoint assignments.
	 */
	enum display_endpoint_type ep_type;
	union ddi_channel_mapping ddi_channel_mapping;
	struct connector_device_tag_info device_tag;
	struct dpcd_caps dpcd_caps;
	uint32_t dongle_max_pix_clk;
	unsigned short chip_caps;
	unsigned int dpcd_sink_count;
	struct hdcp_caps hdcp_caps;
	enum edp_revision edp_revision;
	union dpcd_sink_ext_caps dpcd_sink_ext_caps;

	struct psr_settings psr_settings;

	struct replay_settings replay_settings;

	/* Drive settings read from integrated info table */
	struct dc_lane_settings bios_forced_drive_settings;

	/* Vendor specific LTTPR workaround variables */
	uint8_t vendor_specific_lttpr_link_rate_wa;
	bool apply_vendor_specific_lttpr_link_rate_wa;

	/* MST record stream using this link */
	struct link_flags {
		bool dp_keep_receiver_powered;
		bool dp_skip_DID2;
		bool dp_skip_reset_segment;
		bool dp_skip_fs_144hz;
		bool dp_mot_reset_segment;
		/* Some USB4 docks do not handle turning off MST DSC once it has been enabled. */
		bool dpia_mst_dsc_always_on;
		/* Forced DPIA into TBT3 compatibility mode. */
		bool dpia_forced_tbt3_mode;
		bool dongle_mode_timing_override;
		bool blank_stream_on_ocs_change;
		bool read_dpcd204h_on_irq_hpd;
	} wa_flags;
	struct link_mst_stream_allocation_table mst_stream_alloc_table;

	struct dc_link_status link_status;
	struct dprx_states dprx_states;

	struct gpio *hpd_gpio;
	enum dc_link_fec_state fec_state;
	bool link_powered_externally;	// Used to bypass hardware sequencing delays when panel is powered down forcibly

	struct dc_panel_config panel_config;
	struct phy_state phy_state;
	// BW ALLOCATON USB4 ONLY
	struct dc_dpia_bw_alloc dpia_bw_alloc_config;
	bool skip_implict_edp_power_control;
};

/* Return an enumerated dc_link.
 * dc_link order is constant and determined at
 * boot time.  They cannot be created or destroyed.
 * Use dc_get_caps() to get number of links.
 */
struct dc_link *dc_get_link_at_index(struct dc *dc, uint32_t link_index);

/* Return instance id of the edp link. Inst 0 is primary edp link. */
bool dc_get_edp_link_panel_inst(const struct dc *dc,
		const struct dc_link *link,
		unsigned int *inst_out);

/* Return an array of link pointers to edp links. */
void dc_get_edp_links(const struct dc *dc,
		struct dc_link **edp_links,
		int *edp_num);

void dc_set_edp_power(const struct dc *dc, struct dc_link *edp_link,
				 bool powerOn);

/* The function initiates detection handshake over the given link. It first
 * determines if there are display connections over the link. If so it initiates
 * detection protocols supported by the connected receiver device. The function
 * contains protocol specific handshake sequences which are sometimes mandatory
 * to establish a proper connection between TX and RX. So it is always
 * recommended to call this function as the first link operation upon HPD event
 * or power up event. Upon completion, the function will update link structure
 * in place based on latest RX capabilities. The function may also cause dpms
 * to be reset to off for all currently enabled streams to the link. It is DM's
 * responsibility to serialize detection and DPMS updates.
 *
 * @reason - Indicate which event triggers this detection. dc may customize
 * detection flow depending on the triggering events.
 * return false - if detection is not fully completed. This could happen when
 * there is an unrecoverable error during detection or detection is partially
 * completed (detection has been delegated to dm mst manager ie.
 * link->connection_type == dc_connection_mst_branch when returning false).
 * return true - detection is completed, link has been fully updated with latest
 * detection result.
 */
bool dc_link_detect(struct dc_link *link, enum dc_detect_reason reason);

struct dc_sink_init_data;

/* When link connection type is dc_connection_mst_branch, remote sink can be
 * added to the link. The interface creates a remote sink and associates it with
 * current link. The sink will be retained by link until remove remote sink is
 * called.
 *
 * @dc_link - link the remote sink will be added to.
 * @edid - byte array of EDID raw data.
 * @len - size of the edid in byte
 * @init_data -
 */
struct dc_sink *dc_link_add_remote_sink(
		struct dc_link *dc_link,
		const uint8_t *edid,
		int len,
		struct dc_sink_init_data *init_data);

/* Remove remote sink from a link with dc_connection_mst_branch connection type.
 * @link - link the sink should be removed from
 * @sink - sink to be removed.
 */
void dc_link_remove_remote_sink(
	struct dc_link *link,
	struct dc_sink *sink);

/* Enable HPD interrupt handler for a given link */
void dc_link_enable_hpd(const struct dc_link *link);

/* Disable HPD interrupt handler for a given link */
void dc_link_disable_hpd(const struct dc_link *link);

/* determine if there is a sink connected to the link
 *
 * @type - dc_connection_single if connected, dc_connection_none otherwise.
 * return - false if an unexpected error occurs, true otherwise.
 *
 * NOTE: This function doesn't detect downstream sink connections i.e
 * dc_connection_mst_branch, dc_connection_sst_branch. In this case, it will
 * return dc_connection_single if the branch device is connected despite of
 * downstream sink's connection status.
 */
bool dc_link_detect_connection_type(struct dc_link *link,
		enum dc_connection_type *type);

/* query current hpd pin value
 * return - true HPD is asserted (HPD high), false otherwise (HPD low)
 *
 */
bool dc_link_get_hpd_state(struct dc_link *link);

/* Getter for cached link status from given link */
const struct dc_link_status *dc_link_get_status(const struct dc_link *link);

/* enable/disable hardware HPD filter.
 *
 * @link - The link the HPD pin is associated with.
 * @enable = true - enable hardware HPD filter. HPD event will only queued to irq
 * handler once after no HPD change has been detected within dc default HPD
 * filtering interval since last HPD event. i.e if display keeps toggling hpd
 * pulses within default HPD interval, no HPD event will be received until HPD
 * toggles have stopped. Then HPD event will be queued to irq handler once after
 * dc default HPD filtering interval since last HPD event.
 *
 * @enable = false - disable hardware HPD filter. HPD event will be queued
 * immediately to irq handler after no HPD change has been detected within
 * IRQ_HPD (aka HPD short pulse) interval (i.e 2ms).
 */
void dc_link_enable_hpd_filter(struct dc_link *link, bool enable);

/* submit i2c read/write payloads through ddc channel
 * @link_index - index to a link with ddc in i2c mode
 * @cmd - i2c command structure
 * return - true if success, false otherwise.
 */
bool dc_submit_i2c(
		struct dc *dc,
		uint32_t link_index,
		struct i2c_command *cmd);

/* submit i2c read/write payloads through oem channel
 * @link_index - index to a link with ddc in i2c mode
 * @cmd - i2c command structure
 * return - true if success, false otherwise.
 */
bool dc_submit_i2c_oem(
		struct dc *dc,
		struct i2c_command *cmd);

enum aux_return_code_type;
/* Attempt to transfer the given aux payload. This function does not perform
 * retries or handle error states. The reply is returned in the payload->reply
 * and the result through operation_result. Returns the number of bytes
 * transferred,or -1 on a failure.
 */
int dc_link_aux_transfer_raw(struct ddc_service *ddc,
		struct aux_payload *payload,
		enum aux_return_code_type *operation_result);

bool dc_is_oem_i2c_device_present(
	struct dc *dc,
	size_t slave_address
);

/* return true if the connected receiver supports the hdcp version */
bool dc_link_is_hdcp14(struct dc_link *link, enum signal_type signal);
bool dc_link_is_hdcp22(struct dc_link *link, enum signal_type signal);

/* Notify DC about DP RX Interrupt (aka DP IRQ_HPD).
 *
 * TODO - When defer_handling is true the function will have a different purpose.
 * It no longer does complete hpd rx irq handling. We should create a separate
 * interface specifically for this case.
 *
 * Return:
 * true - Downstream port status changed. DM should call DC to do the
 * detection.
 * false - no change in Downstream port status. No further action required
 * from DM.
 */
bool dc_link_handle_hpd_rx_irq(struct dc_link *dc_link,
		union hpd_irq_data *hpd_irq_dpcd_data, bool *out_link_loss,
		bool defer_handling, bool *has_left_work);
/* handle DP specs define test automation sequence*/
void dc_link_dp_handle_automated_test(struct dc_link *link);

/* handle DP Link loss sequence and try to recover RX link loss with best
 * effort
 */
void dc_link_dp_handle_link_loss(struct dc_link *link);

/* Determine if hpd rx irq should be handled or ignored
 * return true - hpd rx irq should be handled.
 * return false - it is safe to ignore hpd rx irq event
 */
bool dc_link_dp_allow_hpd_rx_irq(const struct dc_link *link);

/* Determine if link loss is indicated with a given hpd_irq_dpcd_data.
 * @link - link the hpd irq data associated with
 * @hpd_irq_dpcd_data - input hpd irq data
 * return - true if hpd irq data indicates a link lost
 */
bool dc_link_check_link_loss_status(struct dc_link *link,
		union hpd_irq_data *hpd_irq_dpcd_data);

/* Read hpd rx irq data from a given link
 * @link - link where the hpd irq data should be read from
 * @irq_data - output hpd irq data
 * return - DC_OK if hpd irq data is read successfully, otherwise hpd irq data
 * read has failed.
 */
enum dc_status dc_link_dp_read_hpd_rx_irq_data(
	struct dc_link *link,
	union hpd_irq_data *irq_data);

/* The function clears recorded DP RX states in the link. DM should call this
 * function when it is resuming from S3 power state to previously connected links.
 *
 * TODO - in the future we should consider to expand link resume interface to
 * support clearing previous rx states. So we don't have to rely on dm to call
 * this interface explicitly.
 */
void dc_link_clear_dprx_states(struct dc_link *link);

/* Destruct the mst topology of the link and reset the allocated payload table
 *
 * NOTE: this should only be called if DM chooses not to call dc_link_detect but
 * still wants to reset MST topology on an unplug event */
bool dc_link_reset_cur_dp_mst_topology(struct dc_link *link);

/* The function calculates effective DP link bandwidth when a given link is
 * using the given link settings.
 *
 * return - total effective link bandwidth in kbps.
 */
uint32_t dc_link_bandwidth_kbps(
	const struct dc_link *link,
	const struct dc_link_settings *link_setting);

/* The function takes a snapshot of current link resource allocation state
 * @dc: pointer to dc of the dm calling this
 * @map: a dc link resource snapshot defined internally to dc.
 *
 * DM needs to capture a snapshot of current link resource allocation mapping
 * and store it in its persistent storage.
 *
 * Some of the link resource is using first come first serve policy.
 * The allocation mapping depends on original hotplug order. This information
 * is lost after driver is loaded next time. The snapshot is used in order to
 * restore link resource to its previous state so user will get consistent
 * link capability allocation across reboot.
 *
 */
void dc_get_cur_link_res_map(const struct dc *dc, uint32_t *map);

/* This function restores link resource allocation state from a snapshot
 * @dc: pointer to dc of the dm calling this
 * @map: a dc link resource snapshot defined internally to dc.
 *
 * DM needs to call this function after initial link detection on boot and
 * before first commit streams to restore link resource allocation state
 * from previous boot session.
 *
 * Some of the link resource is using first come first serve policy.
 * The allocation mapping depends on original hotplug order. This information
 * is lost after driver is loaded next time. The snapshot is used in order to
 * restore link resource to its previous state so user will get consistent
 * link capability allocation across reboot.
 *
 */
void dc_restore_link_res_map(const struct dc *dc, uint32_t *map);

/* TODO: this is not meant to be exposed to DM. Should switch to stream update
 * interface i.e stream_update->dsc_config
 */
bool dc_link_update_dsc_config(struct pipe_ctx *pipe_ctx);

/* translate a raw link rate data to bandwidth in kbps */
uint32_t dc_link_bw_kbps_from_raw_frl_link_rate_data(const struct dc *dc, uint8_t bw);

/* determine the optimal bandwidth given link and required bw.
 * @link - current detected link
 * @req_bw - requested bandwidth in kbps
 * @link_settings - returned most optimal link settings that can fit the
 * requested bandwidth
 * return - false if link can't support requested bandwidth, true if link
 * settings is found.
 */
bool dc_link_decide_edp_link_settings(struct dc_link *link,
		struct dc_link_settings *link_settings,
		uint32_t req_bw);

/* return the max dp link settings can be driven by the link without considering
 * connected RX device and its capability
 */
bool dc_link_dp_get_max_link_enc_cap(const struct dc_link *link,
		struct dc_link_settings *max_link_enc_cap);

/* determine when the link is driving MST mode, what DP link channel coding
 * format will be used. The decision will remain unchanged until next HPD event.
 *
 * @link -  a link with DP RX connection
 * return - if stream is committed to this link with MST signal type, type of
 * channel coding format dc will choose.
 */
enum dp_link_encoding dc_link_dp_mst_decide_link_encoding_format(
		const struct dc_link *link);

/* get max dp link settings the link can enable with all things considered. (i.e
 * TX/RX/Cable capabilities and dp override policies.
 *
 * @link - a link with DP RX connection
 * return - max dp link settings the link can enable.
 *
 */
const struct dc_link_settings *dc_link_get_link_cap(const struct dc_link *link);

/* Get the highest encoding format that the link supports; highest meaning the
 * encoding format which supports the maximum bandwidth.
 *
 * @link - a link with DP RX connection
 * return - highest encoding format link supports.
 */
enum dc_link_encoding_format dc_link_get_highest_encoding_format(const struct dc_link *link);

/* Check if a RX (ex. DP sink, MST hub, passive or active dongle) is connected
 * to a link with dp connector signal type.
 * @link - a link with dp connector signal type
 * return - true if connected, false otherwise
 */
bool dc_link_is_dp_sink_present(struct dc_link *link);

/* Force DP lane settings update to main-link video signal and notify the change
 * to DP RX via DPCD. This is a debug interface used for video signal integrity
 * tuning purpose. The interface assumes link has already been enabled with DP
 * signal.
 *
 * @lt_settings - a container structure with desired hw_lane_settings
 */
void dc_link_set_drive_settings(struct dc *dc,
				struct link_training_settings *lt_settings,
				struct dc_link *link);

/* Enable a test pattern in Link or PHY layer in an active link for compliance
 * test or debugging purpose. The test pattern will remain until next un-plug.
 *
 * @link - active link with DP signal output enabled.
 * @test_pattern - desired test pattern to output.
 * NOTE: set to DP_TEST_PATTERN_VIDEO_MODE to disable previous test pattern.
 * @test_pattern_color_space - for video test pattern choose a desired color
 * space.
 * @p_link_settings - For PHY pattern choose a desired link settings
 * @p_custom_pattern - some test pattern will require a custom input to
 * customize some pattern details. Otherwise keep it to NULL.
 * @cust_pattern_size - size of the custom pattern input.
 *
 */
bool dc_link_dp_set_test_pattern(
	struct dc_link *link,
	enum dp_test_pattern test_pattern,
	enum dp_test_pattern_color_space test_pattern_color_space,
	const struct link_training_settings *p_link_settings,
	const unsigned char *p_custom_pattern,
	unsigned int cust_pattern_size);

/* Force DP link settings to always use a specific value until reboot to a
 * specific link. If link has already been enabled, the interface will also
 * switch to desired link settings immediately. This is a debug interface to
 * generic dp issue trouble shooting.
 */
void dc_link_set_preferred_link_settings(struct dc *dc,
		struct dc_link_settings *link_setting,
		struct dc_link *link);

/* Force DP link to customize a specific link training behavior by overriding to
 * standard DP specs defined protocol. This is a debug interface to trouble shoot
 * display specific link training issues or apply some display specific
 * workaround in link training.
 *
 * @link_settings - if not NULL, force preferred link settings to the link.
 * @lt_override - a set of override pointers. If any pointer is none NULL, dc
 * will apply this particular override in future link training. If NULL is
 * passed in, dc resets previous overrides.
 * NOTE: DM must keep the memory from override pointers until DM resets preferred
 * training settings.
 */
void dc_link_set_preferred_training_settings(struct dc *dc,
		struct dc_link_settings *link_setting,
		struct dc_link_training_overrides *lt_overrides,
		struct dc_link *link,
		bool skip_immediate_retrain);

/* return - true if FEC is supported with connected DP RX, false otherwise */
bool dc_link_is_fec_supported(const struct dc_link *link);

/* query FEC enablement policy to determine if FEC will be enabled by dc during
 * link enablement.
 * return - true if FEC should be enabled, false otherwise.
 */
bool dc_link_should_enable_fec(const struct dc_link *link);

/* determine lttpr mode the current link should be enabled with a specific link
 * settings.
 */
enum lttpr_mode dc_link_decide_lttpr_mode(struct dc_link *link,
		struct dc_link_settings *link_setting);

/* Force DP RX to update its power state.
 * NOTE: this interface doesn't update dp main-link. Calling this function will
 * cause DP TX main-link and DP RX power states out of sync. DM has to restore
 * RX power state back upon finish DM specific execution requiring DP RX in a
 * specific power state.
 * @on - true to set DP RX in D0 power state, false to set DP RX in D3 power
 * state.
 */
void dc_link_dp_receiver_power_ctrl(struct dc_link *link, bool on);

/* Force link to read base dp receiver caps from dpcd 000h - 00Fh and overwrite
 * current value read from extended receiver cap from 02200h - 0220Fh.
 * Some DP RX has problems of providing accurate DP receiver caps from extended
 * field, this interface is a workaround to revert link back to use base caps.
 */
void dc_link_overwrite_extended_receiver_cap(
		struct dc_link *link);

void dc_link_edp_panel_backlight_power_on(struct dc_link *link,
		bool wait_for_hpd);

/* Set backlight level of an embedded panel (eDP, LVDS).
 * backlight_pwm_u16_16 is unsigned 32 bit with 16 bit integer
 * and 16 bit fractional, where 1.0 is max backlight value.
 */
bool dc_link_set_backlight_level(const struct dc_link *dc_link,
		uint32_t backlight_pwm_u16_16,
		uint32_t frame_ramp);

/* Set/get nits-based backlight level of an embedded panel (eDP, LVDS). */
bool dc_link_set_backlight_level_nits(struct dc_link *link,
		bool isHDR,
		uint32_t backlight_millinits,
		uint32_t transition_time_in_ms);

bool dc_link_get_backlight_level_nits(struct dc_link *link,
		uint32_t *backlight_millinits,
		uint32_t *backlight_millinits_peak);

int dc_link_get_backlight_level(const struct dc_link *dc_link);

int dc_link_get_target_backlight_pwm(const struct dc_link *link);

bool dc_link_set_psr_allow_active(struct dc_link *dc_link, const bool *enable,
		bool wait, bool force_static, const unsigned int *power_opts);

bool dc_link_get_psr_state(const struct dc_link *dc_link, enum dc_psr_state *state);

bool dc_link_setup_psr(struct dc_link *dc_link,
		const struct dc_stream_state *stream, struct psr_config *psr_config,
		struct psr_context *psr_context);

/*
 * Communicate with DMUB to allow or disallow Panel Replay on the specified link:
 *
 * @link: pointer to the dc_link struct instance
 * @enable: enable(active) or disable(inactive) replay
 * @wait: state transition need to wait the active set completed.
 * @force_static: force disable(inactive) the replay
 * @power_opts: set power optimazation parameters to DMUB.
 *
 * return: allow Replay active will return true, else will return false.
 */
bool dc_link_set_replay_allow_active(struct dc_link *dc_link, const bool *enable,
		bool wait, bool force_static, const unsigned int *power_opts);

bool dc_link_get_replay_state(const struct dc_link *dc_link, uint64_t *state);

/* On eDP links this function call will stall until T12 has elapsed.
 * If the panel is not in power off state, this function will return
 * immediately.
 */
bool dc_link_wait_for_t12(struct dc_link *link);

/* Determine if dp trace has been initialized to reflect upto date result *
 * return - true if trace is initialized and has valid data. False dp trace
 * doesn't have valid result.
 */
bool dc_dp_trace_is_initialized(struct dc_link *link);

/* Query a dp trace flag to indicate if the current dp trace data has been
 * logged before
 */
bool dc_dp_trace_is_logged(struct dc_link *link,
		bool in_detection);

/* Set dp trace flag to indicate whether DM has already logged the current dp
 * trace data. DM can set is_logged to true upon logging and check
 * dc_dp_trace_is_logged before logging to avoid logging the same result twice.
 */
void dc_dp_trace_set_is_logged_flag(struct dc_link *link,
		bool in_detection,
		bool is_logged);

/* Obtain driver time stamp for last dp link training end. The time stamp is
 * formatted based on dm_get_timestamp DM function.
 * @in_detection - true to get link training end time stamp of last link
 * training in detection sequence. false to get link training end time stamp
 * of last link training in commit (dpms) sequence
 */
unsigned long long dc_dp_trace_get_lt_end_timestamp(struct dc_link *link,
		bool in_detection);

/* Get how many link training attempts dc has done with latest sequence.
 * @in_detection - true to get link training count of last link
 * training in detection sequence. false to get link training count of last link
 * training in commit (dpms) sequence
 */
const struct dp_trace_lt_counts *dc_dp_trace_get_lt_counts(struct dc_link *link,
		bool in_detection);

/* Get how many link loss has happened since last link training attempts */
unsigned int dc_dp_trace_get_link_loss_count(struct dc_link *link);

/*
 *  USB4 DPIA BW ALLOCATION PUBLIC FUNCTIONS
 */
/*
 * Send a request from DP-Tx requesting to allocate BW remotely after
 * allocating it locally. This will get processed by CM and a CB function
 * will be called.
 *
 * @link: pointer to the dc_link struct instance
 * @req_bw: The requested bw in Kbyte to allocated
 *
 * return: none
 */
void dc_link_set_usb4_req_bw_req(struct dc_link *link, int req_bw);

/*
 * Handle function for when the status of the Request above is complete.
 * We will find out the result of allocating on CM and update structs.
 *
 * @link: pointer to the dc_link struct instance
 * @bw: Allocated or Estimated BW depending on the result
 * @result: Response type
 *
 * return: none
 */
void dc_link_handle_usb4_bw_alloc_response(struct dc_link *link,
		uint8_t bw, uint8_t result);

/*
 * Handle the USB4 BW Allocation related functionality here:
 * Plug => Try to allocate max bw from timing parameters supported by the sink
 * Unplug => de-allocate bw
 *
 * @link: pointer to the dc_link struct instance
 * @peak_bw: Peak bw used by the link/sink
 *
 * return: allocated bw else return 0
 */
int dc_link_dp_dpia_handle_usb4_bandwidth_allocation_for_link(
		struct dc_link *link, int peak_bw);

/*
 * Validate the BW of all the valid DPIA links to make sure it doesn't exceed
 * available BW for each host router
 *
 * @dc: pointer to dc struct
 * @stream: pointer to all possible streams
 * @count: number of valid DPIA streams
 *
 * return: TRUE if bw used by DPIAs doesn't exceed available BW else return FALSE
 */
bool dc_link_dp_dpia_validate(struct dc *dc, const struct dc_stream_state *streams,
		const unsigned int count);

/* Sink Interfaces - A sink corresponds to a display output device */

struct dc_container_id {
	// 128bit GUID in binary form
	unsigned char  guid[16];
	// 8 byte port ID -> ELD.PortID
	unsigned int   portId[2];
	// 128bit GUID in binary formufacturer name -> ELD.ManufacturerName
	unsigned short manufacturerName;
	// 2 byte product code -> ELD.ProductCode
	unsigned short productCode;
};


struct dc_sink_dsc_caps {
	// 'true' if these are virtual DPCD's DSC caps (immediately upstream of sink in MST topology),
	// 'false' if they are sink's DSC caps
	bool is_virtual_dpcd_dsc;
	// 'true' if MST topology supports DSC passthrough for sink
	// 'false' if MST topology does not support DSC passthrough
	bool is_dsc_passthrough_supported;
	struct dsc_dec_dpcd_caps dsc_dec_caps;
};

struct dc_sink_fec_caps {
	bool is_rx_fec_supported;
	bool is_topology_fec_supported;
};

struct scdc_caps {
	union hdmi_scdc_manufacturer_OUI_data manufacturer_OUI;
	union hdmi_scdc_device_id_data device_id;
};

/*
 * The sink structure contains EDID and other display device properties
 */
struct dc_sink {
	enum signal_type sink_signal;
	struct dc_edid dc_edid; /* raw edid */
	struct dc_edid_caps edid_caps; /* parse display caps */
	struct dc_container_id *dc_container_id;
	uint32_t dongle_max_pix_clk;
	void *priv;
	struct stereo_3d_features features_3d[TIMING_3D_FORMAT_MAX];
	bool converter_disable_audio;

	struct scdc_caps scdc_caps;
	struct dc_sink_dsc_caps dsc_caps;
	struct dc_sink_fec_caps fec_caps;

	bool is_vsc_sdp_colorimetry_supported;

	/* private to DC core */
	struct dc_link *link;
	struct dc_context *ctx;

	uint32_t sink_id;

	/* private to dc_sink.c */
	// refcount must be the last member in dc_sink, since we want the
	// sink structure to be logically cloneable up to (but not including)
	// refcount
	struct kref refcount;
};

void dc_sink_retain(struct dc_sink *sink);
void dc_sink_release(struct dc_sink *sink);

struct dc_sink_init_data {
	enum signal_type sink_signal;
	struct dc_link *link;
	uint32_t dongle_max_pix_clk;
	bool converter_disable_audio;
};

struct dc_sink *dc_sink_create(const struct dc_sink_init_data *init_params);

/* Newer interfaces  */
struct dc_cursor {
	struct dc_plane_address address;
	struct dc_cursor_attributes attributes;
};


/* Interrupt interfaces */
enum dc_irq_source dc_interrupt_to_irq_source(
		struct dc *dc,
		uint32_t src_id,
		uint32_t ext_id);
bool dc_interrupt_set(struct dc *dc, enum dc_irq_source src, bool enable);
void dc_interrupt_ack(struct dc *dc, enum dc_irq_source src);
enum dc_irq_source dc_get_hpd_irq_source_at_index(
		struct dc *dc, uint32_t link_index);

void dc_notify_vsync_int_state(struct dc *dc, struct dc_stream_state *stream, bool enable);

/* Power Interfaces */

void dc_set_power_state(
		struct dc *dc,
		enum dc_acpi_cm_power_state power_state);
void dc_resume(struct dc *dc);

void dc_power_down_on_boot(struct dc *dc);

/*
 * HDCP Interfaces
 */
enum hdcp_message_status dc_process_hdcp_msg(
		enum signal_type signal,
		struct dc_link *link,
		struct hdcp_protection_message *message_info);
bool dc_is_dmcu_initialized(struct dc *dc);

enum dc_status dc_set_clock(struct dc *dc, enum dc_clock_type clock_type, uint32_t clk_khz, uint32_t stepping);
void dc_get_clock(struct dc *dc, enum dc_clock_type clock_type, struct dc_clock_config *clock_cfg);

bool dc_is_plane_eligible_for_idle_optimizations(struct dc *dc,
		unsigned int pitch,
		unsigned int height,
		enum surface_pixel_format format,
		struct dc_cursor_attributes *cursor_attr);

#define dc_allow_idle_optimizations(dc, allow) dc_allow_idle_optimizations_internal(dc, allow, __func__)
#define dc_exit_ips_for_hw_access(dc) dc_exit_ips_for_hw_access_internal(dc, __func__)

<<<<<<< HEAD
void dc_allow_idle_optimizations(struct dc *dc, bool allow);
void dc_exit_ips_for_hw_access(struct dc *dc);
=======
void dc_allow_idle_optimizations_internal(struct dc *dc, bool allow, const char *caller_name);
void dc_exit_ips_for_hw_access_internal(struct dc *dc, const char *caller_name);
>>>>>>> 0c383648
bool dc_dmub_is_ips_idle_state(struct dc *dc);

/* set min and max memory clock to lowest and highest DPM level, respectively */
void dc_unlock_memory_clock_frequency(struct dc *dc);

/* set min memory clock to the min required for current mode, max to maxDPM */
void dc_lock_memory_clock_frequency(struct dc *dc);

/* set soft max for memclk, to be used for AC/DC switching clock limitations */
void dc_enable_dcmode_clk_limit(struct dc *dc, bool enable);

/* cleanup on driver unload */
void dc_hardware_release(struct dc *dc);

/* disables fw based mclk switch */
void dc_mclk_switch_using_fw_based_vblank_stretch_shut_down(struct dc *dc);

bool dc_set_psr_allow_active(struct dc *dc, bool enable);

bool dc_set_replay_allow_active(struct dc *dc, bool active);

void dc_z10_restore(const struct dc *dc);
void dc_z10_save_init(struct dc *dc);

bool dc_is_dmub_outbox_supported(struct dc *dc);
bool dc_enable_dmub_notifications(struct dc *dc);

bool dc_abm_save_restore(
		struct dc *dc,
		struct dc_stream_state *stream,
		struct abm_save_restore *pData);

void dc_enable_dmub_outbox(struct dc *dc);

bool dc_process_dmub_aux_transfer_async(struct dc *dc,
				uint32_t link_index,
				struct aux_payload *payload);

/* Get dc link index from dpia port index */
uint8_t get_link_index_from_dpia_port_index(const struct dc *dc,
				uint8_t dpia_port_index);

bool dc_process_dmub_set_config_async(struct dc *dc,
				uint32_t link_index,
				struct set_config_cmd_payload *payload,
				struct dmub_notification *notify);

enum dc_status dc_process_dmub_set_mst_slots(const struct dc *dc,
				uint32_t link_index,
				uint8_t mst_alloc_slots,
				uint8_t *mst_slots_in_use);

void dc_process_dmub_dpia_hpd_int_enable(const struct dc *dc,
				uint32_t hpd_int_enable);

void dc_print_dmub_diagnostic_data(const struct dc *dc);

void dc_query_current_properties(struct dc *dc, struct dc_current_properties *properties);

struct dc_power_profile {
	int power_level; /* Lower is better */
};

struct dc_power_profile dc_get_power_profile_for_dc_state(const struct dc_state *context);

/* DSC Interfaces */
#include "dc_dsc.h"

/* Disable acc mode Interfaces */
void dc_disable_accelerated_mode(struct dc *dc);

bool dc_is_timing_changed(struct dc_stream_state *cur_stream,
		       struct dc_stream_state *new_stream);

#endif /* DC_INTERFACE_H_ */<|MERGE_RESOLUTION|>--- conflicted
+++ resolved
@@ -44,11 +44,8 @@
 
 #include "dml2/dml2_wrapper.h"
 
-<<<<<<< HEAD
-=======
 #include "dmub/inc/dmub_cmd.h"
 
->>>>>>> 0c383648
 struct abm_save_restore;
 
 /* forward declaration */
@@ -56,11 +53,7 @@
 struct set_config_cmd_payload;
 struct dmub_notification;
 
-<<<<<<< HEAD
-#define DC_VER "3.2.273"
-=======
 #define DC_VER "3.2.281"
->>>>>>> 0c383648
 
 #define MAX_SURFACES 3
 #define MAX_PLANES 6
@@ -445,12 +438,9 @@
 	unsigned int disable_ips;
 	unsigned int disable_ips_in_vpb;
 	bool usb4_bw_alloc_support;
-<<<<<<< HEAD
-=======
 	bool allow_0_dtb_clk;
 	bool use_assr_psp_message;
 	bool support_edp0_on_dp1;
->>>>>>> 0c383648
 };
 
 enum visual_confirm {
@@ -709,11 +699,8 @@
 	PG_MPCC,
 	PG_OPP,
 	PG_OPTC,
-<<<<<<< HEAD
-=======
 	PG_DPSTREAM,
 	PG_HDMISTREAM,
->>>>>>> 0c383648
 	PG_HW_PIPE_RESOURCES_NUM_ELEMENT
 };
 
@@ -1008,92 +995,6 @@
 	bool psp_disabled_wa;
 	unsigned int ips2_eval_delay_us;
 	unsigned int ips2_entry_delay_us;
-<<<<<<< HEAD
-	bool disable_dmub_reallow_idle;
-	bool disable_timeout;
-	bool disable_extblankadj;
-	unsigned int static_screen_wait_frames;
-	bool force_chroma_subsampling_1tap;
-};
-
-struct gpu_info_soc_bounding_box_v1_0;
-
-/* Generic structure that can be used to query properties of DC. More fields
- * can be added as required.
- */
-struct dc_current_properties {
-	unsigned int cursor_size_limit;
-};
-
-struct dc {
-	struct dc_debug_options debug;
-	struct dc_versions versions;
-	struct dc_caps caps;
-	struct dc_cap_funcs cap_funcs;
-	struct dc_config config;
-	struct dc_bounding_box_overrides bb_overrides;
-	struct dc_bug_wa work_arounds;
-	struct dc_context *ctx;
-	struct dc_phy_addr_space_config vm_pa_config;
-
-	uint8_t link_count;
-	struct dc_link *links[MAX_PIPES * 2];
-	struct link_service *link_srv;
-
-	struct dc_state *current_state;
-	struct resource_pool *res_pool;
-
-	struct clk_mgr *clk_mgr;
-
-	/* Display Engine Clock levels */
-	struct dm_pp_clock_levels sclk_lvls;
-
-	/* Inputs into BW and WM calculations. */
-	struct bw_calcs_dceip *bw_dceip;
-	struct bw_calcs_vbios *bw_vbios;
-	struct dcn_soc_bounding_box *dcn_soc;
-	struct dcn_ip_params *dcn_ip;
-	struct display_mode_lib dml;
-
-	/* HW functions */
-	struct hw_sequencer_funcs hwss;
-	struct dce_hwseq *hwseq;
-
-	/* Require to optimize clocks and bandwidth for added/removed planes */
-	bool optimized_required;
-	bool wm_optimized_required;
-	bool idle_optimizations_allowed;
-	bool enable_c20_dtm_b0;
-
-	/* Require to maintain clocks and bandwidth for UEFI enabled HW */
-
-	/* FBC compressor */
-	struct compressor *fbc_compressor;
-
-	struct dc_debug_data debug_data;
-	struct dpcd_vendor_signature vendor_signature;
-
-	const char *build_id;
-	struct vm_helper *vm_helper;
-
-	uint32_t *dcn_reg_offsets;
-	uint32_t *nbio_reg_offsets;
-	uint32_t *clk_reg_offsets;
-
-	/* Scratch memory */
-	struct {
-		struct {
-			/*
-			 * For matching clock_limits table in driver with table
-			 * from PMFW.
-			 */
-			struct _vcs_dpi_voltage_scaling_st clock_limits[DC__VOLTAGE_STATES];
-		} update_bw_bounding_box;
-	} scratch;
-
-	struct dml2_configuration_options dml2_options;
-	enum dc_acpi_cm_power_state power_state;
-=======
 	bool optimize_ips_handshake;
 	bool disable_dmub_reallow_idle;
 	bool disable_timeout;
@@ -1111,7 +1012,6 @@
  */
 struct dc_current_properties {
 	unsigned int cursor_size_limit;
->>>>>>> 0c383648
 };
 
 enum frame_buffer_mode {
@@ -1610,13 +1510,6 @@
 bool dc_resource_is_dsc_encoding_supported(const struct dc *dc);
 void get_audio_check(struct audio_info *aud_modes,
 	struct audio_check *aud_chk);
-<<<<<<< HEAD
-
-enum dc_status dc_commit_streams(struct dc *dc,
-				 struct dc_stream_state *streams[],
-				 uint8_t stream_count);
-
-=======
 /*
  * Set up streams and links associated to drive sinks
  * The streams parameter is an absolute set of all active streams.
@@ -1627,7 +1520,6 @@
  */
 enum dc_status dc_commit_streams(struct dc *dc, struct dc_commit_streams_params *params);
 
->>>>>>> 0c383648
 
 struct dc_plane_state *dc_get_surface_for_mpcc(struct dc *dc,
 		struct dc_stream_state *stream,
@@ -2491,13 +2383,8 @@
 #define dc_allow_idle_optimizations(dc, allow) dc_allow_idle_optimizations_internal(dc, allow, __func__)
 #define dc_exit_ips_for_hw_access(dc) dc_exit_ips_for_hw_access_internal(dc, __func__)
 
-<<<<<<< HEAD
-void dc_allow_idle_optimizations(struct dc *dc, bool allow);
-void dc_exit_ips_for_hw_access(struct dc *dc);
-=======
 void dc_allow_idle_optimizations_internal(struct dc *dc, bool allow, const char *caller_name);
 void dc_exit_ips_for_hw_access_internal(struct dc *dc, const char *caller_name);
->>>>>>> 0c383648
 bool dc_dmub_is_ips_idle_state(struct dc *dc);
 
 /* set min and max memory clock to lowest and highest DPM level, respectively */
