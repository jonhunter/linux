/*
 * Copyright 2008 Advanced Micro Devices, Inc.
 * Copyright 2008 Red Hat Inc.
 * Copyright 2009 Jerome Glisse.
 *
 * Permission is hereby granted, free of charge, to any person obtaining a
 * copy of this software and associated documentation files (the "Software"),
 * to deal in the Software without restriction, including without limitation
 * the rights to use, copy, modify, merge, publish, distribute, sublicense,
 * and/or sell copies of the Software, and to permit persons to whom the
 * Software is furnished to do so, subject to the following conditions:
 *
 * The above copyright notice and this permission notice shall be included in
 * all copies or substantial portions of the Software.
 *
 * THE SOFTWARE IS PROVIDED "AS IS", WITHOUT WARRANTY OF ANY KIND, EXPRESS OR
 * IMPLIED, INCLUDING BUT NOT LIMITED TO THE WARRANTIES OF MERCHANTABILITY,
 * FITNESS FOR A PARTICULAR PURPOSE AND NONINFRINGEMENT.  IN NO EVENT SHALL
 * THE COPYRIGHT HOLDER(S) OR AUTHOR(S) BE LIABLE FOR ANY CLAIM, DAMAGES OR
 * OTHER LIABILITY, WHETHER IN AN ACTION OF CONTRACT, TORT OR OTHERWISE,
 * ARISING FROM, OUT OF OR IN CONNECTION WITH THE SOFTWARE OR THE USE OR
 * OTHER DEALINGS IN THE SOFTWARE.
 *
 * Authors: Dave Airlie
 *          Alex Deucher
 *          Jerome Glisse
 */
#include <linux/power_supply.h>
#include <linux/kthread.h>
#include <linux/module.h>
#include <linux/console.h>
#include <linux/slab.h>

#include <drm/drm_atomic_helper.h>
#include <drm/drm_probe_helper.h>
#include <drm/amdgpu_drm.h>
#include <linux/vgaarb.h>
#include <linux/vga_switcheroo.h>
#include <linux/efi.h>
#include "amdgpu.h"
#include "amdgpu_trace.h"
#include "amdgpu_i2c.h"
#include "atom.h"
#include "amdgpu_atombios.h"
#include "amdgpu_atomfirmware.h"
#include "amd_pcie.h"
#ifdef CONFIG_DRM_AMDGPU_SI
#include "si.h"
#endif
#ifdef CONFIG_DRM_AMDGPU_CIK
#include "cik.h"
#endif
#include "vi.h"
#include "soc15.h"
#include "nv.h"
#include "bif/bif_4_1_d.h"
#include <linux/pci.h>
#include <linux/firmware.h>
#include "amdgpu_vf_error.h"

#include "amdgpu_amdkfd.h"
#include "amdgpu_pm.h"

#include "amdgpu_xgmi.h"
#include "amdgpu_ras.h"
#include "amdgpu_pmu.h"
#include "amdgpu_fru_eeprom.h"

#include <linux/suspend.h>
#include <drm/task_barrier.h>
#include <linux/pm_runtime.h>

MODULE_FIRMWARE("amdgpu/vega10_gpu_info.bin");
MODULE_FIRMWARE("amdgpu/vega12_gpu_info.bin");
MODULE_FIRMWARE("amdgpu/raven_gpu_info.bin");
MODULE_FIRMWARE("amdgpu/picasso_gpu_info.bin");
MODULE_FIRMWARE("amdgpu/raven2_gpu_info.bin");
MODULE_FIRMWARE("amdgpu/arcturus_gpu_info.bin");
MODULE_FIRMWARE("amdgpu/renoir_gpu_info.bin");
MODULE_FIRMWARE("amdgpu/navi10_gpu_info.bin");
MODULE_FIRMWARE("amdgpu/navi14_gpu_info.bin");
MODULE_FIRMWARE("amdgpu/navi12_gpu_info.bin");
<<<<<<< HEAD
=======
MODULE_FIRMWARE("amdgpu/vangogh_gpu_info.bin");
>>>>>>> 9856e083

#define AMDGPU_RESUME_MS		2000

const char *amdgpu_asic_name[] = {
	"TAHITI",
	"PITCAIRN",
	"VERDE",
	"OLAND",
	"HAINAN",
	"BONAIRE",
	"KAVERI",
	"KABINI",
	"HAWAII",
	"MULLINS",
	"TOPAZ",
	"TONGA",
	"FIJI",
	"CARRIZO",
	"STONEY",
	"POLARIS10",
	"POLARIS11",
	"POLARIS12",
	"VEGAM",
	"VEGA10",
	"VEGA12",
	"VEGA20",
	"RAVEN",
	"ARCTURUS",
	"RENOIR",
	"NAVI10",
	"NAVI14",
	"NAVI12",
	"SIENNA_CICHLID",
	"NAVY_FLOUNDER",
	"VANGOGH",
	"LAST",
};

/**
 * DOC: pcie_replay_count
 *
 * The amdgpu driver provides a sysfs API for reporting the total number
 * of PCIe replays (NAKs)
 * The file pcie_replay_count is used for this and returns the total
 * number of replays as a sum of the NAKs generated and NAKs received
 */

static ssize_t amdgpu_device_get_pcie_replay_count(struct device *dev,
		struct device_attribute *attr, char *buf)
{
	struct drm_device *ddev = dev_get_drvdata(dev);
	struct amdgpu_device *adev = drm_to_adev(ddev);
	uint64_t cnt = amdgpu_asic_get_pcie_replay_count(adev);

	return snprintf(buf, PAGE_SIZE, "%llu\n", cnt);
}

static DEVICE_ATTR(pcie_replay_count, S_IRUGO,
		amdgpu_device_get_pcie_replay_count, NULL);

static void amdgpu_device_get_pcie_info(struct amdgpu_device *adev);

/**
 * DOC: product_name
 *
 * The amdgpu driver provides a sysfs API for reporting the product name
 * for the device
 * The file serial_number is used for this and returns the product name
 * as returned from the FRU.
 * NOTE: This is only available for certain server cards
 */

static ssize_t amdgpu_device_get_product_name(struct device *dev,
		struct device_attribute *attr, char *buf)
{
	struct drm_device *ddev = dev_get_drvdata(dev);
	struct amdgpu_device *adev = drm_to_adev(ddev);

	return snprintf(buf, PAGE_SIZE, "%s\n", adev->product_name);
}

static DEVICE_ATTR(product_name, S_IRUGO,
		amdgpu_device_get_product_name, NULL);

/**
 * DOC: product_number
 *
 * The amdgpu driver provides a sysfs API for reporting the part number
 * for the device
 * The file serial_number is used for this and returns the part number
 * as returned from the FRU.
 * NOTE: This is only available for certain server cards
 */

static ssize_t amdgpu_device_get_product_number(struct device *dev,
		struct device_attribute *attr, char *buf)
{
	struct drm_device *ddev = dev_get_drvdata(dev);
	struct amdgpu_device *adev = drm_to_adev(ddev);

	return snprintf(buf, PAGE_SIZE, "%s\n", adev->product_number);
}

static DEVICE_ATTR(product_number, S_IRUGO,
		amdgpu_device_get_product_number, NULL);

/**
 * DOC: serial_number
 *
 * The amdgpu driver provides a sysfs API for reporting the serial number
 * for the device
 * The file serial_number is used for this and returns the serial number
 * as returned from the FRU.
 * NOTE: This is only available for certain server cards
 */

static ssize_t amdgpu_device_get_serial_number(struct device *dev,
		struct device_attribute *attr, char *buf)
{
	struct drm_device *ddev = dev_get_drvdata(dev);
	struct amdgpu_device *adev = drm_to_adev(ddev);

	return snprintf(buf, PAGE_SIZE, "%s\n", adev->serial);
}

static DEVICE_ATTR(serial_number, S_IRUGO,
		amdgpu_device_get_serial_number, NULL);

/**
 * amdgpu_device_supports_boco - Is the device a dGPU with HG/PX power control
 *
 * @dev: drm_device pointer
 *
 * Returns true if the device is a dGPU with HG/PX power control,
 * otherwise return false.
 */
bool amdgpu_device_supports_boco(struct drm_device *dev)
{
	struct amdgpu_device *adev = drm_to_adev(dev);

	if (adev->flags & AMD_IS_PX)
		return true;
	return false;
}

/**
 * amdgpu_device_supports_baco - Does the device support BACO
 *
 * @dev: drm_device pointer
 *
 * Returns true if the device supporte BACO,
 * otherwise return false.
 */
bool amdgpu_device_supports_baco(struct drm_device *dev)
{
	struct amdgpu_device *adev = drm_to_adev(dev);

	return amdgpu_asic_supports_baco(adev);
}

/**
 * VRAM access helper functions.
 *
 * amdgpu_device_vram_access - read/write a buffer in vram
 *
 * @adev: amdgpu_device pointer
 * @pos: offset of the buffer in vram
 * @buf: virtual address of the buffer in system memory
 * @size: read/write size, sizeof(@buf) must > @size
 * @write: true - write to vram, otherwise - read from vram
 */
void amdgpu_device_vram_access(struct amdgpu_device *adev, loff_t pos,
			       uint32_t *buf, size_t size, bool write)
{
	unsigned long flags;
	uint32_t hi = ~0;
	uint64_t last;


#ifdef CONFIG_64BIT
	last = min(pos + size, adev->gmc.visible_vram_size);
	if (last > pos) {
		void __iomem *addr = adev->mman.aper_base_kaddr + pos;
		size_t count = last - pos;

		if (write) {
			memcpy_toio(addr, buf, count);
			mb();
			amdgpu_asic_flush_hdp(adev, NULL);
		} else {
			amdgpu_asic_invalidate_hdp(adev, NULL);
			mb();
			memcpy_fromio(buf, addr, count);
		}

		if (count == size)
			return;

		pos += count;
		buf += count / 4;
		size -= count;
	}
#endif

	spin_lock_irqsave(&adev->mmio_idx_lock, flags);
	for (last = pos + size; pos < last; pos += 4) {
		uint32_t tmp = pos >> 31;

		WREG32_NO_KIQ(mmMM_INDEX, ((uint32_t)pos) | 0x80000000);
		if (tmp != hi) {
			WREG32_NO_KIQ(mmMM_INDEX_HI, tmp);
			hi = tmp;
		}
		if (write)
			WREG32_NO_KIQ(mmMM_DATA, *buf++);
		else
			*buf++ = RREG32_NO_KIQ(mmMM_DATA);
	}
	spin_unlock_irqrestore(&adev->mmio_idx_lock, flags);
}

/*
 * register access helper functions.
 */
/**
 * amdgpu_device_rreg - read a memory mapped IO or indirect register
 *
 * @adev: amdgpu_device pointer
 * @reg: dword aligned register offset
 * @acc_flags: access flags which require special behavior
 *
 * Returns the 32 bit value from the offset specified.
 */
uint32_t amdgpu_device_rreg(struct amdgpu_device *adev,
			    uint32_t reg, uint32_t acc_flags)
{
	uint32_t ret;

	if (adev->in_pci_err_recovery)
		return 0;

	if ((reg * 4) < adev->rmmio_size) {
		if (!(acc_flags & AMDGPU_REGS_NO_KIQ) &&
		    amdgpu_sriov_runtime(adev) &&
		    down_read_trylock(&adev->reset_sem)) {
			ret = amdgpu_kiq_rreg(adev, reg);
			up_read(&adev->reset_sem);
		} else {
			ret = readl(((void __iomem *)adev->rmmio) + (reg * 4));
		}
	} else {
		ret = adev->pcie_rreg(adev, reg * 4);
	}

	trace_amdgpu_device_rreg(adev->pdev->device, reg, ret);

	return ret;
}

/*
 * MMIO register read with bytes helper functions
 * @offset:bytes offset from MMIO start
 *
*/

/**
 * amdgpu_mm_rreg8 - read a memory mapped IO register
 *
 * @adev: amdgpu_device pointer
 * @offset: byte aligned register offset
 *
 * Returns the 8 bit value from the offset specified.
 */
uint8_t amdgpu_mm_rreg8(struct amdgpu_device *adev, uint32_t offset)
{
	if (adev->in_pci_err_recovery)
		return 0;

	if (offset < adev->rmmio_size)
		return (readb(adev->rmmio + offset));
	BUG();
}

/*
 * MMIO register write with bytes helper functions
 * @offset:bytes offset from MMIO start
 * @value: the value want to be written to the register
 *
*/
/**
 * amdgpu_mm_wreg8 - read a memory mapped IO register
 *
 * @adev: amdgpu_device pointer
 * @offset: byte aligned register offset
 * @value: 8 bit value to write
 *
 * Writes the value specified to the offset specified.
 */
void amdgpu_mm_wreg8(struct amdgpu_device *adev, uint32_t offset, uint8_t value)
{
	if (adev->in_pci_err_recovery)
		return;

	if (offset < adev->rmmio_size)
		writeb(value, adev->rmmio + offset);
	else
		BUG();
}

/**
 * amdgpu_device_wreg - write to a memory mapped IO or indirect register
 *
 * @adev: amdgpu_device pointer
 * @reg: dword aligned register offset
 * @v: 32 bit value to write to the register
 * @acc_flags: access flags which require special behavior
 *
 * Writes the value specified to the offset specified.
 */
void amdgpu_device_wreg(struct amdgpu_device *adev,
			uint32_t reg, uint32_t v,
			uint32_t acc_flags)
{
	if (adev->in_pci_err_recovery)
		return;

	if ((reg * 4) < adev->rmmio_size) {
		if (!(acc_flags & AMDGPU_REGS_NO_KIQ) &&
		    amdgpu_sriov_runtime(adev) &&
		    down_read_trylock(&adev->reset_sem)) {
			amdgpu_kiq_wreg(adev, reg, v);
			up_read(&adev->reset_sem);
		} else {
			writel(v, ((void __iomem *)adev->rmmio) + (reg * 4));
		}
	} else {
		adev->pcie_wreg(adev, reg * 4, v);
	}

	trace_amdgpu_device_wreg(adev->pdev->device, reg, v);
}

/*
 * amdgpu_mm_wreg_mmio_rlc -  write register either with mmio or with RLC path if in range
 *
 * this function is invoked only the debugfs register access
 * */
void amdgpu_mm_wreg_mmio_rlc(struct amdgpu_device *adev,
			     uint32_t reg, uint32_t v)
{
	if (adev->in_pci_err_recovery)
		return;

	if (amdgpu_sriov_fullaccess(adev) &&
	    adev->gfx.rlc.funcs &&
	    adev->gfx.rlc.funcs->is_rlcg_access_range) {
		if (adev->gfx.rlc.funcs->is_rlcg_access_range(adev, reg))
			return adev->gfx.rlc.funcs->rlcg_wreg(adev, reg, v);
	} else {
		writel(v, ((void __iomem *)adev->rmmio) + (reg * 4));
	}
}

/**
 * amdgpu_io_rreg - read an IO register
 *
 * @adev: amdgpu_device pointer
 * @reg: dword aligned register offset
 *
 * Returns the 32 bit value from the offset specified.
 */
u32 amdgpu_io_rreg(struct amdgpu_device *adev, u32 reg)
{
	if (adev->in_pci_err_recovery)
		return 0;

	if ((reg * 4) < adev->rio_mem_size)
		return ioread32(adev->rio_mem + (reg * 4));
	else {
		iowrite32((reg * 4), adev->rio_mem + (mmMM_INDEX * 4));
		return ioread32(adev->rio_mem + (mmMM_DATA * 4));
	}
}

/**
 * amdgpu_io_wreg - write to an IO register
 *
 * @adev: amdgpu_device pointer
 * @reg: dword aligned register offset
 * @v: 32 bit value to write to the register
 *
 * Writes the value specified to the offset specified.
 */
void amdgpu_io_wreg(struct amdgpu_device *adev, u32 reg, u32 v)
{
	if (adev->in_pci_err_recovery)
		return;

	if ((reg * 4) < adev->rio_mem_size)
		iowrite32(v, adev->rio_mem + (reg * 4));
	else {
		iowrite32((reg * 4), adev->rio_mem + (mmMM_INDEX * 4));
		iowrite32(v, adev->rio_mem + (mmMM_DATA * 4));
	}
}

/**
 * amdgpu_mm_rdoorbell - read a doorbell dword
 *
 * @adev: amdgpu_device pointer
 * @index: doorbell index
 *
 * Returns the value in the doorbell aperture at the
 * requested doorbell index (CIK).
 */
u32 amdgpu_mm_rdoorbell(struct amdgpu_device *adev, u32 index)
{
	if (adev->in_pci_err_recovery)
		return 0;

	if (index < adev->doorbell.num_doorbells) {
		return readl(adev->doorbell.ptr + index);
	} else {
		DRM_ERROR("reading beyond doorbell aperture: 0x%08x!\n", index);
		return 0;
	}
}

/**
 * amdgpu_mm_wdoorbell - write a doorbell dword
 *
 * @adev: amdgpu_device pointer
 * @index: doorbell index
 * @v: value to write
 *
 * Writes @v to the doorbell aperture at the
 * requested doorbell index (CIK).
 */
void amdgpu_mm_wdoorbell(struct amdgpu_device *adev, u32 index, u32 v)
{
	if (adev->in_pci_err_recovery)
		return;

	if (index < adev->doorbell.num_doorbells) {
		writel(v, adev->doorbell.ptr + index);
	} else {
		DRM_ERROR("writing beyond doorbell aperture: 0x%08x!\n", index);
	}
}

/**
 * amdgpu_mm_rdoorbell64 - read a doorbell Qword
 *
 * @adev: amdgpu_device pointer
 * @index: doorbell index
 *
 * Returns the value in the doorbell aperture at the
 * requested doorbell index (VEGA10+).
 */
u64 amdgpu_mm_rdoorbell64(struct amdgpu_device *adev, u32 index)
{
	if (adev->in_pci_err_recovery)
		return 0;

	if (index < adev->doorbell.num_doorbells) {
		return atomic64_read((atomic64_t *)(adev->doorbell.ptr + index));
	} else {
		DRM_ERROR("reading beyond doorbell aperture: 0x%08x!\n", index);
		return 0;
	}
}

/**
 * amdgpu_mm_wdoorbell64 - write a doorbell Qword
 *
 * @adev: amdgpu_device pointer
 * @index: doorbell index
 * @v: value to write
 *
 * Writes @v to the doorbell aperture at the
 * requested doorbell index (VEGA10+).
 */
void amdgpu_mm_wdoorbell64(struct amdgpu_device *adev, u32 index, u64 v)
{
	if (adev->in_pci_err_recovery)
		return;

	if (index < adev->doorbell.num_doorbells) {
		atomic64_set((atomic64_t *)(adev->doorbell.ptr + index), v);
	} else {
		DRM_ERROR("writing beyond doorbell aperture: 0x%08x!\n", index);
	}
}

/**
 * amdgpu_device_indirect_rreg - read an indirect register
 *
 * @adev: amdgpu_device pointer
 * @pcie_index: mmio register offset
 * @pcie_data: mmio register offset
 *
 * Returns the value of indirect register @reg_addr
 */
u32 amdgpu_device_indirect_rreg(struct amdgpu_device *adev,
				u32 pcie_index, u32 pcie_data,
				u32 reg_addr)
{
	unsigned long flags;
	u32 r;
	void __iomem *pcie_index_offset;
	void __iomem *pcie_data_offset;

	spin_lock_irqsave(&adev->pcie_idx_lock, flags);
	pcie_index_offset = (void __iomem *)adev->rmmio + pcie_index * 4;
	pcie_data_offset = (void __iomem *)adev->rmmio + pcie_data * 4;

	writel(reg_addr, pcie_index_offset);
	readl(pcie_index_offset);
	r = readl(pcie_data_offset);
	spin_unlock_irqrestore(&adev->pcie_idx_lock, flags);

	return r;
}

/**
 * amdgpu_device_indirect_rreg64 - read a 64bits indirect register
 *
 * @adev: amdgpu_device pointer
 * @pcie_index: mmio register offset
 * @pcie_data: mmio register offset
 *
 * Returns the value of indirect register @reg_addr
 */
u64 amdgpu_device_indirect_rreg64(struct amdgpu_device *adev,
				  u32 pcie_index, u32 pcie_data,
				  u32 reg_addr)
{
	unsigned long flags;
	u64 r;
	void __iomem *pcie_index_offset;
	void __iomem *pcie_data_offset;

	spin_lock_irqsave(&adev->pcie_idx_lock, flags);
	pcie_index_offset = (void __iomem *)adev->rmmio + pcie_index * 4;
	pcie_data_offset = (void __iomem *)adev->rmmio + pcie_data * 4;

	/* read low 32 bits */
	writel(reg_addr, pcie_index_offset);
	readl(pcie_index_offset);
	r = readl(pcie_data_offset);
	/* read high 32 bits */
	writel(reg_addr + 4, pcie_index_offset);
	readl(pcie_index_offset);
	r |= ((u64)readl(pcie_data_offset) << 32);
	spin_unlock_irqrestore(&adev->pcie_idx_lock, flags);

	return r;
}

/**
 * amdgpu_device_indirect_wreg - write an indirect register address
 *
 * @adev: amdgpu_device pointer
 * @pcie_index: mmio register offset
 * @pcie_data: mmio register offset
 * @reg_addr: indirect register offset
 * @reg_data: indirect register data
 *
 */
void amdgpu_device_indirect_wreg(struct amdgpu_device *adev,
				 u32 pcie_index, u32 pcie_data,
				 u32 reg_addr, u32 reg_data)
{
	unsigned long flags;
	void __iomem *pcie_index_offset;
	void __iomem *pcie_data_offset;

	spin_lock_irqsave(&adev->pcie_idx_lock, flags);
	pcie_index_offset = (void __iomem *)adev->rmmio + pcie_index * 4;
	pcie_data_offset = (void __iomem *)adev->rmmio + pcie_data * 4;

	writel(reg_addr, pcie_index_offset);
	readl(pcie_index_offset);
	writel(reg_data, pcie_data_offset);
	readl(pcie_data_offset);
	spin_unlock_irqrestore(&adev->pcie_idx_lock, flags);
}

/**
 * amdgpu_device_indirect_wreg64 - write a 64bits indirect register address
 *
 * @adev: amdgpu_device pointer
 * @pcie_index: mmio register offset
 * @pcie_data: mmio register offset
 * @reg_addr: indirect register offset
 * @reg_data: indirect register data
 *
 */
void amdgpu_device_indirect_wreg64(struct amdgpu_device *adev,
				   u32 pcie_index, u32 pcie_data,
				   u32 reg_addr, u64 reg_data)
{
	unsigned long flags;
	void __iomem *pcie_index_offset;
	void __iomem *pcie_data_offset;

	spin_lock_irqsave(&adev->pcie_idx_lock, flags);
	pcie_index_offset = (void __iomem *)adev->rmmio + pcie_index * 4;
	pcie_data_offset = (void __iomem *)adev->rmmio + pcie_data * 4;

	/* write low 32 bits */
	writel(reg_addr, pcie_index_offset);
	readl(pcie_index_offset);
	writel((u32)(reg_data & 0xffffffffULL), pcie_data_offset);
	readl(pcie_data_offset);
	/* write high 32 bits */
	writel(reg_addr + 4, pcie_index_offset);
	readl(pcie_index_offset);
	writel((u32)(reg_data >> 32), pcie_data_offset);
	readl(pcie_data_offset);
	spin_unlock_irqrestore(&adev->pcie_idx_lock, flags);
}

/**
 * amdgpu_invalid_rreg - dummy reg read function
 *
 * @adev: amdgpu device pointer
 * @reg: offset of register
 *
 * Dummy register read function.  Used for register blocks
 * that certain asics don't have (all asics).
 * Returns the value in the register.
 */
static uint32_t amdgpu_invalid_rreg(struct amdgpu_device *adev, uint32_t reg)
{
	DRM_ERROR("Invalid callback to read register 0x%04X\n", reg);
	BUG();
	return 0;
}

/**
 * amdgpu_invalid_wreg - dummy reg write function
 *
 * @adev: amdgpu device pointer
 * @reg: offset of register
 * @v: value to write to the register
 *
 * Dummy register read function.  Used for register blocks
 * that certain asics don't have (all asics).
 */
static void amdgpu_invalid_wreg(struct amdgpu_device *adev, uint32_t reg, uint32_t v)
{
	DRM_ERROR("Invalid callback to write register 0x%04X with 0x%08X\n",
		  reg, v);
	BUG();
}

/**
 * amdgpu_invalid_rreg64 - dummy 64 bit reg read function
 *
 * @adev: amdgpu device pointer
 * @reg: offset of register
 *
 * Dummy register read function.  Used for register blocks
 * that certain asics don't have (all asics).
 * Returns the value in the register.
 */
static uint64_t amdgpu_invalid_rreg64(struct amdgpu_device *adev, uint32_t reg)
{
	DRM_ERROR("Invalid callback to read 64 bit register 0x%04X\n", reg);
	BUG();
	return 0;
}

/**
 * amdgpu_invalid_wreg64 - dummy reg write function
 *
 * @adev: amdgpu device pointer
 * @reg: offset of register
 * @v: value to write to the register
 *
 * Dummy register read function.  Used for register blocks
 * that certain asics don't have (all asics).
 */
static void amdgpu_invalid_wreg64(struct amdgpu_device *adev, uint32_t reg, uint64_t v)
{
	DRM_ERROR("Invalid callback to write 64 bit register 0x%04X with 0x%08llX\n",
		  reg, v);
	BUG();
}

/**
 * amdgpu_block_invalid_rreg - dummy reg read function
 *
 * @adev: amdgpu device pointer
 * @block: offset of instance
 * @reg: offset of register
 *
 * Dummy register read function.  Used for register blocks
 * that certain asics don't have (all asics).
 * Returns the value in the register.
 */
static uint32_t amdgpu_block_invalid_rreg(struct amdgpu_device *adev,
					  uint32_t block, uint32_t reg)
{
	DRM_ERROR("Invalid callback to read register 0x%04X in block 0x%04X\n",
		  reg, block);
	BUG();
	return 0;
}

/**
 * amdgpu_block_invalid_wreg - dummy reg write function
 *
 * @adev: amdgpu device pointer
 * @block: offset of instance
 * @reg: offset of register
 * @v: value to write to the register
 *
 * Dummy register read function.  Used for register blocks
 * that certain asics don't have (all asics).
 */
static void amdgpu_block_invalid_wreg(struct amdgpu_device *adev,
				      uint32_t block,
				      uint32_t reg, uint32_t v)
{
	DRM_ERROR("Invalid block callback to write register 0x%04X in block 0x%04X with 0x%08X\n",
		  reg, block, v);
	BUG();
}

/**
 * amdgpu_device_asic_init - Wrapper for atom asic_init
 *
 * @dev: drm_device pointer
 *
 * Does any asic specific work and then calls atom asic init.
 */
static int amdgpu_device_asic_init(struct amdgpu_device *adev)
{
	amdgpu_asic_pre_asic_init(adev);

	return amdgpu_atom_asic_init(adev->mode_info.atom_context);
}

/**
 * amdgpu_device_vram_scratch_init - allocate the VRAM scratch page
 *
 * @adev: amdgpu device pointer
 *
 * Allocates a scratch page of VRAM for use by various things in the
 * driver.
 */
static int amdgpu_device_vram_scratch_init(struct amdgpu_device *adev)
{
	return amdgpu_bo_create_kernel(adev, AMDGPU_GPU_PAGE_SIZE,
				       PAGE_SIZE, AMDGPU_GEM_DOMAIN_VRAM,
				       &adev->vram_scratch.robj,
				       &adev->vram_scratch.gpu_addr,
				       (void **)&adev->vram_scratch.ptr);
}

/**
 * amdgpu_device_vram_scratch_fini - Free the VRAM scratch page
 *
 * @adev: amdgpu device pointer
 *
 * Frees the VRAM scratch page.
 */
static void amdgpu_device_vram_scratch_fini(struct amdgpu_device *adev)
{
	amdgpu_bo_free_kernel(&adev->vram_scratch.robj, NULL, NULL);
}

/**
 * amdgpu_device_program_register_sequence - program an array of registers.
 *
 * @adev: amdgpu_device pointer
 * @registers: pointer to the register array
 * @array_size: size of the register array
 *
 * Programs an array or registers with and and or masks.
 * This is a helper for setting golden registers.
 */
void amdgpu_device_program_register_sequence(struct amdgpu_device *adev,
					     const u32 *registers,
					     const u32 array_size)
{
	u32 tmp, reg, and_mask, or_mask;
	int i;

	if (array_size % 3)
		return;

	for (i = 0; i < array_size; i +=3) {
		reg = registers[i + 0];
		and_mask = registers[i + 1];
		or_mask = registers[i + 2];

		if (and_mask == 0xffffffff) {
			tmp = or_mask;
		} else {
			tmp = RREG32(reg);
			tmp &= ~and_mask;
			if (adev->family >= AMDGPU_FAMILY_AI)
				tmp |= (or_mask & and_mask);
			else
				tmp |= or_mask;
		}
		WREG32(reg, tmp);
	}
}

/**
 * amdgpu_device_pci_config_reset - reset the GPU
 *
 * @adev: amdgpu_device pointer
 *
 * Resets the GPU using the pci config reset sequence.
 * Only applicable to asics prior to vega10.
 */
void amdgpu_device_pci_config_reset(struct amdgpu_device *adev)
{
	pci_write_config_dword(adev->pdev, 0x7c, AMDGPU_ASIC_RESET_DATA);
}

/*
 * GPU doorbell aperture helpers function.
 */
/**
 * amdgpu_device_doorbell_init - Init doorbell driver information.
 *
 * @adev: amdgpu_device pointer
 *
 * Init doorbell driver information (CIK)
 * Returns 0 on success, error on failure.
 */
static int amdgpu_device_doorbell_init(struct amdgpu_device *adev)
{

	/* No doorbell on SI hardware generation */
	if (adev->asic_type < CHIP_BONAIRE) {
		adev->doorbell.base = 0;
		adev->doorbell.size = 0;
		adev->doorbell.num_doorbells = 0;
		adev->doorbell.ptr = NULL;
		return 0;
	}

	if (pci_resource_flags(adev->pdev, 2) & IORESOURCE_UNSET)
		return -EINVAL;

	amdgpu_asic_init_doorbell_index(adev);

	/* doorbell bar mapping */
	adev->doorbell.base = pci_resource_start(adev->pdev, 2);
	adev->doorbell.size = pci_resource_len(adev->pdev, 2);

	adev->doorbell.num_doorbells = min_t(u32, adev->doorbell.size / sizeof(u32),
					     adev->doorbell_index.max_assignment+1);
	if (adev->doorbell.num_doorbells == 0)
		return -EINVAL;

	/* For Vega, reserve and map two pages on doorbell BAR since SDMA
	 * paging queue doorbell use the second page. The
	 * AMDGPU_DOORBELL64_MAX_ASSIGNMENT definition assumes all the
	 * doorbells are in the first page. So with paging queue enabled,
	 * the max num_doorbells should + 1 page (0x400 in dword)
	 */
	if (adev->asic_type >= CHIP_VEGA10)
		adev->doorbell.num_doorbells += 0x400;

	adev->doorbell.ptr = ioremap(adev->doorbell.base,
				     adev->doorbell.num_doorbells *
				     sizeof(u32));
	if (adev->doorbell.ptr == NULL)
		return -ENOMEM;

	return 0;
}

/**
 * amdgpu_device_doorbell_fini - Tear down doorbell driver information.
 *
 * @adev: amdgpu_device pointer
 *
 * Tear down doorbell driver information (CIK)
 */
static void amdgpu_device_doorbell_fini(struct amdgpu_device *adev)
{
	iounmap(adev->doorbell.ptr);
	adev->doorbell.ptr = NULL;
}



/*
 * amdgpu_device_wb_*()
 * Writeback is the method by which the GPU updates special pages in memory
 * with the status of certain GPU events (fences, ring pointers,etc.).
 */

/**
 * amdgpu_device_wb_fini - Disable Writeback and free memory
 *
 * @adev: amdgpu_device pointer
 *
 * Disables Writeback and frees the Writeback memory (all asics).
 * Used at driver shutdown.
 */
static void amdgpu_device_wb_fini(struct amdgpu_device *adev)
{
	if (adev->wb.wb_obj) {
		amdgpu_bo_free_kernel(&adev->wb.wb_obj,
				      &adev->wb.gpu_addr,
				      (void **)&adev->wb.wb);
		adev->wb.wb_obj = NULL;
	}
}

/**
 * amdgpu_device_wb_init- Init Writeback driver info and allocate memory
 *
 * @adev: amdgpu_device pointer
 *
 * Initializes writeback and allocates writeback memory (all asics).
 * Used at driver startup.
 * Returns 0 on success or an -error on failure.
 */
static int amdgpu_device_wb_init(struct amdgpu_device *adev)
{
	int r;

	if (adev->wb.wb_obj == NULL) {
		/* AMDGPU_MAX_WB * sizeof(uint32_t) * 8 = AMDGPU_MAX_WB 256bit slots */
		r = amdgpu_bo_create_kernel(adev, AMDGPU_MAX_WB * sizeof(uint32_t) * 8,
					    PAGE_SIZE, AMDGPU_GEM_DOMAIN_GTT,
					    &adev->wb.wb_obj, &adev->wb.gpu_addr,
					    (void **)&adev->wb.wb);
		if (r) {
			dev_warn(adev->dev, "(%d) create WB bo failed\n", r);
			return r;
		}

		adev->wb.num_wb = AMDGPU_MAX_WB;
		memset(&adev->wb.used, 0, sizeof(adev->wb.used));

		/* clear wb memory */
		memset((char *)adev->wb.wb, 0, AMDGPU_MAX_WB * sizeof(uint32_t) * 8);
	}

	return 0;
}

/**
 * amdgpu_device_wb_get - Allocate a wb entry
 *
 * @adev: amdgpu_device pointer
 * @wb: wb index
 *
 * Allocate a wb slot for use by the driver (all asics).
 * Returns 0 on success or -EINVAL on failure.
 */
int amdgpu_device_wb_get(struct amdgpu_device *adev, u32 *wb)
{
	unsigned long offset = find_first_zero_bit(adev->wb.used, adev->wb.num_wb);

	if (offset < adev->wb.num_wb) {
		__set_bit(offset, adev->wb.used);
		*wb = offset << 3; /* convert to dw offset */
		return 0;
	} else {
		return -EINVAL;
	}
}

/**
 * amdgpu_device_wb_free - Free a wb entry
 *
 * @adev: amdgpu_device pointer
 * @wb: wb index
 *
 * Free a wb slot allocated for use by the driver (all asics)
 */
void amdgpu_device_wb_free(struct amdgpu_device *adev, u32 wb)
{
	wb >>= 3;
	if (wb < adev->wb.num_wb)
		__clear_bit(wb, adev->wb.used);
}

/**
 * amdgpu_device_resize_fb_bar - try to resize FB BAR
 *
 * @adev: amdgpu_device pointer
 *
 * Try to resize FB BAR to make all VRAM CPU accessible. We try very hard not
 * to fail, but if any of the BARs is not accessible after the size we abort
 * driver loading by returning -ENODEV.
 */
int amdgpu_device_resize_fb_bar(struct amdgpu_device *adev)
{
	u64 space_needed = roundup_pow_of_two(adev->gmc.real_vram_size);
	u32 rbar_size = order_base_2(((space_needed >> 20) | 1)) - 1;
	struct pci_bus *root;
	struct resource *res;
	unsigned i;
	u16 cmd;
	int r;

	/* Bypass for VF */
	if (amdgpu_sriov_vf(adev))
		return 0;

	/* skip if the bios has already enabled large BAR */
	if (adev->gmc.real_vram_size &&
	    (pci_resource_len(adev->pdev, 0) >= adev->gmc.real_vram_size))
		return 0;

	/* Check if the root BUS has 64bit memory resources */
	root = adev->pdev->bus;
	while (root->parent)
		root = root->parent;

	pci_bus_for_each_resource(root, res, i) {
		if (res && res->flags & (IORESOURCE_MEM | IORESOURCE_MEM_64) &&
		    res->start > 0x100000000ull)
			break;
	}

	/* Trying to resize is pointless without a root hub window above 4GB */
	if (!res)
		return 0;

	/* Disable memory decoding while we change the BAR addresses and size */
	pci_read_config_word(adev->pdev, PCI_COMMAND, &cmd);
	pci_write_config_word(adev->pdev, PCI_COMMAND,
			      cmd & ~PCI_COMMAND_MEMORY);

	/* Free the VRAM and doorbell BAR, we most likely need to move both. */
	amdgpu_device_doorbell_fini(adev);
	if (adev->asic_type >= CHIP_BONAIRE)
		pci_release_resource(adev->pdev, 2);

	pci_release_resource(adev->pdev, 0);

	r = pci_resize_resource(adev->pdev, 0, rbar_size);
	if (r == -ENOSPC)
		DRM_INFO("Not enough PCI address space for a large BAR.");
	else if (r && r != -ENOTSUPP)
		DRM_ERROR("Problem resizing BAR0 (%d).", r);

	pci_assign_unassigned_bus_resources(adev->pdev->bus);

	/* When the doorbell or fb BAR isn't available we have no chance of
	 * using the device.
	 */
	r = amdgpu_device_doorbell_init(adev);
	if (r || (pci_resource_flags(adev->pdev, 0) & IORESOURCE_UNSET))
		return -ENODEV;

	pci_write_config_word(adev->pdev, PCI_COMMAND, cmd);

	return 0;
}

/*
 * GPU helpers function.
 */
/**
 * amdgpu_device_need_post - check if the hw need post or not
 *
 * @adev: amdgpu_device pointer
 *
 * Check if the asic has been initialized (all asics) at driver startup
 * or post is needed if  hw reset is performed.
 * Returns true if need or false if not.
 */
bool amdgpu_device_need_post(struct amdgpu_device *adev)
{
	uint32_t reg;

	if (amdgpu_sriov_vf(adev))
		return false;

	if (amdgpu_passthrough(adev)) {
		/* for FIJI: In whole GPU pass-through virtualization case, after VM reboot
		 * some old smc fw still need driver do vPost otherwise gpu hang, while
		 * those smc fw version above 22.15 doesn't have this flaw, so we force
		 * vpost executed for smc version below 22.15
		 */
		if (adev->asic_type == CHIP_FIJI) {
			int err;
			uint32_t fw_ver;
			err = request_firmware(&adev->pm.fw, "amdgpu/fiji_smc.bin", adev->dev);
			/* force vPost if error occured */
			if (err)
				return true;

			fw_ver = *((uint32_t *)adev->pm.fw->data + 69);
			if (fw_ver < 0x00160e00)
				return true;
		}
	}

	if (adev->has_hw_reset) {
		adev->has_hw_reset = false;
		return true;
	}

	/* bios scratch used on CIK+ */
	if (adev->asic_type >= CHIP_BONAIRE)
		return amdgpu_atombios_scratch_need_asic_init(adev);

	/* check MEM_SIZE for older asics */
	reg = amdgpu_asic_get_config_memsize(adev);

	if ((reg != 0) && (reg != 0xffffffff))
		return false;

	return true;
}

/* if we get transitioned to only one device, take VGA back */
/**
 * amdgpu_device_vga_set_decode - enable/disable vga decode
 *
 * @cookie: amdgpu_device pointer
 * @state: enable/disable vga decode
 *
 * Enable/disable vga decode (all asics).
 * Returns VGA resource flags.
 */
static unsigned int amdgpu_device_vga_set_decode(void *cookie, bool state)
{
	struct amdgpu_device *adev = cookie;
	amdgpu_asic_set_vga_state(adev, state);
	if (state)
		return VGA_RSRC_LEGACY_IO | VGA_RSRC_LEGACY_MEM |
		       VGA_RSRC_NORMAL_IO | VGA_RSRC_NORMAL_MEM;
	else
		return VGA_RSRC_NORMAL_IO | VGA_RSRC_NORMAL_MEM;
}

/**
 * amdgpu_device_check_block_size - validate the vm block size
 *
 * @adev: amdgpu_device pointer
 *
 * Validates the vm block size specified via module parameter.
 * The vm block size defines number of bits in page table versus page directory,
 * a page is 4KB so we have 12 bits offset, minimum 9 bits in the
 * page table and the remaining bits are in the page directory.
 */
static void amdgpu_device_check_block_size(struct amdgpu_device *adev)
{
	/* defines number of bits in page table versus page directory,
	 * a page is 4KB so we have 12 bits offset, minimum 9 bits in the
	 * page table and the remaining bits are in the page directory */
	if (amdgpu_vm_block_size == -1)
		return;

	if (amdgpu_vm_block_size < 9) {
		dev_warn(adev->dev, "VM page table size (%d) too small\n",
			 amdgpu_vm_block_size);
		amdgpu_vm_block_size = -1;
	}
}

/**
 * amdgpu_device_check_vm_size - validate the vm size
 *
 * @adev: amdgpu_device pointer
 *
 * Validates the vm size in GB specified via module parameter.
 * The VM size is the size of the GPU virtual memory space in GB.
 */
static void amdgpu_device_check_vm_size(struct amdgpu_device *adev)
{
	/* no need to check the default value */
	if (amdgpu_vm_size == -1)
		return;

	if (amdgpu_vm_size < 1) {
		dev_warn(adev->dev, "VM size (%d) too small, min is 1GB\n",
			 amdgpu_vm_size);
		amdgpu_vm_size = -1;
	}
}

static void amdgpu_device_check_smu_prv_buffer_size(struct amdgpu_device *adev)
{
	struct sysinfo si;
	bool is_os_64 = (sizeof(void *) == 8);
	uint64_t total_memory;
	uint64_t dram_size_seven_GB = 0x1B8000000;
	uint64_t dram_size_three_GB = 0xB8000000;

	if (amdgpu_smu_memory_pool_size == 0)
		return;

	if (!is_os_64) {
		DRM_WARN("Not 64-bit OS, feature not supported\n");
		goto def_value;
	}
	si_meminfo(&si);
	total_memory = (uint64_t)si.totalram * si.mem_unit;

	if ((amdgpu_smu_memory_pool_size == 1) ||
		(amdgpu_smu_memory_pool_size == 2)) {
		if (total_memory < dram_size_three_GB)
			goto def_value1;
	} else if ((amdgpu_smu_memory_pool_size == 4) ||
		(amdgpu_smu_memory_pool_size == 8)) {
		if (total_memory < dram_size_seven_GB)
			goto def_value1;
	} else {
		DRM_WARN("Smu memory pool size not supported\n");
		goto def_value;
	}
	adev->pm.smu_prv_buffer_size = amdgpu_smu_memory_pool_size << 28;

	return;

def_value1:
	DRM_WARN("No enough system memory\n");
def_value:
	adev->pm.smu_prv_buffer_size = 0;
}

/**
 * amdgpu_device_check_arguments - validate module params
 *
 * @adev: amdgpu_device pointer
 *
 * Validates certain module parameters and updates
 * the associated values used by the driver (all asics).
 */
static int amdgpu_device_check_arguments(struct amdgpu_device *adev)
{
	if (amdgpu_sched_jobs < 4) {
		dev_warn(adev->dev, "sched jobs (%d) must be at least 4\n",
			 amdgpu_sched_jobs);
		amdgpu_sched_jobs = 4;
	} else if (!is_power_of_2(amdgpu_sched_jobs)){
		dev_warn(adev->dev, "sched jobs (%d) must be a power of 2\n",
			 amdgpu_sched_jobs);
		amdgpu_sched_jobs = roundup_pow_of_two(amdgpu_sched_jobs);
	}

	if (amdgpu_gart_size != -1 && amdgpu_gart_size < 32) {
		/* gart size must be greater or equal to 32M */
		dev_warn(adev->dev, "gart size (%d) too small\n",
			 amdgpu_gart_size);
		amdgpu_gart_size = -1;
	}

	if (amdgpu_gtt_size != -1 && amdgpu_gtt_size < 32) {
		/* gtt size must be greater or equal to 32M */
		dev_warn(adev->dev, "gtt size (%d) too small\n",
				 amdgpu_gtt_size);
		amdgpu_gtt_size = -1;
	}

	/* valid range is between 4 and 9 inclusive */
	if (amdgpu_vm_fragment_size != -1 &&
	    (amdgpu_vm_fragment_size > 9 || amdgpu_vm_fragment_size < 4)) {
		dev_warn(adev->dev, "valid range is between 4 and 9\n");
		amdgpu_vm_fragment_size = -1;
	}

	if (amdgpu_sched_hw_submission < 2) {
		dev_warn(adev->dev, "sched hw submission jobs (%d) must be at least 2\n",
			 amdgpu_sched_hw_submission);
		amdgpu_sched_hw_submission = 2;
	} else if (!is_power_of_2(amdgpu_sched_hw_submission)) {
		dev_warn(adev->dev, "sched hw submission jobs (%d) must be a power of 2\n",
			 amdgpu_sched_hw_submission);
		amdgpu_sched_hw_submission = roundup_pow_of_two(amdgpu_sched_hw_submission);
	}

	amdgpu_device_check_smu_prv_buffer_size(adev);

	amdgpu_device_check_vm_size(adev);

	amdgpu_device_check_block_size(adev);

	adev->firmware.load_type = amdgpu_ucode_get_load_type(adev, amdgpu_fw_load_type);

	amdgpu_gmc_tmz_set(adev);

	if (amdgpu_num_kcq > 8 || amdgpu_num_kcq < 0) {
		amdgpu_num_kcq = 8;
		dev_warn(adev->dev, "set kernel compute queue number to 8 due to invalid parameter provided by user\n");
	}

	amdgpu_gmc_noretry_set(adev);

	return 0;
}

/**
 * amdgpu_switcheroo_set_state - set switcheroo state
 *
 * @pdev: pci dev pointer
 * @state: vga_switcheroo state
 *
 * Callback for the switcheroo driver.  Suspends or resumes the
 * the asics before or after it is powered up using ACPI methods.
 */
static void amdgpu_switcheroo_set_state(struct pci_dev *pdev,
					enum vga_switcheroo_state state)
{
	struct drm_device *dev = pci_get_drvdata(pdev);
	int r;

	if (amdgpu_device_supports_boco(dev) && state == VGA_SWITCHEROO_OFF)
		return;

	if (state == VGA_SWITCHEROO_ON) {
		pr_info("switched on\n");
		/* don't suspend or resume card normally */
		dev->switch_power_state = DRM_SWITCH_POWER_CHANGING;

		pci_set_power_state(dev->pdev, PCI_D0);
		amdgpu_device_load_pci_state(dev->pdev);
		r = pci_enable_device(dev->pdev);
		if (r)
			DRM_WARN("pci_enable_device failed (%d)\n", r);
		amdgpu_device_resume(dev, true);

		dev->switch_power_state = DRM_SWITCH_POWER_ON;
		drm_kms_helper_poll_enable(dev);
	} else {
		pr_info("switched off\n");
		drm_kms_helper_poll_disable(dev);
		dev->switch_power_state = DRM_SWITCH_POWER_CHANGING;
		amdgpu_device_suspend(dev, true);
		amdgpu_device_cache_pci_state(dev->pdev);
		/* Shut down the device */
		pci_disable_device(dev->pdev);
		pci_set_power_state(dev->pdev, PCI_D3cold);
		dev->switch_power_state = DRM_SWITCH_POWER_OFF;
	}
}

/**
 * amdgpu_switcheroo_can_switch - see if switcheroo state can change
 *
 * @pdev: pci dev pointer
 *
 * Callback for the switcheroo driver.  Check of the switcheroo
 * state can be changed.
 * Returns true if the state can be changed, false if not.
 */
static bool amdgpu_switcheroo_can_switch(struct pci_dev *pdev)
{
	struct drm_device *dev = pci_get_drvdata(pdev);

	/*
	* FIXME: open_count is protected by drm_global_mutex but that would lead to
	* locking inversion with the driver load path. And the access here is
	* completely racy anyway. So don't bother with locking for now.
	*/
	return atomic_read(&dev->open_count) == 0;
}

static const struct vga_switcheroo_client_ops amdgpu_switcheroo_ops = {
	.set_gpu_state = amdgpu_switcheroo_set_state,
	.reprobe = NULL,
	.can_switch = amdgpu_switcheroo_can_switch,
};

/**
 * amdgpu_device_ip_set_clockgating_state - set the CG state
 *
 * @dev: amdgpu_device pointer
 * @block_type: Type of hardware IP (SMU, GFX, UVD, etc.)
 * @state: clockgating state (gate or ungate)
 *
 * Sets the requested clockgating state for all instances of
 * the hardware IP specified.
 * Returns the error code from the last instance.
 */
int amdgpu_device_ip_set_clockgating_state(void *dev,
					   enum amd_ip_block_type block_type,
					   enum amd_clockgating_state state)
{
	struct amdgpu_device *adev = dev;
	int i, r = 0;

	for (i = 0; i < adev->num_ip_blocks; i++) {
		if (!adev->ip_blocks[i].status.valid)
			continue;
		if (adev->ip_blocks[i].version->type != block_type)
			continue;
		if (!adev->ip_blocks[i].version->funcs->set_clockgating_state)
			continue;
		r = adev->ip_blocks[i].version->funcs->set_clockgating_state(
			(void *)adev, state);
		if (r)
			DRM_ERROR("set_clockgating_state of IP block <%s> failed %d\n",
				  adev->ip_blocks[i].version->funcs->name, r);
	}
	return r;
}

/**
 * amdgpu_device_ip_set_powergating_state - set the PG state
 *
 * @dev: amdgpu_device pointer
 * @block_type: Type of hardware IP (SMU, GFX, UVD, etc.)
 * @state: powergating state (gate or ungate)
 *
 * Sets the requested powergating state for all instances of
 * the hardware IP specified.
 * Returns the error code from the last instance.
 */
int amdgpu_device_ip_set_powergating_state(void *dev,
					   enum amd_ip_block_type block_type,
					   enum amd_powergating_state state)
{
	struct amdgpu_device *adev = dev;
	int i, r = 0;

	for (i = 0; i < adev->num_ip_blocks; i++) {
		if (!adev->ip_blocks[i].status.valid)
			continue;
		if (adev->ip_blocks[i].version->type != block_type)
			continue;
		if (!adev->ip_blocks[i].version->funcs->set_powergating_state)
			continue;
		r = adev->ip_blocks[i].version->funcs->set_powergating_state(
			(void *)adev, state);
		if (r)
			DRM_ERROR("set_powergating_state of IP block <%s> failed %d\n",
				  adev->ip_blocks[i].version->funcs->name, r);
	}
	return r;
}

/**
 * amdgpu_device_ip_get_clockgating_state - get the CG state
 *
 * @adev: amdgpu_device pointer
 * @flags: clockgating feature flags
 *
 * Walks the list of IPs on the device and updates the clockgating
 * flags for each IP.
 * Updates @flags with the feature flags for each hardware IP where
 * clockgating is enabled.
 */
void amdgpu_device_ip_get_clockgating_state(struct amdgpu_device *adev,
					    u32 *flags)
{
	int i;

	for (i = 0; i < adev->num_ip_blocks; i++) {
		if (!adev->ip_blocks[i].status.valid)
			continue;
		if (adev->ip_blocks[i].version->funcs->get_clockgating_state)
			adev->ip_blocks[i].version->funcs->get_clockgating_state((void *)adev, flags);
	}
}

/**
 * amdgpu_device_ip_wait_for_idle - wait for idle
 *
 * @adev: amdgpu_device pointer
 * @block_type: Type of hardware IP (SMU, GFX, UVD, etc.)
 *
 * Waits for the request hardware IP to be idle.
 * Returns 0 for success or a negative error code on failure.
 */
int amdgpu_device_ip_wait_for_idle(struct amdgpu_device *adev,
				   enum amd_ip_block_type block_type)
{
	int i, r;

	for (i = 0; i < adev->num_ip_blocks; i++) {
		if (!adev->ip_blocks[i].status.valid)
			continue;
		if (adev->ip_blocks[i].version->type == block_type) {
			r = adev->ip_blocks[i].version->funcs->wait_for_idle((void *)adev);
			if (r)
				return r;
			break;
		}
	}
	return 0;

}

/**
 * amdgpu_device_ip_is_idle - is the hardware IP idle
 *
 * @adev: amdgpu_device pointer
 * @block_type: Type of hardware IP (SMU, GFX, UVD, etc.)
 *
 * Check if the hardware IP is idle or not.
 * Returns true if it the IP is idle, false if not.
 */
bool amdgpu_device_ip_is_idle(struct amdgpu_device *adev,
			      enum amd_ip_block_type block_type)
{
	int i;

	for (i = 0; i < adev->num_ip_blocks; i++) {
		if (!adev->ip_blocks[i].status.valid)
			continue;
		if (adev->ip_blocks[i].version->type == block_type)
			return adev->ip_blocks[i].version->funcs->is_idle((void *)adev);
	}
	return true;

}

/**
 * amdgpu_device_ip_get_ip_block - get a hw IP pointer
 *
 * @adev: amdgpu_device pointer
 * @type: Type of hardware IP (SMU, GFX, UVD, etc.)
 *
 * Returns a pointer to the hardware IP block structure
 * if it exists for the asic, otherwise NULL.
 */
struct amdgpu_ip_block *
amdgpu_device_ip_get_ip_block(struct amdgpu_device *adev,
			      enum amd_ip_block_type type)
{
	int i;

	for (i = 0; i < adev->num_ip_blocks; i++)
		if (adev->ip_blocks[i].version->type == type)
			return &adev->ip_blocks[i];

	return NULL;
}

/**
 * amdgpu_device_ip_block_version_cmp
 *
 * @adev: amdgpu_device pointer
 * @type: enum amd_ip_block_type
 * @major: major version
 * @minor: minor version
 *
 * return 0 if equal or greater
 * return 1 if smaller or the ip_block doesn't exist
 */
int amdgpu_device_ip_block_version_cmp(struct amdgpu_device *adev,
				       enum amd_ip_block_type type,
				       u32 major, u32 minor)
{
	struct amdgpu_ip_block *ip_block = amdgpu_device_ip_get_ip_block(adev, type);

	if (ip_block && ((ip_block->version->major > major) ||
			((ip_block->version->major == major) &&
			(ip_block->version->minor >= minor))))
		return 0;

	return 1;
}

/**
 * amdgpu_device_ip_block_add
 *
 * @adev: amdgpu_device pointer
 * @ip_block_version: pointer to the IP to add
 *
 * Adds the IP block driver information to the collection of IPs
 * on the asic.
 */
int amdgpu_device_ip_block_add(struct amdgpu_device *adev,
			       const struct amdgpu_ip_block_version *ip_block_version)
{
	if (!ip_block_version)
		return -EINVAL;

	DRM_INFO("add ip block number %d <%s>\n", adev->num_ip_blocks,
		  ip_block_version->funcs->name);

	adev->ip_blocks[adev->num_ip_blocks++].version = ip_block_version;

	return 0;
}

/**
 * amdgpu_device_enable_virtual_display - enable virtual display feature
 *
 * @adev: amdgpu_device pointer
 *
 * Enabled the virtual display feature if the user has enabled it via
 * the module parameter virtual_display.  This feature provides a virtual
 * display hardware on headless boards or in virtualized environments.
 * This function parses and validates the configuration string specified by
 * the user and configues the virtual display configuration (number of
 * virtual connectors, crtcs, etc.) specified.
 */
static void amdgpu_device_enable_virtual_display(struct amdgpu_device *adev)
{
	adev->enable_virtual_display = false;

	if (amdgpu_virtual_display) {
		struct drm_device *ddev = adev_to_drm(adev);
		const char *pci_address_name = pci_name(ddev->pdev);
		char *pciaddstr, *pciaddstr_tmp, *pciaddname_tmp, *pciaddname;

		pciaddstr = kstrdup(amdgpu_virtual_display, GFP_KERNEL);
		pciaddstr_tmp = pciaddstr;
		while ((pciaddname_tmp = strsep(&pciaddstr_tmp, ";"))) {
			pciaddname = strsep(&pciaddname_tmp, ",");
			if (!strcmp("all", pciaddname)
			    || !strcmp(pci_address_name, pciaddname)) {
				long num_crtc;
				int res = -1;

				adev->enable_virtual_display = true;

				if (pciaddname_tmp)
					res = kstrtol(pciaddname_tmp, 10,
						      &num_crtc);

				if (!res) {
					if (num_crtc < 1)
						num_crtc = 1;
					if (num_crtc > 6)
						num_crtc = 6;
					adev->mode_info.num_crtc = num_crtc;
				} else {
					adev->mode_info.num_crtc = 1;
				}
				break;
			}
		}

		DRM_INFO("virtual display string:%s, %s:virtual_display:%d, num_crtc:%d\n",
			 amdgpu_virtual_display, pci_address_name,
			 adev->enable_virtual_display, adev->mode_info.num_crtc);

		kfree(pciaddstr);
	}
}

/**
 * amdgpu_device_parse_gpu_info_fw - parse gpu info firmware
 *
 * @adev: amdgpu_device pointer
 *
 * Parses the asic configuration parameters specified in the gpu info
 * firmware and makes them availale to the driver for use in configuring
 * the asic.
 * Returns 0 on success, -EINVAL on failure.
 */
static int amdgpu_device_parse_gpu_info_fw(struct amdgpu_device *adev)
{
	const char *chip_name;
	char fw_name[40];
	int err;
	const struct gpu_info_firmware_header_v1_0 *hdr;

	adev->firmware.gpu_info_fw = NULL;

	if (adev->mman.discovery_bin) {
		amdgpu_discovery_get_gfx_info(adev);

		/*
		 * FIXME: The bounding box is still needed by Navi12, so
		 * temporarily read it from gpu_info firmware. Should be droped
		 * when DAL no longer needs it.
		 */
		if (adev->asic_type != CHIP_NAVI12)
			return 0;
	}

	switch (adev->asic_type) {
#ifdef CONFIG_DRM_AMDGPU_SI
	case CHIP_VERDE:
	case CHIP_TAHITI:
	case CHIP_PITCAIRN:
	case CHIP_OLAND:
	case CHIP_HAINAN:
#endif
#ifdef CONFIG_DRM_AMDGPU_CIK
	case CHIP_BONAIRE:
	case CHIP_HAWAII:
	case CHIP_KAVERI:
	case CHIP_KABINI:
	case CHIP_MULLINS:
#endif
	case CHIP_TOPAZ:
	case CHIP_TONGA:
	case CHIP_FIJI:
	case CHIP_POLARIS10:
	case CHIP_POLARIS11:
	case CHIP_POLARIS12:
	case CHIP_VEGAM:
	case CHIP_CARRIZO:
	case CHIP_STONEY:
	case CHIP_VEGA20:
	case CHIP_SIENNA_CICHLID:
	case CHIP_NAVY_FLOUNDER:
	default:
		return 0;
	case CHIP_VEGA10:
		chip_name = "vega10";
		break;
	case CHIP_VEGA12:
		chip_name = "vega12";
		break;
	case CHIP_RAVEN:
		if (adev->apu_flags & AMD_APU_IS_RAVEN2)
			chip_name = "raven2";
		else if (adev->apu_flags & AMD_APU_IS_PICASSO)
			chip_name = "picasso";
		else
			chip_name = "raven";
		break;
	case CHIP_ARCTURUS:
		chip_name = "arcturus";
		break;
	case CHIP_RENOIR:
		chip_name = "renoir";
		break;
	case CHIP_NAVI10:
		chip_name = "navi10";
		break;
	case CHIP_NAVI14:
		chip_name = "navi14";
		break;
	case CHIP_NAVI12:
		chip_name = "navi12";
		break;
<<<<<<< HEAD
=======
	case CHIP_VANGOGH:
		chip_name = "vangogh";
		break;
>>>>>>> 9856e083
	}

	snprintf(fw_name, sizeof(fw_name), "amdgpu/%s_gpu_info.bin", chip_name);
	err = request_firmware(&adev->firmware.gpu_info_fw, fw_name, adev->dev);
	if (err) {
		dev_err(adev->dev,
			"Failed to load gpu_info firmware \"%s\"\n",
			fw_name);
		goto out;
	}
	err = amdgpu_ucode_validate(adev->firmware.gpu_info_fw);
	if (err) {
		dev_err(adev->dev,
			"Failed to validate gpu_info firmware \"%s\"\n",
			fw_name);
		goto out;
	}

	hdr = (const struct gpu_info_firmware_header_v1_0 *)adev->firmware.gpu_info_fw->data;
	amdgpu_ucode_print_gpu_info_hdr(&hdr->header);

	switch (hdr->version_major) {
	case 1:
	{
		const struct gpu_info_firmware_v1_0 *gpu_info_fw =
			(const struct gpu_info_firmware_v1_0 *)(adev->firmware.gpu_info_fw->data +
								le32_to_cpu(hdr->header.ucode_array_offset_bytes));

		/*
		 * Should be droped when DAL no longer needs it.
		 */
		if (adev->asic_type == CHIP_NAVI12)
			goto parse_soc_bounding_box;

		adev->gfx.config.max_shader_engines = le32_to_cpu(gpu_info_fw->gc_num_se);
		adev->gfx.config.max_cu_per_sh = le32_to_cpu(gpu_info_fw->gc_num_cu_per_sh);
		adev->gfx.config.max_sh_per_se = le32_to_cpu(gpu_info_fw->gc_num_sh_per_se);
		adev->gfx.config.max_backends_per_se = le32_to_cpu(gpu_info_fw->gc_num_rb_per_se);
		adev->gfx.config.max_texture_channel_caches =
			le32_to_cpu(gpu_info_fw->gc_num_tccs);
		adev->gfx.config.max_gprs = le32_to_cpu(gpu_info_fw->gc_num_gprs);
		adev->gfx.config.max_gs_threads = le32_to_cpu(gpu_info_fw->gc_num_max_gs_thds);
		adev->gfx.config.gs_vgt_table_depth = le32_to_cpu(gpu_info_fw->gc_gs_table_depth);
		adev->gfx.config.gs_prim_buffer_depth = le32_to_cpu(gpu_info_fw->gc_gsprim_buff_depth);
		adev->gfx.config.double_offchip_lds_buf =
			le32_to_cpu(gpu_info_fw->gc_double_offchip_lds_buffer);
		adev->gfx.cu_info.wave_front_size = le32_to_cpu(gpu_info_fw->gc_wave_size);
		adev->gfx.cu_info.max_waves_per_simd =
			le32_to_cpu(gpu_info_fw->gc_max_waves_per_simd);
		adev->gfx.cu_info.max_scratch_slots_per_cu =
			le32_to_cpu(gpu_info_fw->gc_max_scratch_slots_per_cu);
		adev->gfx.cu_info.lds_size = le32_to_cpu(gpu_info_fw->gc_lds_size);
		if (hdr->version_minor >= 1) {
			const struct gpu_info_firmware_v1_1 *gpu_info_fw =
				(const struct gpu_info_firmware_v1_1 *)(adev->firmware.gpu_info_fw->data +
									le32_to_cpu(hdr->header.ucode_array_offset_bytes));
			adev->gfx.config.num_sc_per_sh =
				le32_to_cpu(gpu_info_fw->num_sc_per_sh);
			adev->gfx.config.num_packer_per_sc =
				le32_to_cpu(gpu_info_fw->num_packer_per_sc);
		}

parse_soc_bounding_box:
		/*
		 * soc bounding box info is not integrated in disocovery table,
		 * we always need to parse it from gpu info firmware if needed.
		 */
		if (hdr->version_minor == 2) {
			const struct gpu_info_firmware_v1_2 *gpu_info_fw =
				(const struct gpu_info_firmware_v1_2 *)(adev->firmware.gpu_info_fw->data +
									le32_to_cpu(hdr->header.ucode_array_offset_bytes));
			adev->dm.soc_bounding_box = &gpu_info_fw->soc_bounding_box;
		}
		break;
	}
	default:
		dev_err(adev->dev,
			"Unsupported gpu_info table %d\n", hdr->header.ucode_version);
		err = -EINVAL;
		goto out;
	}
out:
	return err;
}

/**
 * amdgpu_device_ip_early_init - run early init for hardware IPs
 *
 * @adev: amdgpu_device pointer
 *
 * Early initialization pass for hardware IPs.  The hardware IPs that make
 * up each asic are discovered each IP's early_init callback is run.  This
 * is the first stage in initializing the asic.
 * Returns 0 on success, negative error code on failure.
 */
static int amdgpu_device_ip_early_init(struct amdgpu_device *adev)
{
	int i, r;

	amdgpu_device_enable_virtual_display(adev);

	if (amdgpu_sriov_vf(adev)) {
		r = amdgpu_virt_request_full_gpu(adev, true);
		if (r)
			return r;
	}

	switch (adev->asic_type) {
#ifdef CONFIG_DRM_AMDGPU_SI
	case CHIP_VERDE:
	case CHIP_TAHITI:
	case CHIP_PITCAIRN:
	case CHIP_OLAND:
	case CHIP_HAINAN:
		adev->family = AMDGPU_FAMILY_SI;
		r = si_set_ip_blocks(adev);
		if (r)
			return r;
		break;
#endif
#ifdef CONFIG_DRM_AMDGPU_CIK
	case CHIP_BONAIRE:
	case CHIP_HAWAII:
	case CHIP_KAVERI:
	case CHIP_KABINI:
	case CHIP_MULLINS:
		if (adev->flags & AMD_IS_APU)
			adev->family = AMDGPU_FAMILY_KV;
		else
			adev->family = AMDGPU_FAMILY_CI;

		r = cik_set_ip_blocks(adev);
		if (r)
			return r;
		break;
#endif
	case CHIP_TOPAZ:
	case CHIP_TONGA:
	case CHIP_FIJI:
	case CHIP_POLARIS10:
	case CHIP_POLARIS11:
	case CHIP_POLARIS12:
	case CHIP_VEGAM:
	case CHIP_CARRIZO:
	case CHIP_STONEY:
		if (adev->flags & AMD_IS_APU)
			adev->family = AMDGPU_FAMILY_CZ;
		else
			adev->family = AMDGPU_FAMILY_VI;

		r = vi_set_ip_blocks(adev);
		if (r)
			return r;
		break;
	case CHIP_VEGA10:
	case CHIP_VEGA12:
	case CHIP_VEGA20:
	case CHIP_RAVEN:
	case CHIP_ARCTURUS:
	case CHIP_RENOIR:
		if (adev->flags & AMD_IS_APU)
			adev->family = AMDGPU_FAMILY_RV;
		else
			adev->family = AMDGPU_FAMILY_AI;

		r = soc15_set_ip_blocks(adev);
		if (r)
			return r;
		break;
	case  CHIP_NAVI10:
	case  CHIP_NAVI14:
	case  CHIP_NAVI12:
	case  CHIP_SIENNA_CICHLID:
	case  CHIP_NAVY_FLOUNDER:
	case CHIP_VANGOGH:
		if (adev->asic_type == CHIP_VANGOGH)
			adev->family = AMDGPU_FAMILY_VGH;
		else
			adev->family = AMDGPU_FAMILY_NV;

		r = nv_set_ip_blocks(adev);
		if (r)
			return r;
		break;
	default:
		/* FIXME: not supported yet */
		return -EINVAL;
	}

	amdgpu_amdkfd_device_probe(adev);

	adev->pm.pp_feature = amdgpu_pp_feature_mask;
	if (amdgpu_sriov_vf(adev) || sched_policy == KFD_SCHED_POLICY_NO_HWS)
		adev->pm.pp_feature &= ~PP_GFXOFF_MASK;

	for (i = 0; i < adev->num_ip_blocks; i++) {
		if ((amdgpu_ip_block_mask & (1 << i)) == 0) {
			DRM_ERROR("disabled ip block: %d <%s>\n",
				  i, adev->ip_blocks[i].version->funcs->name);
			adev->ip_blocks[i].status.valid = false;
		} else {
			if (adev->ip_blocks[i].version->funcs->early_init) {
				r = adev->ip_blocks[i].version->funcs->early_init((void *)adev);
				if (r == -ENOENT) {
					adev->ip_blocks[i].status.valid = false;
				} else if (r) {
					DRM_ERROR("early_init of IP block <%s> failed %d\n",
						  adev->ip_blocks[i].version->funcs->name, r);
					return r;
				} else {
					adev->ip_blocks[i].status.valid = true;
				}
			} else {
				adev->ip_blocks[i].status.valid = true;
			}
		}
		/* get the vbios after the asic_funcs are set up */
		if (adev->ip_blocks[i].version->type == AMD_IP_BLOCK_TYPE_COMMON) {
			r = amdgpu_device_parse_gpu_info_fw(adev);
			if (r)
				return r;

			/* Read BIOS */
			if (!amdgpu_get_bios(adev))
				return -EINVAL;

			r = amdgpu_atombios_init(adev);
			if (r) {
				dev_err(adev->dev, "amdgpu_atombios_init failed\n");
				amdgpu_vf_error_put(adev, AMDGIM_ERROR_VF_ATOMBIOS_INIT_FAIL, 0, 0);
				return r;
			}
		}
	}

	adev->cg_flags &= amdgpu_cg_mask;
	adev->pg_flags &= amdgpu_pg_mask;

	return 0;
}

static int amdgpu_device_ip_hw_init_phase1(struct amdgpu_device *adev)
{
	int i, r;

	for (i = 0; i < adev->num_ip_blocks; i++) {
		if (!adev->ip_blocks[i].status.sw)
			continue;
		if (adev->ip_blocks[i].status.hw)
			continue;
		if (adev->ip_blocks[i].version->type == AMD_IP_BLOCK_TYPE_COMMON ||
		    (amdgpu_sriov_vf(adev) && (adev->ip_blocks[i].version->type == AMD_IP_BLOCK_TYPE_PSP)) ||
		    adev->ip_blocks[i].version->type == AMD_IP_BLOCK_TYPE_IH) {
			r = adev->ip_blocks[i].version->funcs->hw_init(adev);
			if (r) {
				DRM_ERROR("hw_init of IP block <%s> failed %d\n",
					  adev->ip_blocks[i].version->funcs->name, r);
				return r;
			}
			adev->ip_blocks[i].status.hw = true;
		}
	}

	return 0;
}

static int amdgpu_device_ip_hw_init_phase2(struct amdgpu_device *adev)
{
	int i, r;

	for (i = 0; i < adev->num_ip_blocks; i++) {
		if (!adev->ip_blocks[i].status.sw)
			continue;
		if (adev->ip_blocks[i].status.hw)
			continue;
		r = adev->ip_blocks[i].version->funcs->hw_init(adev);
		if (r) {
			DRM_ERROR("hw_init of IP block <%s> failed %d\n",
				  adev->ip_blocks[i].version->funcs->name, r);
			return r;
		}
		adev->ip_blocks[i].status.hw = true;
	}

	return 0;
}

static int amdgpu_device_fw_loading(struct amdgpu_device *adev)
{
	int r = 0;
	int i;
	uint32_t smu_version;

	if (adev->asic_type >= CHIP_VEGA10) {
		for (i = 0; i < adev->num_ip_blocks; i++) {
			if (adev->ip_blocks[i].version->type != AMD_IP_BLOCK_TYPE_PSP)
				continue;

			/* no need to do the fw loading again if already done*/
			if (adev->ip_blocks[i].status.hw == true)
				break;

			if (amdgpu_in_reset(adev) || adev->in_suspend) {
				r = adev->ip_blocks[i].version->funcs->resume(adev);
				if (r) {
					DRM_ERROR("resume of IP block <%s> failed %d\n",
							  adev->ip_blocks[i].version->funcs->name, r);
					return r;
				}
			} else {
				r = adev->ip_blocks[i].version->funcs->hw_init(adev);
				if (r) {
					DRM_ERROR("hw_init of IP block <%s> failed %d\n",
							  adev->ip_blocks[i].version->funcs->name, r);
					return r;
				}
			}

			adev->ip_blocks[i].status.hw = true;
			break;
		}
	}

	if (!amdgpu_sriov_vf(adev) || adev->asic_type == CHIP_TONGA)
		r = amdgpu_pm_load_smu_firmware(adev, &smu_version);

	return r;
}

/**
 * amdgpu_device_ip_init - run init for hardware IPs
 *
 * @adev: amdgpu_device pointer
 *
 * Main initialization pass for hardware IPs.  The list of all the hardware
 * IPs that make up the asic is walked and the sw_init and hw_init callbacks
 * are run.  sw_init initializes the software state associated with each IP
 * and hw_init initializes the hardware associated with each IP.
 * Returns 0 on success, negative error code on failure.
 */
static int amdgpu_device_ip_init(struct amdgpu_device *adev)
{
	int i, r;

	r = amdgpu_ras_init(adev);
	if (r)
		return r;

	for (i = 0; i < adev->num_ip_blocks; i++) {
		if (!adev->ip_blocks[i].status.valid)
			continue;
		r = adev->ip_blocks[i].version->funcs->sw_init((void *)adev);
		if (r) {
			DRM_ERROR("sw_init of IP block <%s> failed %d\n",
				  adev->ip_blocks[i].version->funcs->name, r);
			goto init_failed;
		}
		adev->ip_blocks[i].status.sw = true;

		/* need to do gmc hw init early so we can allocate gpu mem */
		if (adev->ip_blocks[i].version->type == AMD_IP_BLOCK_TYPE_GMC) {
			r = amdgpu_device_vram_scratch_init(adev);
			if (r) {
				DRM_ERROR("amdgpu_vram_scratch_init failed %d\n", r);
				goto init_failed;
			}
			r = adev->ip_blocks[i].version->funcs->hw_init((void *)adev);
			if (r) {
				DRM_ERROR("hw_init %d failed %d\n", i, r);
				goto init_failed;
			}
			r = amdgpu_device_wb_init(adev);
			if (r) {
				DRM_ERROR("amdgpu_device_wb_init failed %d\n", r);
				goto init_failed;
			}
			adev->ip_blocks[i].status.hw = true;

			/* right after GMC hw init, we create CSA */
			if (amdgpu_mcbp || amdgpu_sriov_vf(adev)) {
				r = amdgpu_allocate_static_csa(adev, &adev->virt.csa_obj,
								AMDGPU_GEM_DOMAIN_VRAM,
								AMDGPU_CSA_SIZE);
				if (r) {
					DRM_ERROR("allocate CSA failed %d\n", r);
					goto init_failed;
				}
			}
		}
	}

	if (amdgpu_sriov_vf(adev))
		amdgpu_virt_init_data_exchange(adev);

	r = amdgpu_ib_pool_init(adev);
	if (r) {
		dev_err(adev->dev, "IB initialization failed (%d).\n", r);
		amdgpu_vf_error_put(adev, AMDGIM_ERROR_VF_IB_INIT_FAIL, 0, r);
		goto init_failed;
	}

	r = amdgpu_ucode_create_bo(adev); /* create ucode bo when sw_init complete*/
	if (r)
		goto init_failed;

	r = amdgpu_device_ip_hw_init_phase1(adev);
	if (r)
		goto init_failed;

	r = amdgpu_device_fw_loading(adev);
	if (r)
		goto init_failed;

	r = amdgpu_device_ip_hw_init_phase2(adev);
	if (r)
		goto init_failed;

	/*
	 * retired pages will be loaded from eeprom and reserved here,
	 * it should be called after amdgpu_device_ip_hw_init_phase2  since
	 * for some ASICs the RAS EEPROM code relies on SMU fully functioning
	 * for I2C communication which only true at this point.
	 *
	 * amdgpu_ras_recovery_init may fail, but the upper only cares the
	 * failure from bad gpu situation and stop amdgpu init process
	 * accordingly. For other failed cases, it will still release all
	 * the resource and print error message, rather than returning one
	 * negative value to upper level.
	 *
	 * Note: theoretically, this should be called before all vram allocations
	 * to protect retired page from abusing
	 */
	r = amdgpu_ras_recovery_init(adev);
	if (r)
		goto init_failed;

	if (adev->gmc.xgmi.num_physical_nodes > 1)
		amdgpu_xgmi_add_device(adev);
	amdgpu_amdkfd_device_init(adev);

	amdgpu_fru_get_product_info(adev);

init_failed:
	if (amdgpu_sriov_vf(adev))
		amdgpu_virt_release_full_gpu(adev, true);

	return r;
}

/**
 * amdgpu_device_fill_reset_magic - writes reset magic to gart pointer
 *
 * @adev: amdgpu_device pointer
 *
 * Writes a reset magic value to the gart pointer in VRAM.  The driver calls
 * this function before a GPU reset.  If the value is retained after a
 * GPU reset, VRAM has not been lost.  Some GPU resets may destry VRAM contents.
 */
static void amdgpu_device_fill_reset_magic(struct amdgpu_device *adev)
{
	memcpy(adev->reset_magic, adev->gart.ptr, AMDGPU_RESET_MAGIC_NUM);
}

/**
 * amdgpu_device_check_vram_lost - check if vram is valid
 *
 * @adev: amdgpu_device pointer
 *
 * Checks the reset magic value written to the gart pointer in VRAM.
 * The driver calls this after a GPU reset to see if the contents of
 * VRAM is lost or now.
 * returns true if vram is lost, false if not.
 */
static bool amdgpu_device_check_vram_lost(struct amdgpu_device *adev)
{
	if (memcmp(adev->gart.ptr, adev->reset_magic,
			AMDGPU_RESET_MAGIC_NUM))
		return true;

	if (!amdgpu_in_reset(adev))
		return false;

	/*
	 * For all ASICs with baco/mode1 reset, the VRAM is
	 * always assumed to be lost.
	 */
	switch (amdgpu_asic_reset_method(adev)) {
	case AMD_RESET_METHOD_BACO:
	case AMD_RESET_METHOD_MODE1:
		return true;
	default:
		return false;
	}
}

/**
 * amdgpu_device_set_cg_state - set clockgating for amdgpu device
 *
 * @adev: amdgpu_device pointer
 * @state: clockgating state (gate or ungate)
 *
 * The list of all the hardware IPs that make up the asic is walked and the
 * set_clockgating_state callbacks are run.
 * Late initialization pass enabling clockgating for hardware IPs.
 * Fini or suspend, pass disabling clockgating for hardware IPs.
 * Returns 0 on success, negative error code on failure.
 */

static int amdgpu_device_set_cg_state(struct amdgpu_device *adev,
						enum amd_clockgating_state state)
{
	int i, j, r;

	if (amdgpu_emu_mode == 1)
		return 0;

	for (j = 0; j < adev->num_ip_blocks; j++) {
		i = state == AMD_CG_STATE_GATE ? j : adev->num_ip_blocks - j - 1;
		if (!adev->ip_blocks[i].status.late_initialized)
			continue;
		/* skip CG for VCE/UVD, it's handled specially */
		if (adev->ip_blocks[i].version->type != AMD_IP_BLOCK_TYPE_UVD &&
		    adev->ip_blocks[i].version->type != AMD_IP_BLOCK_TYPE_VCE &&
		    adev->ip_blocks[i].version->type != AMD_IP_BLOCK_TYPE_VCN &&
		    adev->ip_blocks[i].version->type != AMD_IP_BLOCK_TYPE_JPEG &&
		    adev->ip_blocks[i].version->funcs->set_clockgating_state) {
			/* enable clockgating to save power */
			r = adev->ip_blocks[i].version->funcs->set_clockgating_state((void *)adev,
										     state);
			if (r) {
				DRM_ERROR("set_clockgating_state(gate) of IP block <%s> failed %d\n",
					  adev->ip_blocks[i].version->funcs->name, r);
				return r;
			}
		}
	}

	return 0;
}

static int amdgpu_device_set_pg_state(struct amdgpu_device *adev, enum amd_powergating_state state)
{
	int i, j, r;

	if (amdgpu_emu_mode == 1)
		return 0;

	for (j = 0; j < adev->num_ip_blocks; j++) {
		i = state == AMD_PG_STATE_GATE ? j : adev->num_ip_blocks - j - 1;
		if (!adev->ip_blocks[i].status.late_initialized)
			continue;
		/* skip CG for VCE/UVD, it's handled specially */
		if (adev->ip_blocks[i].version->type != AMD_IP_BLOCK_TYPE_UVD &&
		    adev->ip_blocks[i].version->type != AMD_IP_BLOCK_TYPE_VCE &&
		    adev->ip_blocks[i].version->type != AMD_IP_BLOCK_TYPE_VCN &&
		    adev->ip_blocks[i].version->type != AMD_IP_BLOCK_TYPE_JPEG &&
		    adev->ip_blocks[i].version->funcs->set_powergating_state) {
			/* enable powergating to save power */
			r = adev->ip_blocks[i].version->funcs->set_powergating_state((void *)adev,
											state);
			if (r) {
				DRM_ERROR("set_powergating_state(gate) of IP block <%s> failed %d\n",
					  adev->ip_blocks[i].version->funcs->name, r);
				return r;
			}
		}
	}
	return 0;
}

static int amdgpu_device_enable_mgpu_fan_boost(void)
{
	struct amdgpu_gpu_instance *gpu_ins;
	struct amdgpu_device *adev;
	int i, ret = 0;

	mutex_lock(&mgpu_info.mutex);

	/*
	 * MGPU fan boost feature should be enabled
	 * only when there are two or more dGPUs in
	 * the system
	 */
	if (mgpu_info.num_dgpu < 2)
		goto out;

	for (i = 0; i < mgpu_info.num_dgpu; i++) {
		gpu_ins = &(mgpu_info.gpu_ins[i]);
		adev = gpu_ins->adev;
		if (!(adev->flags & AMD_IS_APU) &&
		    !gpu_ins->mgpu_fan_enabled) {
			ret = amdgpu_dpm_enable_mgpu_fan_boost(adev);
			if (ret)
				break;

			gpu_ins->mgpu_fan_enabled = 1;
		}
	}

out:
	mutex_unlock(&mgpu_info.mutex);

	return ret;
}

/**
 * amdgpu_device_ip_late_init - run late init for hardware IPs
 *
 * @adev: amdgpu_device pointer
 *
 * Late initialization pass for hardware IPs.  The list of all the hardware
 * IPs that make up the asic is walked and the late_init callbacks are run.
 * late_init covers any special initialization that an IP requires
 * after all of the have been initialized or something that needs to happen
 * late in the init process.
 * Returns 0 on success, negative error code on failure.
 */
static int amdgpu_device_ip_late_init(struct amdgpu_device *adev)
{
	struct amdgpu_gpu_instance *gpu_instance;
	int i = 0, r;

	for (i = 0; i < adev->num_ip_blocks; i++) {
		if (!adev->ip_blocks[i].status.hw)
			continue;
		if (adev->ip_blocks[i].version->funcs->late_init) {
			r = adev->ip_blocks[i].version->funcs->late_init((void *)adev);
			if (r) {
				DRM_ERROR("late_init of IP block <%s> failed %d\n",
					  adev->ip_blocks[i].version->funcs->name, r);
				return r;
			}
		}
		adev->ip_blocks[i].status.late_initialized = true;
	}

	amdgpu_ras_set_error_query_ready(adev, true);

	amdgpu_device_set_cg_state(adev, AMD_CG_STATE_GATE);
	amdgpu_device_set_pg_state(adev, AMD_PG_STATE_GATE);

	amdgpu_device_fill_reset_magic(adev);

	r = amdgpu_device_enable_mgpu_fan_boost();
	if (r)
		DRM_ERROR("enable mgpu fan boost failed (%d).\n", r);


	if (adev->gmc.xgmi.num_physical_nodes > 1) {
		mutex_lock(&mgpu_info.mutex);

		/*
		 * Reset device p-state to low as this was booted with high.
		 *
		 * This should be performed only after all devices from the same
		 * hive get initialized.
		 *
		 * However, it's unknown how many device in the hive in advance.
		 * As this is counted one by one during devices initializations.
		 *
		 * So, we wait for all XGMI interlinked devices initialized.
		 * This may bring some delays as those devices may come from
		 * different hives. But that should be OK.
		 */
		if (mgpu_info.num_dgpu == adev->gmc.xgmi.num_physical_nodes) {
			for (i = 0; i < mgpu_info.num_gpu; i++) {
				gpu_instance = &(mgpu_info.gpu_ins[i]);
				if (gpu_instance->adev->flags & AMD_IS_APU)
					continue;

				r = amdgpu_xgmi_set_pstate(gpu_instance->adev,
						AMDGPU_XGMI_PSTATE_MIN);
				if (r) {
					DRM_ERROR("pstate setting failed (%d).\n", r);
					break;
				}
			}
		}

		mutex_unlock(&mgpu_info.mutex);
	}

	return 0;
}

/**
 * amdgpu_device_ip_fini - run fini for hardware IPs
 *
 * @adev: amdgpu_device pointer
 *
 * Main teardown pass for hardware IPs.  The list of all the hardware
 * IPs that make up the asic is walked and the hw_fini and sw_fini callbacks
 * are run.  hw_fini tears down the hardware associated with each IP
 * and sw_fini tears down any software state associated with each IP.
 * Returns 0 on success, negative error code on failure.
 */
static int amdgpu_device_ip_fini(struct amdgpu_device *adev)
{
	int i, r;

	if (amdgpu_sriov_vf(adev) && adev->virt.ras_init_done)
		amdgpu_virt_release_ras_err_handler_data(adev);

	amdgpu_ras_pre_fini(adev);

	if (adev->gmc.xgmi.num_physical_nodes > 1)
		amdgpu_xgmi_remove_device(adev);

	amdgpu_amdkfd_device_fini(adev);

	amdgpu_device_set_pg_state(adev, AMD_PG_STATE_UNGATE);
	amdgpu_device_set_cg_state(adev, AMD_CG_STATE_UNGATE);

	/* need to disable SMC first */
	for (i = 0; i < adev->num_ip_blocks; i++) {
		if (!adev->ip_blocks[i].status.hw)
			continue;
		if (adev->ip_blocks[i].version->type == AMD_IP_BLOCK_TYPE_SMC) {
			r = adev->ip_blocks[i].version->funcs->hw_fini((void *)adev);
			/* XXX handle errors */
			if (r) {
				DRM_DEBUG("hw_fini of IP block <%s> failed %d\n",
					  adev->ip_blocks[i].version->funcs->name, r);
			}
			adev->ip_blocks[i].status.hw = false;
			break;
		}
	}

	for (i = adev->num_ip_blocks - 1; i >= 0; i--) {
		if (!adev->ip_blocks[i].status.hw)
			continue;

		r = adev->ip_blocks[i].version->funcs->hw_fini((void *)adev);
		/* XXX handle errors */
		if (r) {
			DRM_DEBUG("hw_fini of IP block <%s> failed %d\n",
				  adev->ip_blocks[i].version->funcs->name, r);
		}

		adev->ip_blocks[i].status.hw = false;
	}


	for (i = adev->num_ip_blocks - 1; i >= 0; i--) {
		if (!adev->ip_blocks[i].status.sw)
			continue;

		if (adev->ip_blocks[i].version->type == AMD_IP_BLOCK_TYPE_GMC) {
			amdgpu_ucode_free_bo(adev);
			amdgpu_free_static_csa(&adev->virt.csa_obj);
			amdgpu_device_wb_fini(adev);
			amdgpu_device_vram_scratch_fini(adev);
			amdgpu_ib_pool_fini(adev);
		}

		r = adev->ip_blocks[i].version->funcs->sw_fini((void *)adev);
		/* XXX handle errors */
		if (r) {
			DRM_DEBUG("sw_fini of IP block <%s> failed %d\n",
				  adev->ip_blocks[i].version->funcs->name, r);
		}
		adev->ip_blocks[i].status.sw = false;
		adev->ip_blocks[i].status.valid = false;
	}

	for (i = adev->num_ip_blocks - 1; i >= 0; i--) {
		if (!adev->ip_blocks[i].status.late_initialized)
			continue;
		if (adev->ip_blocks[i].version->funcs->late_fini)
			adev->ip_blocks[i].version->funcs->late_fini((void *)adev);
		adev->ip_blocks[i].status.late_initialized = false;
	}

	amdgpu_ras_fini(adev);

	if (amdgpu_sriov_vf(adev))
		if (amdgpu_virt_release_full_gpu(adev, false))
			DRM_ERROR("failed to release exclusive mode on fini\n");

	return 0;
}

/**
 * amdgpu_device_delayed_init_work_handler - work handler for IB tests
 *
 * @work: work_struct.
 */
static void amdgpu_device_delayed_init_work_handler(struct work_struct *work)
{
	struct amdgpu_device *adev =
		container_of(work, struct amdgpu_device, delayed_init_work.work);
	int r;

	r = amdgpu_ib_ring_tests(adev);
	if (r)
		DRM_ERROR("ib ring test failed (%d).\n", r);
}

static void amdgpu_device_delay_enable_gfx_off(struct work_struct *work)
{
	struct amdgpu_device *adev =
		container_of(work, struct amdgpu_device, gfx.gfx_off_delay_work.work);

	mutex_lock(&adev->gfx.gfx_off_mutex);
	if (!adev->gfx.gfx_off_state && !adev->gfx.gfx_off_req_count) {
		if (!amdgpu_dpm_set_powergating_by_smu(adev, AMD_IP_BLOCK_TYPE_GFX, true))
			adev->gfx.gfx_off_state = true;
	}
	mutex_unlock(&adev->gfx.gfx_off_mutex);
}

/**
 * amdgpu_device_ip_suspend_phase1 - run suspend for hardware IPs (phase 1)
 *
 * @adev: amdgpu_device pointer
 *
 * Main suspend function for hardware IPs.  The list of all the hardware
 * IPs that make up the asic is walked, clockgating is disabled and the
 * suspend callbacks are run.  suspend puts the hardware and software state
 * in each IP into a state suitable for suspend.
 * Returns 0 on success, negative error code on failure.
 */
static int amdgpu_device_ip_suspend_phase1(struct amdgpu_device *adev)
{
	int i, r;

	amdgpu_device_set_pg_state(adev, AMD_PG_STATE_UNGATE);
	amdgpu_device_set_cg_state(adev, AMD_CG_STATE_UNGATE);

	for (i = adev->num_ip_blocks - 1; i >= 0; i--) {
		if (!adev->ip_blocks[i].status.valid)
			continue;

		/* displays are handled separately */
		if (adev->ip_blocks[i].version->type != AMD_IP_BLOCK_TYPE_DCE)
			continue;

		/* XXX handle errors */
		r = adev->ip_blocks[i].version->funcs->suspend(adev);
		/* XXX handle errors */
		if (r) {
			DRM_ERROR("suspend of IP block <%s> failed %d\n",
				  adev->ip_blocks[i].version->funcs->name, r);
			return r;
		}

		adev->ip_blocks[i].status.hw = false;
	}

	return 0;
}

/**
 * amdgpu_device_ip_suspend_phase2 - run suspend for hardware IPs (phase 2)
 *
 * @adev: amdgpu_device pointer
 *
 * Main suspend function for hardware IPs.  The list of all the hardware
 * IPs that make up the asic is walked, clockgating is disabled and the
 * suspend callbacks are run.  suspend puts the hardware and software state
 * in each IP into a state suitable for suspend.
 * Returns 0 on success, negative error code on failure.
 */
static int amdgpu_device_ip_suspend_phase2(struct amdgpu_device *adev)
{
	int i, r;

	for (i = adev->num_ip_blocks - 1; i >= 0; i--) {
		if (!adev->ip_blocks[i].status.valid)
			continue;
		/* displays are handled in phase1 */
		if (adev->ip_blocks[i].version->type == AMD_IP_BLOCK_TYPE_DCE)
			continue;
		/* PSP lost connection when err_event_athub occurs */
		if (amdgpu_ras_intr_triggered() &&
		    adev->ip_blocks[i].version->type == AMD_IP_BLOCK_TYPE_PSP) {
			adev->ip_blocks[i].status.hw = false;
			continue;
		}
		/* XXX handle errors */
		r = adev->ip_blocks[i].version->funcs->suspend(adev);
		/* XXX handle errors */
		if (r) {
			DRM_ERROR("suspend of IP block <%s> failed %d\n",
				  adev->ip_blocks[i].version->funcs->name, r);
		}
		adev->ip_blocks[i].status.hw = false;
		/* handle putting the SMC in the appropriate state */
		if(!amdgpu_sriov_vf(adev)){
			if (adev->ip_blocks[i].version->type == AMD_IP_BLOCK_TYPE_SMC) {
				r = amdgpu_dpm_set_mp1_state(adev, adev->mp1_state);
				if (r) {
					DRM_ERROR("SMC failed to set mp1 state %d, %d\n",
							adev->mp1_state, r);
					return r;
				}
			}
		}
		adev->ip_blocks[i].status.hw = false;
	}

	return 0;
}

/**
 * amdgpu_device_ip_suspend - run suspend for hardware IPs
 *
 * @adev: amdgpu_device pointer
 *
 * Main suspend function for hardware IPs.  The list of all the hardware
 * IPs that make up the asic is walked, clockgating is disabled and the
 * suspend callbacks are run.  suspend puts the hardware and software state
 * in each IP into a state suitable for suspend.
 * Returns 0 on success, negative error code on failure.
 */
int amdgpu_device_ip_suspend(struct amdgpu_device *adev)
{
	int r;

	if (amdgpu_sriov_vf(adev))
		amdgpu_virt_request_full_gpu(adev, false);

	r = amdgpu_device_ip_suspend_phase1(adev);
	if (r)
		return r;
	r = amdgpu_device_ip_suspend_phase2(adev);

	if (amdgpu_sriov_vf(adev))
		amdgpu_virt_release_full_gpu(adev, false);

	return r;
}

static int amdgpu_device_ip_reinit_early_sriov(struct amdgpu_device *adev)
{
	int i, r;

	static enum amd_ip_block_type ip_order[] = {
		AMD_IP_BLOCK_TYPE_GMC,
		AMD_IP_BLOCK_TYPE_COMMON,
		AMD_IP_BLOCK_TYPE_PSP,
		AMD_IP_BLOCK_TYPE_IH,
	};

	for (i = 0; i < ARRAY_SIZE(ip_order); i++) {
		int j;
		struct amdgpu_ip_block *block;

		block = &adev->ip_blocks[i];
		block->status.hw = false;

		for (j = 0; j < ARRAY_SIZE(ip_order); j++) {

			if (block->version->type != ip_order[j] ||
				!block->status.valid)
				continue;

			r = block->version->funcs->hw_init(adev);
			DRM_INFO("RE-INIT-early: %s %s\n", block->version->funcs->name, r?"failed":"succeeded");
			if (r)
				return r;
			block->status.hw = true;
		}
	}

	return 0;
}

static int amdgpu_device_ip_reinit_late_sriov(struct amdgpu_device *adev)
{
	int i, r;

	static enum amd_ip_block_type ip_order[] = {
		AMD_IP_BLOCK_TYPE_SMC,
		AMD_IP_BLOCK_TYPE_DCE,
		AMD_IP_BLOCK_TYPE_GFX,
		AMD_IP_BLOCK_TYPE_SDMA,
		AMD_IP_BLOCK_TYPE_UVD,
		AMD_IP_BLOCK_TYPE_VCE,
		AMD_IP_BLOCK_TYPE_VCN
	};

	for (i = 0; i < ARRAY_SIZE(ip_order); i++) {
		int j;
		struct amdgpu_ip_block *block;

		for (j = 0; j < adev->num_ip_blocks; j++) {
			block = &adev->ip_blocks[j];

			if (block->version->type != ip_order[i] ||
				!block->status.valid ||
				block->status.hw)
				continue;

			if (block->version->type == AMD_IP_BLOCK_TYPE_SMC)
				r = block->version->funcs->resume(adev);
			else
				r = block->version->funcs->hw_init(adev);

			DRM_INFO("RE-INIT-late: %s %s\n", block->version->funcs->name, r?"failed":"succeeded");
			if (r)
				return r;
			block->status.hw = true;
		}
	}

	return 0;
}

/**
 * amdgpu_device_ip_resume_phase1 - run resume for hardware IPs
 *
 * @adev: amdgpu_device pointer
 *
 * First resume function for hardware IPs.  The list of all the hardware
 * IPs that make up the asic is walked and the resume callbacks are run for
 * COMMON, GMC, and IH.  resume puts the hardware into a functional state
 * after a suspend and updates the software state as necessary.  This
 * function is also used for restoring the GPU after a GPU reset.
 * Returns 0 on success, negative error code on failure.
 */
static int amdgpu_device_ip_resume_phase1(struct amdgpu_device *adev)
{
	int i, r;

	for (i = 0; i < adev->num_ip_blocks; i++) {
		if (!adev->ip_blocks[i].status.valid || adev->ip_blocks[i].status.hw)
			continue;
		if (adev->ip_blocks[i].version->type == AMD_IP_BLOCK_TYPE_COMMON ||
		    adev->ip_blocks[i].version->type == AMD_IP_BLOCK_TYPE_GMC ||
		    adev->ip_blocks[i].version->type == AMD_IP_BLOCK_TYPE_IH) {

			r = adev->ip_blocks[i].version->funcs->resume(adev);
			if (r) {
				DRM_ERROR("resume of IP block <%s> failed %d\n",
					  adev->ip_blocks[i].version->funcs->name, r);
				return r;
			}
			adev->ip_blocks[i].status.hw = true;
		}
	}

	return 0;
}

/**
 * amdgpu_device_ip_resume_phase2 - run resume for hardware IPs
 *
 * @adev: amdgpu_device pointer
 *
 * First resume function for hardware IPs.  The list of all the hardware
 * IPs that make up the asic is walked and the resume callbacks are run for
 * all blocks except COMMON, GMC, and IH.  resume puts the hardware into a
 * functional state after a suspend and updates the software state as
 * necessary.  This function is also used for restoring the GPU after a GPU
 * reset.
 * Returns 0 on success, negative error code on failure.
 */
static int amdgpu_device_ip_resume_phase2(struct amdgpu_device *adev)
{
	int i, r;

	for (i = 0; i < adev->num_ip_blocks; i++) {
		if (!adev->ip_blocks[i].status.valid || adev->ip_blocks[i].status.hw)
			continue;
		if (adev->ip_blocks[i].version->type == AMD_IP_BLOCK_TYPE_COMMON ||
		    adev->ip_blocks[i].version->type == AMD_IP_BLOCK_TYPE_GMC ||
		    adev->ip_blocks[i].version->type == AMD_IP_BLOCK_TYPE_IH ||
		    adev->ip_blocks[i].version->type == AMD_IP_BLOCK_TYPE_PSP)
			continue;
		r = adev->ip_blocks[i].version->funcs->resume(adev);
		if (r) {
			DRM_ERROR("resume of IP block <%s> failed %d\n",
				  adev->ip_blocks[i].version->funcs->name, r);
			return r;
		}
		adev->ip_blocks[i].status.hw = true;
	}

	return 0;
}

/**
 * amdgpu_device_ip_resume - run resume for hardware IPs
 *
 * @adev: amdgpu_device pointer
 *
 * Main resume function for hardware IPs.  The hardware IPs
 * are split into two resume functions because they are
 * are also used in in recovering from a GPU reset and some additional
 * steps need to be take between them.  In this case (S3/S4) they are
 * run sequentially.
 * Returns 0 on success, negative error code on failure.
 */
static int amdgpu_device_ip_resume(struct amdgpu_device *adev)
{
	int r;

	r = amdgpu_device_ip_resume_phase1(adev);
	if (r)
		return r;

	r = amdgpu_device_fw_loading(adev);
	if (r)
		return r;

	r = amdgpu_device_ip_resume_phase2(adev);

	return r;
}

/**
 * amdgpu_device_detect_sriov_bios - determine if the board supports SR-IOV
 *
 * @adev: amdgpu_device pointer
 *
 * Query the VBIOS data tables to determine if the board supports SR-IOV.
 */
static void amdgpu_device_detect_sriov_bios(struct amdgpu_device *adev)
{
	if (amdgpu_sriov_vf(adev)) {
		if (adev->is_atom_fw) {
			if (amdgpu_atomfirmware_gpu_supports_virtualization(adev))
				adev->virt.caps |= AMDGPU_SRIOV_CAPS_SRIOV_VBIOS;
		} else {
			if (amdgpu_atombios_has_gpu_virtualization_table(adev))
				adev->virt.caps |= AMDGPU_SRIOV_CAPS_SRIOV_VBIOS;
		}

		if (!(adev->virt.caps & AMDGPU_SRIOV_CAPS_SRIOV_VBIOS))
			amdgpu_vf_error_put(adev, AMDGIM_ERROR_VF_NO_VBIOS, 0, 0);
	}
}

/**
 * amdgpu_device_asic_has_dc_support - determine if DC supports the asic
 *
 * @asic_type: AMD asic type
 *
 * Check if there is DC (new modesetting infrastructre) support for an asic.
 * returns true if DC has support, false if not.
 */
bool amdgpu_device_asic_has_dc_support(enum amd_asic_type asic_type)
{
	switch (asic_type) {
#if defined(CONFIG_DRM_AMD_DC)
#if defined(CONFIG_DRM_AMD_DC_SI)
	case CHIP_TAHITI:
	case CHIP_PITCAIRN:
	case CHIP_VERDE:
	case CHIP_OLAND:
#endif
	case CHIP_BONAIRE:
	case CHIP_KAVERI:
	case CHIP_KABINI:
	case CHIP_MULLINS:
		/*
		 * We have systems in the wild with these ASICs that require
		 * LVDS and VGA support which is not supported with DC.
		 *
		 * Fallback to the non-DC driver here by default so as not to
		 * cause regressions.
		 */
		return amdgpu_dc > 0;
	case CHIP_HAWAII:
	case CHIP_CARRIZO:
	case CHIP_STONEY:
	case CHIP_POLARIS10:
	case CHIP_POLARIS11:
	case CHIP_POLARIS12:
	case CHIP_VEGAM:
	case CHIP_TONGA:
	case CHIP_FIJI:
	case CHIP_VEGA10:
	case CHIP_VEGA12:
	case CHIP_VEGA20:
#if defined(CONFIG_DRM_AMD_DC_DCN)
	case CHIP_RAVEN:
	case CHIP_NAVI10:
	case CHIP_NAVI14:
	case CHIP_NAVI12:
	case CHIP_RENOIR:
#endif
#if defined(CONFIG_DRM_AMD_DC_DCN3_0)
	case CHIP_SIENNA_CICHLID:
	case CHIP_NAVY_FLOUNDER:
#endif
		return amdgpu_dc != 0;
#endif
	default:
		if (amdgpu_dc > 0)
			DRM_INFO("Display Core has been requested via kernel parameter "
					 "but isn't supported by ASIC, ignoring\n");
		return false;
	}
}

/**
 * amdgpu_device_has_dc_support - check if dc is supported
 *
 * @adev: amdgpu_device_pointer
 *
 * Returns true for supported, false for not supported
 */
bool amdgpu_device_has_dc_support(struct amdgpu_device *adev)
{
	if (amdgpu_sriov_vf(adev) || adev->enable_virtual_display)
		return false;

	return amdgpu_device_asic_has_dc_support(adev->asic_type);
}


static void amdgpu_device_xgmi_reset_func(struct work_struct *__work)
{
	struct amdgpu_device *adev =
		container_of(__work, struct amdgpu_device, xgmi_reset_work);
	struct amdgpu_hive_info *hive = amdgpu_get_xgmi_hive(adev);

	/* It's a bug to not have a hive within this function */
	if (WARN_ON(!hive))
		return;

	/*
	 * Use task barrier to synchronize all xgmi reset works across the
	 * hive. task_barrier_enter and task_barrier_exit will block
	 * until all the threads running the xgmi reset works reach
	 * those points. task_barrier_full will do both blocks.
	 */
	if (amdgpu_asic_reset_method(adev) == AMD_RESET_METHOD_BACO) {

		task_barrier_enter(&hive->tb);
		adev->asic_reset_res = amdgpu_device_baco_enter(adev_to_drm(adev));

		if (adev->asic_reset_res)
			goto fail;

		task_barrier_exit(&hive->tb);
		adev->asic_reset_res = amdgpu_device_baco_exit(adev_to_drm(adev));

		if (adev->asic_reset_res)
			goto fail;

		if (adev->mmhub.funcs && adev->mmhub.funcs->reset_ras_error_count)
			adev->mmhub.funcs->reset_ras_error_count(adev);
	} else {

		task_barrier_full(&hive->tb);
		adev->asic_reset_res =  amdgpu_asic_reset(adev);
	}

fail:
	if (adev->asic_reset_res)
		DRM_WARN("ASIC reset failed with error, %d for drm dev, %s",
			 adev->asic_reset_res, adev_to_drm(adev)->unique);
	amdgpu_put_xgmi_hive(hive);
}

static int amdgpu_device_get_job_timeout_settings(struct amdgpu_device *adev)
{
	char *input = amdgpu_lockup_timeout;
	char *timeout_setting = NULL;
	int index = 0;
	long timeout;
	int ret = 0;

	/*
	 * By default timeout for non compute jobs is 10000.
	 * And there is no timeout enforced on compute jobs.
	 * In SR-IOV or passthrough mode, timeout for compute
	 * jobs are 60000 by default.
	 */
	adev->gfx_timeout = msecs_to_jiffies(10000);
	adev->sdma_timeout = adev->video_timeout = adev->gfx_timeout;
	if (amdgpu_sriov_vf(adev) || amdgpu_passthrough(adev))
		adev->compute_timeout =  msecs_to_jiffies(60000);
	else
		adev->compute_timeout = MAX_SCHEDULE_TIMEOUT;

	if (strnlen(input, AMDGPU_MAX_TIMEOUT_PARAM_LENGTH)) {
		while ((timeout_setting = strsep(&input, ",")) &&
				strnlen(timeout_setting, AMDGPU_MAX_TIMEOUT_PARAM_LENGTH)) {
			ret = kstrtol(timeout_setting, 0, &timeout);
			if (ret)
				return ret;

			if (timeout == 0) {
				index++;
				continue;
			} else if (timeout < 0) {
				timeout = MAX_SCHEDULE_TIMEOUT;
			} else {
				timeout = msecs_to_jiffies(timeout);
			}

			switch (index++) {
			case 0:
				adev->gfx_timeout = timeout;
				break;
			case 1:
				adev->compute_timeout = timeout;
				break;
			case 2:
				adev->sdma_timeout = timeout;
				break;
			case 3:
				adev->video_timeout = timeout;
				break;
			default:
				break;
			}
		}
		/*
		 * There is only one value specified and
		 * it should apply to all non-compute jobs.
		 */
		if (index == 1) {
			adev->sdma_timeout = adev->video_timeout = adev->gfx_timeout;
			if (amdgpu_sriov_vf(adev) || amdgpu_passthrough(adev))
				adev->compute_timeout = adev->gfx_timeout;
		}
	}

	return ret;
}

static const struct attribute *amdgpu_dev_attributes[] = {
	&dev_attr_product_name.attr,
	&dev_attr_product_number.attr,
	&dev_attr_serial_number.attr,
	&dev_attr_pcie_replay_count.attr,
	NULL
};


/**
 * amdgpu_device_init - initialize the driver
 *
 * @adev: amdgpu_device pointer
 * @flags: driver flags
 *
 * Initializes the driver info and hw (all asics).
 * Returns 0 for success or an error on failure.
 * Called at driver startup.
 */
int amdgpu_device_init(struct amdgpu_device *adev,
		       uint32_t flags)
{
	struct drm_device *ddev = adev_to_drm(adev);
	struct pci_dev *pdev = adev->pdev;
	int r, i;
	bool boco = false;
	u32 max_MBps;

	adev->shutdown = false;
	adev->flags = flags;

	if (amdgpu_force_asic_type >= 0 && amdgpu_force_asic_type < CHIP_LAST)
		adev->asic_type = amdgpu_force_asic_type;
	else
		adev->asic_type = flags & AMD_ASIC_MASK;

	adev->usec_timeout = AMDGPU_MAX_USEC_TIMEOUT;
	if (amdgpu_emu_mode == 1)
		adev->usec_timeout *= 10;
	adev->gmc.gart_size = 512 * 1024 * 1024;
	adev->accel_working = false;
	adev->num_rings = 0;
	adev->mman.buffer_funcs = NULL;
	adev->mman.buffer_funcs_ring = NULL;
	adev->vm_manager.vm_pte_funcs = NULL;
	adev->vm_manager.vm_pte_num_scheds = 0;
	adev->gmc.gmc_funcs = NULL;
	adev->fence_context = dma_fence_context_alloc(AMDGPU_MAX_RINGS);
	bitmap_zero(adev->gfx.pipe_reserve_bitmap, AMDGPU_MAX_COMPUTE_QUEUES);

	adev->smc_rreg = &amdgpu_invalid_rreg;
	adev->smc_wreg = &amdgpu_invalid_wreg;
	adev->pcie_rreg = &amdgpu_invalid_rreg;
	adev->pcie_wreg = &amdgpu_invalid_wreg;
	adev->pciep_rreg = &amdgpu_invalid_rreg;
	adev->pciep_wreg = &amdgpu_invalid_wreg;
	adev->pcie_rreg64 = &amdgpu_invalid_rreg64;
	adev->pcie_wreg64 = &amdgpu_invalid_wreg64;
	adev->uvd_ctx_rreg = &amdgpu_invalid_rreg;
	adev->uvd_ctx_wreg = &amdgpu_invalid_wreg;
	adev->didt_rreg = &amdgpu_invalid_rreg;
	adev->didt_wreg = &amdgpu_invalid_wreg;
	adev->gc_cac_rreg = &amdgpu_invalid_rreg;
	adev->gc_cac_wreg = &amdgpu_invalid_wreg;
	adev->audio_endpt_rreg = &amdgpu_block_invalid_rreg;
	adev->audio_endpt_wreg = &amdgpu_block_invalid_wreg;

	DRM_INFO("initializing kernel modesetting (%s 0x%04X:0x%04X 0x%04X:0x%04X 0x%02X).\n",
		 amdgpu_asic_name[adev->asic_type], pdev->vendor, pdev->device,
		 pdev->subsystem_vendor, pdev->subsystem_device, pdev->revision);

	/* mutex initialization are all done here so we
	 * can recall function without having locking issues */
	atomic_set(&adev->irq.ih.lock, 0);
	mutex_init(&adev->firmware.mutex);
	mutex_init(&adev->pm.mutex);
	mutex_init(&adev->gfx.gpu_clock_mutex);
	mutex_init(&adev->srbm_mutex);
	mutex_init(&adev->gfx.pipe_reserve_mutex);
	mutex_init(&adev->gfx.gfx_off_mutex);
	mutex_init(&adev->grbm_idx_mutex);
	mutex_init(&adev->mn_lock);
	mutex_init(&adev->virt.vf_errors.lock);
	hash_init(adev->mn_hash);
	atomic_set(&adev->in_gpu_reset, 0);
	init_rwsem(&adev->reset_sem);
	mutex_init(&adev->psp.mutex);
	mutex_init(&adev->notifier_lock);

	r = amdgpu_device_check_arguments(adev);
	if (r)
		return r;

	spin_lock_init(&adev->mmio_idx_lock);
	spin_lock_init(&adev->smc_idx_lock);
	spin_lock_init(&adev->pcie_idx_lock);
	spin_lock_init(&adev->uvd_ctx_idx_lock);
	spin_lock_init(&adev->didt_idx_lock);
	spin_lock_init(&adev->gc_cac_idx_lock);
	spin_lock_init(&adev->se_cac_idx_lock);
	spin_lock_init(&adev->audio_endpt_idx_lock);
	spin_lock_init(&adev->mm_stats.lock);

	INIT_LIST_HEAD(&adev->shadow_list);
	mutex_init(&adev->shadow_list_lock);

	INIT_DELAYED_WORK(&adev->delayed_init_work,
			  amdgpu_device_delayed_init_work_handler);
	INIT_DELAYED_WORK(&adev->gfx.gfx_off_delay_work,
			  amdgpu_device_delay_enable_gfx_off);

	INIT_WORK(&adev->xgmi_reset_work, amdgpu_device_xgmi_reset_func);

	adev->gfx.gfx_off_req_count = 1;
	adev->pm.ac_power = power_supply_is_system_supplied() > 0;

	atomic_set(&adev->throttling_logging_enabled, 1);
	/*
	 * If throttling continues, logging will be performed every minute
	 * to avoid log flooding. "-1" is subtracted since the thermal
	 * throttling interrupt comes every second. Thus, the total logging
	 * interval is 59 seconds(retelimited printk interval) + 1(waiting
	 * for throttling interrupt) = 60 seconds.
	 */
	ratelimit_state_init(&adev->throttling_logging_rs, (60 - 1) * HZ, 1);
	ratelimit_set_flags(&adev->throttling_logging_rs, RATELIMIT_MSG_ON_RELEASE);

	/* Registers mapping */
	/* TODO: block userspace mapping of io register */
	if (adev->asic_type >= CHIP_BONAIRE) {
		adev->rmmio_base = pci_resource_start(adev->pdev, 5);
		adev->rmmio_size = pci_resource_len(adev->pdev, 5);
	} else {
		adev->rmmio_base = pci_resource_start(adev->pdev, 2);
		adev->rmmio_size = pci_resource_len(adev->pdev, 2);
	}

	adev->rmmio = ioremap(adev->rmmio_base, adev->rmmio_size);
	if (adev->rmmio == NULL) {
		return -ENOMEM;
	}
	DRM_INFO("register mmio base: 0x%08X\n", (uint32_t)adev->rmmio_base);
	DRM_INFO("register mmio size: %u\n", (unsigned)adev->rmmio_size);

	/* io port mapping */
	for (i = 0; i < DEVICE_COUNT_RESOURCE; i++) {
		if (pci_resource_flags(adev->pdev, i) & IORESOURCE_IO) {
			adev->rio_mem_size = pci_resource_len(adev->pdev, i);
			adev->rio_mem = pci_iomap(adev->pdev, i, adev->rio_mem_size);
			break;
		}
	}
	if (adev->rio_mem == NULL)
		DRM_INFO("PCI I/O BAR is not found.\n");

	/* enable PCIE atomic ops */
	r = pci_enable_atomic_ops_to_root(adev->pdev,
					  PCI_EXP_DEVCAP2_ATOMIC_COMP32 |
					  PCI_EXP_DEVCAP2_ATOMIC_COMP64);
	if (r) {
		adev->have_atomics_support = false;
		DRM_INFO("PCIE atomic ops is not supported\n");
	} else {
		adev->have_atomics_support = true;
	}

	amdgpu_device_get_pcie_info(adev);

	if (amdgpu_mcbp)
		DRM_INFO("MCBP is enabled\n");

	if (amdgpu_mes && adev->asic_type >= CHIP_NAVI10)
		adev->enable_mes = true;

	/* detect hw virtualization here */
	amdgpu_detect_virtualization(adev);

	r = amdgpu_device_get_job_timeout_settings(adev);
	if (r) {
		dev_err(adev->dev, "invalid lockup_timeout parameter syntax\n");
		goto failed_unmap;
	}

	/* early init functions */
	r = amdgpu_device_ip_early_init(adev);
	if (r)
		goto failed_unmap;

	/* doorbell bar mapping and doorbell index init*/
	amdgpu_device_doorbell_init(adev);

	/* if we have > 1 VGA cards, then disable the amdgpu VGA resources */
	/* this will fail for cards that aren't VGA class devices, just
	 * ignore it */
	vga_client_register(adev->pdev, adev, NULL, amdgpu_device_vga_set_decode);

	if (amdgpu_device_supports_boco(ddev))
		boco = true;
	if (amdgpu_has_atpx() &&
	    (amdgpu_is_atpx_hybrid() ||
	     amdgpu_has_atpx_dgpu_power_cntl()) &&
	    !pci_is_thunderbolt_attached(adev->pdev))
		vga_switcheroo_register_client(adev->pdev,
					       &amdgpu_switcheroo_ops, boco);
	if (boco)
		vga_switcheroo_init_domain_pm_ops(adev->dev, &adev->vga_pm_domain);

	if (amdgpu_emu_mode == 1) {
		/* post the asic on emulation mode */
		emu_soc_asic_init(adev);
		goto fence_driver_init;
	}

	/* detect if we are with an SRIOV vbios */
	amdgpu_device_detect_sriov_bios(adev);

	/* check if we need to reset the asic
	 *  E.g., driver was not cleanly unloaded previously, etc.
	 */
	if (!amdgpu_sriov_vf(adev) && amdgpu_asic_need_reset_on_init(adev)) {
		r = amdgpu_asic_reset(adev);
		if (r) {
			dev_err(adev->dev, "asic reset on init failed\n");
			goto failed;
		}
	}

	pci_enable_pcie_error_reporting(adev->ddev.pdev);

	/* Post card if necessary */
	if (amdgpu_device_need_post(adev)) {
		if (!adev->bios) {
			dev_err(adev->dev, "no vBIOS found\n");
			r = -EINVAL;
			goto failed;
		}
		DRM_INFO("GPU posting now...\n");
		r = amdgpu_device_asic_init(adev);
		if (r) {
			dev_err(adev->dev, "gpu post error!\n");
			goto failed;
		}
	}

	if (adev->is_atom_fw) {
		/* Initialize clocks */
		r = amdgpu_atomfirmware_get_clock_info(adev);
		if (r) {
			dev_err(adev->dev, "amdgpu_atomfirmware_get_clock_info failed\n");
			amdgpu_vf_error_put(adev, AMDGIM_ERROR_VF_ATOMBIOS_GET_CLOCK_FAIL, 0, 0);
			goto failed;
		}
	} else {
		/* Initialize clocks */
		r = amdgpu_atombios_get_clock_info(adev);
		if (r) {
			dev_err(adev->dev, "amdgpu_atombios_get_clock_info failed\n");
			amdgpu_vf_error_put(adev, AMDGIM_ERROR_VF_ATOMBIOS_GET_CLOCK_FAIL, 0, 0);
			goto failed;
		}
		/* init i2c buses */
		if (!amdgpu_device_has_dc_support(adev))
			amdgpu_atombios_i2c_init(adev);
	}

fence_driver_init:
	/* Fence driver */
	r = amdgpu_fence_driver_init(adev);
	if (r) {
		dev_err(adev->dev, "amdgpu_fence_driver_init failed\n");
		amdgpu_vf_error_put(adev, AMDGIM_ERROR_VF_FENCE_INIT_FAIL, 0, 0);
		goto failed;
	}

	/* init the mode config */
	drm_mode_config_init(adev_to_drm(adev));

	r = amdgpu_device_ip_init(adev);
	if (r) {
		/* failed in exclusive mode due to timeout */
		if (amdgpu_sriov_vf(adev) &&
		    !amdgpu_sriov_runtime(adev) &&
		    amdgpu_virt_mmio_blocked(adev) &&
		    !amdgpu_virt_wait_reset(adev)) {
			dev_err(adev->dev, "VF exclusive mode timeout\n");
			/* Don't send request since VF is inactive. */
			adev->virt.caps &= ~AMDGPU_SRIOV_CAPS_RUNTIME;
			adev->virt.ops = NULL;
			r = -EAGAIN;
			goto failed;
		}
		dev_err(adev->dev, "amdgpu_device_ip_init failed\n");
		amdgpu_vf_error_put(adev, AMDGIM_ERROR_VF_AMDGPU_INIT_FAIL, 0, 0);
		goto failed;
	}

	dev_info(adev->dev,
		"SE %d, SH per SE %d, CU per SH %d, active_cu_number %d\n",
			adev->gfx.config.max_shader_engines,
			adev->gfx.config.max_sh_per_se,
			adev->gfx.config.max_cu_per_sh,
			adev->gfx.cu_info.number);

	adev->accel_working = true;

	amdgpu_vm_check_compute_bug(adev);

	/* Initialize the buffer migration limit. */
	if (amdgpu_moverate >= 0)
		max_MBps = amdgpu_moverate;
	else
		max_MBps = 8; /* Allow 8 MB/s. */
	/* Get a log2 for easy divisions. */
	adev->mm_stats.log2_max_MBps = ilog2(max(1u, max_MBps));

	amdgpu_fbdev_init(adev);

	r = amdgpu_pm_sysfs_init(adev);
	if (r) {
		adev->pm_sysfs_en = false;
		DRM_ERROR("registering pm debugfs failed (%d).\n", r);
	} else
		adev->pm_sysfs_en = true;

	r = amdgpu_ucode_sysfs_init(adev);
	if (r) {
		adev->ucode_sysfs_en = false;
		DRM_ERROR("Creating firmware sysfs failed (%d).\n", r);
	} else
		adev->ucode_sysfs_en = true;

	if ((amdgpu_testing & 1)) {
		if (adev->accel_working)
			amdgpu_test_moves(adev);
		else
			DRM_INFO("amdgpu: acceleration disabled, skipping move tests\n");
	}
	if (amdgpu_benchmarking) {
		if (adev->accel_working)
			amdgpu_benchmark(adev, amdgpu_benchmarking);
		else
			DRM_INFO("amdgpu: acceleration disabled, skipping benchmarks\n");
	}

	/*
	 * Register gpu instance before amdgpu_device_enable_mgpu_fan_boost.
	 * Otherwise the mgpu fan boost feature will be skipped due to the
	 * gpu instance is counted less.
	 */
	amdgpu_register_gpu_instance(adev);

	/* enable clockgating, etc. after ib tests, etc. since some blocks require
	 * explicit gating rather than handling it automatically.
	 */
	r = amdgpu_device_ip_late_init(adev);
	if (r) {
		dev_err(adev->dev, "amdgpu_device_ip_late_init failed\n");
		amdgpu_vf_error_put(adev, AMDGIM_ERROR_VF_AMDGPU_LATE_INIT_FAIL, 0, r);
		goto failed;
	}

	/* must succeed. */
	amdgpu_ras_resume(adev);

	queue_delayed_work(system_wq, &adev->delayed_init_work,
			   msecs_to_jiffies(AMDGPU_RESUME_MS));

	if (amdgpu_sriov_vf(adev))
		flush_delayed_work(&adev->delayed_init_work);

	r = sysfs_create_files(&adev->dev->kobj, amdgpu_dev_attributes);
	if (r)
		dev_err(adev->dev, "Could not create amdgpu device attr\n");

	if (IS_ENABLED(CONFIG_PERF_EVENTS))
		r = amdgpu_pmu_init(adev);
	if (r)
		dev_err(adev->dev, "amdgpu_pmu_init failed\n");

	/* Have stored pci confspace at hand for restore in sudden PCI error */
	if (amdgpu_device_cache_pci_state(adev->pdev))
		pci_restore_state(pdev);

	return 0;

failed:
	amdgpu_vf_error_trans_all(adev);
	if (boco)
		vga_switcheroo_fini_domain_pm_ops(adev->dev);

failed_unmap:
	iounmap(adev->rmmio);
	adev->rmmio = NULL;

	return r;
}

/**
 * amdgpu_device_fini - tear down the driver
 *
 * @adev: amdgpu_device pointer
 *
 * Tear down the driver info (all asics).
 * Called at driver shutdown.
 */
void amdgpu_device_fini(struct amdgpu_device *adev)
{
	dev_info(adev->dev, "amdgpu: finishing device.\n");
	flush_delayed_work(&adev->delayed_init_work);
	adev->shutdown = true;

	kfree(adev->pci_state);

	/* make sure IB test finished before entering exclusive mode
	 * to avoid preemption on IB test
	 * */
	if (amdgpu_sriov_vf(adev)) {
		amdgpu_virt_request_full_gpu(adev, false);
		amdgpu_virt_fini_data_exchange(adev);
	}

	/* disable all interrupts */
	amdgpu_irq_disable_all(adev);
	if (adev->mode_info.mode_config_initialized){
		if (!amdgpu_device_has_dc_support(adev))
			drm_helper_force_disable_all(adev_to_drm(adev));
		else
			drm_atomic_helper_shutdown(adev_to_drm(adev));
	}
	amdgpu_fence_driver_fini(adev);
	if (adev->pm_sysfs_en)
		amdgpu_pm_sysfs_fini(adev);
	amdgpu_fbdev_fini(adev);
	amdgpu_device_ip_fini(adev);
	release_firmware(adev->firmware.gpu_info_fw);
	adev->firmware.gpu_info_fw = NULL;
	adev->accel_working = false;
	/* free i2c buses */
	if (!amdgpu_device_has_dc_support(adev))
		amdgpu_i2c_fini(adev);

	if (amdgpu_emu_mode != 1)
		amdgpu_atombios_fini(adev);

	kfree(adev->bios);
	adev->bios = NULL;
	if (amdgpu_has_atpx() &&
	    (amdgpu_is_atpx_hybrid() ||
	     amdgpu_has_atpx_dgpu_power_cntl()) &&
	    !pci_is_thunderbolt_attached(adev->pdev))
		vga_switcheroo_unregister_client(adev->pdev);
	if (amdgpu_device_supports_boco(adev_to_drm(adev)))
		vga_switcheroo_fini_domain_pm_ops(adev->dev);
	vga_client_register(adev->pdev, NULL, NULL, NULL);
	if (adev->rio_mem)
		pci_iounmap(adev->pdev, adev->rio_mem);
	adev->rio_mem = NULL;
	iounmap(adev->rmmio);
	adev->rmmio = NULL;
	amdgpu_device_doorbell_fini(adev);

	if (adev->ucode_sysfs_en)
		amdgpu_ucode_sysfs_fini(adev);

	sysfs_remove_files(&adev->dev->kobj, amdgpu_dev_attributes);
	if (IS_ENABLED(CONFIG_PERF_EVENTS))
		amdgpu_pmu_fini(adev);
	if (adev->mman.discovery_bin)
		amdgpu_discovery_fini(adev);
}


/*
 * Suspend & resume.
 */
/**
 * amdgpu_device_suspend - initiate device suspend
 *
 * @dev: drm dev pointer
 * @fbcon : notify the fbdev of suspend
 *
 * Puts the hw in the suspend state (all asics).
 * Returns 0 for success or an error on failure.
 * Called at driver suspend.
 */
int amdgpu_device_suspend(struct drm_device *dev, bool fbcon)
{
	struct amdgpu_device *adev;
	struct drm_crtc *crtc;
	struct drm_connector *connector;
	struct drm_connector_list_iter iter;
	int r;

	adev = drm_to_adev(dev);

	if (dev->switch_power_state == DRM_SWITCH_POWER_OFF)
		return 0;

	adev->in_suspend = true;
	drm_kms_helper_poll_disable(dev);

	if (fbcon)
		amdgpu_fbdev_set_suspend(adev, 1);

	cancel_delayed_work_sync(&adev->delayed_init_work);

	if (!amdgpu_device_has_dc_support(adev)) {
		/* turn off display hw */
		drm_modeset_lock_all(dev);
		drm_connector_list_iter_begin(dev, &iter);
		drm_for_each_connector_iter(connector, &iter)
			drm_helper_connector_dpms(connector,
						  DRM_MODE_DPMS_OFF);
		drm_connector_list_iter_end(&iter);
		drm_modeset_unlock_all(dev);
			/* unpin the front buffers and cursors */
		list_for_each_entry(crtc, &dev->mode_config.crtc_list, head) {
			struct amdgpu_crtc *amdgpu_crtc = to_amdgpu_crtc(crtc);
			struct drm_framebuffer *fb = crtc->primary->fb;
			struct amdgpu_bo *robj;

			if (amdgpu_crtc->cursor_bo && !adev->enable_virtual_display) {
				struct amdgpu_bo *aobj = gem_to_amdgpu_bo(amdgpu_crtc->cursor_bo);
				r = amdgpu_bo_reserve(aobj, true);
				if (r == 0) {
					amdgpu_bo_unpin(aobj);
					amdgpu_bo_unreserve(aobj);
				}
			}

			if (fb == NULL || fb->obj[0] == NULL) {
				continue;
			}
			robj = gem_to_amdgpu_bo(fb->obj[0]);
			/* don't unpin kernel fb objects */
			if (!amdgpu_fbdev_robj_is_fb(adev, robj)) {
				r = amdgpu_bo_reserve(robj, true);
				if (r == 0) {
					amdgpu_bo_unpin(robj);
					amdgpu_bo_unreserve(robj);
				}
			}
		}
	}

	amdgpu_ras_suspend(adev);

	r = amdgpu_device_ip_suspend_phase1(adev);

	amdgpu_amdkfd_suspend(adev, !fbcon);

	/* evict vram memory */
	amdgpu_bo_evict_vram(adev);

	amdgpu_fence_driver_suspend(adev);

	r = amdgpu_device_ip_suspend_phase2(adev);

	/* evict remaining vram memory
	 * This second call to evict vram is to evict the gart page table
	 * using the CPU.
	 */
	amdgpu_bo_evict_vram(adev);

	return 0;
}

/**
 * amdgpu_device_resume - initiate device resume
 *
 * @dev: drm dev pointer
 * @fbcon : notify the fbdev of resume
 *
 * Bring the hw back to operating state (all asics).
 * Returns 0 for success or an error on failure.
 * Called at driver resume.
 */
int amdgpu_device_resume(struct drm_device *dev, bool fbcon)
{
	struct drm_connector *connector;
	struct drm_connector_list_iter iter;
	struct amdgpu_device *adev = drm_to_adev(dev);
	struct drm_crtc *crtc;
	int r = 0;

	if (dev->switch_power_state == DRM_SWITCH_POWER_OFF)
		return 0;

	/* post card */
	if (amdgpu_device_need_post(adev)) {
		r = amdgpu_device_asic_init(adev);
		if (r)
			dev_err(adev->dev, "amdgpu asic init failed\n");
	}

	r = amdgpu_device_ip_resume(adev);
	if (r) {
		dev_err(adev->dev, "amdgpu_device_ip_resume failed (%d).\n", r);
		return r;
	}
	amdgpu_fence_driver_resume(adev);


	r = amdgpu_device_ip_late_init(adev);
	if (r)
		return r;

	queue_delayed_work(system_wq, &adev->delayed_init_work,
			   msecs_to_jiffies(AMDGPU_RESUME_MS));

	if (!amdgpu_device_has_dc_support(adev)) {
		/* pin cursors */
		list_for_each_entry(crtc, &dev->mode_config.crtc_list, head) {
			struct amdgpu_crtc *amdgpu_crtc = to_amdgpu_crtc(crtc);

			if (amdgpu_crtc->cursor_bo && !adev->enable_virtual_display) {
				struct amdgpu_bo *aobj = gem_to_amdgpu_bo(amdgpu_crtc->cursor_bo);
				r = amdgpu_bo_reserve(aobj, true);
				if (r == 0) {
					r = amdgpu_bo_pin(aobj, AMDGPU_GEM_DOMAIN_VRAM);
					if (r != 0)
						dev_err(adev->dev, "Failed to pin cursor BO (%d)\n", r);
					amdgpu_crtc->cursor_addr = amdgpu_bo_gpu_offset(aobj);
					amdgpu_bo_unreserve(aobj);
				}
			}
		}
	}
	r = amdgpu_amdkfd_resume(adev, !fbcon);
	if (r)
		return r;

	/* Make sure IB tests flushed */
	flush_delayed_work(&adev->delayed_init_work);

	/* blat the mode back in */
	if (fbcon) {
		if (!amdgpu_device_has_dc_support(adev)) {
			/* pre DCE11 */
			drm_helper_resume_force_mode(dev);

			/* turn on display hw */
			drm_modeset_lock_all(dev);

			drm_connector_list_iter_begin(dev, &iter);
			drm_for_each_connector_iter(connector, &iter)
				drm_helper_connector_dpms(connector,
							  DRM_MODE_DPMS_ON);
			drm_connector_list_iter_end(&iter);

			drm_modeset_unlock_all(dev);
		}
		amdgpu_fbdev_set_suspend(adev, 0);
	}

	drm_kms_helper_poll_enable(dev);

	amdgpu_ras_resume(adev);

	/*
	 * Most of the connector probing functions try to acquire runtime pm
	 * refs to ensure that the GPU is powered on when connector polling is
	 * performed. Since we're calling this from a runtime PM callback,
	 * trying to acquire rpm refs will cause us to deadlock.
	 *
	 * Since we're guaranteed to be holding the rpm lock, it's safe to
	 * temporarily disable the rpm helpers so this doesn't deadlock us.
	 */
#ifdef CONFIG_PM
	dev->dev->power.disable_depth++;
#endif
	if (!amdgpu_device_has_dc_support(adev))
		drm_helper_hpd_irq_event(dev);
	else
		drm_kms_helper_hotplug_event(dev);
#ifdef CONFIG_PM
	dev->dev->power.disable_depth--;
#endif
	adev->in_suspend = false;

	return 0;
}

/**
 * amdgpu_device_ip_check_soft_reset - did soft reset succeed
 *
 * @adev: amdgpu_device pointer
 *
 * The list of all the hardware IPs that make up the asic is walked and
 * the check_soft_reset callbacks are run.  check_soft_reset determines
 * if the asic is still hung or not.
 * Returns true if any of the IPs are still in a hung state, false if not.
 */
static bool amdgpu_device_ip_check_soft_reset(struct amdgpu_device *adev)
{
	int i;
	bool asic_hang = false;

	if (amdgpu_sriov_vf(adev))
		return true;

	if (amdgpu_asic_need_full_reset(adev))
		return true;

	for (i = 0; i < adev->num_ip_blocks; i++) {
		if (!adev->ip_blocks[i].status.valid)
			continue;
		if (adev->ip_blocks[i].version->funcs->check_soft_reset)
			adev->ip_blocks[i].status.hang =
				adev->ip_blocks[i].version->funcs->check_soft_reset(adev);
		if (adev->ip_blocks[i].status.hang) {
			dev_info(adev->dev, "IP block:%s is hung!\n", adev->ip_blocks[i].version->funcs->name);
			asic_hang = true;
		}
	}
	return asic_hang;
}

/**
 * amdgpu_device_ip_pre_soft_reset - prepare for soft reset
 *
 * @adev: amdgpu_device pointer
 *
 * The list of all the hardware IPs that make up the asic is walked and the
 * pre_soft_reset callbacks are run if the block is hung.  pre_soft_reset
 * handles any IP specific hardware or software state changes that are
 * necessary for a soft reset to succeed.
 * Returns 0 on success, negative error code on failure.
 */
static int amdgpu_device_ip_pre_soft_reset(struct amdgpu_device *adev)
{
	int i, r = 0;

	for (i = 0; i < adev->num_ip_blocks; i++) {
		if (!adev->ip_blocks[i].status.valid)
			continue;
		if (adev->ip_blocks[i].status.hang &&
		    adev->ip_blocks[i].version->funcs->pre_soft_reset) {
			r = adev->ip_blocks[i].version->funcs->pre_soft_reset(adev);
			if (r)
				return r;
		}
	}

	return 0;
}

/**
 * amdgpu_device_ip_need_full_reset - check if a full asic reset is needed
 *
 * @adev: amdgpu_device pointer
 *
 * Some hardware IPs cannot be soft reset.  If they are hung, a full gpu
 * reset is necessary to recover.
 * Returns true if a full asic reset is required, false if not.
 */
static bool amdgpu_device_ip_need_full_reset(struct amdgpu_device *adev)
{
	int i;

	if (amdgpu_asic_need_full_reset(adev))
		return true;

	for (i = 0; i < adev->num_ip_blocks; i++) {
		if (!adev->ip_blocks[i].status.valid)
			continue;
		if ((adev->ip_blocks[i].version->type == AMD_IP_BLOCK_TYPE_GMC) ||
		    (adev->ip_blocks[i].version->type == AMD_IP_BLOCK_TYPE_SMC) ||
		    (adev->ip_blocks[i].version->type == AMD_IP_BLOCK_TYPE_ACP) ||
		    (adev->ip_blocks[i].version->type == AMD_IP_BLOCK_TYPE_DCE) ||
		     adev->ip_blocks[i].version->type == AMD_IP_BLOCK_TYPE_PSP) {
			if (adev->ip_blocks[i].status.hang) {
				dev_info(adev->dev, "Some block need full reset!\n");
				return true;
			}
		}
	}
	return false;
}

/**
 * amdgpu_device_ip_soft_reset - do a soft reset
 *
 * @adev: amdgpu_device pointer
 *
 * The list of all the hardware IPs that make up the asic is walked and the
 * soft_reset callbacks are run if the block is hung.  soft_reset handles any
 * IP specific hardware or software state changes that are necessary to soft
 * reset the IP.
 * Returns 0 on success, negative error code on failure.
 */
static int amdgpu_device_ip_soft_reset(struct amdgpu_device *adev)
{
	int i, r = 0;

	for (i = 0; i < adev->num_ip_blocks; i++) {
		if (!adev->ip_blocks[i].status.valid)
			continue;
		if (adev->ip_blocks[i].status.hang &&
		    adev->ip_blocks[i].version->funcs->soft_reset) {
			r = adev->ip_blocks[i].version->funcs->soft_reset(adev);
			if (r)
				return r;
		}
	}

	return 0;
}

/**
 * amdgpu_device_ip_post_soft_reset - clean up from soft reset
 *
 * @adev: amdgpu_device pointer
 *
 * The list of all the hardware IPs that make up the asic is walked and the
 * post_soft_reset callbacks are run if the asic was hung.  post_soft_reset
 * handles any IP specific hardware or software state changes that are
 * necessary after the IP has been soft reset.
 * Returns 0 on success, negative error code on failure.
 */
static int amdgpu_device_ip_post_soft_reset(struct amdgpu_device *adev)
{
	int i, r = 0;

	for (i = 0; i < adev->num_ip_blocks; i++) {
		if (!adev->ip_blocks[i].status.valid)
			continue;
		if (adev->ip_blocks[i].status.hang &&
		    adev->ip_blocks[i].version->funcs->post_soft_reset)
			r = adev->ip_blocks[i].version->funcs->post_soft_reset(adev);
		if (r)
			return r;
	}

	return 0;
}

/**
 * amdgpu_device_recover_vram - Recover some VRAM contents
 *
 * @adev: amdgpu_device pointer
 *
 * Restores the contents of VRAM buffers from the shadows in GTT.  Used to
 * restore things like GPUVM page tables after a GPU reset where
 * the contents of VRAM might be lost.
 *
 * Returns:
 * 0 on success, negative error code on failure.
 */
static int amdgpu_device_recover_vram(struct amdgpu_device *adev)
{
	struct dma_fence *fence = NULL, *next = NULL;
	struct amdgpu_bo *shadow;
	long r = 1, tmo;

	if (amdgpu_sriov_runtime(adev))
		tmo = msecs_to_jiffies(8000);
	else
		tmo = msecs_to_jiffies(100);

	dev_info(adev->dev, "recover vram bo from shadow start\n");
	mutex_lock(&adev->shadow_list_lock);
	list_for_each_entry(shadow, &adev->shadow_list, shadow_list) {

		/* No need to recover an evicted BO */
		if (shadow->tbo.mem.mem_type != TTM_PL_TT ||
		    shadow->tbo.mem.start == AMDGPU_BO_INVALID_OFFSET ||
		    shadow->parent->tbo.mem.mem_type != TTM_PL_VRAM)
			continue;

		r = amdgpu_bo_restore_shadow(shadow, &next);
		if (r)
			break;

		if (fence) {
			tmo = dma_fence_wait_timeout(fence, false, tmo);
			dma_fence_put(fence);
			fence = next;
			if (tmo == 0) {
				r = -ETIMEDOUT;
				break;
			} else if (tmo < 0) {
				r = tmo;
				break;
			}
		} else {
			fence = next;
		}
	}
	mutex_unlock(&adev->shadow_list_lock);

	if (fence)
		tmo = dma_fence_wait_timeout(fence, false, tmo);
	dma_fence_put(fence);

	if (r < 0 || tmo <= 0) {
		dev_err(adev->dev, "recover vram bo from shadow failed, r is %ld, tmo is %ld\n", r, tmo);
		return -EIO;
	}

	dev_info(adev->dev, "recover vram bo from shadow done\n");
	return 0;
}


/**
 * amdgpu_device_reset_sriov - reset ASIC for SR-IOV vf
 *
 * @adev: amdgpu device pointer
 * @from_hypervisor: request from hypervisor
 *
 * do VF FLR and reinitialize Asic
 * return 0 means succeeded otherwise failed
 */
static int amdgpu_device_reset_sriov(struct amdgpu_device *adev,
				     bool from_hypervisor)
{
	int r;

	if (from_hypervisor)
		r = amdgpu_virt_request_full_gpu(adev, true);
	else
		r = amdgpu_virt_reset_gpu(adev);
	if (r)
		return r;

	amdgpu_amdkfd_pre_reset(adev);

	/* Resume IP prior to SMC */
	r = amdgpu_device_ip_reinit_early_sriov(adev);
	if (r)
		goto error;

	amdgpu_virt_init_data_exchange(adev);
	/* we need recover gart prior to run SMC/CP/SDMA resume */
	amdgpu_gtt_mgr_recover(ttm_manager_type(&adev->mman.bdev, TTM_PL_TT));

	r = amdgpu_device_fw_loading(adev);
	if (r)
		return r;

	/* now we are okay to resume SMC/CP/SDMA */
	r = amdgpu_device_ip_reinit_late_sriov(adev);
	if (r)
		goto error;

	amdgpu_irq_gpu_reset_resume_helper(adev);
	r = amdgpu_ib_ring_tests(adev);
	amdgpu_amdkfd_post_reset(adev);

error:
	amdgpu_virt_release_full_gpu(adev, true);
	if (!r && adev->virt.gim_feature & AMDGIM_FEATURE_GIM_FLR_VRAMLOST) {
		amdgpu_inc_vram_lost(adev);
		r = amdgpu_device_recover_vram(adev);
	}

	return r;
}

/**
 * amdgpu_device_has_job_running - check if there is any job in mirror list
 *
 * @adev: amdgpu device pointer
 *
 * check if there is any job in mirror list
 */
bool amdgpu_device_has_job_running(struct amdgpu_device *adev)
{
	int i;
	struct drm_sched_job *job;

	for (i = 0; i < AMDGPU_MAX_RINGS; ++i) {
		struct amdgpu_ring *ring = adev->rings[i];

		if (!ring || !ring->sched.thread)
			continue;

		spin_lock(&ring->sched.job_list_lock);
		job = list_first_entry_or_null(&ring->sched.ring_mirror_list,
				struct drm_sched_job, node);
		spin_unlock(&ring->sched.job_list_lock);
		if (job)
			return true;
	}
	return false;
}

/**
 * amdgpu_device_should_recover_gpu - check if we should try GPU recovery
 *
 * @adev: amdgpu device pointer
 *
 * Check amdgpu_gpu_recovery and SRIOV status to see if we should try to recover
 * a hung GPU.
 */
bool amdgpu_device_should_recover_gpu(struct amdgpu_device *adev)
{
	if (!amdgpu_device_ip_check_soft_reset(adev)) {
		dev_info(adev->dev, "Timeout, but no hardware hang detected.\n");
		return false;
	}

	if (amdgpu_gpu_recovery == 0)
		goto disabled;

	if (amdgpu_sriov_vf(adev))
		return true;

	if (amdgpu_gpu_recovery == -1) {
		switch (adev->asic_type) {
		case CHIP_BONAIRE:
		case CHIP_HAWAII:
		case CHIP_TOPAZ:
		case CHIP_TONGA:
		case CHIP_FIJI:
		case CHIP_POLARIS10:
		case CHIP_POLARIS11:
		case CHIP_POLARIS12:
		case CHIP_VEGAM:
		case CHIP_VEGA20:
		case CHIP_VEGA10:
		case CHIP_VEGA12:
		case CHIP_RAVEN:
		case CHIP_ARCTURUS:
		case CHIP_RENOIR:
		case CHIP_NAVI10:
		case CHIP_NAVI14:
		case CHIP_NAVI12:
		case CHIP_SIENNA_CICHLID:
			break;
		default:
			goto disabled;
		}
	}

	return true;

disabled:
		dev_info(adev->dev, "GPU recovery disabled.\n");
		return false;
}


static int amdgpu_device_pre_asic_reset(struct amdgpu_device *adev,
					struct amdgpu_job *job,
					bool *need_full_reset_arg)
{
	int i, r = 0;
	bool need_full_reset  = *need_full_reset_arg;

	amdgpu_debugfs_wait_dump(adev);

	if (amdgpu_sriov_vf(adev)) {
		/* stop the data exchange thread */
		amdgpu_virt_fini_data_exchange(adev);
	}

	/* block all schedulers and reset given job's ring */
	for (i = 0; i < AMDGPU_MAX_RINGS; ++i) {
		struct amdgpu_ring *ring = adev->rings[i];

		if (!ring || !ring->sched.thread)
			continue;

		/* after all hw jobs are reset, hw fence is meaningless, so force_completion */
		amdgpu_fence_driver_force_completion(ring);
	}

	if(job)
		drm_sched_increase_karma(&job->base);

	/* Don't suspend on bare metal if we are not going to HW reset the ASIC */
	if (!amdgpu_sriov_vf(adev)) {

		if (!need_full_reset)
			need_full_reset = amdgpu_device_ip_need_full_reset(adev);

		if (!need_full_reset) {
			amdgpu_device_ip_pre_soft_reset(adev);
			r = amdgpu_device_ip_soft_reset(adev);
			amdgpu_device_ip_post_soft_reset(adev);
			if (r || amdgpu_device_ip_check_soft_reset(adev)) {
				dev_info(adev->dev, "soft reset failed, will fallback to full reset!\n");
				need_full_reset = true;
			}
		}

		if (need_full_reset)
			r = amdgpu_device_ip_suspend(adev);

		*need_full_reset_arg = need_full_reset;
	}

	return r;
}

static int amdgpu_do_asic_reset(struct amdgpu_hive_info *hive,
			       struct list_head *device_list_handle,
			       bool *need_full_reset_arg,
			       bool skip_hw_reset)
{
	struct amdgpu_device *tmp_adev = NULL;
	bool need_full_reset = *need_full_reset_arg, vram_lost = false;
	int r = 0;

	/*
	 * ASIC reset has to be done on all HGMI hive nodes ASAP
	 * to allow proper links negotiation in FW (within 1 sec)
	 */
	if (!skip_hw_reset && need_full_reset) {
		list_for_each_entry(tmp_adev, device_list_handle, gmc.xgmi.head) {
			/* For XGMI run all resets in parallel to speed up the process */
			if (tmp_adev->gmc.xgmi.num_physical_nodes > 1) {
				if (!queue_work(system_unbound_wq, &tmp_adev->xgmi_reset_work))
					r = -EALREADY;
			} else
				r = amdgpu_asic_reset(tmp_adev);

			if (r) {
				dev_err(tmp_adev->dev, "ASIC reset failed with error, %d for drm dev, %s",
					 r, adev_to_drm(tmp_adev)->unique);
				break;
			}
		}

		/* For XGMI wait for all resets to complete before proceed */
		if (!r) {
			list_for_each_entry(tmp_adev, device_list_handle,
					    gmc.xgmi.head) {
				if (tmp_adev->gmc.xgmi.num_physical_nodes > 1) {
					flush_work(&tmp_adev->xgmi_reset_work);
					r = tmp_adev->asic_reset_res;
					if (r)
						break;
				}
			}
		}
	}

	if (!r && amdgpu_ras_intr_triggered()) {
		list_for_each_entry(tmp_adev, device_list_handle, gmc.xgmi.head) {
			if (tmp_adev->mmhub.funcs &&
			    tmp_adev->mmhub.funcs->reset_ras_error_count)
				tmp_adev->mmhub.funcs->reset_ras_error_count(tmp_adev);
		}

		amdgpu_ras_intr_cleared();
	}

	list_for_each_entry(tmp_adev, device_list_handle, gmc.xgmi.head) {
		if (need_full_reset) {
			/* post card */
			if (amdgpu_device_asic_init(tmp_adev))
				dev_warn(tmp_adev->dev, "asic atom init failed!");

			if (!r) {
				dev_info(tmp_adev->dev, "GPU reset succeeded, trying to resume\n");
				r = amdgpu_device_ip_resume_phase1(tmp_adev);
				if (r)
					goto out;

				vram_lost = amdgpu_device_check_vram_lost(tmp_adev);
				if (vram_lost) {
					DRM_INFO("VRAM is lost due to GPU reset!\n");
					amdgpu_inc_vram_lost(tmp_adev);
				}

				r = amdgpu_gtt_mgr_recover(ttm_manager_type(&tmp_adev->mman.bdev, TTM_PL_TT));
				if (r)
					goto out;

				r = amdgpu_device_fw_loading(tmp_adev);
				if (r)
					return r;

				r = amdgpu_device_ip_resume_phase2(tmp_adev);
				if (r)
					goto out;

				if (vram_lost)
					amdgpu_device_fill_reset_magic(tmp_adev);

				/*
				 * Add this ASIC as tracked as reset was already
				 * complete successfully.
				 */
				amdgpu_register_gpu_instance(tmp_adev);

				r = amdgpu_device_ip_late_init(tmp_adev);
				if (r)
					goto out;

				amdgpu_fbdev_set_suspend(tmp_adev, 0);

				/*
				 * The GPU enters bad state once faulty pages
				 * by ECC has reached the threshold, and ras
				 * recovery is scheduled next. So add one check
				 * here to break recovery if it indeed exceeds
				 * bad page threshold, and remind user to
				 * retire this GPU or setting one bigger
				 * bad_page_threshold value to fix this once
				 * probing driver again.
				 */
				if (!amdgpu_ras_check_err_threshold(tmp_adev)) {
					/* must succeed. */
					amdgpu_ras_resume(tmp_adev);
				} else {
					r = -EINVAL;
					goto out;
				}

				/* Update PSP FW topology after reset */
				if (hive && tmp_adev->gmc.xgmi.num_physical_nodes > 1)
					r = amdgpu_xgmi_update_topology(hive, tmp_adev);
			}
		}

out:
		if (!r) {
			amdgpu_irq_gpu_reset_resume_helper(tmp_adev);
			r = amdgpu_ib_ring_tests(tmp_adev);
			if (r) {
				dev_err(tmp_adev->dev, "ib ring test failed (%d).\n", r);
				r = amdgpu_device_ip_suspend(tmp_adev);
				need_full_reset = true;
				r = -EAGAIN;
				goto end;
			}
		}

		if (!r)
			r = amdgpu_device_recover_vram(tmp_adev);
		else
			tmp_adev->asic_reset_res = r;
	}

end:
	*need_full_reset_arg = need_full_reset;
	return r;
}

static bool amdgpu_device_lock_adev(struct amdgpu_device *adev,
				struct amdgpu_hive_info *hive)
{
	if (atomic_cmpxchg(&adev->in_gpu_reset, 0, 1) != 0)
		return false;

	if (hive) {
		down_write_nest_lock(&adev->reset_sem, &hive->hive_lock);
	} else {
		down_write(&adev->reset_sem);
	}

	atomic_inc(&adev->gpu_reset_counter);
	switch (amdgpu_asic_reset_method(adev)) {
	case AMD_RESET_METHOD_MODE1:
		adev->mp1_state = PP_MP1_STATE_SHUTDOWN;
		break;
	case AMD_RESET_METHOD_MODE2:
		adev->mp1_state = PP_MP1_STATE_RESET;
		break;
	default:
		adev->mp1_state = PP_MP1_STATE_NONE;
		break;
	}

	return true;
}

static void amdgpu_device_unlock_adev(struct amdgpu_device *adev)
{
	amdgpu_vf_error_trans_all(adev);
	adev->mp1_state = PP_MP1_STATE_NONE;
	atomic_set(&adev->in_gpu_reset, 0);
	up_write(&adev->reset_sem);
}

static void amdgpu_device_resume_display_audio(struct amdgpu_device *adev)
{
	struct pci_dev *p = NULL;

	p = pci_get_domain_bus_and_slot(pci_domain_nr(adev->pdev->bus),
			adev->pdev->bus->number, 1);
	if (p) {
		pm_runtime_enable(&(p->dev));
		pm_runtime_resume(&(p->dev));
	}
}

static int amdgpu_device_suspend_display_audio(struct amdgpu_device *adev)
{
	enum amd_reset_method reset_method;
	struct pci_dev *p = NULL;
	u64 expires;

	/*
	 * For now, only BACO and mode1 reset are confirmed
	 * to suffer the audio issue without proper suspended.
	 */
	reset_method = amdgpu_asic_reset_method(adev);
	if ((reset_method != AMD_RESET_METHOD_BACO) &&
	     (reset_method != AMD_RESET_METHOD_MODE1))
		return -EINVAL;

	p = pci_get_domain_bus_and_slot(pci_domain_nr(adev->pdev->bus),
			adev->pdev->bus->number, 1);
	if (!p)
		return -ENODEV;

	expires = pm_runtime_autosuspend_expiration(&(p->dev));
	if (!expires)
		/*
		 * If we cannot get the audio device autosuspend delay,
		 * a fixed 4S interval will be used. Considering 3S is
		 * the audio controller default autosuspend delay setting.
		 * 4S used here is guaranteed to cover that.
		 */
		expires = ktime_get_mono_fast_ns() + NSEC_PER_SEC * 4ULL;

	while (!pm_runtime_status_suspended(&(p->dev))) {
		if (!pm_runtime_suspend(&(p->dev)))
			break;

		if (expires < ktime_get_mono_fast_ns()) {
			dev_warn(adev->dev, "failed to suspend display audio\n");
			/* TODO: abort the succeeding gpu reset? */
			return -ETIMEDOUT;
		}
	}

	pm_runtime_disable(&(p->dev));

	return 0;
}

/**
 * amdgpu_device_gpu_recover - reset the asic and recover scheduler
 *
 * @adev: amdgpu device pointer
 * @job: which job trigger hang
 *
 * Attempt to reset the GPU if it has hung (all asics).
 * Attempt to do soft-reset or full-reset and reinitialize Asic
 * Returns 0 for success or an error on failure.
 */

int amdgpu_device_gpu_recover(struct amdgpu_device *adev,
			      struct amdgpu_job *job)
{
	struct list_head device_list, *device_list_handle =  NULL;
	bool need_full_reset = false;
	bool job_signaled = false;
	struct amdgpu_hive_info *hive = NULL;
	struct amdgpu_device *tmp_adev = NULL;
	int i, r = 0;
	bool need_emergency_restart = false;
	bool audio_suspended = false;

	/**
	 * Special case: RAS triggered and full reset isn't supported
	 */
	need_emergency_restart = amdgpu_ras_need_emergency_restart(adev);

	/*
	 * Flush RAM to disk so that after reboot
	 * the user can read log and see why the system rebooted.
	 */
	if (need_emergency_restart && amdgpu_ras_get_context(adev)->reboot) {
		DRM_WARN("Emergency reboot.");

		ksys_sync_helper();
		emergency_restart();
	}

	dev_info(adev->dev, "GPU %s begin!\n",
		need_emergency_restart ? "jobs stop":"reset");

	/*
	 * Here we trylock to avoid chain of resets executing from
	 * either trigger by jobs on different adevs in XGMI hive or jobs on
	 * different schedulers for same device while this TO handler is running.
	 * We always reset all schedulers for device and all devices for XGMI
	 * hive so that should take care of them too.
	 */
	hive = amdgpu_get_xgmi_hive(adev);
	if (hive) {
		if (atomic_cmpxchg(&hive->in_reset, 0, 1) != 0) {
			DRM_INFO("Bailing on TDR for s_job:%llx, hive: %llx as another already in progress",
				job ? job->base.id : -1, hive->hive_id);
			amdgpu_put_xgmi_hive(hive);
			return 0;
		}
		mutex_lock(&hive->hive_lock);
	}

	/*
	 * Build list of devices to reset.
	 * In case we are in XGMI hive mode, resort the device list
	 * to put adev in the 1st position.
	 */
	INIT_LIST_HEAD(&device_list);
	if (adev->gmc.xgmi.num_physical_nodes > 1) {
		if (!hive)
			return -ENODEV;
		if (!list_is_first(&adev->gmc.xgmi.head, &hive->device_list))
			list_rotate_to_front(&adev->gmc.xgmi.head, &hive->device_list);
		device_list_handle = &hive->device_list;
	} else {
		list_add_tail(&adev->gmc.xgmi.head, &device_list);
		device_list_handle = &device_list;
	}

	/* block all schedulers and reset given job's ring */
	list_for_each_entry(tmp_adev, device_list_handle, gmc.xgmi.head) {
		if (!amdgpu_device_lock_adev(tmp_adev, hive)) {
			dev_info(tmp_adev->dev, "Bailing on TDR for s_job:%llx, as another already in progress",
				  job ? job->base.id : -1);
			r = 0;
			goto skip_recovery;
		}

		/*
		 * Try to put the audio codec into suspend state
		 * before gpu reset started.
		 *
		 * Due to the power domain of the graphics device
		 * is shared with AZ power domain. Without this,
		 * we may change the audio hardware from behind
		 * the audio driver's back. That will trigger
		 * some audio codec errors.
		 */
		if (!amdgpu_device_suspend_display_audio(tmp_adev))
			audio_suspended = true;

		amdgpu_ras_set_error_query_ready(tmp_adev, false);

		cancel_delayed_work_sync(&tmp_adev->delayed_init_work);

		if (!amdgpu_sriov_vf(tmp_adev))
			amdgpu_amdkfd_pre_reset(tmp_adev);

		/*
		 * Mark these ASICs to be reseted as untracked first
		 * And add them back after reset completed
		 */
		amdgpu_unregister_gpu_instance(tmp_adev);

		amdgpu_fbdev_set_suspend(tmp_adev, 1);

		/* disable ras on ALL IPs */
		if (!need_emergency_restart &&
		      amdgpu_device_ip_need_full_reset(tmp_adev))
			amdgpu_ras_suspend(tmp_adev);

		for (i = 0; i < AMDGPU_MAX_RINGS; ++i) {
			struct amdgpu_ring *ring = tmp_adev->rings[i];

			if (!ring || !ring->sched.thread)
				continue;

			drm_sched_stop(&ring->sched, job ? &job->base : NULL);

			if (need_emergency_restart)
				amdgpu_job_stop_all_jobs_on_sched(&ring->sched);
		}
	}

	if (need_emergency_restart)
		goto skip_sched_resume;

	/*
	 * Must check guilty signal here since after this point all old
	 * HW fences are force signaled.
	 *
	 * job->base holds a reference to parent fence
	 */
	if (job && job->base.s_fence->parent &&
	    dma_fence_is_signaled(job->base.s_fence->parent)) {
		job_signaled = true;
		dev_info(adev->dev, "Guilty job already signaled, skipping HW reset");
		goto skip_hw_reset;
	}

retry:	/* Rest of adevs pre asic reset from XGMI hive. */
	list_for_each_entry(tmp_adev, device_list_handle, gmc.xgmi.head) {
		r = amdgpu_device_pre_asic_reset(tmp_adev,
						 NULL,
						 &need_full_reset);
		/*TODO Should we stop ?*/
		if (r) {
			dev_err(tmp_adev->dev, "GPU pre asic reset failed with err, %d for drm dev, %s ",
				  r, adev_to_drm(tmp_adev)->unique);
			tmp_adev->asic_reset_res = r;
		}
	}

	/* Actual ASIC resets if needed.*/
	/* TODO Implement XGMI hive reset logic for SRIOV */
	if (amdgpu_sriov_vf(adev)) {
		r = amdgpu_device_reset_sriov(adev, job ? false : true);
		if (r)
			adev->asic_reset_res = r;
	} else {
		r  = amdgpu_do_asic_reset(hive, device_list_handle, &need_full_reset, false);
		if (r && r == -EAGAIN)
			goto retry;
	}

skip_hw_reset:

	/* Post ASIC reset for all devs .*/
	list_for_each_entry(tmp_adev, device_list_handle, gmc.xgmi.head) {

		for (i = 0; i < AMDGPU_MAX_RINGS; ++i) {
			struct amdgpu_ring *ring = tmp_adev->rings[i];

			if (!ring || !ring->sched.thread)
				continue;

			/* No point to resubmit jobs if we didn't HW reset*/
			if (!tmp_adev->asic_reset_res && !job_signaled)
				drm_sched_resubmit_jobs(&ring->sched);

			drm_sched_start(&ring->sched, !tmp_adev->asic_reset_res);
		}

		if (!amdgpu_device_has_dc_support(tmp_adev) && !job_signaled) {
			drm_helper_resume_force_mode(adev_to_drm(tmp_adev));
		}

		tmp_adev->asic_reset_res = 0;

		if (r) {
			/* bad news, how to tell it to userspace ? */
			dev_info(tmp_adev->dev, "GPU reset(%d) failed\n", atomic_read(&tmp_adev->gpu_reset_counter));
			amdgpu_vf_error_put(tmp_adev, AMDGIM_ERROR_VF_GPU_RESET_FAIL, 0, r);
		} else {
			dev_info(tmp_adev->dev, "GPU reset(%d) succeeded!\n", atomic_read(&tmp_adev->gpu_reset_counter));
		}
	}

skip_sched_resume:
	list_for_each_entry(tmp_adev, device_list_handle, gmc.xgmi.head) {
		/*unlock kfd: SRIOV would do it separately */
		if (!need_emergency_restart && !amdgpu_sriov_vf(tmp_adev))
	                amdgpu_amdkfd_post_reset(tmp_adev);
		if (audio_suspended)
			amdgpu_device_resume_display_audio(tmp_adev);
		amdgpu_device_unlock_adev(tmp_adev);
	}

skip_recovery:
	if (hive) {
		atomic_set(&hive->in_reset, 0);
		mutex_unlock(&hive->hive_lock);
		amdgpu_put_xgmi_hive(hive);
	}

	if (r)
		dev_info(adev->dev, "GPU reset end with ret = %d\n", r);
	return r;
}

/**
 * amdgpu_device_get_pcie_info - fence pcie info about the PCIE slot
 *
 * @adev: amdgpu_device pointer
 *
 * Fetchs and stores in the driver the PCIE capabilities (gen speed
 * and lanes) of the slot the device is in. Handles APUs and
 * virtualized environments where PCIE config space may not be available.
 */
static void amdgpu_device_get_pcie_info(struct amdgpu_device *adev)
{
	struct pci_dev *pdev;
	enum pci_bus_speed speed_cap, platform_speed_cap;
	enum pcie_link_width platform_link_width;

	if (amdgpu_pcie_gen_cap)
		adev->pm.pcie_gen_mask = amdgpu_pcie_gen_cap;

	if (amdgpu_pcie_lane_cap)
		adev->pm.pcie_mlw_mask = amdgpu_pcie_lane_cap;

	/* covers APUs as well */
	if (pci_is_root_bus(adev->pdev->bus)) {
		if (adev->pm.pcie_gen_mask == 0)
			adev->pm.pcie_gen_mask = AMDGPU_DEFAULT_PCIE_GEN_MASK;
		if (adev->pm.pcie_mlw_mask == 0)
			adev->pm.pcie_mlw_mask = AMDGPU_DEFAULT_PCIE_MLW_MASK;
		return;
	}

	if (adev->pm.pcie_gen_mask && adev->pm.pcie_mlw_mask)
		return;

	pcie_bandwidth_available(adev->pdev, NULL,
				 &platform_speed_cap, &platform_link_width);

	if (adev->pm.pcie_gen_mask == 0) {
		/* asic caps */
		pdev = adev->pdev;
		speed_cap = pcie_get_speed_cap(pdev);
		if (speed_cap == PCI_SPEED_UNKNOWN) {
			adev->pm.pcie_gen_mask |= (CAIL_ASIC_PCIE_LINK_SPEED_SUPPORT_GEN1 |
						  CAIL_ASIC_PCIE_LINK_SPEED_SUPPORT_GEN2 |
						  CAIL_ASIC_PCIE_LINK_SPEED_SUPPORT_GEN3);
		} else {
			if (speed_cap == PCIE_SPEED_16_0GT)
				adev->pm.pcie_gen_mask |= (CAIL_ASIC_PCIE_LINK_SPEED_SUPPORT_GEN1 |
							  CAIL_ASIC_PCIE_LINK_SPEED_SUPPORT_GEN2 |
							  CAIL_ASIC_PCIE_LINK_SPEED_SUPPORT_GEN3 |
							  CAIL_ASIC_PCIE_LINK_SPEED_SUPPORT_GEN4);
			else if (speed_cap == PCIE_SPEED_8_0GT)
				adev->pm.pcie_gen_mask |= (CAIL_ASIC_PCIE_LINK_SPEED_SUPPORT_GEN1 |
							  CAIL_ASIC_PCIE_LINK_SPEED_SUPPORT_GEN2 |
							  CAIL_ASIC_PCIE_LINK_SPEED_SUPPORT_GEN3);
			else if (speed_cap == PCIE_SPEED_5_0GT)
				adev->pm.pcie_gen_mask |= (CAIL_ASIC_PCIE_LINK_SPEED_SUPPORT_GEN1 |
							  CAIL_ASIC_PCIE_LINK_SPEED_SUPPORT_GEN2);
			else
				adev->pm.pcie_gen_mask |= CAIL_ASIC_PCIE_LINK_SPEED_SUPPORT_GEN1;
		}
		/* platform caps */
		if (platform_speed_cap == PCI_SPEED_UNKNOWN) {
			adev->pm.pcie_gen_mask |= (CAIL_PCIE_LINK_SPEED_SUPPORT_GEN1 |
						   CAIL_PCIE_LINK_SPEED_SUPPORT_GEN2);
		} else {
			if (platform_speed_cap == PCIE_SPEED_16_0GT)
				adev->pm.pcie_gen_mask |= (CAIL_PCIE_LINK_SPEED_SUPPORT_GEN1 |
							   CAIL_PCIE_LINK_SPEED_SUPPORT_GEN2 |
							   CAIL_PCIE_LINK_SPEED_SUPPORT_GEN3 |
							   CAIL_PCIE_LINK_SPEED_SUPPORT_GEN4);
			else if (platform_speed_cap == PCIE_SPEED_8_0GT)
				adev->pm.pcie_gen_mask |= (CAIL_PCIE_LINK_SPEED_SUPPORT_GEN1 |
							   CAIL_PCIE_LINK_SPEED_SUPPORT_GEN2 |
							   CAIL_PCIE_LINK_SPEED_SUPPORT_GEN3);
			else if (platform_speed_cap == PCIE_SPEED_5_0GT)
				adev->pm.pcie_gen_mask |= (CAIL_PCIE_LINK_SPEED_SUPPORT_GEN1 |
							   CAIL_PCIE_LINK_SPEED_SUPPORT_GEN2);
			else
				adev->pm.pcie_gen_mask |= CAIL_PCIE_LINK_SPEED_SUPPORT_GEN1;

		}
	}
	if (adev->pm.pcie_mlw_mask == 0) {
		if (platform_link_width == PCIE_LNK_WIDTH_UNKNOWN) {
			adev->pm.pcie_mlw_mask |= AMDGPU_DEFAULT_PCIE_MLW_MASK;
		} else {
			switch (platform_link_width) {
			case PCIE_LNK_X32:
				adev->pm.pcie_mlw_mask = (CAIL_PCIE_LINK_WIDTH_SUPPORT_X32 |
							  CAIL_PCIE_LINK_WIDTH_SUPPORT_X16 |
							  CAIL_PCIE_LINK_WIDTH_SUPPORT_X12 |
							  CAIL_PCIE_LINK_WIDTH_SUPPORT_X8 |
							  CAIL_PCIE_LINK_WIDTH_SUPPORT_X4 |
							  CAIL_PCIE_LINK_WIDTH_SUPPORT_X2 |
							  CAIL_PCIE_LINK_WIDTH_SUPPORT_X1);
				break;
			case PCIE_LNK_X16:
				adev->pm.pcie_mlw_mask = (CAIL_PCIE_LINK_WIDTH_SUPPORT_X16 |
							  CAIL_PCIE_LINK_WIDTH_SUPPORT_X12 |
							  CAIL_PCIE_LINK_WIDTH_SUPPORT_X8 |
							  CAIL_PCIE_LINK_WIDTH_SUPPORT_X4 |
							  CAIL_PCIE_LINK_WIDTH_SUPPORT_X2 |
							  CAIL_PCIE_LINK_WIDTH_SUPPORT_X1);
				break;
			case PCIE_LNK_X12:
				adev->pm.pcie_mlw_mask = (CAIL_PCIE_LINK_WIDTH_SUPPORT_X12 |
							  CAIL_PCIE_LINK_WIDTH_SUPPORT_X8 |
							  CAIL_PCIE_LINK_WIDTH_SUPPORT_X4 |
							  CAIL_PCIE_LINK_WIDTH_SUPPORT_X2 |
							  CAIL_PCIE_LINK_WIDTH_SUPPORT_X1);
				break;
			case PCIE_LNK_X8:
				adev->pm.pcie_mlw_mask = (CAIL_PCIE_LINK_WIDTH_SUPPORT_X8 |
							  CAIL_PCIE_LINK_WIDTH_SUPPORT_X4 |
							  CAIL_PCIE_LINK_WIDTH_SUPPORT_X2 |
							  CAIL_PCIE_LINK_WIDTH_SUPPORT_X1);
				break;
			case PCIE_LNK_X4:
				adev->pm.pcie_mlw_mask = (CAIL_PCIE_LINK_WIDTH_SUPPORT_X4 |
							  CAIL_PCIE_LINK_WIDTH_SUPPORT_X2 |
							  CAIL_PCIE_LINK_WIDTH_SUPPORT_X1);
				break;
			case PCIE_LNK_X2:
				adev->pm.pcie_mlw_mask = (CAIL_PCIE_LINK_WIDTH_SUPPORT_X2 |
							  CAIL_PCIE_LINK_WIDTH_SUPPORT_X1);
				break;
			case PCIE_LNK_X1:
				adev->pm.pcie_mlw_mask = CAIL_PCIE_LINK_WIDTH_SUPPORT_X1;
				break;
			default:
				break;
			}
		}
	}
}

int amdgpu_device_baco_enter(struct drm_device *dev)
{
	struct amdgpu_device *adev = drm_to_adev(dev);
	struct amdgpu_ras *ras = amdgpu_ras_get_context(adev);

	if (!amdgpu_device_supports_baco(adev_to_drm(adev)))
		return -ENOTSUPP;

	if (ras && ras->supported)
		adev->nbio.funcs->enable_doorbell_interrupt(adev, false);

	return amdgpu_dpm_baco_enter(adev);
}

int amdgpu_device_baco_exit(struct drm_device *dev)
{
	struct amdgpu_device *adev = drm_to_adev(dev);
	struct amdgpu_ras *ras = amdgpu_ras_get_context(adev);
	int ret = 0;

	if (!amdgpu_device_supports_baco(adev_to_drm(adev)))
		return -ENOTSUPP;

	ret = amdgpu_dpm_baco_exit(adev);
	if (ret)
		return ret;

	if (ras && ras->supported)
		adev->nbio.funcs->enable_doorbell_interrupt(adev, true);

	return 0;
}

static void amdgpu_cancel_all_tdr(struct amdgpu_device *adev)
{
	int i;

	for (i = 0; i < AMDGPU_MAX_RINGS; ++i) {
		struct amdgpu_ring *ring = adev->rings[i];

		if (!ring || !ring->sched.thread)
			continue;

		cancel_delayed_work_sync(&ring->sched.work_tdr);
	}
}

/**
 * amdgpu_pci_error_detected - Called when a PCI error is detected.
 * @pdev: PCI device struct
 * @state: PCI channel state
 *
 * Description: Called when a PCI error is detected.
 *
 * Return: PCI_ERS_RESULT_NEED_RESET or PCI_ERS_RESULT_DISCONNECT.
 */
pci_ers_result_t amdgpu_pci_error_detected(struct pci_dev *pdev, pci_channel_state_t state)
{
	struct drm_device *dev = pci_get_drvdata(pdev);
	struct amdgpu_device *adev = drm_to_adev(dev);
	int i;

	DRM_INFO("PCI error: detected callback, state(%d)!!\n", state);

	if (adev->gmc.xgmi.num_physical_nodes > 1) {
		DRM_WARN("No support for XGMI hive yet...");
		return PCI_ERS_RESULT_DISCONNECT;
	}

	switch (state) {
	case pci_channel_io_normal:
		return PCI_ERS_RESULT_CAN_RECOVER;
	/* Fatal error, prepare for slot reset */
	case pci_channel_io_frozen:		
		/*		
		 * Cancel and wait for all TDRs in progress if failing to
		 * set  adev->in_gpu_reset in amdgpu_device_lock_adev
		 *
		 * Locking adev->reset_sem will prevent any external access
		 * to GPU during PCI error recovery
		 */
		while (!amdgpu_device_lock_adev(adev, NULL))
			amdgpu_cancel_all_tdr(adev);

		/*
		 * Block any work scheduling as we do for regular GPU reset
		 * for the duration of the recovery
		 */
		for (i = 0; i < AMDGPU_MAX_RINGS; ++i) {
			struct amdgpu_ring *ring = adev->rings[i];

			if (!ring || !ring->sched.thread)
				continue;

			drm_sched_stop(&ring->sched, NULL);
		}
		return PCI_ERS_RESULT_NEED_RESET;
	case pci_channel_io_perm_failure:
		/* Permanent error, prepare for device removal */
		return PCI_ERS_RESULT_DISCONNECT;
	}

	return PCI_ERS_RESULT_NEED_RESET;
}

/**
 * amdgpu_pci_mmio_enabled - Enable MMIO and dump debug registers
 * @pdev: pointer to PCI device
 */
pci_ers_result_t amdgpu_pci_mmio_enabled(struct pci_dev *pdev)
{

	DRM_INFO("PCI error: mmio enabled callback!!\n");

	/* TODO - dump whatever for debugging purposes */

	/* This called only if amdgpu_pci_error_detected returns
	 * PCI_ERS_RESULT_CAN_RECOVER. Read/write to the device still
	 * works, no need to reset slot.
	 */

	return PCI_ERS_RESULT_RECOVERED;
}

/**
 * amdgpu_pci_slot_reset - Called when PCI slot has been reset.
 * @pdev: PCI device struct
 *
 * Description: This routine is called by the pci error recovery
 * code after the PCI slot has been reset, just before we
 * should resume normal operations.
 */
pci_ers_result_t amdgpu_pci_slot_reset(struct pci_dev *pdev)
{
	struct drm_device *dev = pci_get_drvdata(pdev);
	struct amdgpu_device *adev = drm_to_adev(dev);
	int r, i;
	bool need_full_reset = true;
	u32 memsize;
	struct list_head device_list;

	DRM_INFO("PCI error: slot reset callback!!\n");

	INIT_LIST_HEAD(&device_list);
	list_add_tail(&adev->gmc.xgmi.head, &device_list);

	/* wait for asic to come out of reset */
	msleep(500);

	/* Restore PCI confspace */
	amdgpu_device_load_pci_state(pdev);

	/* confirm  ASIC came out of reset */
	for (i = 0; i < adev->usec_timeout; i++) {
		memsize = amdgpu_asic_get_config_memsize(adev);

		if (memsize != 0xffffffff)
			break;
		udelay(1);
	}
	if (memsize == 0xffffffff) {
		r = -ETIME;
		goto out;
	}

	adev->in_pci_err_recovery = true;	
	r = amdgpu_device_pre_asic_reset(adev, NULL, &need_full_reset);
	adev->in_pci_err_recovery = false;
	if (r)
		goto out;

	r = amdgpu_do_asic_reset(NULL, &device_list, &need_full_reset, true);

out:
	if (!r) {
		if (amdgpu_device_cache_pci_state(adev->pdev))
			pci_restore_state(adev->pdev);

		DRM_INFO("PCIe error recovery succeeded\n");
	} else {
		DRM_ERROR("PCIe error recovery failed, err:%d", r);
		amdgpu_device_unlock_adev(adev);
	}

	return r ? PCI_ERS_RESULT_DISCONNECT : PCI_ERS_RESULT_RECOVERED;
}

/**
 * amdgpu_pci_resume() - resume normal ops after PCI reset
 * @pdev: pointer to PCI device
 *
 * Called when the error recovery driver tells us that its
 * OK to resume normal operation. Use completion to allow
 * halted scsi ops to resume.
 */
void amdgpu_pci_resume(struct pci_dev *pdev)
{
	struct drm_device *dev = pci_get_drvdata(pdev);
	struct amdgpu_device *adev = drm_to_adev(dev);
	int i;


	DRM_INFO("PCI error: resume callback!!\n");

	for (i = 0; i < AMDGPU_MAX_RINGS; ++i) {
		struct amdgpu_ring *ring = adev->rings[i];

		if (!ring || !ring->sched.thread)
			continue;


		drm_sched_resubmit_jobs(&ring->sched);
		drm_sched_start(&ring->sched, true);
	}

	amdgpu_device_unlock_adev(adev);
}

bool amdgpu_device_cache_pci_state(struct pci_dev *pdev)
{
	struct drm_device *dev = pci_get_drvdata(pdev);
	struct amdgpu_device *adev = drm_to_adev(dev);
	int r;

	r = pci_save_state(pdev);
	if (!r) {
		kfree(adev->pci_state);

		adev->pci_state = pci_store_saved_state(pdev);

		if (!adev->pci_state) {
			DRM_ERROR("Failed to store PCI saved state");
			return false;
		}
	} else {
		DRM_WARN("Failed to save PCI state, err:%d\n", r);
		return false;
	}

	return true;
}

bool amdgpu_device_load_pci_state(struct pci_dev *pdev)
{
	struct drm_device *dev = pci_get_drvdata(pdev);
	struct amdgpu_device *adev = drm_to_adev(dev);
	int r;

	if (!adev->pci_state)
		return false;

	r = pci_load_saved_state(pdev, adev->pci_state);

	if (!r) {
		pci_restore_state(pdev);
	} else {
		DRM_WARN("Failed to load PCI state, err:%d\n", r);
		return false;
	}

	return true;
}

<|MERGE_RESOLUTION|>--- conflicted
+++ resolved
@@ -80,10 +80,7 @@
 MODULE_FIRMWARE("amdgpu/navi10_gpu_info.bin");
 MODULE_FIRMWARE("amdgpu/navi14_gpu_info.bin");
 MODULE_FIRMWARE("amdgpu/navi12_gpu_info.bin");
-<<<<<<< HEAD
-=======
 MODULE_FIRMWARE("amdgpu/vangogh_gpu_info.bin");
->>>>>>> 9856e083
 
 #define AMDGPU_RESUME_MS		2000
 
@@ -1817,12 +1814,9 @@
 	case CHIP_NAVI12:
 		chip_name = "navi12";
 		break;
-<<<<<<< HEAD
-=======
 	case CHIP_VANGOGH:
 		chip_name = "vangogh";
 		break;
->>>>>>> 9856e083
 	}
 
 	snprintf(fw_name, sizeof(fw_name), "amdgpu/%s_gpu_info.bin", chip_name);
