/*
 * Copyright 2011 Advanced Micro Devices, Inc.
 * All Rights Reserved.
 *
 * Permission is hereby granted, free of charge, to any person obtaining a
 * copy of this software and associated documentation files (the
 * "Software"), to deal in the Software without restriction, including
 * without limitation the rights to use, copy, modify, merge, publish,
 * distribute, sub license, and/or sell copies of the Software, and to
 * permit persons to whom the Software is furnished to do so, subject to
 * the following conditions:
 *
 * THE SOFTWARE IS PROVIDED "AS IS", WITHOUT WARRANTY OF ANY KIND, EXPRESS OR
 * IMPLIED, INCLUDING BUT NOT LIMITED TO THE WARRANTIES OF MERCHANTABILITY,
 * FITNESS FOR A PARTICULAR PURPOSE AND NON-INFRINGEMENT. IN NO EVENT SHALL
 * THE COPYRIGHT HOLDERS, AUTHORS AND/OR ITS SUPPLIERS BE LIABLE FOR ANY CLAIM,
 * DAMAGES OR OTHER LIABILITY, WHETHER IN AN ACTION OF CONTRACT, TORT OR
 * OTHERWISE, ARISING FROM, OUT OF OR IN CONNECTION WITH THE SOFTWARE OR THE
 * USE OR OTHER DEALINGS IN THE SOFTWARE.
 *
 * The above copyright notice and this permission notice (including the
 * next paragraph) shall be included in all copies or substantial portions
 * of the Software.
 *
 */
/*
 * Authors:
 *    Christian König <deathsimple@vodafone.de>
 */

#include <linux/firmware.h>
#include <linux/module.h>
#include <drm/drmP.h>
#include <drm/drm.h>

#include "amdgpu.h"
#include "amdgpu_pm.h"
#include "amdgpu_uvd.h"
#include "cikd.h"
#include "uvd/uvd_4_2_d.h"

/* 1 second timeout */
#define UVD_IDLE_TIMEOUT_MS	1000

/* Firmware Names */
#ifdef CONFIG_DRM_AMDGPU_CIK
#define FIRMWARE_BONAIRE	"radeon/bonaire_uvd.bin"
#define FIRMWARE_KABINI 	"radeon/kabini_uvd.bin"
#define FIRMWARE_KAVERI 	"radeon/kaveri_uvd.bin"
#define FIRMWARE_HAWAII 	"radeon/hawaii_uvd.bin"
#define FIRMWARE_MULLINS	"radeon/mullins_uvd.bin"
#endif
#define FIRMWARE_TONGA		"amdgpu/tonga_uvd.bin"
#define FIRMWARE_CARRIZO	"amdgpu/carrizo_uvd.bin"
#define FIRMWARE_FIJI		"amdgpu/fiji_uvd.bin"
#define FIRMWARE_STONEY		"amdgpu/stoney_uvd.bin"

/**
 * amdgpu_uvd_cs_ctx - Command submission parser context
 *
 * Used for emulating virtual memory support on UVD 4.2.
 */
struct amdgpu_uvd_cs_ctx {
	struct amdgpu_cs_parser *parser;
	unsigned reg, count;
	unsigned data0, data1;
	unsigned idx;
	unsigned ib_idx;

	/* does the IB has a msg command */
	bool has_msg_cmd;

	/* minimum buffer sizes */
	unsigned *buf_sizes;
};

#ifdef CONFIG_DRM_AMDGPU_CIK
MODULE_FIRMWARE(FIRMWARE_BONAIRE);
MODULE_FIRMWARE(FIRMWARE_KABINI);
MODULE_FIRMWARE(FIRMWARE_KAVERI);
MODULE_FIRMWARE(FIRMWARE_HAWAII);
MODULE_FIRMWARE(FIRMWARE_MULLINS);
#endif
MODULE_FIRMWARE(FIRMWARE_TONGA);
MODULE_FIRMWARE(FIRMWARE_CARRIZO);
MODULE_FIRMWARE(FIRMWARE_FIJI);
MODULE_FIRMWARE(FIRMWARE_STONEY);

static void amdgpu_uvd_note_usage(struct amdgpu_device *adev);
static void amdgpu_uvd_idle_work_handler(struct work_struct *work);

int amdgpu_uvd_sw_init(struct amdgpu_device *adev)
{
	struct amdgpu_ring *ring;
	struct amd_sched_rq *rq;
	unsigned long bo_size;
	const char *fw_name;
	const struct common_firmware_header *hdr;
	unsigned version_major, version_minor, family_id;
	int i, r;

	INIT_DELAYED_WORK(&adev->uvd.idle_work, amdgpu_uvd_idle_work_handler);

	switch (adev->asic_type) {
#ifdef CONFIG_DRM_AMDGPU_CIK
	case CHIP_BONAIRE:
		fw_name = FIRMWARE_BONAIRE;
		break;
	case CHIP_KABINI:
		fw_name = FIRMWARE_KABINI;
		break;
	case CHIP_KAVERI:
		fw_name = FIRMWARE_KAVERI;
		break;
	case CHIP_HAWAII:
		fw_name = FIRMWARE_HAWAII;
		break;
	case CHIP_MULLINS:
		fw_name = FIRMWARE_MULLINS;
		break;
#endif
	case CHIP_TONGA:
		fw_name = FIRMWARE_TONGA;
		break;
	case CHIP_FIJI:
		fw_name = FIRMWARE_FIJI;
		break;
	case CHIP_CARRIZO:
		fw_name = FIRMWARE_CARRIZO;
		break;
	case CHIP_STONEY:
		fw_name = FIRMWARE_STONEY;
		break;
	default:
		return -EINVAL;
	}

	r = request_firmware(&adev->uvd.fw, fw_name, adev->dev);
	if (r) {
		dev_err(adev->dev, "amdgpu_uvd: Can't load firmware \"%s\"\n",
			fw_name);
		return r;
	}

	r = amdgpu_ucode_validate(adev->uvd.fw);
	if (r) {
		dev_err(adev->dev, "amdgpu_uvd: Can't validate firmware \"%s\"\n",
			fw_name);
		release_firmware(adev->uvd.fw);
		adev->uvd.fw = NULL;
		return r;
	}

	hdr = (const struct common_firmware_header *)adev->uvd.fw->data;
	family_id = le32_to_cpu(hdr->ucode_version) & 0xff;
	version_major = (le32_to_cpu(hdr->ucode_version) >> 24) & 0xff;
	version_minor = (le32_to_cpu(hdr->ucode_version) >> 8) & 0xff;
	DRM_INFO("Found UVD firmware Version: %hu.%hu Family ID: %hu\n",
		version_major, version_minor, family_id);

	adev->uvd.fw_version = ((version_major << 24) | (version_minor << 16) |
				(family_id << 8));

	bo_size = AMDGPU_GPU_PAGE_ALIGN(le32_to_cpu(hdr->ucode_size_bytes) + 8)
		 +  AMDGPU_UVD_STACK_SIZE + AMDGPU_UVD_HEAP_SIZE;
	r = amdgpu_bo_create(adev, bo_size, PAGE_SIZE, true,
			     AMDGPU_GEM_DOMAIN_VRAM,
			     AMDGPU_GEM_CREATE_CPU_ACCESS_REQUIRED,
			     NULL, NULL, &adev->uvd.vcpu_bo);
	if (r) {
		dev_err(adev->dev, "(%d) failed to allocate UVD bo\n", r);
		return r;
	}

	r = amdgpu_bo_reserve(adev->uvd.vcpu_bo, false);
	if (r) {
		amdgpu_bo_unref(&adev->uvd.vcpu_bo);
		dev_err(adev->dev, "(%d) failed to reserve UVD bo\n", r);
		return r;
	}

	r = amdgpu_bo_pin(adev->uvd.vcpu_bo, AMDGPU_GEM_DOMAIN_VRAM,
			  &adev->uvd.gpu_addr);
	if (r) {
		amdgpu_bo_unreserve(adev->uvd.vcpu_bo);
		amdgpu_bo_unref(&adev->uvd.vcpu_bo);
		dev_err(adev->dev, "(%d) UVD bo pin failed\n", r);
		return r;
	}

	r = amdgpu_bo_kmap(adev->uvd.vcpu_bo, &adev->uvd.cpu_addr);
	if (r) {
		dev_err(adev->dev, "(%d) UVD map failed\n", r);
		return r;
	}

	amdgpu_bo_unreserve(adev->uvd.vcpu_bo);

	ring = &adev->uvd.ring;
	rq = &ring->sched.sched_rq[AMD_SCHED_PRIORITY_NORMAL];
	r = amd_sched_entity_init(&ring->sched, &adev->uvd.entity,
				  rq, amdgpu_sched_jobs);
	if (r != 0) {
		DRM_ERROR("Failed setting up UVD run queue.\n");
		return r;
	}

	for (i = 0; i < AMDGPU_MAX_UVD_HANDLES; ++i) {
		atomic_set(&adev->uvd.handles[i], 0);
		adev->uvd.filp[i] = NULL;
	}

	/* from uvd v5.0 HW addressing capacity increased to 64 bits */
	if (!amdgpu_ip_block_version_cmp(adev, AMD_IP_BLOCK_TYPE_UVD, 5, 0))
		adev->uvd.address_64_bit = true;

	return 0;
}

int amdgpu_uvd_sw_fini(struct amdgpu_device *adev)
{
	int r;

	if (adev->uvd.vcpu_bo == NULL)
		return 0;

	amd_sched_entity_fini(&adev->uvd.ring.sched, &adev->uvd.entity);

	r = amdgpu_bo_reserve(adev->uvd.vcpu_bo, false);
	if (!r) {
		amdgpu_bo_kunmap(adev->uvd.vcpu_bo);
		amdgpu_bo_unpin(adev->uvd.vcpu_bo);
		amdgpu_bo_unreserve(adev->uvd.vcpu_bo);
	}

	amdgpu_bo_unref(&adev->uvd.vcpu_bo);

	amdgpu_ring_fini(&adev->uvd.ring);

	release_firmware(adev->uvd.fw);

	return 0;
}

int amdgpu_uvd_suspend(struct amdgpu_device *adev)
{
	unsigned size;
	void *ptr;
	int i;

	if (adev->uvd.vcpu_bo == NULL)
		return 0;

	for (i = 0; i < AMDGPU_MAX_UVD_HANDLES; ++i)
		if (atomic_read(&adev->uvd.handles[i]))
			break;

	if (i == AMDGPU_MAX_UVD_HANDLES)
		return 0;

<<<<<<< HEAD
	size = amdgpu_bo_size(adev->uvd.vcpu_bo);
	ptr = adev->uvd.cpu_addr;

	adev->uvd.saved_bo = kmalloc(size, GFP_KERNEL);
	if (!adev->uvd.saved_bo)
		return -ENOMEM;

=======
	cancel_delayed_work_sync(&adev->uvd.idle_work);

	size = amdgpu_bo_size(adev->uvd.vcpu_bo);
	ptr = adev->uvd.cpu_addr;

	adev->uvd.saved_bo = kmalloc(size, GFP_KERNEL);
	if (!adev->uvd.saved_bo)
		return -ENOMEM;

>>>>>>> ed596a4a
	memcpy(adev->uvd.saved_bo, ptr, size);

	return 0;
}

int amdgpu_uvd_resume(struct amdgpu_device *adev)
{
	unsigned size;
	void *ptr;

	if (adev->uvd.vcpu_bo == NULL)
		return -EINVAL;

	size = amdgpu_bo_size(adev->uvd.vcpu_bo);
	ptr = adev->uvd.cpu_addr;

	if (adev->uvd.saved_bo != NULL) {
		memcpy(ptr, adev->uvd.saved_bo, size);
		kfree(adev->uvd.saved_bo);
		adev->uvd.saved_bo = NULL;
	} else {
		const struct common_firmware_header *hdr;
		unsigned offset;

		hdr = (const struct common_firmware_header *)adev->uvd.fw->data;
		offset = le32_to_cpu(hdr->ucode_array_offset_bytes);
		memcpy(adev->uvd.cpu_addr, (adev->uvd.fw->data) + offset,
			(adev->uvd.fw->size) - offset);
		size -= le32_to_cpu(hdr->ucode_size_bytes);
		ptr += le32_to_cpu(hdr->ucode_size_bytes);
		memset(ptr, 0, size);
	}

	return 0;
}

void amdgpu_uvd_free_handles(struct amdgpu_device *adev, struct drm_file *filp)
{
	struct amdgpu_ring *ring = &adev->uvd.ring;
	int i, r;

	for (i = 0; i < AMDGPU_MAX_UVD_HANDLES; ++i) {
		uint32_t handle = atomic_read(&adev->uvd.handles[i]);
		if (handle != 0 && adev->uvd.filp[i] == filp) {
			struct fence *fence;

			amdgpu_uvd_note_usage(adev);

			r = amdgpu_uvd_get_destroy_msg(ring, handle,
						       false, &fence);
			if (r) {
				DRM_ERROR("Error destroying UVD (%d)!\n", r);
				continue;
			}

			fence_wait(fence, false);
			fence_put(fence);

			adev->uvd.filp[i] = NULL;
			atomic_set(&adev->uvd.handles[i], 0);
		}
	}
}

static void amdgpu_uvd_force_into_uvd_segment(struct amdgpu_bo *rbo)
{
	int i;
	for (i = 0; i < rbo->placement.num_placement; ++i) {
		rbo->placements[i].fpfn = 0 >> PAGE_SHIFT;
		rbo->placements[i].lpfn = (256 * 1024 * 1024) >> PAGE_SHIFT;
	}
}

/**
 * amdgpu_uvd_cs_pass1 - first parsing round
 *
 * @ctx: UVD parser context
 *
 * Make sure UVD message and feedback buffers are in VRAM and
 * nobody is violating an 256MB boundary.
 */
static int amdgpu_uvd_cs_pass1(struct amdgpu_uvd_cs_ctx *ctx)
{
	struct amdgpu_bo_va_mapping *mapping;
	struct amdgpu_bo *bo;
	uint32_t cmd, lo, hi;
	uint64_t addr;
	int r = 0;

	lo = amdgpu_get_ib_value(ctx->parser, ctx->ib_idx, ctx->data0);
	hi = amdgpu_get_ib_value(ctx->parser, ctx->ib_idx, ctx->data1);
	addr = ((uint64_t)lo) | (((uint64_t)hi) << 32);

	mapping = amdgpu_cs_find_mapping(ctx->parser, addr, &bo);
	if (mapping == NULL) {
		DRM_ERROR("Can't find BO for addr 0x%08Lx\n", addr);
		return -EINVAL;
	}

	if (!ctx->parser->adev->uvd.address_64_bit) {
		/* check if it's a message or feedback command */
		cmd = amdgpu_get_ib_value(ctx->parser, ctx->ib_idx, ctx->idx) >> 1;
		if (cmd == 0x0 || cmd == 0x3) {
			/* yes, force it into VRAM */
			uint32_t domain = AMDGPU_GEM_DOMAIN_VRAM;
			amdgpu_ttm_placement_from_domain(bo, domain);
		}
		amdgpu_uvd_force_into_uvd_segment(bo);

		r = ttm_bo_validate(&bo->tbo, &bo->placement, false, false);
	}

	return r;
}

/**
 * amdgpu_uvd_cs_msg_decode - handle UVD decode message
 *
 * @msg: pointer to message structure
 * @buf_sizes: returned buffer sizes
 *
 * Peek into the decode message and calculate the necessary buffer sizes.
 */
static int amdgpu_uvd_cs_msg_decode(uint32_t *msg, unsigned buf_sizes[])
{
	unsigned stream_type = msg[4];
	unsigned width = msg[6];
	unsigned height = msg[7];
	unsigned dpb_size = msg[9];
	unsigned pitch = msg[28];
	unsigned level = msg[57];

	unsigned width_in_mb = width / 16;
	unsigned height_in_mb = ALIGN(height / 16, 2);
	unsigned fs_in_mb = width_in_mb * height_in_mb;

	unsigned image_size, tmp, min_dpb_size, num_dpb_buffer;
	unsigned min_ctx_size = 0;

	image_size = width * height;
	image_size += image_size / 2;
	image_size = ALIGN(image_size, 1024);

	switch (stream_type) {
	case 0: /* H264 */
	case 7: /* H264 Perf */
		switch(level) {
		case 30:
			num_dpb_buffer = 8100 / fs_in_mb;
			break;
		case 31:
			num_dpb_buffer = 18000 / fs_in_mb;
			break;
		case 32:
			num_dpb_buffer = 20480 / fs_in_mb;
			break;
		case 41:
			num_dpb_buffer = 32768 / fs_in_mb;
			break;
		case 42:
			num_dpb_buffer = 34816 / fs_in_mb;
			break;
		case 50:
			num_dpb_buffer = 110400 / fs_in_mb;
			break;
		case 51:
			num_dpb_buffer = 184320 / fs_in_mb;
			break;
		default:
			num_dpb_buffer = 184320 / fs_in_mb;
			break;
		}
		num_dpb_buffer++;
		if (num_dpb_buffer > 17)
			num_dpb_buffer = 17;

		/* reference picture buffer */
		min_dpb_size = image_size * num_dpb_buffer;

		/* macroblock context buffer */
		min_dpb_size += width_in_mb * height_in_mb * num_dpb_buffer * 192;

		/* IT surface buffer */
		min_dpb_size += width_in_mb * height_in_mb * 32;
		break;

	case 1: /* VC1 */

		/* reference picture buffer */
		min_dpb_size = image_size * 3;

		/* CONTEXT_BUFFER */
		min_dpb_size += width_in_mb * height_in_mb * 128;

		/* IT surface buffer */
		min_dpb_size += width_in_mb * 64;

		/* DB surface buffer */
		min_dpb_size += width_in_mb * 128;

		/* BP */
		tmp = max(width_in_mb, height_in_mb);
		min_dpb_size += ALIGN(tmp * 7 * 16, 64);
		break;

	case 3: /* MPEG2 */

		/* reference picture buffer */
		min_dpb_size = image_size * 3;
		break;

	case 4: /* MPEG4 */

		/* reference picture buffer */
		min_dpb_size = image_size * 3;

		/* CM */
		min_dpb_size += width_in_mb * height_in_mb * 64;

		/* IT surface buffer */
		min_dpb_size += ALIGN(width_in_mb * height_in_mb * 32, 64);
		break;

	case 16: /* H265 */
		image_size = (ALIGN(width, 16) * ALIGN(height, 16) * 3) / 2;
		image_size = ALIGN(image_size, 256);

		num_dpb_buffer = (le32_to_cpu(msg[59]) & 0xff) + 2;
		min_dpb_size = image_size * num_dpb_buffer;
		min_ctx_size = ((width + 255) / 16) * ((height + 255) / 16)
					   * 16 * num_dpb_buffer + 52 * 1024;
		break;

	default:
		DRM_ERROR("UVD codec not handled %d!\n", stream_type);
		return -EINVAL;
	}

	if (width > pitch) {
		DRM_ERROR("Invalid UVD decoding target pitch!\n");
		return -EINVAL;
	}

	if (dpb_size < min_dpb_size) {
		DRM_ERROR("Invalid dpb_size in UVD message (%d / %d)!\n",
			  dpb_size, min_dpb_size);
		return -EINVAL;
	}

	buf_sizes[0x1] = dpb_size;
	buf_sizes[0x2] = image_size;
	buf_sizes[0x4] = min_ctx_size;
	return 0;
}

/**
 * amdgpu_uvd_cs_msg - handle UVD message
 *
 * @ctx: UVD parser context
 * @bo: buffer object containing the message
 * @offset: offset into the buffer object
 *
 * Peek into the UVD message and extract the session id.
 * Make sure that we don't open up to many sessions.
 */
static int amdgpu_uvd_cs_msg(struct amdgpu_uvd_cs_ctx *ctx,
			     struct amdgpu_bo *bo, unsigned offset)
{
	struct amdgpu_device *adev = ctx->parser->adev;
	int32_t *msg, msg_type, handle;
	void *ptr;
	long r;
	int i;

	if (offset & 0x3F) {
		DRM_ERROR("UVD messages must be 64 byte aligned!\n");
		return -EINVAL;
	}

	r = amdgpu_bo_kmap(bo, &ptr);
	if (r) {
		DRM_ERROR("Failed mapping the UVD message (%ld)!\n", r);
		return r;
	}

	msg = ptr + offset;

	msg_type = msg[1];
	handle = msg[2];

	if (handle == 0) {
		DRM_ERROR("Invalid UVD handle!\n");
		return -EINVAL;
	}

	switch (msg_type) {
	case 0:
		/* it's a create msg, calc image size (width * height) */
		amdgpu_bo_kunmap(bo);

		/* try to alloc a new handle */
		for (i = 0; i < AMDGPU_MAX_UVD_HANDLES; ++i) {
			if (atomic_read(&adev->uvd.handles[i]) == handle) {
				DRM_ERROR("Handle 0x%x already in use!\n", handle);
				return -EINVAL;
			}

			if (!atomic_cmpxchg(&adev->uvd.handles[i], 0, handle)) {
				adev->uvd.filp[i] = ctx->parser->filp;
				return 0;
			}
		}

		DRM_ERROR("No more free UVD handles!\n");
		return -EINVAL;

	case 1:
		/* it's a decode msg, calc buffer sizes */
		r = amdgpu_uvd_cs_msg_decode(msg, ctx->buf_sizes);
		amdgpu_bo_kunmap(bo);
		if (r)
			return r;

		/* validate the handle */
		for (i = 0; i < AMDGPU_MAX_UVD_HANDLES; ++i) {
			if (atomic_read(&adev->uvd.handles[i]) == handle) {
				if (adev->uvd.filp[i] != ctx->parser->filp) {
					DRM_ERROR("UVD handle collision detected!\n");
					return -EINVAL;
				}
				return 0;
			}
		}

		DRM_ERROR("Invalid UVD handle 0x%x!\n", handle);
		return -ENOENT;

	case 2:
		/* it's a destroy msg, free the handle */
		for (i = 0; i < AMDGPU_MAX_UVD_HANDLES; ++i)
			atomic_cmpxchg(&adev->uvd.handles[i], handle, 0);
		amdgpu_bo_kunmap(bo);
		return 0;

	default:
		DRM_ERROR("Illegal UVD message type (%d)!\n", msg_type);
		return -EINVAL;
	}
	BUG();
	return -EINVAL;
}

/**
 * amdgpu_uvd_cs_pass2 - second parsing round
 *
 * @ctx: UVD parser context
 *
 * Patch buffer addresses, make sure buffer sizes are correct.
 */
static int amdgpu_uvd_cs_pass2(struct amdgpu_uvd_cs_ctx *ctx)
{
	struct amdgpu_bo_va_mapping *mapping;
	struct amdgpu_bo *bo;
	uint32_t cmd, lo, hi;
	uint64_t start, end;
	uint64_t addr;
	int r;

	lo = amdgpu_get_ib_value(ctx->parser, ctx->ib_idx, ctx->data0);
	hi = amdgpu_get_ib_value(ctx->parser, ctx->ib_idx, ctx->data1);
	addr = ((uint64_t)lo) | (((uint64_t)hi) << 32);

	mapping = amdgpu_cs_find_mapping(ctx->parser, addr, &bo);
	if (mapping == NULL)
		return -EINVAL;

	start = amdgpu_bo_gpu_offset(bo);

	end = (mapping->it.last + 1 - mapping->it.start);
	end = end * AMDGPU_GPU_PAGE_SIZE + start;

	addr -= ((uint64_t)mapping->it.start) * AMDGPU_GPU_PAGE_SIZE;
	start += addr;

	amdgpu_set_ib_value(ctx->parser, ctx->ib_idx, ctx->data0,
			    lower_32_bits(start));
	amdgpu_set_ib_value(ctx->parser, ctx->ib_idx, ctx->data1,
			    upper_32_bits(start));

	cmd = amdgpu_get_ib_value(ctx->parser, ctx->ib_idx, ctx->idx) >> 1;
	if (cmd < 0x4) {
		if ((end - start) < ctx->buf_sizes[cmd]) {
			DRM_ERROR("buffer (%d) to small (%d / %d)!\n", cmd,
				  (unsigned)(end - start),
				  ctx->buf_sizes[cmd]);
			return -EINVAL;
		}

	} else if (cmd == 0x206) {
		if ((end - start) < ctx->buf_sizes[4]) {
			DRM_ERROR("buffer (%d) to small (%d / %d)!\n", cmd,
					  (unsigned)(end - start),
					  ctx->buf_sizes[4]);
			return -EINVAL;
		}
	} else if ((cmd != 0x100) && (cmd != 0x204)) {
		DRM_ERROR("invalid UVD command %X!\n", cmd);
		return -EINVAL;
	}

	if (!ctx->parser->adev->uvd.address_64_bit) {
		if ((start >> 28) != ((end - 1) >> 28)) {
			DRM_ERROR("reloc %LX-%LX crossing 256MB boundary!\n",
				  start, end);
			return -EINVAL;
		}

		if ((cmd == 0 || cmd == 0x3) &&
		    (start >> 28) != (ctx->parser->adev->uvd.gpu_addr >> 28)) {
			DRM_ERROR("msg/fb buffer %LX-%LX out of 256MB segment!\n",
				  start, end);
			return -EINVAL;
		}
	}

	if (cmd == 0) {
		ctx->has_msg_cmd = true;
		r = amdgpu_uvd_cs_msg(ctx, bo, addr);
		if (r)
			return r;
	} else if (!ctx->has_msg_cmd) {
		DRM_ERROR("Message needed before other commands are send!\n");
		return -EINVAL;
	}

	return 0;
}

/**
 * amdgpu_uvd_cs_reg - parse register writes
 *
 * @ctx: UVD parser context
 * @cb: callback function
 *
 * Parse the register writes, call cb on each complete command.
 */
static int amdgpu_uvd_cs_reg(struct amdgpu_uvd_cs_ctx *ctx,
			     int (*cb)(struct amdgpu_uvd_cs_ctx *ctx))
{
	struct amdgpu_ib *ib = &ctx->parser->job->ibs[ctx->ib_idx];
	int i, r;

	ctx->idx++;
	for (i = 0; i <= ctx->count; ++i) {
		unsigned reg = ctx->reg + i;

		if (ctx->idx >= ib->length_dw) {
			DRM_ERROR("Register command after end of CS!\n");
			return -EINVAL;
		}

		switch (reg) {
		case mmUVD_GPCOM_VCPU_DATA0:
			ctx->data0 = ctx->idx;
			break;
		case mmUVD_GPCOM_VCPU_DATA1:
			ctx->data1 = ctx->idx;
			break;
		case mmUVD_GPCOM_VCPU_CMD:
			r = cb(ctx);
			if (r)
				return r;
			break;
		case mmUVD_ENGINE_CNTL:
			break;
		default:
			DRM_ERROR("Invalid reg 0x%X!\n", reg);
			return -EINVAL;
		}
		ctx->idx++;
	}
	return 0;
}

/**
 * amdgpu_uvd_cs_packets - parse UVD packets
 *
 * @ctx: UVD parser context
 * @cb: callback function
 *
 * Parse the command stream packets.
 */
static int amdgpu_uvd_cs_packets(struct amdgpu_uvd_cs_ctx *ctx,
				 int (*cb)(struct amdgpu_uvd_cs_ctx *ctx))
{
	struct amdgpu_ib *ib = &ctx->parser->job->ibs[ctx->ib_idx];
	int r;

	for (ctx->idx = 0 ; ctx->idx < ib->length_dw; ) {
		uint32_t cmd = amdgpu_get_ib_value(ctx->parser, ctx->ib_idx, ctx->idx);
		unsigned type = CP_PACKET_GET_TYPE(cmd);
		switch (type) {
		case PACKET_TYPE0:
			ctx->reg = CP_PACKET0_GET_REG(cmd);
			ctx->count = CP_PACKET_GET_COUNT(cmd);
			r = amdgpu_uvd_cs_reg(ctx, cb);
			if (r)
				return r;
			break;
		case PACKET_TYPE2:
			++ctx->idx;
			break;
		default:
			DRM_ERROR("Unknown packet type %d !\n", type);
			return -EINVAL;
		}
	}
	return 0;
}

/**
 * amdgpu_uvd_ring_parse_cs - UVD command submission parser
 *
 * @parser: Command submission parser context
 *
 * Parse the command stream, patch in addresses as necessary.
 */
int amdgpu_uvd_ring_parse_cs(struct amdgpu_cs_parser *parser, uint32_t ib_idx)
{
	struct amdgpu_uvd_cs_ctx ctx = {};
	unsigned buf_sizes[] = {
		[0x00000000]	=	2048,
		[0x00000001]	=	0xFFFFFFFF,
		[0x00000002]	=	0xFFFFFFFF,
		[0x00000003]	=	2048,
		[0x00000004]	=	0xFFFFFFFF,
	};
	struct amdgpu_ib *ib = &parser->job->ibs[ib_idx];
	int r;

	if (ib->length_dw % 16) {
		DRM_ERROR("UVD IB length (%d) not 16 dwords aligned!\n",
			  ib->length_dw);
		return -EINVAL;
	}

	ctx.parser = parser;
	ctx.buf_sizes = buf_sizes;
	ctx.ib_idx = ib_idx;

	/* first round, make sure the buffers are actually in the UVD segment */
	r = amdgpu_uvd_cs_packets(&ctx, amdgpu_uvd_cs_pass1);
	if (r)
		return r;

	/* second round, patch buffer addresses into the command stream */
	r = amdgpu_uvd_cs_packets(&ctx, amdgpu_uvd_cs_pass2);
	if (r)
		return r;

	if (!ctx.has_msg_cmd) {
		DRM_ERROR("UVD-IBs need a msg command!\n");
		return -EINVAL;
	}

	amdgpu_uvd_note_usage(ctx.parser->adev);

	return 0;
}

static int amdgpu_uvd_send_msg(struct amdgpu_ring *ring, struct amdgpu_bo *bo,
			       bool direct, struct fence **fence)
{
	struct ttm_validate_buffer tv;
	struct ww_acquire_ctx ticket;
	struct list_head head;
	struct amdgpu_job *job;
	struct amdgpu_ib *ib;
	struct fence *f = NULL;
	struct amdgpu_device *adev = ring->adev;
	uint64_t addr;
	int i, r;

	memset(&tv, 0, sizeof(tv));
	tv.bo = &bo->tbo;

	INIT_LIST_HEAD(&head);
	list_add(&tv.head, &head);

	r = ttm_eu_reserve_buffers(&ticket, &head, true, NULL);
	if (r)
		return r;

	if (!bo->adev->uvd.address_64_bit) {
		amdgpu_ttm_placement_from_domain(bo, AMDGPU_GEM_DOMAIN_VRAM);
		amdgpu_uvd_force_into_uvd_segment(bo);
	}

	r = ttm_bo_validate(&bo->tbo, &bo->placement, true, false);
	if (r)
		goto err;

	r = amdgpu_job_alloc_with_ib(adev, 64, &job);
	if (r)
		goto err;

	ib = &job->ibs[0];
	addr = amdgpu_bo_gpu_offset(bo);
	ib->ptr[0] = PACKET0(mmUVD_GPCOM_VCPU_DATA0, 0);
	ib->ptr[1] = addr;
	ib->ptr[2] = PACKET0(mmUVD_GPCOM_VCPU_DATA1, 0);
	ib->ptr[3] = addr >> 32;
	ib->ptr[4] = PACKET0(mmUVD_GPCOM_VCPU_CMD, 0);
	ib->ptr[5] = 0;
	for (i = 6; i < 16; ++i)
		ib->ptr[i] = PACKET2(0);
	ib->length_dw = 16;

	if (direct) {
		r = amdgpu_ib_schedule(ring, 1, ib, NULL, &f);
		job->fence = f;
		if (r)
			goto err_free;

		amdgpu_job_free(job);
	} else {
		r = amdgpu_job_submit(job, ring, &adev->uvd.entity,
				      AMDGPU_FENCE_OWNER_UNDEFINED, &f);
		if (r)
			goto err_free;
	}

	ttm_eu_fence_buffer_objects(&ticket, &head, f);

	if (fence)
		*fence = fence_get(f);
	amdgpu_bo_unref(&bo);
	fence_put(f);

	return 0;

err_free:
	amdgpu_job_free(job);

err:
	ttm_eu_backoff_reservation(&ticket, &head);
	return r;
}

/* multiple fence commands without any stream commands in between can
   crash the vcpu so just try to emmit a dummy create/destroy msg to
   avoid this */
int amdgpu_uvd_get_create_msg(struct amdgpu_ring *ring, uint32_t handle,
			      struct fence **fence)
{
	struct amdgpu_device *adev = ring->adev;
	struct amdgpu_bo *bo;
	uint32_t *msg;
	int r, i;

	r = amdgpu_bo_create(adev, 1024, PAGE_SIZE, true,
			     AMDGPU_GEM_DOMAIN_VRAM,
			     AMDGPU_GEM_CREATE_CPU_ACCESS_REQUIRED,
			     NULL, NULL, &bo);
	if (r)
		return r;

	r = amdgpu_bo_reserve(bo, false);
	if (r) {
		amdgpu_bo_unref(&bo);
		return r;
	}

	r = amdgpu_bo_kmap(bo, (void **)&msg);
	if (r) {
		amdgpu_bo_unreserve(bo);
		amdgpu_bo_unref(&bo);
		return r;
	}

	/* stitch together an UVD create msg */
	msg[0] = cpu_to_le32(0x00000de4);
	msg[1] = cpu_to_le32(0x00000000);
	msg[2] = cpu_to_le32(handle);
	msg[3] = cpu_to_le32(0x00000000);
	msg[4] = cpu_to_le32(0x00000000);
	msg[5] = cpu_to_le32(0x00000000);
	msg[6] = cpu_to_le32(0x00000000);
	msg[7] = cpu_to_le32(0x00000780);
	msg[8] = cpu_to_le32(0x00000440);
	msg[9] = cpu_to_le32(0x00000000);
	msg[10] = cpu_to_le32(0x01b37000);
	for (i = 11; i < 1024; ++i)
		msg[i] = cpu_to_le32(0x0);

	amdgpu_bo_kunmap(bo);
	amdgpu_bo_unreserve(bo);

	return amdgpu_uvd_send_msg(ring, bo, true, fence);
}

int amdgpu_uvd_get_destroy_msg(struct amdgpu_ring *ring, uint32_t handle,
			       bool direct, struct fence **fence)
{
	struct amdgpu_device *adev = ring->adev;
	struct amdgpu_bo *bo;
	uint32_t *msg;
	int r, i;

	r = amdgpu_bo_create(adev, 1024, PAGE_SIZE, true,
			     AMDGPU_GEM_DOMAIN_VRAM,
			     AMDGPU_GEM_CREATE_CPU_ACCESS_REQUIRED,
			     NULL, NULL, &bo);
	if (r)
		return r;

	r = amdgpu_bo_reserve(bo, false);
	if (r) {
		amdgpu_bo_unref(&bo);
		return r;
	}

	r = amdgpu_bo_kmap(bo, (void **)&msg);
	if (r) {
		amdgpu_bo_unreserve(bo);
		amdgpu_bo_unref(&bo);
		return r;
	}

	/* stitch together an UVD destroy msg */
	msg[0] = cpu_to_le32(0x00000de4);
	msg[1] = cpu_to_le32(0x00000002);
	msg[2] = cpu_to_le32(handle);
	msg[3] = cpu_to_le32(0x00000000);
	for (i = 4; i < 1024; ++i)
		msg[i] = cpu_to_le32(0x0);

	amdgpu_bo_kunmap(bo);
	amdgpu_bo_unreserve(bo);

	return amdgpu_uvd_send_msg(ring, bo, direct, fence);
}

static void amdgpu_uvd_idle_work_handler(struct work_struct *work)
{
	struct amdgpu_device *adev =
		container_of(work, struct amdgpu_device, uvd.idle_work.work);
	unsigned i, fences, handles = 0;

	fences = amdgpu_fence_count_emitted(&adev->uvd.ring);

	for (i = 0; i < AMDGPU_MAX_UVD_HANDLES; ++i)
		if (atomic_read(&adev->uvd.handles[i]))
			++handles;

	if (fences == 0 && handles == 0) {
		if (adev->pm.dpm_enabled) {
			amdgpu_dpm_enable_uvd(adev, false);
		} else {
			amdgpu_asic_set_uvd_clocks(adev, 0, 0);
		}
	} else {
		schedule_delayed_work(&adev->uvd.idle_work,
				      msecs_to_jiffies(UVD_IDLE_TIMEOUT_MS));
	}
}

static void amdgpu_uvd_note_usage(struct amdgpu_device *adev)
{
	bool set_clocks = !cancel_delayed_work_sync(&adev->uvd.idle_work);
	set_clocks &= schedule_delayed_work(&adev->uvd.idle_work,
					    msecs_to_jiffies(UVD_IDLE_TIMEOUT_MS));

	if (set_clocks) {
		if (adev->pm.dpm_enabled) {
			amdgpu_dpm_enable_uvd(adev, true);
		} else {
			amdgpu_asic_set_uvd_clocks(adev, 53300, 40000);
		}
	}
}<|MERGE_RESOLUTION|>--- conflicted
+++ resolved
@@ -258,7 +258,8 @@
 	if (i == AMDGPU_MAX_UVD_HANDLES)
 		return 0;
 
-<<<<<<< HEAD
+	cancel_delayed_work_sync(&adev->uvd.idle_work);
+
 	size = amdgpu_bo_size(adev->uvd.vcpu_bo);
 	ptr = adev->uvd.cpu_addr;
 
@@ -266,17 +267,6 @@
 	if (!adev->uvd.saved_bo)
 		return -ENOMEM;
 
-=======
-	cancel_delayed_work_sync(&adev->uvd.idle_work);
-
-	size = amdgpu_bo_size(adev->uvd.vcpu_bo);
-	ptr = adev->uvd.cpu_addr;
-
-	adev->uvd.saved_bo = kmalloc(size, GFP_KERNEL);
-	if (!adev->uvd.saved_bo)
-		return -ENOMEM;
-
->>>>>>> ed596a4a
 	memcpy(adev->uvd.saved_bo, ptr, size);
 
 	return 0;
