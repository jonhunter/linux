/*
 * Copyright 2012 Advanced Micro Devices, Inc.
 *
 * Permission is hereby granted, free of charge, to any person obtaining a
 * copy of this software and associated documentation files (the "Software"),
 * to deal in the Software without restriction, including without limitation
 * the rights to use, copy, modify, merge, publish, distribute, sublicense,
 * and/or sell copies of the Software, and to permit persons to whom the
 * Software is furnished to do so, subject to the following conditions:
 *
 * The above copyright notice and this permission notice shall be included in
 * all copies or substantial portions of the Software.
 *
 * THE SOFTWARE IS PROVIDED "AS IS", WITHOUT WARRANTY OF ANY KIND, EXPRESS OR
 * IMPLIED, INCLUDING BUT NOT LIMITED TO THE WARRANTIES OF MERCHANTABILITY,
 * FITNESS FOR A PARTICULAR PURPOSE AND NONINFRINGEMENT.  IN NO EVENT SHALL
 * THE COPYRIGHT HOLDER(S) OR AUTHOR(S) BE LIABLE FOR ANY CLAIM, DAMAGES OR
 * OTHER LIABILITY, WHETHER IN AN ACTION OF CONTRACT, TORT OR OTHERWISE,
 * ARISING FROM, OUT OF OR IN CONNECTION WITH THE SOFTWARE OR THE USE OR
 * OTHER DEALINGS IN THE SOFTWARE.
 *
 * Authors: Alex Deucher
 */
#include <linux/firmware.h>
#include <linux/slab.h>
#include <linux/module.h>
#include "drmP.h"
#include "amdgpu.h"
#include "amdgpu_atombios.h"
#include "amdgpu_ih.h"
#include "amdgpu_uvd.h"
#include "amdgpu_vce.h"
#include "cikd.h"
#include "atom.h"
#include "amd_pcie.h"

#include "cik.h"
#include "gmc_v7_0.h"
#include "cik_ih.h"
#include "dce_v8_0.h"
#include "gfx_v7_0.h"
#include "cik_sdma.h"
#include "uvd_v4_2.h"
#include "vce_v2_0.h"
#include "cik_dpm.h"

#include "uvd/uvd_4_2_d.h"

#include "smu/smu_7_0_1_d.h"
#include "smu/smu_7_0_1_sh_mask.h"

#include "dce/dce_8_0_d.h"
#include "dce/dce_8_0_sh_mask.h"

#include "bif/bif_4_1_d.h"
#include "bif/bif_4_1_sh_mask.h"

#include "gca/gfx_7_2_d.h"
#include "gca/gfx_7_2_enum.h"
#include "gca/gfx_7_2_sh_mask.h"

#include "gmc/gmc_7_1_d.h"
#include "gmc/gmc_7_1_sh_mask.h"

#include "oss/oss_2_0_d.h"
#include "oss/oss_2_0_sh_mask.h"

#include "amdgpu_amdkfd.h"
#include "amdgpu_powerplay.h"

/*
 * Indirect registers accessor
 */
static u32 cik_pcie_rreg(struct amdgpu_device *adev, u32 reg)
{
	unsigned long flags;
	u32 r;

	spin_lock_irqsave(&adev->pcie_idx_lock, flags);
	WREG32(mmPCIE_INDEX, reg);
	(void)RREG32(mmPCIE_INDEX);
	r = RREG32(mmPCIE_DATA);
	spin_unlock_irqrestore(&adev->pcie_idx_lock, flags);
	return r;
}

static void cik_pcie_wreg(struct amdgpu_device *adev, u32 reg, u32 v)
{
	unsigned long flags;

	spin_lock_irqsave(&adev->pcie_idx_lock, flags);
	WREG32(mmPCIE_INDEX, reg);
	(void)RREG32(mmPCIE_INDEX);
	WREG32(mmPCIE_DATA, v);
	(void)RREG32(mmPCIE_DATA);
	spin_unlock_irqrestore(&adev->pcie_idx_lock, flags);
}

static u32 cik_smc_rreg(struct amdgpu_device *adev, u32 reg)
{
	unsigned long flags;
	u32 r;

	spin_lock_irqsave(&adev->smc_idx_lock, flags);
	WREG32(mmSMC_IND_INDEX_0, (reg));
	r = RREG32(mmSMC_IND_DATA_0);
	spin_unlock_irqrestore(&adev->smc_idx_lock, flags);
	return r;
}

static void cik_smc_wreg(struct amdgpu_device *adev, u32 reg, u32 v)
{
	unsigned long flags;

	spin_lock_irqsave(&adev->smc_idx_lock, flags);
	WREG32(mmSMC_IND_INDEX_0, (reg));
	WREG32(mmSMC_IND_DATA_0, (v));
	spin_unlock_irqrestore(&adev->smc_idx_lock, flags);
}

static u32 cik_uvd_ctx_rreg(struct amdgpu_device *adev, u32 reg)
{
	unsigned long flags;
	u32 r;

	spin_lock_irqsave(&adev->uvd_ctx_idx_lock, flags);
	WREG32(mmUVD_CTX_INDEX, ((reg) & 0x1ff));
	r = RREG32(mmUVD_CTX_DATA);
	spin_unlock_irqrestore(&adev->uvd_ctx_idx_lock, flags);
	return r;
}

static void cik_uvd_ctx_wreg(struct amdgpu_device *adev, u32 reg, u32 v)
{
	unsigned long flags;

	spin_lock_irqsave(&adev->uvd_ctx_idx_lock, flags);
	WREG32(mmUVD_CTX_INDEX, ((reg) & 0x1ff));
	WREG32(mmUVD_CTX_DATA, (v));
	spin_unlock_irqrestore(&adev->uvd_ctx_idx_lock, flags);
}

static u32 cik_didt_rreg(struct amdgpu_device *adev, u32 reg)
{
	unsigned long flags;
	u32 r;

	spin_lock_irqsave(&adev->didt_idx_lock, flags);
	WREG32(mmDIDT_IND_INDEX, (reg));
	r = RREG32(mmDIDT_IND_DATA);
	spin_unlock_irqrestore(&adev->didt_idx_lock, flags);
	return r;
}

static void cik_didt_wreg(struct amdgpu_device *adev, u32 reg, u32 v)
{
	unsigned long flags;

	spin_lock_irqsave(&adev->didt_idx_lock, flags);
	WREG32(mmDIDT_IND_INDEX, (reg));
	WREG32(mmDIDT_IND_DATA, (v));
	spin_unlock_irqrestore(&adev->didt_idx_lock, flags);
}

static const u32 bonaire_golden_spm_registers[] =
{
	0xc200, 0xe0ffffff, 0xe0000000
};

static const u32 bonaire_golden_common_registers[] =
{
	0x31dc, 0xffffffff, 0x00000800,
	0x31dd, 0xffffffff, 0x00000800,
	0x31e6, 0xffffffff, 0x00007fbf,
	0x31e7, 0xffffffff, 0x00007faf
};

static const u32 bonaire_golden_registers[] =
{
	0xcd5, 0x00000333, 0x00000333,
	0xcd4, 0x000c0fc0, 0x00040200,
	0x2684, 0x00010000, 0x00058208,
	0xf000, 0xffff1fff, 0x00140000,
	0xf080, 0xfdfc0fff, 0x00000100,
	0xf08d, 0x40000000, 0x40000200,
	0x260c, 0xffffffff, 0x00000000,
	0x260d, 0xf00fffff, 0x00000400,
	0x260e, 0x0002021c, 0x00020200,
	0x31e, 0x00000080, 0x00000000,
	0x16ec, 0x000000f0, 0x00000070,
	0x16f0, 0xf0311fff, 0x80300000,
	0x263e, 0x73773777, 0x12010001,
	0xd43, 0x00810000, 0x408af000,
	0x1c0c, 0x31000111, 0x00000011,
	0xbd2, 0x73773777, 0x12010001,
	0x883, 0x00007fb6, 0x0021a1b1,
	0x884, 0x00007fb6, 0x002021b1,
	0x860, 0x00007fb6, 0x00002191,
	0x886, 0x00007fb6, 0x002121b1,
	0x887, 0x00007fb6, 0x002021b1,
	0x877, 0x00007fb6, 0x00002191,
	0x878, 0x00007fb6, 0x00002191,
	0xd8a, 0x0000003f, 0x0000000a,
	0xd8b, 0x0000003f, 0x0000000a,
	0xab9, 0x00073ffe, 0x000022a2,
	0x903, 0x000007ff, 0x00000000,
	0x2285, 0xf000003f, 0x00000007,
	0x22fc, 0x00002001, 0x00000001,
	0x22c9, 0xffffffff, 0x00ffffff,
	0xc281, 0x0000ff0f, 0x00000000,
	0xa293, 0x07ffffff, 0x06000000,
	0x136, 0x00000fff, 0x00000100,
	0xf9e, 0x00000001, 0x00000002,
	0x2440, 0x03000000, 0x0362c688,
	0x2300, 0x000000ff, 0x00000001,
	0x390, 0x00001fff, 0x00001fff,
	0x2418, 0x0000007f, 0x00000020,
	0x2542, 0x00010000, 0x00010000,
	0x2b05, 0x000003ff, 0x000000f3,
	0x2b03, 0xffffffff, 0x00001032
};

static const u32 bonaire_mgcg_cgcg_init[] =
{
	0x3108, 0xffffffff, 0xfffffffc,
	0xc200, 0xffffffff, 0xe0000000,
	0xf0a8, 0xffffffff, 0x00000100,
	0xf082, 0xffffffff, 0x00000100,
	0xf0b0, 0xffffffff, 0xc0000100,
	0xf0b2, 0xffffffff, 0xc0000100,
	0xf0b1, 0xffffffff, 0xc0000100,
	0x1579, 0xffffffff, 0x00600100,
	0xf0a0, 0xffffffff, 0x00000100,
	0xf085, 0xffffffff, 0x06000100,
	0xf088, 0xffffffff, 0x00000100,
	0xf086, 0xffffffff, 0x06000100,
	0xf081, 0xffffffff, 0x00000100,
	0xf0b8, 0xffffffff, 0x00000100,
	0xf089, 0xffffffff, 0x00000100,
	0xf080, 0xffffffff, 0x00000100,
	0xf08c, 0xffffffff, 0x00000100,
	0xf08d, 0xffffffff, 0x00000100,
	0xf094, 0xffffffff, 0x00000100,
	0xf095, 0xffffffff, 0x00000100,
	0xf096, 0xffffffff, 0x00000100,
	0xf097, 0xffffffff, 0x00000100,
	0xf098, 0xffffffff, 0x00000100,
	0xf09f, 0xffffffff, 0x00000100,
	0xf09e, 0xffffffff, 0x00000100,
	0xf084, 0xffffffff, 0x06000100,
	0xf0a4, 0xffffffff, 0x00000100,
	0xf09d, 0xffffffff, 0x00000100,
	0xf0ad, 0xffffffff, 0x00000100,
	0xf0ac, 0xffffffff, 0x00000100,
	0xf09c, 0xffffffff, 0x00000100,
	0xc200, 0xffffffff, 0xe0000000,
	0xf008, 0xffffffff, 0x00010000,
	0xf009, 0xffffffff, 0x00030002,
	0xf00a, 0xffffffff, 0x00040007,
	0xf00b, 0xffffffff, 0x00060005,
	0xf00c, 0xffffffff, 0x00090008,
	0xf00d, 0xffffffff, 0x00010000,
	0xf00e, 0xffffffff, 0x00030002,
	0xf00f, 0xffffffff, 0x00040007,
	0xf010, 0xffffffff, 0x00060005,
	0xf011, 0xffffffff, 0x00090008,
	0xf012, 0xffffffff, 0x00010000,
	0xf013, 0xffffffff, 0x00030002,
	0xf014, 0xffffffff, 0x00040007,
	0xf015, 0xffffffff, 0x00060005,
	0xf016, 0xffffffff, 0x00090008,
	0xf017, 0xffffffff, 0x00010000,
	0xf018, 0xffffffff, 0x00030002,
	0xf019, 0xffffffff, 0x00040007,
	0xf01a, 0xffffffff, 0x00060005,
	0xf01b, 0xffffffff, 0x00090008,
	0xf01c, 0xffffffff, 0x00010000,
	0xf01d, 0xffffffff, 0x00030002,
	0xf01e, 0xffffffff, 0x00040007,
	0xf01f, 0xffffffff, 0x00060005,
	0xf020, 0xffffffff, 0x00090008,
	0xf021, 0xffffffff, 0x00010000,
	0xf022, 0xffffffff, 0x00030002,
	0xf023, 0xffffffff, 0x00040007,
	0xf024, 0xffffffff, 0x00060005,
	0xf025, 0xffffffff, 0x00090008,
	0xf026, 0xffffffff, 0x00010000,
	0xf027, 0xffffffff, 0x00030002,
	0xf028, 0xffffffff, 0x00040007,
	0xf029, 0xffffffff, 0x00060005,
	0xf02a, 0xffffffff, 0x00090008,
	0xf000, 0xffffffff, 0x96e00200,
	0x21c2, 0xffffffff, 0x00900100,
	0x3109, 0xffffffff, 0x0020003f,
	0xe, 0xffffffff, 0x0140001c,
	0xf, 0x000f0000, 0x000f0000,
	0x88, 0xffffffff, 0xc060000c,
	0x89, 0xc0000fff, 0x00000100,
	0x3e4, 0xffffffff, 0x00000100,
	0x3e6, 0x00000101, 0x00000000,
	0x82a, 0xffffffff, 0x00000104,
	0x1579, 0xff000fff, 0x00000100,
	0xc33, 0xc0000fff, 0x00000104,
	0x3079, 0x00000001, 0x00000001,
	0x3403, 0xff000ff0, 0x00000100,
	0x3603, 0xff000ff0, 0x00000100
};

static const u32 spectre_golden_spm_registers[] =
{
	0xc200, 0xe0ffffff, 0xe0000000
};

static const u32 spectre_golden_common_registers[] =
{
	0x31dc, 0xffffffff, 0x00000800,
	0x31dd, 0xffffffff, 0x00000800,
	0x31e6, 0xffffffff, 0x00007fbf,
	0x31e7, 0xffffffff, 0x00007faf
};

static const u32 spectre_golden_registers[] =
{
	0xf000, 0xffff1fff, 0x96940200,
	0xf003, 0xffff0001, 0xff000000,
	0xf080, 0xfffc0fff, 0x00000100,
	0x1bb6, 0x00010101, 0x00010000,
	0x260d, 0xf00fffff, 0x00000400,
	0x260e, 0xfffffffc, 0x00020200,
	0x16ec, 0x000000f0, 0x00000070,
	0x16f0, 0xf0311fff, 0x80300000,
	0x263e, 0x73773777, 0x12010001,
	0x26df, 0x00ff0000, 0x00fc0000,
	0xbd2, 0x73773777, 0x12010001,
	0x2285, 0xf000003f, 0x00000007,
	0x22c9, 0xffffffff, 0x00ffffff,
	0xa0d4, 0x3f3f3fff, 0x00000082,
	0xa0d5, 0x0000003f, 0x00000000,
	0xf9e, 0x00000001, 0x00000002,
	0x244f, 0xffff03df, 0x00000004,
	0x31da, 0x00000008, 0x00000008,
	0x2300, 0x000008ff, 0x00000800,
	0x2542, 0x00010000, 0x00010000,
	0x2b03, 0xffffffff, 0x54763210,
	0x853e, 0x01ff01ff, 0x00000002,
	0x8526, 0x007ff800, 0x00200000,
	0x8057, 0xffffffff, 0x00000f40,
	0xc24d, 0xffffffff, 0x00000001
};

static const u32 spectre_mgcg_cgcg_init[] =
{
	0x3108, 0xffffffff, 0xfffffffc,
	0xc200, 0xffffffff, 0xe0000000,
	0xf0a8, 0xffffffff, 0x00000100,
	0xf082, 0xffffffff, 0x00000100,
	0xf0b0, 0xffffffff, 0x00000100,
	0xf0b2, 0xffffffff, 0x00000100,
	0xf0b1, 0xffffffff, 0x00000100,
	0x1579, 0xffffffff, 0x00600100,
	0xf0a0, 0xffffffff, 0x00000100,
	0xf085, 0xffffffff, 0x06000100,
	0xf088, 0xffffffff, 0x00000100,
	0xf086, 0xffffffff, 0x06000100,
	0xf081, 0xffffffff, 0x00000100,
	0xf0b8, 0xffffffff, 0x00000100,
	0xf089, 0xffffffff, 0x00000100,
	0xf080, 0xffffffff, 0x00000100,
	0xf08c, 0xffffffff, 0x00000100,
	0xf08d, 0xffffffff, 0x00000100,
	0xf094, 0xffffffff, 0x00000100,
	0xf095, 0xffffffff, 0x00000100,
	0xf096, 0xffffffff, 0x00000100,
	0xf097, 0xffffffff, 0x00000100,
	0xf098, 0xffffffff, 0x00000100,
	0xf09f, 0xffffffff, 0x00000100,
	0xf09e, 0xffffffff, 0x00000100,
	0xf084, 0xffffffff, 0x06000100,
	0xf0a4, 0xffffffff, 0x00000100,
	0xf09d, 0xffffffff, 0x00000100,
	0xf0ad, 0xffffffff, 0x00000100,
	0xf0ac, 0xffffffff, 0x00000100,
	0xf09c, 0xffffffff, 0x00000100,
	0xc200, 0xffffffff, 0xe0000000,
	0xf008, 0xffffffff, 0x00010000,
	0xf009, 0xffffffff, 0x00030002,
	0xf00a, 0xffffffff, 0x00040007,
	0xf00b, 0xffffffff, 0x00060005,
	0xf00c, 0xffffffff, 0x00090008,
	0xf00d, 0xffffffff, 0x00010000,
	0xf00e, 0xffffffff, 0x00030002,
	0xf00f, 0xffffffff, 0x00040007,
	0xf010, 0xffffffff, 0x00060005,
	0xf011, 0xffffffff, 0x00090008,
	0xf012, 0xffffffff, 0x00010000,
	0xf013, 0xffffffff, 0x00030002,
	0xf014, 0xffffffff, 0x00040007,
	0xf015, 0xffffffff, 0x00060005,
	0xf016, 0xffffffff, 0x00090008,
	0xf017, 0xffffffff, 0x00010000,
	0xf018, 0xffffffff, 0x00030002,
	0xf019, 0xffffffff, 0x00040007,
	0xf01a, 0xffffffff, 0x00060005,
	0xf01b, 0xffffffff, 0x00090008,
	0xf01c, 0xffffffff, 0x00010000,
	0xf01d, 0xffffffff, 0x00030002,
	0xf01e, 0xffffffff, 0x00040007,
	0xf01f, 0xffffffff, 0x00060005,
	0xf020, 0xffffffff, 0x00090008,
	0xf021, 0xffffffff, 0x00010000,
	0xf022, 0xffffffff, 0x00030002,
	0xf023, 0xffffffff, 0x00040007,
	0xf024, 0xffffffff, 0x00060005,
	0xf025, 0xffffffff, 0x00090008,
	0xf026, 0xffffffff, 0x00010000,
	0xf027, 0xffffffff, 0x00030002,
	0xf028, 0xffffffff, 0x00040007,
	0xf029, 0xffffffff, 0x00060005,
	0xf02a, 0xffffffff, 0x00090008,
	0xf02b, 0xffffffff, 0x00010000,
	0xf02c, 0xffffffff, 0x00030002,
	0xf02d, 0xffffffff, 0x00040007,
	0xf02e, 0xffffffff, 0x00060005,
	0xf02f, 0xffffffff, 0x00090008,
	0xf000, 0xffffffff, 0x96e00200,
	0x21c2, 0xffffffff, 0x00900100,
	0x3109, 0xffffffff, 0x0020003f,
	0xe, 0xffffffff, 0x0140001c,
	0xf, 0x000f0000, 0x000f0000,
	0x88, 0xffffffff, 0xc060000c,
	0x89, 0xc0000fff, 0x00000100,
	0x3e4, 0xffffffff, 0x00000100,
	0x3e6, 0x00000101, 0x00000000,
	0x82a, 0xffffffff, 0x00000104,
	0x1579, 0xff000fff, 0x00000100,
	0xc33, 0xc0000fff, 0x00000104,
	0x3079, 0x00000001, 0x00000001,
	0x3403, 0xff000ff0, 0x00000100,
	0x3603, 0xff000ff0, 0x00000100
};

static const u32 kalindi_golden_spm_registers[] =
{
	0xc200, 0xe0ffffff, 0xe0000000
};

static const u32 kalindi_golden_common_registers[] =
{
	0x31dc, 0xffffffff, 0x00000800,
	0x31dd, 0xffffffff, 0x00000800,
	0x31e6, 0xffffffff, 0x00007fbf,
	0x31e7, 0xffffffff, 0x00007faf
};

static const u32 kalindi_golden_registers[] =
{
	0xf000, 0xffffdfff, 0x6e944040,
	0x1579, 0xff607fff, 0xfc000100,
	0xf088, 0xff000fff, 0x00000100,
	0xf089, 0xff000fff, 0x00000100,
	0xf080, 0xfffc0fff, 0x00000100,
	0x1bb6, 0x00010101, 0x00010000,
	0x260c, 0xffffffff, 0x00000000,
	0x260d, 0xf00fffff, 0x00000400,
	0x16ec, 0x000000f0, 0x00000070,
	0x16f0, 0xf0311fff, 0x80300000,
	0x263e, 0x73773777, 0x12010001,
	0x263f, 0xffffffff, 0x00000010,
	0x26df, 0x00ff0000, 0x00fc0000,
	0x200c, 0x00001f0f, 0x0000100a,
	0xbd2, 0x73773777, 0x12010001,
	0x902, 0x000fffff, 0x000c007f,
	0x2285, 0xf000003f, 0x00000007,
	0x22c9, 0x3fff3fff, 0x00ffcfff,
	0xc281, 0x0000ff0f, 0x00000000,
	0xa293, 0x07ffffff, 0x06000000,
	0x136, 0x00000fff, 0x00000100,
	0xf9e, 0x00000001, 0x00000002,
	0x31da, 0x00000008, 0x00000008,
	0x2300, 0x000000ff, 0x00000003,
	0x853e, 0x01ff01ff, 0x00000002,
	0x8526, 0x007ff800, 0x00200000,
	0x8057, 0xffffffff, 0x00000f40,
	0x2231, 0x001f3ae3, 0x00000082,
	0x2235, 0x0000001f, 0x00000010,
	0xc24d, 0xffffffff, 0x00000000
};

static const u32 kalindi_mgcg_cgcg_init[] =
{
	0x3108, 0xffffffff, 0xfffffffc,
	0xc200, 0xffffffff, 0xe0000000,
	0xf0a8, 0xffffffff, 0x00000100,
	0xf082, 0xffffffff, 0x00000100,
	0xf0b0, 0xffffffff, 0x00000100,
	0xf0b2, 0xffffffff, 0x00000100,
	0xf0b1, 0xffffffff, 0x00000100,
	0x1579, 0xffffffff, 0x00600100,
	0xf0a0, 0xffffffff, 0x00000100,
	0xf085, 0xffffffff, 0x06000100,
	0xf088, 0xffffffff, 0x00000100,
	0xf086, 0xffffffff, 0x06000100,
	0xf081, 0xffffffff, 0x00000100,
	0xf0b8, 0xffffffff, 0x00000100,
	0xf089, 0xffffffff, 0x00000100,
	0xf080, 0xffffffff, 0x00000100,
	0xf08c, 0xffffffff, 0x00000100,
	0xf08d, 0xffffffff, 0x00000100,
	0xf094, 0xffffffff, 0x00000100,
	0xf095, 0xffffffff, 0x00000100,
	0xf096, 0xffffffff, 0x00000100,
	0xf097, 0xffffffff, 0x00000100,
	0xf098, 0xffffffff, 0x00000100,
	0xf09f, 0xffffffff, 0x00000100,
	0xf09e, 0xffffffff, 0x00000100,
	0xf084, 0xffffffff, 0x06000100,
	0xf0a4, 0xffffffff, 0x00000100,
	0xf09d, 0xffffffff, 0x00000100,
	0xf0ad, 0xffffffff, 0x00000100,
	0xf0ac, 0xffffffff, 0x00000100,
	0xf09c, 0xffffffff, 0x00000100,
	0xc200, 0xffffffff, 0xe0000000,
	0xf008, 0xffffffff, 0x00010000,
	0xf009, 0xffffffff, 0x00030002,
	0xf00a, 0xffffffff, 0x00040007,
	0xf00b, 0xffffffff, 0x00060005,
	0xf00c, 0xffffffff, 0x00090008,
	0xf00d, 0xffffffff, 0x00010000,
	0xf00e, 0xffffffff, 0x00030002,
	0xf00f, 0xffffffff, 0x00040007,
	0xf010, 0xffffffff, 0x00060005,
	0xf011, 0xffffffff, 0x00090008,
	0xf000, 0xffffffff, 0x96e00200,
	0x21c2, 0xffffffff, 0x00900100,
	0x3109, 0xffffffff, 0x0020003f,
	0xe, 0xffffffff, 0x0140001c,
	0xf, 0x000f0000, 0x000f0000,
	0x88, 0xffffffff, 0xc060000c,
	0x89, 0xc0000fff, 0x00000100,
	0x82a, 0xffffffff, 0x00000104,
	0x1579, 0xff000fff, 0x00000100,
	0xc33, 0xc0000fff, 0x00000104,
	0x3079, 0x00000001, 0x00000001,
	0x3403, 0xff000ff0, 0x00000100,
	0x3603, 0xff000ff0, 0x00000100
};

static const u32 hawaii_golden_spm_registers[] =
{
	0xc200, 0xe0ffffff, 0xe0000000
};

static const u32 hawaii_golden_common_registers[] =
{
	0xc200, 0xffffffff, 0xe0000000,
	0xa0d4, 0xffffffff, 0x3a00161a,
	0xa0d5, 0xffffffff, 0x0000002e,
	0x2684, 0xffffffff, 0x00018208,
	0x263e, 0xffffffff, 0x12011003
};

static const u32 hawaii_golden_registers[] =
{
	0xcd5, 0x00000333, 0x00000333,
	0x2684, 0x00010000, 0x00058208,
	0x260c, 0xffffffff, 0x00000000,
	0x260d, 0xf00fffff, 0x00000400,
	0x260e, 0x0002021c, 0x00020200,
	0x31e, 0x00000080, 0x00000000,
	0x16ec, 0x000000f0, 0x00000070,
	0x16f0, 0xf0311fff, 0x80300000,
	0xd43, 0x00810000, 0x408af000,
	0x1c0c, 0x31000111, 0x00000011,
	0xbd2, 0x73773777, 0x12010001,
	0x848, 0x0000007f, 0x0000001b,
	0x877, 0x00007fb6, 0x00002191,
	0xd8a, 0x0000003f, 0x0000000a,
	0xd8b, 0x0000003f, 0x0000000a,
	0xab9, 0x00073ffe, 0x000022a2,
	0x903, 0x000007ff, 0x00000000,
	0x22fc, 0x00002001, 0x00000001,
	0x22c9, 0xffffffff, 0x00ffffff,
	0xc281, 0x0000ff0f, 0x00000000,
	0xa293, 0x07ffffff, 0x06000000,
	0xf9e, 0x00000001, 0x00000002,
	0x31da, 0x00000008, 0x00000008,
	0x31dc, 0x00000f00, 0x00000800,
	0x31dd, 0x00000f00, 0x00000800,
	0x31e6, 0x00ffffff, 0x00ff7fbf,
	0x31e7, 0x00ffffff, 0x00ff7faf,
	0x2300, 0x000000ff, 0x00000800,
	0x390, 0x00001fff, 0x00001fff,
	0x2418, 0x0000007f, 0x00000020,
	0x2542, 0x00010000, 0x00010000,
	0x2b80, 0x00100000, 0x000ff07c,
	0x2b05, 0x000003ff, 0x0000000f,
	0x2b04, 0xffffffff, 0x7564fdec,
	0x2b03, 0xffffffff, 0x3120b9a8,
	0x2b02, 0x20000000, 0x0f9c0000
};

static const u32 hawaii_mgcg_cgcg_init[] =
{
	0x3108, 0xffffffff, 0xfffffffd,
	0xc200, 0xffffffff, 0xe0000000,
	0xf0a8, 0xffffffff, 0x00000100,
	0xf082, 0xffffffff, 0x00000100,
	0xf0b0, 0xffffffff, 0x00000100,
	0xf0b2, 0xffffffff, 0x00000100,
	0xf0b1, 0xffffffff, 0x00000100,
	0x1579, 0xffffffff, 0x00200100,
	0xf0a0, 0xffffffff, 0x00000100,
	0xf085, 0xffffffff, 0x06000100,
	0xf088, 0xffffffff, 0x00000100,
	0xf086, 0xffffffff, 0x06000100,
	0xf081, 0xffffffff, 0x00000100,
	0xf0b8, 0xffffffff, 0x00000100,
	0xf089, 0xffffffff, 0x00000100,
	0xf080, 0xffffffff, 0x00000100,
	0xf08c, 0xffffffff, 0x00000100,
	0xf08d, 0xffffffff, 0x00000100,
	0xf094, 0xffffffff, 0x00000100,
	0xf095, 0xffffffff, 0x00000100,
	0xf096, 0xffffffff, 0x00000100,
	0xf097, 0xffffffff, 0x00000100,
	0xf098, 0xffffffff, 0x00000100,
	0xf09f, 0xffffffff, 0x00000100,
	0xf09e, 0xffffffff, 0x00000100,
	0xf084, 0xffffffff, 0x06000100,
	0xf0a4, 0xffffffff, 0x00000100,
	0xf09d, 0xffffffff, 0x00000100,
	0xf0ad, 0xffffffff, 0x00000100,
	0xf0ac, 0xffffffff, 0x00000100,
	0xf09c, 0xffffffff, 0x00000100,
	0xc200, 0xffffffff, 0xe0000000,
	0xf008, 0xffffffff, 0x00010000,
	0xf009, 0xffffffff, 0x00030002,
	0xf00a, 0xffffffff, 0x00040007,
	0xf00b, 0xffffffff, 0x00060005,
	0xf00c, 0xffffffff, 0x00090008,
	0xf00d, 0xffffffff, 0x00010000,
	0xf00e, 0xffffffff, 0x00030002,
	0xf00f, 0xffffffff, 0x00040007,
	0xf010, 0xffffffff, 0x00060005,
	0xf011, 0xffffffff, 0x00090008,
	0xf012, 0xffffffff, 0x00010000,
	0xf013, 0xffffffff, 0x00030002,
	0xf014, 0xffffffff, 0x00040007,
	0xf015, 0xffffffff, 0x00060005,
	0xf016, 0xffffffff, 0x00090008,
	0xf017, 0xffffffff, 0x00010000,
	0xf018, 0xffffffff, 0x00030002,
	0xf019, 0xffffffff, 0x00040007,
	0xf01a, 0xffffffff, 0x00060005,
	0xf01b, 0xffffffff, 0x00090008,
	0xf01c, 0xffffffff, 0x00010000,
	0xf01d, 0xffffffff, 0x00030002,
	0xf01e, 0xffffffff, 0x00040007,
	0xf01f, 0xffffffff, 0x00060005,
	0xf020, 0xffffffff, 0x00090008,
	0xf021, 0xffffffff, 0x00010000,
	0xf022, 0xffffffff, 0x00030002,
	0xf023, 0xffffffff, 0x00040007,
	0xf024, 0xffffffff, 0x00060005,
	0xf025, 0xffffffff, 0x00090008,
	0xf026, 0xffffffff, 0x00010000,
	0xf027, 0xffffffff, 0x00030002,
	0xf028, 0xffffffff, 0x00040007,
	0xf029, 0xffffffff, 0x00060005,
	0xf02a, 0xffffffff, 0x00090008,
	0xf02b, 0xffffffff, 0x00010000,
	0xf02c, 0xffffffff, 0x00030002,
	0xf02d, 0xffffffff, 0x00040007,
	0xf02e, 0xffffffff, 0x00060005,
	0xf02f, 0xffffffff, 0x00090008,
	0xf030, 0xffffffff, 0x00010000,
	0xf031, 0xffffffff, 0x00030002,
	0xf032, 0xffffffff, 0x00040007,
	0xf033, 0xffffffff, 0x00060005,
	0xf034, 0xffffffff, 0x00090008,
	0xf035, 0xffffffff, 0x00010000,
	0xf036, 0xffffffff, 0x00030002,
	0xf037, 0xffffffff, 0x00040007,
	0xf038, 0xffffffff, 0x00060005,
	0xf039, 0xffffffff, 0x00090008,
	0xf03a, 0xffffffff, 0x00010000,
	0xf03b, 0xffffffff, 0x00030002,
	0xf03c, 0xffffffff, 0x00040007,
	0xf03d, 0xffffffff, 0x00060005,
	0xf03e, 0xffffffff, 0x00090008,
	0x30c6, 0xffffffff, 0x00020200,
	0xcd4, 0xffffffff, 0x00000200,
	0x570, 0xffffffff, 0x00000400,
	0x157a, 0xffffffff, 0x00000000,
	0xbd4, 0xffffffff, 0x00000902,
	0xf000, 0xffffffff, 0x96940200,
	0x21c2, 0xffffffff, 0x00900100,
	0x3109, 0xffffffff, 0x0020003f,
	0xe, 0xffffffff, 0x0140001c,
	0xf, 0x000f0000, 0x000f0000,
	0x88, 0xffffffff, 0xc060000c,
	0x89, 0xc0000fff, 0x00000100,
	0x3e4, 0xffffffff, 0x00000100,
	0x3e6, 0x00000101, 0x00000000,
	0x82a, 0xffffffff, 0x00000104,
	0x1579, 0xff000fff, 0x00000100,
	0xc33, 0xc0000fff, 0x00000104,
	0x3079, 0x00000001, 0x00000001,
	0x3403, 0xff000ff0, 0x00000100,
	0x3603, 0xff000ff0, 0x00000100
};

static const u32 godavari_golden_registers[] =
{
	0x1579, 0xff607fff, 0xfc000100,
	0x1bb6, 0x00010101, 0x00010000,
	0x260c, 0xffffffff, 0x00000000,
	0x260c0, 0xf00fffff, 0x00000400,
	0x184c, 0xffffffff, 0x00010000,
	0x16ec, 0x000000f0, 0x00000070,
	0x16f0, 0xf0311fff, 0x80300000,
	0x263e, 0x73773777, 0x12010001,
	0x263f, 0xffffffff, 0x00000010,
	0x200c, 0x00001f0f, 0x0000100a,
	0xbd2, 0x73773777, 0x12010001,
	0x902, 0x000fffff, 0x000c007f,
	0x2285, 0xf000003f, 0x00000007,
	0x22c9, 0xffffffff, 0x00ff0fff,
	0xc281, 0x0000ff0f, 0x00000000,
	0xa293, 0x07ffffff, 0x06000000,
	0x136, 0x00000fff, 0x00000100,
	0x3405, 0x00010000, 0x00810001,
	0x3605, 0x00010000, 0x00810001,
	0xf9e, 0x00000001, 0x00000002,
	0x31da, 0x00000008, 0x00000008,
	0x31dc, 0x00000f00, 0x00000800,
	0x31dd, 0x00000f00, 0x00000800,
	0x31e6, 0x00ffffff, 0x00ff7fbf,
	0x31e7, 0x00ffffff, 0x00ff7faf,
	0x2300, 0x000000ff, 0x00000001,
	0x853e, 0x01ff01ff, 0x00000002,
	0x8526, 0x007ff800, 0x00200000,
	0x8057, 0xffffffff, 0x00000f40,
	0x2231, 0x001f3ae3, 0x00000082,
	0x2235, 0x0000001f, 0x00000010,
	0xc24d, 0xffffffff, 0x00000000
};

static void cik_init_golden_registers(struct amdgpu_device *adev)
{
	/* Some of the registers might be dependent on GRBM_GFX_INDEX */
	mutex_lock(&adev->grbm_idx_mutex);

	switch (adev->asic_type) {
	case CHIP_BONAIRE:
		amdgpu_program_register_sequence(adev,
						 bonaire_mgcg_cgcg_init,
						 (const u32)ARRAY_SIZE(bonaire_mgcg_cgcg_init));
		amdgpu_program_register_sequence(adev,
						 bonaire_golden_registers,
						 (const u32)ARRAY_SIZE(bonaire_golden_registers));
		amdgpu_program_register_sequence(adev,
						 bonaire_golden_common_registers,
						 (const u32)ARRAY_SIZE(bonaire_golden_common_registers));
		amdgpu_program_register_sequence(adev,
						 bonaire_golden_spm_registers,
						 (const u32)ARRAY_SIZE(bonaire_golden_spm_registers));
		break;
	case CHIP_KABINI:
		amdgpu_program_register_sequence(adev,
						 kalindi_mgcg_cgcg_init,
						 (const u32)ARRAY_SIZE(kalindi_mgcg_cgcg_init));
		amdgpu_program_register_sequence(adev,
						 kalindi_golden_registers,
						 (const u32)ARRAY_SIZE(kalindi_golden_registers));
		amdgpu_program_register_sequence(adev,
						 kalindi_golden_common_registers,
						 (const u32)ARRAY_SIZE(kalindi_golden_common_registers));
		amdgpu_program_register_sequence(adev,
						 kalindi_golden_spm_registers,
						 (const u32)ARRAY_SIZE(kalindi_golden_spm_registers));
		break;
	case CHIP_MULLINS:
		amdgpu_program_register_sequence(adev,
						 kalindi_mgcg_cgcg_init,
						 (const u32)ARRAY_SIZE(kalindi_mgcg_cgcg_init));
		amdgpu_program_register_sequence(adev,
						 godavari_golden_registers,
						 (const u32)ARRAY_SIZE(godavari_golden_registers));
		amdgpu_program_register_sequence(adev,
						 kalindi_golden_common_registers,
						 (const u32)ARRAY_SIZE(kalindi_golden_common_registers));
		amdgpu_program_register_sequence(adev,
						 kalindi_golden_spm_registers,
						 (const u32)ARRAY_SIZE(kalindi_golden_spm_registers));
		break;
	case CHIP_KAVERI:
		amdgpu_program_register_sequence(adev,
						 spectre_mgcg_cgcg_init,
						 (const u32)ARRAY_SIZE(spectre_mgcg_cgcg_init));
		amdgpu_program_register_sequence(adev,
						 spectre_golden_registers,
						 (const u32)ARRAY_SIZE(spectre_golden_registers));
		amdgpu_program_register_sequence(adev,
						 spectre_golden_common_registers,
						 (const u32)ARRAY_SIZE(spectre_golden_common_registers));
		amdgpu_program_register_sequence(adev,
						 spectre_golden_spm_registers,
						 (const u32)ARRAY_SIZE(spectre_golden_spm_registers));
		break;
	case CHIP_HAWAII:
		amdgpu_program_register_sequence(adev,
						 hawaii_mgcg_cgcg_init,
						 (const u32)ARRAY_SIZE(hawaii_mgcg_cgcg_init));
		amdgpu_program_register_sequence(adev,
						 hawaii_golden_registers,
						 (const u32)ARRAY_SIZE(hawaii_golden_registers));
		amdgpu_program_register_sequence(adev,
						 hawaii_golden_common_registers,
						 (const u32)ARRAY_SIZE(hawaii_golden_common_registers));
		amdgpu_program_register_sequence(adev,
						 hawaii_golden_spm_registers,
						 (const u32)ARRAY_SIZE(hawaii_golden_spm_registers));
		break;
	default:
		break;
	}
	mutex_unlock(&adev->grbm_idx_mutex);
}

/**
 * cik_get_xclk - get the xclk
 *
 * @adev: amdgpu_device pointer
 *
 * Returns the reference clock used by the gfx engine
 * (CIK).
 */
static u32 cik_get_xclk(struct amdgpu_device *adev)
{
	u32 reference_clock = adev->clock.spll.reference_freq;

	if (adev->flags & AMD_IS_APU) {
		if (RREG32_SMC(ixGENERAL_PWRMGT) & GENERAL_PWRMGT__GPU_COUNTER_CLK_MASK)
			return reference_clock / 2;
	} else {
		if (RREG32_SMC(ixCG_CLKPIN_CNTL) & CG_CLKPIN_CNTL__XTALIN_DIVIDE_MASK)
			return reference_clock / 4;
	}
	return reference_clock;
}

/**
 * cik_srbm_select - select specific register instances
 *
 * @adev: amdgpu_device pointer
 * @me: selected ME (micro engine)
 * @pipe: pipe
 * @queue: queue
 * @vmid: VMID
 *
 * Switches the currently active registers instances.  Some
 * registers are instanced per VMID, others are instanced per
 * me/pipe/queue combination.
 */
void cik_srbm_select(struct amdgpu_device *adev,
		     u32 me, u32 pipe, u32 queue, u32 vmid)
{
	u32 srbm_gfx_cntl =
		(((pipe << SRBM_GFX_CNTL__PIPEID__SHIFT) & SRBM_GFX_CNTL__PIPEID_MASK)|
		((me << SRBM_GFX_CNTL__MEID__SHIFT) & SRBM_GFX_CNTL__MEID_MASK)|
		((vmid << SRBM_GFX_CNTL__VMID__SHIFT) & SRBM_GFX_CNTL__VMID_MASK)|
		((queue << SRBM_GFX_CNTL__QUEUEID__SHIFT) & SRBM_GFX_CNTL__QUEUEID_MASK));
	WREG32(mmSRBM_GFX_CNTL, srbm_gfx_cntl);
}

static void cik_vga_set_state(struct amdgpu_device *adev, bool state)
{
	uint32_t tmp;

	tmp = RREG32(mmCONFIG_CNTL);
	if (state == false)
		tmp |= CONFIG_CNTL__VGA_DIS_MASK;
	else
		tmp &= ~CONFIG_CNTL__VGA_DIS_MASK;
	WREG32(mmCONFIG_CNTL, tmp);
}

static bool cik_read_disabled_bios(struct amdgpu_device *adev)
{
	u32 bus_cntl;
	u32 d1vga_control = 0;
	u32 d2vga_control = 0;
	u32 vga_render_control = 0;
	u32 rom_cntl;
	bool r;

	bus_cntl = RREG32(mmBUS_CNTL);
	if (adev->mode_info.num_crtc) {
		d1vga_control = RREG32(mmD1VGA_CONTROL);
		d2vga_control = RREG32(mmD2VGA_CONTROL);
		vga_render_control = RREG32(mmVGA_RENDER_CONTROL);
	}
	rom_cntl = RREG32_SMC(ixROM_CNTL);

	/* enable the rom */
	WREG32(mmBUS_CNTL, (bus_cntl & ~BUS_CNTL__BIOS_ROM_DIS_MASK));
	if (adev->mode_info.num_crtc) {
		/* Disable VGA mode */
		WREG32(mmD1VGA_CONTROL,
		       (d1vga_control & ~(D1VGA_CONTROL__D1VGA_MODE_ENABLE_MASK |
					  D1VGA_CONTROL__D1VGA_TIMING_SELECT_MASK)));
		WREG32(mmD2VGA_CONTROL,
		       (d2vga_control & ~(D1VGA_CONTROL__D1VGA_MODE_ENABLE_MASK |
					  D1VGA_CONTROL__D1VGA_TIMING_SELECT_MASK)));
		WREG32(mmVGA_RENDER_CONTROL,
		       (vga_render_control & ~VGA_RENDER_CONTROL__VGA_VSTATUS_CNTL_MASK));
	}
	WREG32_SMC(ixROM_CNTL, rom_cntl | ROM_CNTL__SCK_OVERWRITE_MASK);

	r = amdgpu_read_bios(adev);

	/* restore regs */
	WREG32(mmBUS_CNTL, bus_cntl);
	if (adev->mode_info.num_crtc) {
		WREG32(mmD1VGA_CONTROL, d1vga_control);
		WREG32(mmD2VGA_CONTROL, d2vga_control);
		WREG32(mmVGA_RENDER_CONTROL, vga_render_control);
	}
	WREG32_SMC(ixROM_CNTL, rom_cntl);
	return r;
}

static bool cik_read_bios_from_rom(struct amdgpu_device *adev,
				   u8 *bios, u32 length_bytes)
{
	u32 *dw_ptr;
	unsigned long flags;
	u32 i, length_dw;

	if (bios == NULL)
		return false;
	if (length_bytes == 0)
		return false;
	/* APU vbios image is part of sbios image */
	if (adev->flags & AMD_IS_APU)
		return false;

	dw_ptr = (u32 *)bios;
	length_dw = ALIGN(length_bytes, 4) / 4;
	/* take the smc lock since we are using the smc index */
	spin_lock_irqsave(&adev->smc_idx_lock, flags);
	/* set rom index to 0 */
	WREG32(mmSMC_IND_INDEX_0, ixROM_INDEX);
	WREG32(mmSMC_IND_DATA_0, 0);
	/* set index to data for continous read */
	WREG32(mmSMC_IND_INDEX_0, ixROM_DATA);
	for (i = 0; i < length_dw; i++)
		dw_ptr[i] = RREG32(mmSMC_IND_DATA_0);
	spin_unlock_irqrestore(&adev->smc_idx_lock, flags);

	return true;
}

<<<<<<< HEAD
=======
static u32 cik_get_virtual_caps(struct amdgpu_device *adev)
{
	/* CIK does not support SR-IOV */
	return 0;
}

>>>>>>> 33688abb
static const struct amdgpu_allowed_register_entry cik_allowed_read_registers[] = {
	{mmGRBM_STATUS, false},
	{mmGB_ADDR_CONFIG, false},
	{mmMC_ARB_RAMCFG, false},
	{mmGB_TILE_MODE0, false},
	{mmGB_TILE_MODE1, false},
	{mmGB_TILE_MODE2, false},
	{mmGB_TILE_MODE3, false},
	{mmGB_TILE_MODE4, false},
	{mmGB_TILE_MODE5, false},
	{mmGB_TILE_MODE6, false},
	{mmGB_TILE_MODE7, false},
	{mmGB_TILE_MODE8, false},
	{mmGB_TILE_MODE9, false},
	{mmGB_TILE_MODE10, false},
	{mmGB_TILE_MODE11, false},
	{mmGB_TILE_MODE12, false},
	{mmGB_TILE_MODE13, false},
	{mmGB_TILE_MODE14, false},
	{mmGB_TILE_MODE15, false},
	{mmGB_TILE_MODE16, false},
	{mmGB_TILE_MODE17, false},
	{mmGB_TILE_MODE18, false},
	{mmGB_TILE_MODE19, false},
	{mmGB_TILE_MODE20, false},
	{mmGB_TILE_MODE21, false},
	{mmGB_TILE_MODE22, false},
	{mmGB_TILE_MODE23, false},
	{mmGB_TILE_MODE24, false},
	{mmGB_TILE_MODE25, false},
	{mmGB_TILE_MODE26, false},
	{mmGB_TILE_MODE27, false},
	{mmGB_TILE_MODE28, false},
	{mmGB_TILE_MODE29, false},
	{mmGB_TILE_MODE30, false},
	{mmGB_TILE_MODE31, false},
	{mmGB_MACROTILE_MODE0, false},
	{mmGB_MACROTILE_MODE1, false},
	{mmGB_MACROTILE_MODE2, false},
	{mmGB_MACROTILE_MODE3, false},
	{mmGB_MACROTILE_MODE4, false},
	{mmGB_MACROTILE_MODE5, false},
	{mmGB_MACROTILE_MODE6, false},
	{mmGB_MACROTILE_MODE7, false},
	{mmGB_MACROTILE_MODE8, false},
	{mmGB_MACROTILE_MODE9, false},
	{mmGB_MACROTILE_MODE10, false},
	{mmGB_MACROTILE_MODE11, false},
	{mmGB_MACROTILE_MODE12, false},
	{mmGB_MACROTILE_MODE13, false},
	{mmGB_MACROTILE_MODE14, false},
	{mmGB_MACROTILE_MODE15, false},
	{mmCC_RB_BACKEND_DISABLE, false, true},
	{mmGC_USER_RB_BACKEND_DISABLE, false, true},
	{mmGB_BACKEND_MAP, false, false},
	{mmPA_SC_RASTER_CONFIG, false, true},
	{mmPA_SC_RASTER_CONFIG_1, false, true},
};

static uint32_t cik_read_indexed_register(struct amdgpu_device *adev,
					  u32 se_num, u32 sh_num,
					  u32 reg_offset)
{
	uint32_t val;

	mutex_lock(&adev->grbm_idx_mutex);
	if (se_num != 0xffffffff || sh_num != 0xffffffff)
		gfx_v7_0_select_se_sh(adev, se_num, sh_num);

	val = RREG32(reg_offset);

	if (se_num != 0xffffffff || sh_num != 0xffffffff)
		gfx_v7_0_select_se_sh(adev, 0xffffffff, 0xffffffff);
	mutex_unlock(&adev->grbm_idx_mutex);
	return val;
}

static int cik_read_register(struct amdgpu_device *adev, u32 se_num,
			     u32 sh_num, u32 reg_offset, u32 *value)
{
	uint32_t i;

	*value = 0;
	for (i = 0; i < ARRAY_SIZE(cik_allowed_read_registers); i++) {
		if (reg_offset != cik_allowed_read_registers[i].reg_offset)
			continue;

		if (!cik_allowed_read_registers[i].untouched)
			*value = cik_allowed_read_registers[i].grbm_indexed ?
				 cik_read_indexed_register(adev, se_num,
							   sh_num, reg_offset) :
				 RREG32(reg_offset);
		return 0;
	}
	return -EINVAL;
}

struct kv_reset_save_regs {
	u32 gmcon_reng_execute;
	u32 gmcon_misc;
	u32 gmcon_misc3;
};

static void kv_save_regs_for_reset(struct amdgpu_device *adev,
				   struct kv_reset_save_regs *save)
{
	save->gmcon_reng_execute = RREG32(mmGMCON_RENG_EXECUTE);
	save->gmcon_misc = RREG32(mmGMCON_MISC);
	save->gmcon_misc3 = RREG32(mmGMCON_MISC3);

	WREG32(mmGMCON_RENG_EXECUTE, save->gmcon_reng_execute &
		~GMCON_RENG_EXECUTE__RENG_EXECUTE_ON_PWR_UP_MASK);
	WREG32(mmGMCON_MISC, save->gmcon_misc &
		~(GMCON_MISC__RENG_EXECUTE_ON_REG_UPDATE_MASK |
			GMCON_MISC__STCTRL_STUTTER_EN_MASK));
}

static void kv_restore_regs_for_reset(struct amdgpu_device *adev,
				      struct kv_reset_save_regs *save)
{
	int i;

	WREG32(mmGMCON_PGFSM_WRITE, 0);
	WREG32(mmGMCON_PGFSM_CONFIG, 0x200010ff);

	for (i = 0; i < 5; i++)
		WREG32(mmGMCON_PGFSM_WRITE, 0);

	WREG32(mmGMCON_PGFSM_WRITE, 0);
	WREG32(mmGMCON_PGFSM_CONFIG, 0x300010ff);

	for (i = 0; i < 5; i++)
		WREG32(mmGMCON_PGFSM_WRITE, 0);

	WREG32(mmGMCON_PGFSM_WRITE, 0x210000);
	WREG32(mmGMCON_PGFSM_CONFIG, 0xa00010ff);

	for (i = 0; i < 5; i++)
		WREG32(mmGMCON_PGFSM_WRITE, 0);

	WREG32(mmGMCON_PGFSM_WRITE, 0x21003);
	WREG32(mmGMCON_PGFSM_CONFIG, 0xb00010ff);

	for (i = 0; i < 5; i++)
		WREG32(mmGMCON_PGFSM_WRITE, 0);

	WREG32(mmGMCON_PGFSM_WRITE, 0x2b00);
	WREG32(mmGMCON_PGFSM_CONFIG, 0xc00010ff);

	for (i = 0; i < 5; i++)
		WREG32(mmGMCON_PGFSM_WRITE, 0);

	WREG32(mmGMCON_PGFSM_WRITE, 0);
	WREG32(mmGMCON_PGFSM_CONFIG, 0xd00010ff);

	for (i = 0; i < 5; i++)
		WREG32(mmGMCON_PGFSM_WRITE, 0);

	WREG32(mmGMCON_PGFSM_WRITE, 0x420000);
	WREG32(mmGMCON_PGFSM_CONFIG, 0x100010ff);

	for (i = 0; i < 5; i++)
		WREG32(mmGMCON_PGFSM_WRITE, 0);

	WREG32(mmGMCON_PGFSM_WRITE, 0x120202);
	WREG32(mmGMCON_PGFSM_CONFIG, 0x500010ff);

	for (i = 0; i < 5; i++)
		WREG32(mmGMCON_PGFSM_WRITE, 0);

	WREG32(mmGMCON_PGFSM_WRITE, 0x3e3e36);
	WREG32(mmGMCON_PGFSM_CONFIG, 0x600010ff);

	for (i = 0; i < 5; i++)
		WREG32(mmGMCON_PGFSM_WRITE, 0);

	WREG32(mmGMCON_PGFSM_WRITE, 0x373f3e);
	WREG32(mmGMCON_PGFSM_CONFIG, 0x700010ff);

	for (i = 0; i < 5; i++)
		WREG32(mmGMCON_PGFSM_WRITE, 0);

	WREG32(mmGMCON_PGFSM_WRITE, 0x3e1332);
	WREG32(mmGMCON_PGFSM_CONFIG, 0xe00010ff);

	WREG32(mmGMCON_MISC3, save->gmcon_misc3);
	WREG32(mmGMCON_MISC, save->gmcon_misc);
	WREG32(mmGMCON_RENG_EXECUTE, save->gmcon_reng_execute);
}

static void cik_gpu_pci_config_reset(struct amdgpu_device *adev)
{
	struct kv_reset_save_regs kv_save = { 0 };
	u32 i;

	dev_info(adev->dev, "GPU pci config reset\n");

	if (adev->flags & AMD_IS_APU)
		kv_save_regs_for_reset(adev, &kv_save);

	/* disable BM */
	pci_clear_master(adev->pdev);
	/* reset */
	amdgpu_pci_config_reset(adev);

	udelay(100);

	/* wait for asic to come out of reset */
	for (i = 0; i < adev->usec_timeout; i++) {
		if (RREG32(mmCONFIG_MEMSIZE) != 0xffffffff)
			break;
		udelay(1);
	}

	/* does asic init need to be run first??? */
	if (adev->flags & AMD_IS_APU)
		kv_restore_regs_for_reset(adev, &kv_save);
}

static void cik_set_bios_scratch_engine_hung(struct amdgpu_device *adev, bool hung)
{
	u32 tmp = RREG32(mmBIOS_SCRATCH_3);

	if (hung)
		tmp |= ATOM_S3_ASIC_GUI_ENGINE_HUNG;
	else
		tmp &= ~ATOM_S3_ASIC_GUI_ENGINE_HUNG;

	WREG32(mmBIOS_SCRATCH_3, tmp);
}

/**
 * cik_asic_reset - soft reset GPU
 *
 * @adev: amdgpu_device pointer
 *
 * Look up which blocks are hung and attempt
 * to reset them.
 * Returns 0 for success.
 */
static int cik_asic_reset(struct amdgpu_device *adev)
{
	cik_set_bios_scratch_engine_hung(adev, true);

	cik_gpu_pci_config_reset(adev);

	cik_set_bios_scratch_engine_hung(adev, false);

	return 0;
}

static int cik_set_uvd_clock(struct amdgpu_device *adev, u32 clock,
			      u32 cntl_reg, u32 status_reg)
{
	int r, i;
	struct atom_clock_dividers dividers;
	uint32_t tmp;

	r = amdgpu_atombios_get_clock_dividers(adev,
					       COMPUTE_GPUCLK_INPUT_FLAG_DEFAULT_GPUCLK,
					       clock, false, &dividers);
	if (r)
		return r;

	tmp = RREG32_SMC(cntl_reg);
	tmp &= ~(CG_DCLK_CNTL__DCLK_DIR_CNTL_EN_MASK |
		CG_DCLK_CNTL__DCLK_DIVIDER_MASK);
	tmp |= dividers.post_divider;
	WREG32_SMC(cntl_reg, tmp);

	for (i = 0; i < 100; i++) {
		if (RREG32_SMC(status_reg) & CG_DCLK_STATUS__DCLK_STATUS_MASK)
			break;
		mdelay(10);
	}
	if (i == 100)
		return -ETIMEDOUT;

	return 0;
}

static int cik_set_uvd_clocks(struct amdgpu_device *adev, u32 vclk, u32 dclk)
{
	int r = 0;

	r = cik_set_uvd_clock(adev, vclk, ixCG_VCLK_CNTL, ixCG_VCLK_STATUS);
	if (r)
		return r;

	r = cik_set_uvd_clock(adev, dclk, ixCG_DCLK_CNTL, ixCG_DCLK_STATUS);
	return r;
}

static int cik_set_vce_clocks(struct amdgpu_device *adev, u32 evclk, u32 ecclk)
{
	int r, i;
	struct atom_clock_dividers dividers;
	u32 tmp;

	r = amdgpu_atombios_get_clock_dividers(adev,
					       COMPUTE_GPUCLK_INPUT_FLAG_DEFAULT_GPUCLK,
					       ecclk, false, &dividers);
	if (r)
		return r;

	for (i = 0; i < 100; i++) {
		if (RREG32_SMC(ixCG_ECLK_STATUS) & CG_ECLK_STATUS__ECLK_STATUS_MASK)
			break;
		mdelay(10);
	}
	if (i == 100)
		return -ETIMEDOUT;

	tmp = RREG32_SMC(ixCG_ECLK_CNTL);
	tmp &= ~(CG_ECLK_CNTL__ECLK_DIR_CNTL_EN_MASK |
		CG_ECLK_CNTL__ECLK_DIVIDER_MASK);
	tmp |= dividers.post_divider;
	WREG32_SMC(ixCG_ECLK_CNTL, tmp);

	for (i = 0; i < 100; i++) {
		if (RREG32_SMC(ixCG_ECLK_STATUS) & CG_ECLK_STATUS__ECLK_STATUS_MASK)
			break;
		mdelay(10);
	}
	if (i == 100)
		return -ETIMEDOUT;

	return 0;
}

static void cik_pcie_gen3_enable(struct amdgpu_device *adev)
{
	struct pci_dev *root = adev->pdev->bus->self;
	int bridge_pos, gpu_pos;
	u32 speed_cntl, current_data_rate;
	int i;
	u16 tmp16;

	if (pci_is_root_bus(adev->pdev->bus))
		return;

	if (amdgpu_pcie_gen2 == 0)
		return;

	if (adev->flags & AMD_IS_APU)
		return;

	if (!(adev->pm.pcie_gen_mask & (CAIL_PCIE_LINK_SPEED_SUPPORT_GEN2 |
					CAIL_PCIE_LINK_SPEED_SUPPORT_GEN3)))
		return;

	speed_cntl = RREG32_PCIE(ixPCIE_LC_SPEED_CNTL);
	current_data_rate = (speed_cntl & PCIE_LC_SPEED_CNTL__LC_CURRENT_DATA_RATE_MASK) >>
		PCIE_LC_SPEED_CNTL__LC_CURRENT_DATA_RATE__SHIFT;
	if (adev->pm.pcie_gen_mask & CAIL_PCIE_LINK_SPEED_SUPPORT_GEN3) {
		if (current_data_rate == 2) {
			DRM_INFO("PCIE gen 3 link speeds already enabled\n");
			return;
		}
		DRM_INFO("enabling PCIE gen 3 link speeds, disable with amdgpu.pcie_gen2=0\n");
	} else if (adev->pm.pcie_gen_mask & CAIL_PCIE_LINK_SPEED_SUPPORT_GEN2) {
		if (current_data_rate == 1) {
			DRM_INFO("PCIE gen 2 link speeds already enabled\n");
			return;
		}
		DRM_INFO("enabling PCIE gen 2 link speeds, disable with amdgpu.pcie_gen2=0\n");
	}

	bridge_pos = pci_pcie_cap(root);
	if (!bridge_pos)
		return;

	gpu_pos = pci_pcie_cap(adev->pdev);
	if (!gpu_pos)
		return;

	if (adev->pm.pcie_gen_mask & CAIL_PCIE_LINK_SPEED_SUPPORT_GEN3) {
		/* re-try equalization if gen3 is not already enabled */
		if (current_data_rate != 2) {
			u16 bridge_cfg, gpu_cfg;
			u16 bridge_cfg2, gpu_cfg2;
			u32 max_lw, current_lw, tmp;

			pci_read_config_word(root, bridge_pos + PCI_EXP_LNKCTL, &bridge_cfg);
			pci_read_config_word(adev->pdev, gpu_pos + PCI_EXP_LNKCTL, &gpu_cfg);

			tmp16 = bridge_cfg | PCI_EXP_LNKCTL_HAWD;
			pci_write_config_word(root, bridge_pos + PCI_EXP_LNKCTL, tmp16);

			tmp16 = gpu_cfg | PCI_EXP_LNKCTL_HAWD;
			pci_write_config_word(adev->pdev, gpu_pos + PCI_EXP_LNKCTL, tmp16);

			tmp = RREG32_PCIE(ixPCIE_LC_STATUS1);
			max_lw = (tmp & PCIE_LC_STATUS1__LC_DETECTED_LINK_WIDTH_MASK) >>
				PCIE_LC_STATUS1__LC_DETECTED_LINK_WIDTH__SHIFT;
			current_lw = (tmp & PCIE_LC_STATUS1__LC_OPERATING_LINK_WIDTH_MASK)
				>> PCIE_LC_STATUS1__LC_OPERATING_LINK_WIDTH__SHIFT;

			if (current_lw < max_lw) {
				tmp = RREG32_PCIE(ixPCIE_LC_LINK_WIDTH_CNTL);
				if (tmp & PCIE_LC_LINK_WIDTH_CNTL__LC_RENEGOTIATION_SUPPORT_MASK) {
					tmp &= ~(PCIE_LC_LINK_WIDTH_CNTL__LC_LINK_WIDTH_MASK |
						PCIE_LC_LINK_WIDTH_CNTL__LC_UPCONFIGURE_DIS_MASK);
					tmp |= (max_lw <<
						PCIE_LC_LINK_WIDTH_CNTL__LC_LINK_WIDTH__SHIFT);
					tmp |= PCIE_LC_LINK_WIDTH_CNTL__LC_UPCONFIGURE_SUPPORT_MASK |
					PCIE_LC_LINK_WIDTH_CNTL__LC_RENEGOTIATE_EN_MASK |
					PCIE_LC_LINK_WIDTH_CNTL__LC_RECONFIG_NOW_MASK;
					WREG32_PCIE(ixPCIE_LC_LINK_WIDTH_CNTL, tmp);
				}
			}

			for (i = 0; i < 10; i++) {
				/* check status */
				pci_read_config_word(adev->pdev, gpu_pos + PCI_EXP_DEVSTA, &tmp16);
				if (tmp16 & PCI_EXP_DEVSTA_TRPND)
					break;

				pci_read_config_word(root, bridge_pos + PCI_EXP_LNKCTL, &bridge_cfg);
				pci_read_config_word(adev->pdev, gpu_pos + PCI_EXP_LNKCTL, &gpu_cfg);

				pci_read_config_word(root, bridge_pos + PCI_EXP_LNKCTL2, &bridge_cfg2);
				pci_read_config_word(adev->pdev, gpu_pos + PCI_EXP_LNKCTL2, &gpu_cfg2);

				tmp = RREG32_PCIE(ixPCIE_LC_CNTL4);
				tmp |= PCIE_LC_CNTL4__LC_SET_QUIESCE_MASK;
				WREG32_PCIE(ixPCIE_LC_CNTL4, tmp);

				tmp = RREG32_PCIE(ixPCIE_LC_CNTL4);
				tmp |= PCIE_LC_CNTL4__LC_REDO_EQ_MASK;
				WREG32_PCIE(ixPCIE_LC_CNTL4, tmp);

				mdelay(100);

				/* linkctl */
				pci_read_config_word(root, bridge_pos + PCI_EXP_LNKCTL, &tmp16);
				tmp16 &= ~PCI_EXP_LNKCTL_HAWD;
				tmp16 |= (bridge_cfg & PCI_EXP_LNKCTL_HAWD);
				pci_write_config_word(root, bridge_pos + PCI_EXP_LNKCTL, tmp16);

				pci_read_config_word(adev->pdev, gpu_pos + PCI_EXP_LNKCTL, &tmp16);
				tmp16 &= ~PCI_EXP_LNKCTL_HAWD;
				tmp16 |= (gpu_cfg & PCI_EXP_LNKCTL_HAWD);
				pci_write_config_word(adev->pdev, gpu_pos + PCI_EXP_LNKCTL, tmp16);

				/* linkctl2 */
				pci_read_config_word(root, bridge_pos + PCI_EXP_LNKCTL2, &tmp16);
				tmp16 &= ~((1 << 4) | (7 << 9));
				tmp16 |= (bridge_cfg2 & ((1 << 4) | (7 << 9)));
				pci_write_config_word(root, bridge_pos + PCI_EXP_LNKCTL2, tmp16);

				pci_read_config_word(adev->pdev, gpu_pos + PCI_EXP_LNKCTL2, &tmp16);
				tmp16 &= ~((1 << 4) | (7 << 9));
				tmp16 |= (gpu_cfg2 & ((1 << 4) | (7 << 9)));
				pci_write_config_word(adev->pdev, gpu_pos + PCI_EXP_LNKCTL2, tmp16);

				tmp = RREG32_PCIE(ixPCIE_LC_CNTL4);
				tmp &= ~PCIE_LC_CNTL4__LC_SET_QUIESCE_MASK;
				WREG32_PCIE(ixPCIE_LC_CNTL4, tmp);
			}
		}
	}

	/* set the link speed */
	speed_cntl |= PCIE_LC_SPEED_CNTL__LC_FORCE_EN_SW_SPEED_CHANGE_MASK |
		PCIE_LC_SPEED_CNTL__LC_FORCE_DIS_HW_SPEED_CHANGE_MASK;
	speed_cntl &= ~PCIE_LC_SPEED_CNTL__LC_FORCE_DIS_SW_SPEED_CHANGE_MASK;
	WREG32_PCIE(ixPCIE_LC_SPEED_CNTL, speed_cntl);

	pci_read_config_word(adev->pdev, gpu_pos + PCI_EXP_LNKCTL2, &tmp16);
	tmp16 &= ~0xf;
	if (adev->pm.pcie_gen_mask & CAIL_PCIE_LINK_SPEED_SUPPORT_GEN3)
		tmp16 |= 3; /* gen3 */
	else if (adev->pm.pcie_gen_mask & CAIL_PCIE_LINK_SPEED_SUPPORT_GEN2)
		tmp16 |= 2; /* gen2 */
	else
		tmp16 |= 1; /* gen1 */
	pci_write_config_word(adev->pdev, gpu_pos + PCI_EXP_LNKCTL2, tmp16);

	speed_cntl = RREG32_PCIE(ixPCIE_LC_SPEED_CNTL);
	speed_cntl |= PCIE_LC_SPEED_CNTL__LC_INITIATE_LINK_SPEED_CHANGE_MASK;
	WREG32_PCIE(ixPCIE_LC_SPEED_CNTL, speed_cntl);

	for (i = 0; i < adev->usec_timeout; i++) {
		speed_cntl = RREG32_PCIE(ixPCIE_LC_SPEED_CNTL);
		if ((speed_cntl & PCIE_LC_SPEED_CNTL__LC_INITIATE_LINK_SPEED_CHANGE_MASK) == 0)
			break;
		udelay(1);
	}
}

static void cik_program_aspm(struct amdgpu_device *adev)
{
	u32 data, orig;
	bool disable_l0s = false, disable_l1 = false, disable_plloff_in_l1 = false;
	bool disable_clkreq = false;

	if (amdgpu_aspm == 0)
		return;

	if (pci_is_root_bus(adev->pdev->bus))
		return;

	/* XXX double check APUs */
	if (adev->flags & AMD_IS_APU)
		return;

	orig = data = RREG32_PCIE(ixPCIE_LC_N_FTS_CNTL);
	data &= ~PCIE_LC_N_FTS_CNTL__LC_XMIT_N_FTS_MASK;
	data |= (0x24 << PCIE_LC_N_FTS_CNTL__LC_XMIT_N_FTS__SHIFT) |
		PCIE_LC_N_FTS_CNTL__LC_XMIT_N_FTS_OVERRIDE_EN_MASK;
	if (orig != data)
		WREG32_PCIE(ixPCIE_LC_N_FTS_CNTL, data);

	orig = data = RREG32_PCIE(ixPCIE_LC_CNTL3);
	data |= PCIE_LC_CNTL3__LC_GO_TO_RECOVERY_MASK;
	if (orig != data)
		WREG32_PCIE(ixPCIE_LC_CNTL3, data);

	orig = data = RREG32_PCIE(ixPCIE_P_CNTL);
	data |= PCIE_P_CNTL__P_IGNORE_EDB_ERR_MASK;
	if (orig != data)
		WREG32_PCIE(ixPCIE_P_CNTL, data);

	orig = data = RREG32_PCIE(ixPCIE_LC_CNTL);
	data &= ~(PCIE_LC_CNTL__LC_L0S_INACTIVITY_MASK |
		PCIE_LC_CNTL__LC_L1_INACTIVITY_MASK);
	data |= PCIE_LC_CNTL__LC_PMI_TO_L1_DIS_MASK;
	if (!disable_l0s)
		data |= (7 << PCIE_LC_CNTL__LC_L0S_INACTIVITY__SHIFT);

	if (!disable_l1) {
		data |= (7 << PCIE_LC_CNTL__LC_L1_INACTIVITY__SHIFT);
		data &= ~PCIE_LC_CNTL__LC_PMI_TO_L1_DIS_MASK;
		if (orig != data)
			WREG32_PCIE(ixPCIE_LC_CNTL, data);

		if (!disable_plloff_in_l1) {
			bool clk_req_support;

			orig = data = RREG32_PCIE(ixPB0_PIF_PWRDOWN_0);
			data &= ~(PB0_PIF_PWRDOWN_0__PLL_POWER_STATE_IN_OFF_0_MASK |
				PB0_PIF_PWRDOWN_0__PLL_POWER_STATE_IN_TXS2_0_MASK);
			data |= (7 << PB0_PIF_PWRDOWN_0__PLL_POWER_STATE_IN_OFF_0__SHIFT) |
				(7 << PB0_PIF_PWRDOWN_0__PLL_POWER_STATE_IN_TXS2_0__SHIFT);
			if (orig != data)
				WREG32_PCIE(ixPB0_PIF_PWRDOWN_0, data);

			orig = data = RREG32_PCIE(ixPB0_PIF_PWRDOWN_1);
			data &= ~(PB0_PIF_PWRDOWN_1__PLL_POWER_STATE_IN_OFF_1_MASK |
				PB0_PIF_PWRDOWN_1__PLL_POWER_STATE_IN_TXS2_1_MASK);
			data |= (7 << PB0_PIF_PWRDOWN_1__PLL_POWER_STATE_IN_OFF_1__SHIFT) |
				(7 << PB0_PIF_PWRDOWN_1__PLL_POWER_STATE_IN_TXS2_1__SHIFT);
			if (orig != data)
				WREG32_PCIE(ixPB0_PIF_PWRDOWN_1, data);

			orig = data = RREG32_PCIE(ixPB1_PIF_PWRDOWN_0);
			data &= ~(PB1_PIF_PWRDOWN_0__PLL_POWER_STATE_IN_OFF_0_MASK |
				PB1_PIF_PWRDOWN_0__PLL_POWER_STATE_IN_TXS2_0_MASK);
			data |= (7 << PB1_PIF_PWRDOWN_0__PLL_POWER_STATE_IN_OFF_0__SHIFT) |
				(7 << PB1_PIF_PWRDOWN_0__PLL_POWER_STATE_IN_TXS2_0__SHIFT);
			if (orig != data)
				WREG32_PCIE(ixPB1_PIF_PWRDOWN_0, data);

			orig = data = RREG32_PCIE(ixPB1_PIF_PWRDOWN_1);
			data &= ~(PB1_PIF_PWRDOWN_1__PLL_POWER_STATE_IN_OFF_1_MASK |
				PB1_PIF_PWRDOWN_1__PLL_POWER_STATE_IN_TXS2_1_MASK);
			data |= (7 << PB1_PIF_PWRDOWN_1__PLL_POWER_STATE_IN_OFF_1__SHIFT) |
				(7 << PB1_PIF_PWRDOWN_1__PLL_POWER_STATE_IN_TXS2_1__SHIFT);
			if (orig != data)
				WREG32_PCIE(ixPB1_PIF_PWRDOWN_1, data);

			orig = data = RREG32_PCIE(ixPCIE_LC_LINK_WIDTH_CNTL);
			data &= ~PCIE_LC_LINK_WIDTH_CNTL__LC_DYN_LANES_PWR_STATE_MASK;
			data |= ~(3 << PCIE_LC_LINK_WIDTH_CNTL__LC_DYN_LANES_PWR_STATE__SHIFT);
			if (orig != data)
				WREG32_PCIE(ixPCIE_LC_LINK_WIDTH_CNTL, data);

			if (!disable_clkreq) {
				struct pci_dev *root = adev->pdev->bus->self;
				u32 lnkcap;

				clk_req_support = false;
				pcie_capability_read_dword(root, PCI_EXP_LNKCAP, &lnkcap);
				if (lnkcap & PCI_EXP_LNKCAP_CLKPM)
					clk_req_support = true;
			} else {
				clk_req_support = false;
			}

			if (clk_req_support) {
				orig = data = RREG32_PCIE(ixPCIE_LC_CNTL2);
				data |= PCIE_LC_CNTL2__LC_ALLOW_PDWN_IN_L1_MASK |
					PCIE_LC_CNTL2__LC_ALLOW_PDWN_IN_L23_MASK;
				if (orig != data)
					WREG32_PCIE(ixPCIE_LC_CNTL2, data);

				orig = data = RREG32_SMC(ixTHM_CLK_CNTL);
				data &= ~(THM_CLK_CNTL__CMON_CLK_SEL_MASK |
					THM_CLK_CNTL__TMON_CLK_SEL_MASK);
				data |= (1 << THM_CLK_CNTL__CMON_CLK_SEL__SHIFT) |
					(1 << THM_CLK_CNTL__TMON_CLK_SEL__SHIFT);
				if (orig != data)
					WREG32_SMC(ixTHM_CLK_CNTL, data);

				orig = data = RREG32_SMC(ixMISC_CLK_CTRL);
				data &= ~(MISC_CLK_CTRL__DEEP_SLEEP_CLK_SEL_MASK |
					MISC_CLK_CTRL__ZCLK_SEL_MASK);
				data |= (1 << MISC_CLK_CTRL__DEEP_SLEEP_CLK_SEL__SHIFT) |
					(1 << MISC_CLK_CTRL__ZCLK_SEL__SHIFT);
				if (orig != data)
					WREG32_SMC(ixMISC_CLK_CTRL, data);

				orig = data = RREG32_SMC(ixCG_CLKPIN_CNTL);
				data &= ~CG_CLKPIN_CNTL__BCLK_AS_XCLK_MASK;
				if (orig != data)
					WREG32_SMC(ixCG_CLKPIN_CNTL, data);

				orig = data = RREG32_SMC(ixCG_CLKPIN_CNTL_2);
				data &= ~CG_CLKPIN_CNTL_2__FORCE_BIF_REFCLK_EN_MASK;
				if (orig != data)
					WREG32_SMC(ixCG_CLKPIN_CNTL_2, data);

				orig = data = RREG32_SMC(ixMPLL_BYPASSCLK_SEL);
				data &= ~MPLL_BYPASSCLK_SEL__MPLL_CLKOUT_SEL_MASK;
				data |= (4 << MPLL_BYPASSCLK_SEL__MPLL_CLKOUT_SEL__SHIFT);
				if (orig != data)
					WREG32_SMC(ixMPLL_BYPASSCLK_SEL, data);
			}
		}
	} else {
		if (orig != data)
			WREG32_PCIE(ixPCIE_LC_CNTL, data);
	}

	orig = data = RREG32_PCIE(ixPCIE_CNTL2);
	data |= PCIE_CNTL2__SLV_MEM_LS_EN_MASK |
		PCIE_CNTL2__MST_MEM_LS_EN_MASK |
		PCIE_CNTL2__REPLAY_MEM_LS_EN_MASK;
	if (orig != data)
		WREG32_PCIE(ixPCIE_CNTL2, data);

	if (!disable_l0s) {
		data = RREG32_PCIE(ixPCIE_LC_N_FTS_CNTL);
		if ((data & PCIE_LC_N_FTS_CNTL__LC_N_FTS_MASK) ==
				PCIE_LC_N_FTS_CNTL__LC_N_FTS_MASK) {
			data = RREG32_PCIE(ixPCIE_LC_STATUS1);
			if ((data & PCIE_LC_STATUS1__LC_REVERSE_XMIT_MASK) &&
			(data & PCIE_LC_STATUS1__LC_REVERSE_RCVR_MASK)) {
				orig = data = RREG32_PCIE(ixPCIE_LC_CNTL);
				data &= ~PCIE_LC_CNTL__LC_L0S_INACTIVITY_MASK;
				if (orig != data)
					WREG32_PCIE(ixPCIE_LC_CNTL, data);
			}
		}
	}
}

static uint32_t cik_get_rev_id(struct amdgpu_device *adev)
{
	return (RREG32(mmCC_DRM_ID_STRAPS) & CC_DRM_ID_STRAPS__ATI_REV_ID_MASK)
		>> CC_DRM_ID_STRAPS__ATI_REV_ID__SHIFT;
}

static const struct amdgpu_ip_block_version bonaire_ip_blocks[] =
{
	/* ORDER MATTERS! */
	{
		.type = AMD_IP_BLOCK_TYPE_COMMON,
		.major = 1,
		.minor = 0,
		.rev = 0,
		.funcs = &cik_common_ip_funcs,
	},
	{
		.type = AMD_IP_BLOCK_TYPE_GMC,
		.major = 7,
		.minor = 0,
		.rev = 0,
		.funcs = &gmc_v7_0_ip_funcs,
	},
	{
		.type = AMD_IP_BLOCK_TYPE_IH,
		.major = 2,
		.minor = 0,
		.rev = 0,
		.funcs = &cik_ih_ip_funcs,
	},
	{
		.type = AMD_IP_BLOCK_TYPE_SMC,
		.major = 7,
		.minor = 0,
		.rev = 0,
		.funcs = &amdgpu_pp_ip_funcs,
	},
	{
		.type = AMD_IP_BLOCK_TYPE_DCE,
		.major = 8,
		.minor = 2,
		.rev = 0,
		.funcs = &dce_v8_0_ip_funcs,
	},
	{
		.type = AMD_IP_BLOCK_TYPE_GFX,
		.major = 7,
		.minor = 2,
		.rev = 0,
		.funcs = &gfx_v7_0_ip_funcs,
	},
	{
		.type = AMD_IP_BLOCK_TYPE_SDMA,
		.major = 2,
		.minor = 0,
		.rev = 0,
		.funcs = &cik_sdma_ip_funcs,
	},
	{
		.type = AMD_IP_BLOCK_TYPE_UVD,
		.major = 4,
		.minor = 2,
		.rev = 0,
		.funcs = &uvd_v4_2_ip_funcs,
	},
	{
		.type = AMD_IP_BLOCK_TYPE_VCE,
		.major = 2,
		.minor = 0,
		.rev = 0,
		.funcs = &vce_v2_0_ip_funcs,
	},
};

static const struct amdgpu_ip_block_version hawaii_ip_blocks[] =
{
	/* ORDER MATTERS! */
	{
		.type = AMD_IP_BLOCK_TYPE_COMMON,
		.major = 1,
		.minor = 0,
		.rev = 0,
		.funcs = &cik_common_ip_funcs,
	},
	{
		.type = AMD_IP_BLOCK_TYPE_GMC,
		.major = 7,
		.minor = 0,
		.rev = 0,
		.funcs = &gmc_v7_0_ip_funcs,
	},
	{
		.type = AMD_IP_BLOCK_TYPE_IH,
		.major = 2,
		.minor = 0,
		.rev = 0,
		.funcs = &cik_ih_ip_funcs,
	},
	{
		.type = AMD_IP_BLOCK_TYPE_SMC,
		.major = 7,
		.minor = 0,
		.rev = 0,
		.funcs = &amdgpu_pp_ip_funcs,
	},
	{
		.type = AMD_IP_BLOCK_TYPE_DCE,
		.major = 8,
		.minor = 5,
		.rev = 0,
		.funcs = &dce_v8_0_ip_funcs,
	},
	{
		.type = AMD_IP_BLOCK_TYPE_GFX,
		.major = 7,
		.minor = 3,
		.rev = 0,
		.funcs = &gfx_v7_0_ip_funcs,
	},
	{
		.type = AMD_IP_BLOCK_TYPE_SDMA,
		.major = 2,
		.minor = 0,
		.rev = 0,
		.funcs = &cik_sdma_ip_funcs,
	},
	{
		.type = AMD_IP_BLOCK_TYPE_UVD,
		.major = 4,
		.minor = 2,
		.rev = 0,
		.funcs = &uvd_v4_2_ip_funcs,
	},
	{
		.type = AMD_IP_BLOCK_TYPE_VCE,
		.major = 2,
		.minor = 0,
		.rev = 0,
		.funcs = &vce_v2_0_ip_funcs,
	},
};

static const struct amdgpu_ip_block_version kabini_ip_blocks[] =
{
	/* ORDER MATTERS! */
	{
		.type = AMD_IP_BLOCK_TYPE_COMMON,
		.major = 1,
		.minor = 0,
		.rev = 0,
		.funcs = &cik_common_ip_funcs,
	},
	{
		.type = AMD_IP_BLOCK_TYPE_GMC,
		.major = 7,
		.minor = 0,
		.rev = 0,
		.funcs = &gmc_v7_0_ip_funcs,
	},
	{
		.type = AMD_IP_BLOCK_TYPE_IH,
		.major = 2,
		.minor = 0,
		.rev = 0,
		.funcs = &cik_ih_ip_funcs,
	},
	{
		.type = AMD_IP_BLOCK_TYPE_SMC,
		.major = 7,
		.minor = 0,
		.rev = 0,
		.funcs = &amdgpu_pp_ip_funcs,
	},
	{
		.type = AMD_IP_BLOCK_TYPE_DCE,
		.major = 8,
		.minor = 3,
		.rev = 0,
		.funcs = &dce_v8_0_ip_funcs,
	},
	{
		.type = AMD_IP_BLOCK_TYPE_GFX,
		.major = 7,
		.minor = 2,
		.rev = 0,
		.funcs = &gfx_v7_0_ip_funcs,
	},
	{
		.type = AMD_IP_BLOCK_TYPE_SDMA,
		.major = 2,
		.minor = 0,
		.rev = 0,
		.funcs = &cik_sdma_ip_funcs,
	},
	{
		.type = AMD_IP_BLOCK_TYPE_UVD,
		.major = 4,
		.minor = 2,
		.rev = 0,
		.funcs = &uvd_v4_2_ip_funcs,
	},
	{
		.type = AMD_IP_BLOCK_TYPE_VCE,
		.major = 2,
		.minor = 0,
		.rev = 0,
		.funcs = &vce_v2_0_ip_funcs,
	},
};

static const struct amdgpu_ip_block_version mullins_ip_blocks[] =
{
	/* ORDER MATTERS! */
	{
		.type = AMD_IP_BLOCK_TYPE_COMMON,
		.major = 1,
		.minor = 0,
		.rev = 0,
		.funcs = &cik_common_ip_funcs,
	},
	{
		.type = AMD_IP_BLOCK_TYPE_GMC,
		.major = 7,
		.minor = 0,
		.rev = 0,
		.funcs = &gmc_v7_0_ip_funcs,
	},
	{
		.type = AMD_IP_BLOCK_TYPE_IH,
		.major = 2,
		.minor = 0,
		.rev = 0,
		.funcs = &cik_ih_ip_funcs,
	},
	{
		.type = AMD_IP_BLOCK_TYPE_SMC,
		.major = 7,
		.minor = 0,
		.rev = 0,
		.funcs = &amdgpu_pp_ip_funcs,
	},
	{
		.type = AMD_IP_BLOCK_TYPE_DCE,
		.major = 8,
		.minor = 3,
		.rev = 0,
		.funcs = &dce_v8_0_ip_funcs,
	},
	{
		.type = AMD_IP_BLOCK_TYPE_GFX,
		.major = 7,
		.minor = 2,
		.rev = 0,
		.funcs = &gfx_v7_0_ip_funcs,
	},
	{
		.type = AMD_IP_BLOCK_TYPE_SDMA,
		.major = 2,
		.minor = 0,
		.rev = 0,
		.funcs = &cik_sdma_ip_funcs,
	},
	{
		.type = AMD_IP_BLOCK_TYPE_UVD,
		.major = 4,
		.minor = 2,
		.rev = 0,
		.funcs = &uvd_v4_2_ip_funcs,
	},
	{
		.type = AMD_IP_BLOCK_TYPE_VCE,
		.major = 2,
		.minor = 0,
		.rev = 0,
		.funcs = &vce_v2_0_ip_funcs,
	},
};

static const struct amdgpu_ip_block_version kaveri_ip_blocks[] =
{
	/* ORDER MATTERS! */
	{
		.type = AMD_IP_BLOCK_TYPE_COMMON,
		.major = 1,
		.minor = 0,
		.rev = 0,
		.funcs = &cik_common_ip_funcs,
	},
	{
		.type = AMD_IP_BLOCK_TYPE_GMC,
		.major = 7,
		.minor = 0,
		.rev = 0,
		.funcs = &gmc_v7_0_ip_funcs,
	},
	{
		.type = AMD_IP_BLOCK_TYPE_IH,
		.major = 2,
		.minor = 0,
		.rev = 0,
		.funcs = &cik_ih_ip_funcs,
	},
	{
		.type = AMD_IP_BLOCK_TYPE_SMC,
		.major = 7,
		.minor = 0,
		.rev = 0,
		.funcs = &amdgpu_pp_ip_funcs,
	},
	{
		.type = AMD_IP_BLOCK_TYPE_DCE,
		.major = 8,
		.minor = 1,
		.rev = 0,
		.funcs = &dce_v8_0_ip_funcs,
	},
	{
		.type = AMD_IP_BLOCK_TYPE_GFX,
		.major = 7,
		.minor = 1,
		.rev = 0,
		.funcs = &gfx_v7_0_ip_funcs,
	},
	{
		.type = AMD_IP_BLOCK_TYPE_SDMA,
		.major = 2,
		.minor = 0,
		.rev = 0,
		.funcs = &cik_sdma_ip_funcs,
	},
	{
		.type = AMD_IP_BLOCK_TYPE_UVD,
		.major = 4,
		.minor = 2,
		.rev = 0,
		.funcs = &uvd_v4_2_ip_funcs,
	},
	{
		.type = AMD_IP_BLOCK_TYPE_VCE,
		.major = 2,
		.minor = 0,
		.rev = 0,
		.funcs = &vce_v2_0_ip_funcs,
	},
};

int cik_set_ip_blocks(struct amdgpu_device *adev)
{
	switch (adev->asic_type) {
	case CHIP_BONAIRE:
		adev->ip_blocks = bonaire_ip_blocks;
		adev->num_ip_blocks = ARRAY_SIZE(bonaire_ip_blocks);
		break;
	case CHIP_HAWAII:
		adev->ip_blocks = hawaii_ip_blocks;
		adev->num_ip_blocks = ARRAY_SIZE(hawaii_ip_blocks);
		break;
	case CHIP_KAVERI:
		adev->ip_blocks = kaveri_ip_blocks;
		adev->num_ip_blocks = ARRAY_SIZE(kaveri_ip_blocks);
		break;
	case CHIP_KABINI:
		adev->ip_blocks = kabini_ip_blocks;
		adev->num_ip_blocks = ARRAY_SIZE(kabini_ip_blocks);
		break;
	case CHIP_MULLINS:
		adev->ip_blocks = mullins_ip_blocks;
		adev->num_ip_blocks = ARRAY_SIZE(mullins_ip_blocks);
		break;
	default:
		/* FIXME: not supported yet */
		return -EINVAL;
	}

	return 0;
}

static const struct amdgpu_asic_funcs cik_asic_funcs =
{
	.read_disabled_bios = &cik_read_disabled_bios,
	.read_bios_from_rom = &cik_read_bios_from_rom,
	.read_register = &cik_read_register,
	.reset = &cik_asic_reset,
	.set_vga_state = &cik_vga_set_state,
	.get_xclk = &cik_get_xclk,
	.set_uvd_clocks = &cik_set_uvd_clocks,
	.set_vce_clocks = &cik_set_vce_clocks,
<<<<<<< HEAD
=======
	.get_virtual_caps = &cik_get_virtual_caps,
>>>>>>> 33688abb
	/* these should be moved to their own ip modules */
	.get_gpu_clock_counter = &gfx_v7_0_get_gpu_clock_counter,
	.wait_for_mc_idle = &gmc_v7_0_mc_wait_for_idle,
};

static int cik_common_early_init(void *handle)
{
	struct amdgpu_device *adev = (struct amdgpu_device *)handle;

	adev->smc_rreg = &cik_smc_rreg;
	adev->smc_wreg = &cik_smc_wreg;
	adev->pcie_rreg = &cik_pcie_rreg;
	adev->pcie_wreg = &cik_pcie_wreg;
	adev->uvd_ctx_rreg = &cik_uvd_ctx_rreg;
	adev->uvd_ctx_wreg = &cik_uvd_ctx_wreg;
	adev->didt_rreg = &cik_didt_rreg;
	adev->didt_wreg = &cik_didt_wreg;

	adev->asic_funcs = &cik_asic_funcs;

	adev->rev_id = cik_get_rev_id(adev);
	adev->external_rev_id = 0xFF;
	switch (adev->asic_type) {
	case CHIP_BONAIRE:
		adev->cg_flags =
			AMD_CG_SUPPORT_GFX_MGCG |
			AMD_CG_SUPPORT_GFX_MGLS |
			/*AMD_CG_SUPPORT_GFX_CGCG |*/
			AMD_CG_SUPPORT_GFX_CGLS |
			AMD_CG_SUPPORT_GFX_CGTS |
			AMD_CG_SUPPORT_GFX_CGTS_LS |
			AMD_CG_SUPPORT_GFX_CP_LS |
			AMD_CG_SUPPORT_MC_LS |
			AMD_CG_SUPPORT_MC_MGCG |
			AMD_CG_SUPPORT_SDMA_MGCG |
			AMD_CG_SUPPORT_SDMA_LS |
			AMD_CG_SUPPORT_BIF_LS |
			AMD_CG_SUPPORT_VCE_MGCG |
			AMD_CG_SUPPORT_UVD_MGCG |
			AMD_CG_SUPPORT_HDP_LS |
			AMD_CG_SUPPORT_HDP_MGCG;
		adev->pg_flags = 0;
		adev->external_rev_id = adev->rev_id + 0x14;
		break;
	case CHIP_HAWAII:
		adev->cg_flags =
			AMD_CG_SUPPORT_GFX_MGCG |
			AMD_CG_SUPPORT_GFX_MGLS |
			/*AMD_CG_SUPPORT_GFX_CGCG |*/
			AMD_CG_SUPPORT_GFX_CGLS |
			AMD_CG_SUPPORT_GFX_CGTS |
			AMD_CG_SUPPORT_GFX_CP_LS |
			AMD_CG_SUPPORT_MC_LS |
			AMD_CG_SUPPORT_MC_MGCG |
			AMD_CG_SUPPORT_SDMA_MGCG |
			AMD_CG_SUPPORT_SDMA_LS |
			AMD_CG_SUPPORT_BIF_LS |
			AMD_CG_SUPPORT_VCE_MGCG |
			AMD_CG_SUPPORT_UVD_MGCG |
			AMD_CG_SUPPORT_HDP_LS |
			AMD_CG_SUPPORT_HDP_MGCG;
		adev->pg_flags = 0;
		adev->external_rev_id = 0x28;
		break;
	case CHIP_KAVERI:
		adev->cg_flags =
			AMD_CG_SUPPORT_GFX_MGCG |
			AMD_CG_SUPPORT_GFX_MGLS |
			/*AMD_CG_SUPPORT_GFX_CGCG |*/
			AMD_CG_SUPPORT_GFX_CGLS |
			AMD_CG_SUPPORT_GFX_CGTS |
			AMD_CG_SUPPORT_GFX_CGTS_LS |
			AMD_CG_SUPPORT_GFX_CP_LS |
			AMD_CG_SUPPORT_SDMA_MGCG |
			AMD_CG_SUPPORT_SDMA_LS |
			AMD_CG_SUPPORT_BIF_LS |
			AMD_CG_SUPPORT_VCE_MGCG |
			AMD_CG_SUPPORT_UVD_MGCG |
			AMD_CG_SUPPORT_HDP_LS |
			AMD_CG_SUPPORT_HDP_MGCG;
		adev->pg_flags =
			/*AMD_PG_SUPPORT_GFX_PG |
			  AMD_PG_SUPPORT_GFX_SMG |
			  AMD_PG_SUPPORT_GFX_DMG |*/
			AMD_PG_SUPPORT_UVD |
			/*AMD_PG_SUPPORT_VCE |
			  AMD_PG_SUPPORT_CP |
			  AMD_PG_SUPPORT_GDS |
			  AMD_PG_SUPPORT_RLC_SMU_HS |
			  AMD_PG_SUPPORT_ACP |
			  AMD_PG_SUPPORT_SAMU |*/
			0;
		if (adev->pdev->device == 0x1312 ||
			adev->pdev->device == 0x1316 ||
			adev->pdev->device == 0x1317)
			adev->external_rev_id = 0x41;
		else
			adev->external_rev_id = 0x1;
		break;
	case CHIP_KABINI:
	case CHIP_MULLINS:
		adev->cg_flags =
			AMD_CG_SUPPORT_GFX_MGCG |
			AMD_CG_SUPPORT_GFX_MGLS |
			/*AMD_CG_SUPPORT_GFX_CGCG |*/
			AMD_CG_SUPPORT_GFX_CGLS |
			AMD_CG_SUPPORT_GFX_CGTS |
			AMD_CG_SUPPORT_GFX_CGTS_LS |
			AMD_CG_SUPPORT_GFX_CP_LS |
			AMD_CG_SUPPORT_SDMA_MGCG |
			AMD_CG_SUPPORT_SDMA_LS |
			AMD_CG_SUPPORT_BIF_LS |
			AMD_CG_SUPPORT_VCE_MGCG |
			AMD_CG_SUPPORT_UVD_MGCG |
			AMD_CG_SUPPORT_HDP_LS |
			AMD_CG_SUPPORT_HDP_MGCG;
		adev->pg_flags =
			/*AMD_PG_SUPPORT_GFX_PG |
			  AMD_PG_SUPPORT_GFX_SMG | */
			AMD_PG_SUPPORT_UVD |
			/*AMD_PG_SUPPORT_VCE |
			  AMD_PG_SUPPORT_CP |
			  AMD_PG_SUPPORT_GDS |
			  AMD_PG_SUPPORT_RLC_SMU_HS |
			  AMD_PG_SUPPORT_SAMU |*/
			0;
		if (adev->asic_type == CHIP_KABINI) {
			if (adev->rev_id == 0)
				adev->external_rev_id = 0x81;
			else if (adev->rev_id == 1)
				adev->external_rev_id = 0x82;
			else if (adev->rev_id == 2)
				adev->external_rev_id = 0x85;
		} else
			adev->external_rev_id = adev->rev_id + 0xa1;
		break;
	default:
		/* FIXME: not supported yet */
		return -EINVAL;
	}

	amdgpu_get_pcie_info(adev);

	return 0;
}

static int cik_common_sw_init(void *handle)
{
	return 0;
}

static int cik_common_sw_fini(void *handle)
{
	return 0;
}

static int cik_common_hw_init(void *handle)
{
	struct amdgpu_device *adev = (struct amdgpu_device *)handle;

	/* move the golden regs per IP block */
	cik_init_golden_registers(adev);
	/* enable pcie gen2/3 link */
	cik_pcie_gen3_enable(adev);
	/* enable aspm */
	cik_program_aspm(adev);

	return 0;
}

static int cik_common_hw_fini(void *handle)
{
	return 0;
}

static int cik_common_suspend(void *handle)
{
	struct amdgpu_device *adev = (struct amdgpu_device *)handle;

	amdgpu_amdkfd_suspend(adev);

	return cik_common_hw_fini(adev);
}

static int cik_common_resume(void *handle)
{
	int r;
	struct amdgpu_device *adev = (struct amdgpu_device *)handle;

	r = cik_common_hw_init(adev);
	if (r)
		return r;

	return amdgpu_amdkfd_resume(adev);
}

static bool cik_common_is_idle(void *handle)
{
	return true;
}

static int cik_common_wait_for_idle(void *handle)
{
	return 0;
}

static int cik_common_soft_reset(void *handle)
{
	/* XXX hard reset?? */
	return 0;
}

static int cik_common_set_clockgating_state(void *handle,
					    enum amd_clockgating_state state)
{
	return 0;
}

static int cik_common_set_powergating_state(void *handle,
					    enum amd_powergating_state state)
{
	return 0;
}

const struct amd_ip_funcs cik_common_ip_funcs = {
	.name = "cik_common",
	.early_init = cik_common_early_init,
	.late_init = NULL,
	.sw_init = cik_common_sw_init,
	.sw_fini = cik_common_sw_fini,
	.hw_init = cik_common_hw_init,
	.hw_fini = cik_common_hw_fini,
	.suspend = cik_common_suspend,
	.resume = cik_common_resume,
	.is_idle = cik_common_is_idle,
	.wait_for_idle = cik_common_wait_for_idle,
	.soft_reset = cik_common_soft_reset,
	.set_clockgating_state = cik_common_set_clockgating_state,
	.set_powergating_state = cik_common_set_powergating_state,
};<|MERGE_RESOLUTION|>--- conflicted
+++ resolved
@@ -962,15 +962,12 @@
 	return true;
 }
 
-<<<<<<< HEAD
-=======
 static u32 cik_get_virtual_caps(struct amdgpu_device *adev)
 {
 	/* CIK does not support SR-IOV */
 	return 0;
 }
 
->>>>>>> 33688abb
 static const struct amdgpu_allowed_register_entry cik_allowed_read_registers[] = {
 	{mmGRBM_STATUS, false},
 	{mmGB_ADDR_CONFIG, false},
@@ -2016,10 +2013,7 @@
 	.get_xclk = &cik_get_xclk,
 	.set_uvd_clocks = &cik_set_uvd_clocks,
 	.set_vce_clocks = &cik_set_vce_clocks,
-<<<<<<< HEAD
-=======
 	.get_virtual_caps = &cik_get_virtual_caps,
->>>>>>> 33688abb
 	/* these should be moved to their own ip modules */
 	.get_gpu_clock_counter = &gfx_v7_0_get_gpu_clock_counter,
 	.wait_for_mc_idle = &gmc_v7_0_mc_wait_for_idle,
