/*
 * Copyright © 2011-2012 Intel Corporation
 *
 * Permission is hereby granted, free of charge, to any person obtaining a
 * copy of this software and associated documentation files (the "Software"),
 * to deal in the Software without restriction, including without limitation
 * the rights to use, copy, modify, merge, publish, distribute, sublicense,
 * and/or sell copies of the Software, and to permit persons to whom the
 * Software is furnished to do so, subject to the following conditions:
 *
 * The above copyright notice and this permission notice (including the next
 * paragraph) shall be included in all copies or substantial portions of the
 * Software.
 *
 * THE SOFTWARE IS PROVIDED "AS IS", WITHOUT WARRANTY OF ANY KIND, EXPRESS OR
 * IMPLIED, INCLUDING BUT NOT LIMITED TO THE WARRANTIES OF MERCHANTABILITY,
 * FITNESS FOR A PARTICULAR PURPOSE AND NONINFRINGEMENT.  IN NO EVENT SHALL
 * THE AUTHORS OR COPYRIGHT HOLDERS BE LIABLE FOR ANY CLAIM, DAMAGES OR OTHER
 * LIABILITY, WHETHER IN AN ACTION OF CONTRACT, TORT OR OTHERWISE, ARISING
 * FROM, OUT OF OR IN CONNECTION WITH THE SOFTWARE OR THE USE OR OTHER DEALINGS
 * IN THE SOFTWARE.
 *
 * Authors:
 *    Ben Widawsky <ben@bwidawsk.net>
 *
 */

/*
 * This file implements HW context support. On gen5+ a HW context consists of an
 * opaque GPU object which is referenced at times of context saves and restores.
 * With RC6 enabled, the context is also referenced as the GPU enters and exists
 * from RC6 (GPU has it's own internal power context, except on gen5). Though
 * something like a context does exist for the media ring, the code only
 * supports contexts for the render ring.
 *
 * In software, there is a distinction between contexts created by the user,
 * and the default HW context. The default HW context is used by GPU clients
 * that do not request setup of their own hardware context. The default
 * context's state is never restored to help prevent programming errors. This
 * would happen if a client ran and piggy-backed off another clients GPU state.
 * The default context only exists to give the GPU some offset to load as the
 * current to invoke a save of the context we actually care about. In fact, the
 * code could likely be constructed, albeit in a more complicated fashion, to
 * never use the default context, though that limits the driver's ability to
 * swap out, and/or destroy other contexts.
 *
 * All other contexts are created as a request by the GPU client. These contexts
 * store GPU state, and thus allow GPU clients to not re-emit state (and
 * potentially query certain state) at any time. The kernel driver makes
 * certain that the appropriate commands are inserted.
 *
 * The context life cycle is semi-complicated in that context BOs may live
 * longer than the context itself because of the way the hardware, and object
 * tracking works. Below is a very crude representation of the state machine
 * describing the context life.
 *                                         refcount     pincount     active
 * S0: initial state                          0            0           0
 * S1: context created                        1            0           0
 * S2: context is currently running           2            1           X
 * S3: GPU referenced, but not current        2            0           1
 * S4: context is current, but destroyed      1            1           0
 * S5: like S3, but destroyed                 1            0           1
 *
 * The most common (but not all) transitions:
 * S0->S1: client creates a context
 * S1->S2: client submits execbuf with context
 * S2->S3: other clients submits execbuf with context
 * S3->S1: context object was retired
 * S3->S2: clients submits another execbuf
 * S2->S4: context destroy called with current context
 * S3->S5->S0: destroy path
 * S4->S5->S0: destroy path on current context
 *
 * There are two confusing terms used above:
 *  The "current context" means the context which is currently running on the
 *  GPU. The GPU has loaded its state already and has stored away the gtt
 *  offset of the BO. The GPU is not actively referencing the data at this
 *  offset, but it will on the next context switch. The only way to avoid this
 *  is to do a GPU reset.
 *
 *  An "active context' is one which was previously the "current context" and is
 *  on the active list waiting for the next context switch to occur. Until this
 *  happens, the object must remain at the same gtt offset. It is therefore
 *  possible to destroy a context, but it is still active.
 *
 */

#include <drm/drmP.h>
#include <drm/i915_drm.h>
#include "i915_drv.h"
#include "i915_trace.h"

#define ALL_L3_SLICES(dev) (1 << NUM_L3_SLICES(dev)) - 1

static int get_context_size(struct drm_i915_private *dev_priv)
{
	int ret;
	u32 reg;

	switch (INTEL_GEN(dev_priv)) {
	case 6:
		reg = I915_READ(CXT_SIZE);
		ret = GEN6_CXT_TOTAL_SIZE(reg) * 64;
		break;
	case 7:
		reg = I915_READ(GEN7_CXT_SIZE);
		if (IS_HASWELL(dev_priv))
			ret = HSW_CXT_TOTAL_SIZE;
		else
			ret = GEN7_CXT_TOTAL_SIZE(reg) * 64;
		break;
	case 8:
		ret = GEN8_CXT_TOTAL_SIZE;
		break;
	default:
		BUG();
	}

	return ret;
}

void i915_gem_context_free(struct kref *ctx_ref)
{
	struct i915_gem_context *ctx = container_of(ctx_ref, typeof(*ctx), ref);
	int i;

	lockdep_assert_held(&ctx->i915->drm.struct_mutex);
	trace_i915_context_free(ctx);
	GEM_BUG_ON(!i915_gem_context_is_closed(ctx));

	i915_ppgtt_put(ctx->ppgtt);

	for (i = 0; i < I915_NUM_ENGINES; i++) {
		struct intel_context *ce = &ctx->engine[i];

		if (!ce->state)
			continue;

		WARN_ON(ce->pin_count);
		if (ce->ring)
			intel_ring_free(ce->ring);

		__i915_gem_object_release_unless_active(ce->state->obj);
	}

	kfree(ctx->name);
	put_pid(ctx->pid);
	list_del(&ctx->link);

	ida_simple_remove(&ctx->i915->context_hw_ida, ctx->hw_id);
	kfree(ctx);
}

static struct drm_i915_gem_object *
alloc_context_obj(struct drm_i915_private *dev_priv, u64 size)
{
	struct drm_i915_gem_object *obj;
	int ret;

	lockdep_assert_held(&dev_priv->drm.struct_mutex);

	obj = i915_gem_object_create(dev_priv, size);
	if (IS_ERR(obj))
		return obj;

	/*
	 * Try to make the context utilize L3 as well as LLC.
	 *
	 * On VLV we don't have L3 controls in the PTEs so we
	 * shouldn't touch the cache level, especially as that
	 * would make the object snooped which might have a
	 * negative performance impact.
	 *
	 * Snooping is required on non-llc platforms in execlist
	 * mode, but since all GGTT accesses use PAT entry 0 we
	 * get snooping anyway regardless of cache_level.
	 *
	 * This is only applicable for Ivy Bridge devices since
	 * later platforms don't have L3 control bits in the PTE.
	 */
	if (IS_IVYBRIDGE(dev_priv)) {
		ret = i915_gem_object_set_cache_level(obj, I915_CACHE_L3_LLC);
		/* Failure shouldn't ever happen this early */
		if (WARN_ON(ret)) {
			i915_gem_object_put(obj);
			return ERR_PTR(ret);
		}
	}

	return obj;
}

static void context_close(struct i915_gem_context *ctx)
{
	i915_gem_context_set_closed(ctx);
	if (ctx->ppgtt)
		i915_ppgtt_close(&ctx->ppgtt->base);
	ctx->file_priv = ERR_PTR(-EBADF);
	i915_gem_context_put(ctx);
}

static int assign_hw_id(struct drm_i915_private *dev_priv, unsigned *out)
{
	int ret;

	ret = ida_simple_get(&dev_priv->context_hw_ida,
			     0, MAX_CONTEXT_HW_ID, GFP_KERNEL);
	if (ret < 0) {
		/* Contexts are only released when no longer active.
		 * Flush any pending retires to hopefully release some
		 * stale contexts and try again.
		 */
		i915_gem_retire_requests(dev_priv);
		ret = ida_simple_get(&dev_priv->context_hw_ida,
				     0, MAX_CONTEXT_HW_ID, GFP_KERNEL);
		if (ret < 0)
			return ret;
	}

	*out = ret;
	return 0;
}

static u32 default_desc_template(const struct drm_i915_private *i915,
				 const struct i915_hw_ppgtt *ppgtt)
{
	u32 address_mode;
	u32 desc;

	desc = GEN8_CTX_VALID | GEN8_CTX_PRIVILEGE;

	address_mode = INTEL_LEGACY_32B_CONTEXT;
	if (ppgtt && i915_vm_is_48bit(&ppgtt->base))
		address_mode = INTEL_LEGACY_64B_CONTEXT;
	desc |= address_mode << GEN8_CTX_ADDRESSING_MODE_SHIFT;

	if (IS_GEN8(i915))
		desc |= GEN8_CTX_L3LLC_COHERENT;

	/* TODO: WaDisableLiteRestore when we start using semaphore
	 * signalling between Command Streamers
	 * ring->ctx_desc_template |= GEN8_CTX_FORCE_RESTORE;
	 */

	return desc;
}

static struct i915_gem_context *
__create_hw_context(struct drm_i915_private *dev_priv,
		    struct drm_i915_file_private *file_priv)
{
	struct i915_gem_context *ctx;
	int ret;

	ctx = kzalloc(sizeof(*ctx), GFP_KERNEL);
	if (ctx == NULL)
		return ERR_PTR(-ENOMEM);

	ret = assign_hw_id(dev_priv, &ctx->hw_id);
	if (ret) {
		kfree(ctx);
		return ERR_PTR(ret);
	}

	kref_init(&ctx->ref);
	list_add_tail(&ctx->link, &dev_priv->context_list);
	ctx->i915 = dev_priv;

	if (dev_priv->hw_context_size) {
		struct drm_i915_gem_object *obj;
		struct i915_vma *vma;

		obj = alloc_context_obj(dev_priv, dev_priv->hw_context_size);
		if (IS_ERR(obj)) {
			ret = PTR_ERR(obj);
			goto err_out;
		}

		vma = i915_vma_instance(obj, &dev_priv->ggtt.base, NULL);
		if (IS_ERR(vma)) {
			i915_gem_object_put(obj);
			ret = PTR_ERR(vma);
			goto err_out;
		}

		ctx->engine[RCS].state = vma;
	}

	/* Default context will never have a file_priv */
	ret = DEFAULT_CONTEXT_HANDLE;
	if (file_priv) {
		ret = idr_alloc(&file_priv->context_idr, ctx,
				DEFAULT_CONTEXT_HANDLE, 0, GFP_KERNEL);
		if (ret < 0)
			goto err_out;
	}
	ctx->user_handle = ret;

	ctx->file_priv = file_priv;
	if (file_priv) {
		ctx->pid = get_task_pid(current, PIDTYPE_PID);
		ctx->name = kasprintf(GFP_KERNEL, "%s[%d]/%x",
				      current->comm,
				      pid_nr(ctx->pid),
				      ctx->user_handle);
		if (!ctx->name) {
			ret = -ENOMEM;
			goto err_pid;
		}
	}

	/* NB: Mark all slices as needing a remap so that when the context first
	 * loads it will restore whatever remap state already exists. If there
	 * is no remap info, it will be a NOP. */
	ctx->remap_slice = ALL_L3_SLICES(dev_priv);

	i915_gem_context_set_bannable(ctx);
	ctx->ring_size = 4 * PAGE_SIZE;
<<<<<<< HEAD
	ctx->desc_template = GEN8_CTX_ADDRESSING_MODE(dev_priv) <<
			     GEN8_CTX_ADDRESSING_MODE_SHIFT;
=======
	ctx->desc_template =
		default_desc_template(dev_priv, dev_priv->mm.aliasing_ppgtt);
>>>>>>> 65d1086c

	/* GuC requires the ring to be placed above GUC_WOPCM_TOP. If GuC is not
	 * present or not in use we still need a small bias as ring wraparound
	 * at offset 0 sometimes hangs. No idea why.
	 */
	if (HAS_GUC(dev_priv) && i915.enable_guc_loading)
		ctx->ggtt_offset_bias = GUC_WOPCM_TOP;
	else
		ctx->ggtt_offset_bias = I915_GTT_PAGE_SIZE;

	return ctx;

err_pid:
	put_pid(ctx->pid);
	idr_remove(&file_priv->context_idr, ctx->user_handle);
err_out:
	context_close(ctx);
	return ERR_PTR(ret);
}

static void __destroy_hw_context(struct i915_gem_context *ctx,
				 struct drm_i915_file_private *file_priv)
{
	idr_remove(&file_priv->context_idr, ctx->user_handle);
	context_close(ctx);
}

/**
 * The default context needs to exist per ring that uses contexts. It stores the
 * context state of the GPU for applications that don't utilize HW contexts, as
 * well as an idle case.
 */
static struct i915_gem_context *
i915_gem_create_context(struct drm_i915_private *dev_priv,
			struct drm_i915_file_private *file_priv)
{
	struct i915_gem_context *ctx;

	lockdep_assert_held(&dev_priv->drm.struct_mutex);

	ctx = __create_hw_context(dev_priv, file_priv);
	if (IS_ERR(ctx))
		return ctx;

	if (USES_FULL_PPGTT(dev_priv)) {
		struct i915_hw_ppgtt *ppgtt;

		ppgtt = i915_ppgtt_create(dev_priv, file_priv, ctx->name);
		if (IS_ERR(ppgtt)) {
			DRM_DEBUG_DRIVER("PPGTT setup failed (%ld)\n",
					 PTR_ERR(ppgtt));
			__destroy_hw_context(ctx, file_priv);
			return ERR_CAST(ppgtt);
		}

		ctx->ppgtt = ppgtt;
		ctx->desc_template = default_desc_template(dev_priv, ppgtt);
	}

	trace_i915_context_create(ctx);

	return ctx;
}

/**
 * i915_gem_context_create_gvt - create a GVT GEM context
 * @dev: drm device *
 *
 * This function is used to create a GVT specific GEM context.
 *
 * Returns:
 * pointer to i915_gem_context on success, error pointer if failed
 *
 */
struct i915_gem_context *
i915_gem_context_create_gvt(struct drm_device *dev)
{
	struct i915_gem_context *ctx;
	int ret;

	if (!IS_ENABLED(CONFIG_DRM_I915_GVT))
		return ERR_PTR(-ENODEV);

	ret = i915_mutex_lock_interruptible(dev);
	if (ret)
		return ERR_PTR(ret);

	ctx = __create_hw_context(to_i915(dev), NULL);
	if (IS_ERR(ctx))
		goto out;

	ctx->file_priv = ERR_PTR(-EBADF);
	i915_gem_context_set_closed(ctx); /* not user accessible */
	i915_gem_context_clear_bannable(ctx);
	i915_gem_context_set_force_single_submission(ctx);
	if (!i915.enable_guc_submission)
		ctx->ring_size = 512 * PAGE_SIZE; /* Max ring buffer size */

	GEM_BUG_ON(i915_gem_context_is_kernel(ctx));
out:
	mutex_unlock(&dev->struct_mutex);
	return ctx;
}

int i915_gem_context_init(struct drm_i915_private *dev_priv)
{
	struct i915_gem_context *ctx;

	/* Init should only be called once per module load. Eventually the
	 * restriction on the context_disabled check can be loosened. */
	if (WARN_ON(dev_priv->kernel_context))
		return 0;

	if (intel_vgpu_active(dev_priv) &&
	    HAS_LOGICAL_RING_CONTEXTS(dev_priv)) {
		if (!i915.enable_execlists) {
			DRM_INFO("Only EXECLIST mode is supported in vgpu.\n");
			return -EINVAL;
		}
	}

	/* Using the simple ida interface, the max is limited by sizeof(int) */
	BUILD_BUG_ON(MAX_CONTEXT_HW_ID > INT_MAX);
	ida_init(&dev_priv->context_hw_ida);

	if (i915.enable_execlists) {
		/* NB: intentionally left blank. We will allocate our own
		 * backing objects as we need them, thank you very much */
		dev_priv->hw_context_size = 0;
	} else if (HAS_HW_CONTEXTS(dev_priv)) {
		dev_priv->hw_context_size =
			round_up(get_context_size(dev_priv),
				 I915_GTT_PAGE_SIZE);
		if (dev_priv->hw_context_size > (1<<20)) {
			DRM_DEBUG_DRIVER("Disabling HW Contexts; invalid size %d\n",
					 dev_priv->hw_context_size);
			dev_priv->hw_context_size = 0;
		}
	}

	ctx = i915_gem_create_context(dev_priv, NULL);
	if (IS_ERR(ctx)) {
		DRM_ERROR("Failed to create default global context (error %ld)\n",
			  PTR_ERR(ctx));
		return PTR_ERR(ctx);
	}

	/* For easy recognisablity, we want the kernel context to be 0 and then
	 * all user contexts will have non-zero hw_id.
	 */
	GEM_BUG_ON(ctx->hw_id);

	i915_gem_context_clear_bannable(ctx);
	ctx->priority = I915_PRIORITY_MIN; /* lowest priority; idle task */
	dev_priv->kernel_context = ctx;

	GEM_BUG_ON(!i915_gem_context_is_kernel(ctx));

	DRM_DEBUG_DRIVER("%s context support initialized\n",
			i915.enable_execlists ? "LR" :
			dev_priv->hw_context_size ? "HW" : "fake");
	return 0;
}

void i915_gem_context_lost(struct drm_i915_private *dev_priv)
{
	struct intel_engine_cs *engine;
	enum intel_engine_id id;

	lockdep_assert_held(&dev_priv->drm.struct_mutex);

	for_each_engine(engine, dev_priv, id) {
		engine->legacy_active_context = NULL;

		if (!engine->last_retired_context)
			continue;

		engine->context_unpin(engine, engine->last_retired_context);
		engine->last_retired_context = NULL;
	}

	/* Force the GPU state to be restored on enabling */
	if (!i915.enable_execlists) {
		struct i915_gem_context *ctx;

		list_for_each_entry(ctx, &dev_priv->context_list, link) {
			if (!i915_gem_context_is_default(ctx))
				continue;

			for_each_engine(engine, dev_priv, id)
				ctx->engine[engine->id].initialised = false;

			ctx->remap_slice = ALL_L3_SLICES(dev_priv);
		}

		for_each_engine(engine, dev_priv, id) {
			struct intel_context *kce =
				&dev_priv->kernel_context->engine[engine->id];

			kce->initialised = true;
		}
	}
}

void i915_gem_context_fini(struct drm_i915_private *dev_priv)
{
	struct i915_gem_context *dctx = dev_priv->kernel_context;

	lockdep_assert_held(&dev_priv->drm.struct_mutex);

	GEM_BUG_ON(!i915_gem_context_is_kernel(dctx));

	context_close(dctx);
	dev_priv->kernel_context = NULL;

	ida_destroy(&dev_priv->context_hw_ida);
}

static int context_idr_cleanup(int id, void *p, void *data)
{
	struct i915_gem_context *ctx = p;

	context_close(ctx);
	return 0;
}

int i915_gem_context_open(struct drm_device *dev, struct drm_file *file)
{
	struct drm_i915_file_private *file_priv = file->driver_priv;
	struct i915_gem_context *ctx;

	idr_init(&file_priv->context_idr);

	mutex_lock(&dev->struct_mutex);
	ctx = i915_gem_create_context(to_i915(dev), file_priv);
	mutex_unlock(&dev->struct_mutex);

	GEM_BUG_ON(i915_gem_context_is_kernel(ctx));

	if (IS_ERR(ctx)) {
		idr_destroy(&file_priv->context_idr);
		return PTR_ERR(ctx);
	}

	return 0;
}

void i915_gem_context_close(struct drm_device *dev, struct drm_file *file)
{
	struct drm_i915_file_private *file_priv = file->driver_priv;

	lockdep_assert_held(&dev->struct_mutex);

	idr_for_each(&file_priv->context_idr, context_idr_cleanup, NULL);
	idr_destroy(&file_priv->context_idr);
}

static inline int
mi_set_context(struct drm_i915_gem_request *req, u32 hw_flags)
{
	struct drm_i915_private *dev_priv = req->i915;
	struct intel_engine_cs *engine = req->engine;
	enum intel_engine_id id;
	u32 *cs, flags = hw_flags | MI_MM_SPACE_GTT;
	const int num_rings =
		/* Use an extended w/a on ivb+ if signalling from other rings */
		i915.semaphores ?
		INTEL_INFO(dev_priv)->num_rings - 1 :
		0;
	int len;

	/* These flags are for resource streamer on HSW+ */
	if (IS_HASWELL(dev_priv) || INTEL_GEN(dev_priv) >= 8)
		flags |= (HSW_MI_RS_SAVE_STATE_EN | HSW_MI_RS_RESTORE_STATE_EN);
	else if (INTEL_GEN(dev_priv) < 8)
		flags |= (MI_SAVE_EXT_STATE_EN | MI_RESTORE_EXT_STATE_EN);


	len = 4;
	if (INTEL_GEN(dev_priv) >= 7)
		len += 2 + (num_rings ? 4*num_rings + 6 : 0);

	cs = intel_ring_begin(req, len);
	if (IS_ERR(cs))
		return PTR_ERR(cs);

	/* WaProgramMiArbOnOffAroundMiSetContext:ivb,vlv,hsw,bdw,chv */
	if (INTEL_GEN(dev_priv) >= 7) {
		*cs++ = MI_ARB_ON_OFF | MI_ARB_DISABLE;
		if (num_rings) {
			struct intel_engine_cs *signaller;

			*cs++ = MI_LOAD_REGISTER_IMM(num_rings);
			for_each_engine(signaller, dev_priv, id) {
				if (signaller == engine)
					continue;

				*cs++ = i915_mmio_reg_offset(
					   RING_PSMI_CTL(signaller->mmio_base));
				*cs++ = _MASKED_BIT_ENABLE(
						GEN6_PSMI_SLEEP_MSG_DISABLE);
			}
		}
	}

	*cs++ = MI_NOOP;
	*cs++ = MI_SET_CONTEXT;
	*cs++ = i915_ggtt_offset(req->ctx->engine[RCS].state) | flags;
	/*
	 * w/a: MI_SET_CONTEXT must always be followed by MI_NOOP
	 * WaMiSetContext_Hang:snb,ivb,vlv
	 */
	*cs++ = MI_NOOP;

	if (INTEL_GEN(dev_priv) >= 7) {
		if (num_rings) {
			struct intel_engine_cs *signaller;
			i915_reg_t last_reg = {}; /* keep gcc quiet */

			*cs++ = MI_LOAD_REGISTER_IMM(num_rings);
			for_each_engine(signaller, dev_priv, id) {
				if (signaller == engine)
					continue;

				last_reg = RING_PSMI_CTL(signaller->mmio_base);
				*cs++ = i915_mmio_reg_offset(last_reg);
				*cs++ = _MASKED_BIT_DISABLE(
						GEN6_PSMI_SLEEP_MSG_DISABLE);
			}

			/* Insert a delay before the next switch! */
			*cs++ = MI_STORE_REGISTER_MEM | MI_SRM_LRM_GLOBAL_GTT;
			*cs++ = i915_mmio_reg_offset(last_reg);
			*cs++ = i915_ggtt_offset(engine->scratch);
			*cs++ = MI_NOOP;
		}
		*cs++ = MI_ARB_ON_OFF | MI_ARB_ENABLE;
	}

	intel_ring_advance(req, cs);

	return 0;
}

static int remap_l3(struct drm_i915_gem_request *req, int slice)
{
	u32 *cs, *remap_info = req->i915->l3_parity.remap_info[slice];
	int i;

	if (!remap_info)
		return 0;

	cs = intel_ring_begin(req, GEN7_L3LOG_SIZE/4 * 2 + 2);
	if (IS_ERR(cs))
		return PTR_ERR(cs);

	/*
	 * Note: We do not worry about the concurrent register cacheline hang
	 * here because no other code should access these registers other than
	 * at initialization time.
	 */
	*cs++ = MI_LOAD_REGISTER_IMM(GEN7_L3LOG_SIZE/4);
	for (i = 0; i < GEN7_L3LOG_SIZE/4; i++) {
		*cs++ = i915_mmio_reg_offset(GEN7_L3LOG(slice, i));
		*cs++ = remap_info[i];
	}
	*cs++ = MI_NOOP;
	intel_ring_advance(req, cs);

	return 0;
}

static inline bool skip_rcs_switch(struct i915_hw_ppgtt *ppgtt,
				   struct intel_engine_cs *engine,
				   struct i915_gem_context *to)
{
	if (to->remap_slice)
		return false;

	if (!to->engine[RCS].initialised)
		return false;

	if (ppgtt && (intel_engine_flag(engine) & ppgtt->pd_dirty_rings))
		return false;

	return to == engine->legacy_active_context;
}

static bool
needs_pd_load_pre(struct i915_hw_ppgtt *ppgtt,
		  struct intel_engine_cs *engine,
		  struct i915_gem_context *to)
{
	if (!ppgtt)
		return false;

	/* Always load the ppgtt on first use */
	if (!engine->legacy_active_context)
		return true;

	/* Same context without new entries, skip */
	if (engine->legacy_active_context == to &&
	    !(intel_engine_flag(engine) & ppgtt->pd_dirty_rings))
		return false;

	if (engine->id != RCS)
		return true;

	if (INTEL_GEN(engine->i915) < 8)
		return true;

	return false;
}

static bool
needs_pd_load_post(struct i915_hw_ppgtt *ppgtt,
		   struct i915_gem_context *to,
		   u32 hw_flags)
{
	if (!ppgtt)
		return false;

	if (!IS_GEN8(to->i915))
		return false;

	if (hw_flags & MI_RESTORE_INHIBIT)
		return true;

	return false;
}

static int do_rcs_switch(struct drm_i915_gem_request *req)
{
	struct i915_gem_context *to = req->ctx;
	struct intel_engine_cs *engine = req->engine;
	struct i915_hw_ppgtt *ppgtt = to->ppgtt ?: req->i915->mm.aliasing_ppgtt;
	struct i915_gem_context *from = engine->legacy_active_context;
	u32 hw_flags;
	int ret, i;

	GEM_BUG_ON(engine->id != RCS);

	if (skip_rcs_switch(ppgtt, engine, to))
		return 0;

	if (needs_pd_load_pre(ppgtt, engine, to)) {
		/* Older GENs and non render rings still want the load first,
		 * "PP_DCLV followed by PP_DIR_BASE register through Load
		 * Register Immediate commands in Ring Buffer before submitting
		 * a context."*/
		trace_switch_mm(engine, to);
		ret = ppgtt->switch_mm(ppgtt, req);
		if (ret)
			return ret;
	}

	if (!to->engine[RCS].initialised || i915_gem_context_is_default(to))
		/* NB: If we inhibit the restore, the context is not allowed to
		 * die because future work may end up depending on valid address
		 * space. This means we must enforce that a page table load
		 * occur when this occurs. */
		hw_flags = MI_RESTORE_INHIBIT;
	else if (ppgtt && intel_engine_flag(engine) & ppgtt->pd_dirty_rings)
		hw_flags = MI_FORCE_RESTORE;
	else
		hw_flags = 0;

	if (to != from || (hw_flags & MI_FORCE_RESTORE)) {
		ret = mi_set_context(req, hw_flags);
		if (ret)
			return ret;

		engine->legacy_active_context = to;
	}

	/* GEN8 does *not* require an explicit reload if the PDPs have been
	 * setup, and we do not wish to move them.
	 */
	if (needs_pd_load_post(ppgtt, to, hw_flags)) {
		trace_switch_mm(engine, to);
		ret = ppgtt->switch_mm(ppgtt, req);
		/* The hardware context switch is emitted, but we haven't
		 * actually changed the state - so it's probably safe to bail
		 * here. Still, let the user know something dangerous has
		 * happened.
		 */
		if (ret)
			return ret;
	}

	if (ppgtt)
		ppgtt->pd_dirty_rings &= ~intel_engine_flag(engine);

	for (i = 0; i < MAX_L3_SLICES; i++) {
		if (!(to->remap_slice & (1<<i)))
			continue;

		ret = remap_l3(req, i);
		if (ret)
			return ret;

		to->remap_slice &= ~(1<<i);
	}

	if (!to->engine[RCS].initialised) {
		if (engine->init_context) {
			ret = engine->init_context(req);
			if (ret)
				return ret;
		}
		to->engine[RCS].initialised = true;
	}

	return 0;
}

/**
 * i915_switch_context() - perform a GPU context switch.
 * @req: request for which we'll execute the context switch
 *
 * The context life cycle is simple. The context refcount is incremented and
 * decremented by 1 and create and destroy. If the context is in use by the GPU,
 * it will have a refcount > 1. This allows us to destroy the context abstract
 * object while letting the normal object tracking destroy the backing BO.
 *
 * This function should not be used in execlists mode.  Instead the context is
 * switched by writing to the ELSP and requests keep a reference to their
 * context.
 */
int i915_switch_context(struct drm_i915_gem_request *req)
{
	struct intel_engine_cs *engine = req->engine;

	lockdep_assert_held(&req->i915->drm.struct_mutex);
	if (i915.enable_execlists)
		return 0;

	if (!req->ctx->engine[engine->id].state) {
		struct i915_gem_context *to = req->ctx;
		struct i915_hw_ppgtt *ppgtt =
			to->ppgtt ?: req->i915->mm.aliasing_ppgtt;

		if (needs_pd_load_pre(ppgtt, engine, to)) {
			int ret;

			trace_switch_mm(engine, to);
			ret = ppgtt->switch_mm(ppgtt, req);
			if (ret)
				return ret;

			ppgtt->pd_dirty_rings &= ~intel_engine_flag(engine);
		}

		return 0;
	}

	return do_rcs_switch(req);
}

static bool engine_has_kernel_context(struct intel_engine_cs *engine)
{
	struct i915_gem_timeline *timeline;

	list_for_each_entry(timeline, &engine->i915->gt.timelines, link) {
		struct intel_timeline *tl;

		if (timeline == &engine->i915->gt.global_timeline)
			continue;

		tl = &timeline->engine[engine->id];
		if (i915_gem_active_peek(&tl->last_request,
					 &engine->i915->drm.struct_mutex))
			return false;
	}

	return (!engine->last_retired_context ||
		i915_gem_context_is_kernel(engine->last_retired_context));
}

int i915_gem_switch_to_kernel_context(struct drm_i915_private *dev_priv)
{
	struct intel_engine_cs *engine;
	struct i915_gem_timeline *timeline;
	enum intel_engine_id id;

	lockdep_assert_held(&dev_priv->drm.struct_mutex);

	i915_gem_retire_requests(dev_priv);

	for_each_engine(engine, dev_priv, id) {
		struct drm_i915_gem_request *req;
		int ret;

		if (engine_has_kernel_context(engine))
			continue;

		req = i915_gem_request_alloc(engine, dev_priv->kernel_context);
		if (IS_ERR(req))
			return PTR_ERR(req);

		/* Queue this switch after all other activity */
		list_for_each_entry(timeline, &dev_priv->gt.timelines, link) {
			struct drm_i915_gem_request *prev;
			struct intel_timeline *tl;

			tl = &timeline->engine[engine->id];
			prev = i915_gem_active_raw(&tl->last_request,
						   &dev_priv->drm.struct_mutex);
			if (prev)
				i915_sw_fence_await_sw_fence_gfp(&req->submit,
								 &prev->submit,
								 GFP_KERNEL);
		}

		ret = i915_switch_context(req);
		i915_add_request(req);
		if (ret)
			return ret;
	}

	return 0;
}

static bool contexts_enabled(struct drm_device *dev)
{
	return i915.enable_execlists || to_i915(dev)->hw_context_size;
}

static bool client_is_banned(struct drm_i915_file_private *file_priv)
{
	return file_priv->context_bans > I915_MAX_CLIENT_CONTEXT_BANS;
}

int i915_gem_context_create_ioctl(struct drm_device *dev, void *data,
				  struct drm_file *file)
{
	struct drm_i915_gem_context_create *args = data;
	struct drm_i915_file_private *file_priv = file->driver_priv;
	struct i915_gem_context *ctx;
	int ret;

	if (!contexts_enabled(dev))
		return -ENODEV;

	if (args->pad != 0)
		return -EINVAL;

	if (client_is_banned(file_priv)) {
		DRM_DEBUG("client %s[%d] banned from creating ctx\n",
			  current->comm,
			  pid_nr(get_task_pid(current, PIDTYPE_PID)));

		return -EIO;
	}

	ret = i915_mutex_lock_interruptible(dev);
	if (ret)
		return ret;

	ctx = i915_gem_create_context(to_i915(dev), file_priv);
	mutex_unlock(&dev->struct_mutex);
	if (IS_ERR(ctx))
		return PTR_ERR(ctx);

	GEM_BUG_ON(i915_gem_context_is_kernel(ctx));

	args->ctx_id = ctx->user_handle;
	DRM_DEBUG("HW context %d created\n", args->ctx_id);

	return 0;
}

int i915_gem_context_destroy_ioctl(struct drm_device *dev, void *data,
				   struct drm_file *file)
{
	struct drm_i915_gem_context_destroy *args = data;
	struct drm_i915_file_private *file_priv = file->driver_priv;
	struct i915_gem_context *ctx;
	int ret;

	if (args->pad != 0)
		return -EINVAL;

	if (args->ctx_id == DEFAULT_CONTEXT_HANDLE)
		return -ENOENT;

	ret = i915_mutex_lock_interruptible(dev);
	if (ret)
		return ret;

	ctx = i915_gem_context_lookup(file_priv, args->ctx_id);
	if (IS_ERR(ctx)) {
		mutex_unlock(&dev->struct_mutex);
		return PTR_ERR(ctx);
	}

	__destroy_hw_context(ctx, file_priv);
	mutex_unlock(&dev->struct_mutex);

	DRM_DEBUG("HW context %d destroyed\n", args->ctx_id);
	return 0;
}

int i915_gem_context_getparam_ioctl(struct drm_device *dev, void *data,
				    struct drm_file *file)
{
	struct drm_i915_file_private *file_priv = file->driver_priv;
	struct drm_i915_gem_context_param *args = data;
	struct i915_gem_context *ctx;
	int ret;

	ret = i915_mutex_lock_interruptible(dev);
	if (ret)
		return ret;

	ctx = i915_gem_context_lookup(file_priv, args->ctx_id);
	if (IS_ERR(ctx)) {
		mutex_unlock(&dev->struct_mutex);
		return PTR_ERR(ctx);
	}

	args->size = 0;
	switch (args->param) {
	case I915_CONTEXT_PARAM_BAN_PERIOD:
		ret = -EINVAL;
		break;
	case I915_CONTEXT_PARAM_NO_ZEROMAP:
		args->value = ctx->flags & CONTEXT_NO_ZEROMAP;
		break;
	case I915_CONTEXT_PARAM_GTT_SIZE:
		if (ctx->ppgtt)
			args->value = ctx->ppgtt->base.total;
		else if (to_i915(dev)->mm.aliasing_ppgtt)
			args->value = to_i915(dev)->mm.aliasing_ppgtt->base.total;
		else
			args->value = to_i915(dev)->ggtt.base.total;
		break;
	case I915_CONTEXT_PARAM_NO_ERROR_CAPTURE:
		args->value = i915_gem_context_no_error_capture(ctx);
		break;
	case I915_CONTEXT_PARAM_BANNABLE:
		args->value = i915_gem_context_is_bannable(ctx);
		break;
	default:
		ret = -EINVAL;
		break;
	}
	mutex_unlock(&dev->struct_mutex);

	return ret;
}

int i915_gem_context_setparam_ioctl(struct drm_device *dev, void *data,
				    struct drm_file *file)
{
	struct drm_i915_file_private *file_priv = file->driver_priv;
	struct drm_i915_gem_context_param *args = data;
	struct i915_gem_context *ctx;
	int ret;

	ret = i915_mutex_lock_interruptible(dev);
	if (ret)
		return ret;

	ctx = i915_gem_context_lookup(file_priv, args->ctx_id);
	if (IS_ERR(ctx)) {
		mutex_unlock(&dev->struct_mutex);
		return PTR_ERR(ctx);
	}

	switch (args->param) {
	case I915_CONTEXT_PARAM_BAN_PERIOD:
		ret = -EINVAL;
		break;
	case I915_CONTEXT_PARAM_NO_ZEROMAP:
		if (args->size) {
			ret = -EINVAL;
		} else {
			ctx->flags &= ~CONTEXT_NO_ZEROMAP;
			ctx->flags |= args->value ? CONTEXT_NO_ZEROMAP : 0;
		}
		break;
	case I915_CONTEXT_PARAM_NO_ERROR_CAPTURE:
		if (args->size)
			ret = -EINVAL;
		else if (args->value)
			i915_gem_context_set_no_error_capture(ctx);
		else
			i915_gem_context_clear_no_error_capture(ctx);
		break;
	case I915_CONTEXT_PARAM_BANNABLE:
		if (args->size)
			ret = -EINVAL;
		else if (!capable(CAP_SYS_ADMIN) && !args->value)
			ret = -EPERM;
		else if (args->value)
			i915_gem_context_set_bannable(ctx);
		else
			i915_gem_context_clear_bannable(ctx);
		break;
	default:
		ret = -EINVAL;
		break;
	}
	mutex_unlock(&dev->struct_mutex);

	return ret;
}

int i915_gem_context_reset_stats_ioctl(struct drm_device *dev,
				       void *data, struct drm_file *file)
{
	struct drm_i915_private *dev_priv = to_i915(dev);
	struct drm_i915_reset_stats *args = data;
	struct i915_gem_context *ctx;
	int ret;

	if (args->flags || args->pad)
		return -EINVAL;

	if (args->ctx_id == DEFAULT_CONTEXT_HANDLE && !capable(CAP_SYS_ADMIN))
		return -EPERM;

	ret = i915_mutex_lock_interruptible(dev);
	if (ret)
		return ret;

	ctx = i915_gem_context_lookup(file->driver_priv, args->ctx_id);
	if (IS_ERR(ctx)) {
		mutex_unlock(&dev->struct_mutex);
		return PTR_ERR(ctx);
	}

	if (capable(CAP_SYS_ADMIN))
		args->reset_count = i915_reset_count(&dev_priv->gpu_error);
	else
		args->reset_count = 0;

	args->batch_active = ctx->guilty_count;
	args->batch_pending = ctx->active_count;

	mutex_unlock(&dev->struct_mutex);

	return 0;
}

#if IS_ENABLED(CONFIG_DRM_I915_SELFTEST)
#include "selftests/mock_context.c"
#include "selftests/i915_gem_context.c"
#endif<|MERGE_RESOLUTION|>--- conflicted
+++ resolved
@@ -316,13 +316,8 @@
 
 	i915_gem_context_set_bannable(ctx);
 	ctx->ring_size = 4 * PAGE_SIZE;
-<<<<<<< HEAD
-	ctx->desc_template = GEN8_CTX_ADDRESSING_MODE(dev_priv) <<
-			     GEN8_CTX_ADDRESSING_MODE_SHIFT;
-=======
 	ctx->desc_template =
 		default_desc_template(dev_priv, dev_priv->mm.aliasing_ppgtt);
->>>>>>> 65d1086c
 
 	/* GuC requires the ring to be placed above GUC_WOPCM_TOP. If GuC is not
 	 * present or not in use we still need a small bias as ring wraparound
