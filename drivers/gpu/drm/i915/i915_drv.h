/* i915_drv.h -- Private header for the I915 driver -*- linux-c -*-
 */
/*
 *
 * Copyright 2003 Tungsten Graphics, Inc., Cedar Park, Texas.
 * All Rights Reserved.
 *
 * Permission is hereby granted, free of charge, to any person obtaining a
 * copy of this software and associated documentation files (the
 * "Software"), to deal in the Software without restriction, including
 * without limitation the rights to use, copy, modify, merge, publish,
 * distribute, sub license, and/or sell copies of the Software, and to
 * permit persons to whom the Software is furnished to do so, subject to
 * the following conditions:
 *
 * The above copyright notice and this permission notice (including the
 * next paragraph) shall be included in all copies or substantial portions
 * of the Software.
 *
 * THE SOFTWARE IS PROVIDED "AS IS", WITHOUT WARRANTY OF ANY KIND, EXPRESS
 * OR IMPLIED, INCLUDING BUT NOT LIMITED TO THE WARRANTIES OF
 * MERCHANTABILITY, FITNESS FOR A PARTICULAR PURPOSE AND NON-INFRINGEMENT.
 * IN NO EVENT SHALL TUNGSTEN GRAPHICS AND/OR ITS SUPPLIERS BE LIABLE FOR
 * ANY CLAIM, DAMAGES OR OTHER LIABILITY, WHETHER IN AN ACTION OF CONTRACT,
 * TORT OR OTHERWISE, ARISING FROM, OUT OF OR IN CONNECTION WITH THE
 * SOFTWARE OR THE USE OR OTHER DEALINGS IN THE SOFTWARE.
 *
 */

#ifndef _I915_DRV_H_
#define _I915_DRV_H_

#include <uapi/drm/i915_drm.h>
#include <uapi/drm/drm_fourcc.h>

#include <drm/drmP.h>
#include "i915_params.h"
#include "i915_reg.h"
#include "intel_bios.h"
#include "intel_ringbuffer.h"
#include "intel_lrc.h"
#include "i915_gem_gtt.h"
#include "i915_gem_render_state.h"
#include <linux/io-mapping.h>
#include <linux/i2c.h>
#include <linux/i2c-algo-bit.h>
#include <drm/intel-gtt.h>
#include <drm/drm_legacy.h> /* for struct drm_dma_handle */
#include <drm/drm_gem.h>
#include <linux/backlight.h>
#include <linux/hashtable.h>
#include <linux/intel-iommu.h>
#include <linux/kref.h>
#include <linux/pm_qos.h>
#include "intel_guc.h"

/* General customization:
 */

#define DRIVER_NAME		"i915"
#define DRIVER_DESC		"Intel Graphics"
#define DRIVER_DATE		"20160229"

#undef WARN_ON
/* Many gcc seem to no see through this and fall over :( */
#if 0
#define WARN_ON(x) ({ \
	bool __i915_warn_cond = (x); \
	if (__builtin_constant_p(__i915_warn_cond)) \
		BUILD_BUG_ON(__i915_warn_cond); \
	WARN(__i915_warn_cond, "WARN_ON(" #x ")"); })
#else
#define WARN_ON(x) WARN((x), "%s", "WARN_ON(" __stringify(x) ")")
#endif

#undef WARN_ON_ONCE
#define WARN_ON_ONCE(x) WARN_ONCE((x), "%s", "WARN_ON_ONCE(" __stringify(x) ")")

#define MISSING_CASE(x) WARN(1, "Missing switch case (%lu) in %s\n", \
			     (long) (x), __func__);

/* Use I915_STATE_WARN(x) and I915_STATE_WARN_ON() (rather than WARN() and
 * WARN_ON()) for hw state sanity checks to check for unexpected conditions
 * which may not necessarily be a user visible problem.  This will either
 * WARN() or DRM_ERROR() depending on the verbose_checks moduleparam, to
 * enable distros and users to tailor their preferred amount of i915 abrt
 * spam.
 */
#define I915_STATE_WARN(condition, format...) ({			\
	int __ret_warn_on = !!(condition);				\
	if (unlikely(__ret_warn_on))					\
		if (!WARN(i915.verbose_state_checks, format))		\
			DRM_ERROR(format);				\
	unlikely(__ret_warn_on);					\
})

#define I915_STATE_WARN_ON(x)						\
	I915_STATE_WARN((x), "%s", "WARN_ON(" __stringify(x) ")")

static inline const char *yesno(bool v)
{
	return v ? "yes" : "no";
}

static inline const char *onoff(bool v)
{
	return v ? "on" : "off";
}

enum pipe {
	INVALID_PIPE = -1,
	PIPE_A = 0,
	PIPE_B,
	PIPE_C,
	_PIPE_EDP,
	I915_MAX_PIPES = _PIPE_EDP
};
#define pipe_name(p) ((p) + 'A')

enum transcoder {
	TRANSCODER_A = 0,
	TRANSCODER_B,
	TRANSCODER_C,
	TRANSCODER_EDP,
	I915_MAX_TRANSCODERS
};
#define transcoder_name(t) ((t) + 'A')

/*
 * I915_MAX_PLANES in the enum below is the maximum (across all platforms)
 * number of planes per CRTC.  Not all platforms really have this many planes,
 * which means some arrays of size I915_MAX_PLANES may have unused entries
 * between the topmost sprite plane and the cursor plane.
 */
enum plane {
	PLANE_A = 0,
	PLANE_B,
	PLANE_C,
	PLANE_CURSOR,
	I915_MAX_PLANES,
};
#define plane_name(p) ((p) + 'A')

#define sprite_name(p, s) ((p) * INTEL_INFO(dev)->num_sprites[(p)] + (s) + 'A')

enum port {
	PORT_A = 0,
	PORT_B,
	PORT_C,
	PORT_D,
	PORT_E,
	I915_MAX_PORTS
};
#define port_name(p) ((p) + 'A')

#define I915_NUM_PHYS_VLV 2

enum dpio_channel {
	DPIO_CH0,
	DPIO_CH1
};

enum dpio_phy {
	DPIO_PHY0,
	DPIO_PHY1
};

enum intel_display_power_domain {
	POWER_DOMAIN_PIPE_A,
	POWER_DOMAIN_PIPE_B,
	POWER_DOMAIN_PIPE_C,
	POWER_DOMAIN_PIPE_A_PANEL_FITTER,
	POWER_DOMAIN_PIPE_B_PANEL_FITTER,
	POWER_DOMAIN_PIPE_C_PANEL_FITTER,
	POWER_DOMAIN_TRANSCODER_A,
	POWER_DOMAIN_TRANSCODER_B,
	POWER_DOMAIN_TRANSCODER_C,
	POWER_DOMAIN_TRANSCODER_EDP,
	POWER_DOMAIN_PORT_DDI_A_LANES,
	POWER_DOMAIN_PORT_DDI_B_LANES,
	POWER_DOMAIN_PORT_DDI_C_LANES,
	POWER_DOMAIN_PORT_DDI_D_LANES,
	POWER_DOMAIN_PORT_DDI_E_LANES,
	POWER_DOMAIN_PORT_DSI,
	POWER_DOMAIN_PORT_CRT,
	POWER_DOMAIN_PORT_OTHER,
	POWER_DOMAIN_VGA,
	POWER_DOMAIN_AUDIO,
	POWER_DOMAIN_PLLS,
	POWER_DOMAIN_AUX_A,
	POWER_DOMAIN_AUX_B,
	POWER_DOMAIN_AUX_C,
	POWER_DOMAIN_AUX_D,
	POWER_DOMAIN_GMBUS,
	POWER_DOMAIN_MODESET,
	POWER_DOMAIN_INIT,

	POWER_DOMAIN_NUM,
};

#define POWER_DOMAIN_PIPE(pipe) ((pipe) + POWER_DOMAIN_PIPE_A)
#define POWER_DOMAIN_PIPE_PANEL_FITTER(pipe) \
		((pipe) + POWER_DOMAIN_PIPE_A_PANEL_FITTER)
#define POWER_DOMAIN_TRANSCODER(tran) \
	((tran) == TRANSCODER_EDP ? POWER_DOMAIN_TRANSCODER_EDP : \
	 (tran) + POWER_DOMAIN_TRANSCODER_A)

enum hpd_pin {
	HPD_NONE = 0,
	HPD_TV = HPD_NONE,     /* TV is known to be unreliable */
	HPD_CRT,
	HPD_SDVO_B,
	HPD_SDVO_C,
	HPD_PORT_A,
	HPD_PORT_B,
	HPD_PORT_C,
	HPD_PORT_D,
	HPD_PORT_E,
	HPD_NUM_PINS
};

#define for_each_hpd_pin(__pin) \
	for ((__pin) = (HPD_NONE + 1); (__pin) < HPD_NUM_PINS; (__pin)++)

struct i915_hotplug {
	struct work_struct hotplug_work;

	struct {
		unsigned long last_jiffies;
		int count;
		enum {
			HPD_ENABLED = 0,
			HPD_DISABLED = 1,
			HPD_MARK_DISABLED = 2
		} state;
	} stats[HPD_NUM_PINS];
	u32 event_bits;
	struct delayed_work reenable_work;

	struct intel_digital_port *irq_port[I915_MAX_PORTS];
	u32 long_port_mask;
	u32 short_port_mask;
	struct work_struct dig_port_work;

	/*
	 * if we get a HPD irq from DP and a HPD irq from non-DP
	 * the non-DP HPD could block the workqueue on a mode config
	 * mutex getting, that userspace may have taken. However
	 * userspace is waiting on the DP workqueue to run which is
	 * blocked behind the non-DP one.
	 */
	struct workqueue_struct *dp_wq;
};

#define I915_GEM_GPU_DOMAINS \
	(I915_GEM_DOMAIN_RENDER | \
	 I915_GEM_DOMAIN_SAMPLER | \
	 I915_GEM_DOMAIN_COMMAND | \
	 I915_GEM_DOMAIN_INSTRUCTION | \
	 I915_GEM_DOMAIN_VERTEX)

#define for_each_pipe(__dev_priv, __p) \
	for ((__p) = 0; (__p) < INTEL_INFO(__dev_priv)->num_pipes; (__p)++)
#define for_each_pipe_masked(__dev_priv, __p, __mask) \
	for ((__p) = 0; (__p) < INTEL_INFO(__dev_priv)->num_pipes; (__p)++) \
		for_each_if ((__mask) & (1 << (__p)))
#define for_each_plane(__dev_priv, __pipe, __p)				\
	for ((__p) = 0;							\
	     (__p) < INTEL_INFO(__dev_priv)->num_sprites[(__pipe)] + 1;	\
	     (__p)++)
#define for_each_sprite(__dev_priv, __p, __s)				\
	for ((__s) = 0;							\
	     (__s) < INTEL_INFO(__dev_priv)->num_sprites[(__p)];	\
	     (__s)++)

#define for_each_crtc(dev, crtc) \
	list_for_each_entry(crtc, &dev->mode_config.crtc_list, head)

#define for_each_intel_plane(dev, intel_plane) \
	list_for_each_entry(intel_plane,			\
			    &dev->mode_config.plane_list,	\
			    base.head)

#define for_each_intel_plane_on_crtc(dev, intel_crtc, intel_plane)	\
	list_for_each_entry(intel_plane,				\
			    &(dev)->mode_config.plane_list,		\
			    base.head)					\
		for_each_if ((intel_plane)->pipe == (intel_crtc)->pipe)

#define for_each_intel_crtc(dev, intel_crtc) \
	list_for_each_entry(intel_crtc, &dev->mode_config.crtc_list, base.head)

#define for_each_intel_encoder(dev, intel_encoder)		\
	list_for_each_entry(intel_encoder,			\
			    &(dev)->mode_config.encoder_list,	\
			    base.head)

#define for_each_intel_connector(dev, intel_connector)		\
	list_for_each_entry(intel_connector,			\
			    &dev->mode_config.connector_list,	\
			    base.head)

#define for_each_encoder_on_crtc(dev, __crtc, intel_encoder) \
	list_for_each_entry((intel_encoder), &(dev)->mode_config.encoder_list, base.head) \
		for_each_if ((intel_encoder)->base.crtc == (__crtc))

#define for_each_connector_on_encoder(dev, __encoder, intel_connector) \
	list_for_each_entry((intel_connector), &(dev)->mode_config.connector_list, base.head) \
		for_each_if ((intel_connector)->base.encoder == (__encoder))

#define for_each_power_domain(domain, mask)				\
	for ((domain) = 0; (domain) < POWER_DOMAIN_NUM; (domain)++)	\
		for_each_if ((1 << (domain)) & (mask))

struct drm_i915_private;
struct i915_mm_struct;
struct i915_mmu_object;

struct drm_i915_file_private {
	struct drm_i915_private *dev_priv;
	struct drm_file *file;

	struct {
		spinlock_t lock;
		struct list_head request_list;
/* 20ms is a fairly arbitrary limit (greater than the average frame time)
 * chosen to prevent the CPU getting more than a frame ahead of the GPU
 * (when using lax throttling for the frontbuffer). We also use it to
 * offer free GPU waitboosts for severely congested workloads.
 */
#define DRM_I915_THROTTLE_JIFFIES msecs_to_jiffies(20)
	} mm;
	struct idr context_idr;

	struct intel_rps_client {
		struct list_head link;
		unsigned boosts;
	} rps;

	unsigned int bsd_ring;
};

enum intel_dpll_id {
	DPLL_ID_PRIVATE = -1, /* non-shared dpll in use */
	/* real shared dpll ids must be >= 0 */
	DPLL_ID_PCH_PLL_A = 0,
	DPLL_ID_PCH_PLL_B = 1,
	/* hsw/bdw */
	DPLL_ID_WRPLL1 = 0,
	DPLL_ID_WRPLL2 = 1,
	DPLL_ID_SPLL = 2,

	/* skl */
	DPLL_ID_SKL_DPLL1 = 0,
	DPLL_ID_SKL_DPLL2 = 1,
	DPLL_ID_SKL_DPLL3 = 2,
};
#define I915_NUM_PLLS 3

struct intel_dpll_hw_state {
	/* i9xx, pch plls */
	uint32_t dpll;
	uint32_t dpll_md;
	uint32_t fp0;
	uint32_t fp1;

	/* hsw, bdw */
	uint32_t wrpll;
	uint32_t spll;

	/* skl */
	/*
	 * DPLL_CTRL1 has 6 bits for each each this DPLL. We store those in
	 * lower part of ctrl1 and they get shifted into position when writing
	 * the register.  This allows us to easily compare the state to share
	 * the DPLL.
	 */
	uint32_t ctrl1;
	/* HDMI only, 0 when used for DP */
	uint32_t cfgcr1, cfgcr2;

	/* bxt */
	uint32_t ebb0, ebb4, pll0, pll1, pll2, pll3, pll6, pll8, pll9, pll10,
		 pcsdw12;
};

struct intel_shared_dpll_config {
	unsigned crtc_mask; /* mask of CRTCs sharing this PLL */
	struct intel_dpll_hw_state hw_state;
};

struct intel_shared_dpll {
	struct intel_shared_dpll_config config;

	int active; /* count of number of active CRTCs (i.e. DPMS on) */
	bool on; /* is the PLL actually active? Disabled during modeset */
	const char *name;
	/* should match the index in the dev_priv->shared_dplls array */
	enum intel_dpll_id id;
	/* The mode_set hook is optional and should be used together with the
	 * intel_prepare_shared_dpll function. */
	void (*mode_set)(struct drm_i915_private *dev_priv,
			 struct intel_shared_dpll *pll);
	void (*enable)(struct drm_i915_private *dev_priv,
		       struct intel_shared_dpll *pll);
	void (*disable)(struct drm_i915_private *dev_priv,
			struct intel_shared_dpll *pll);
	bool (*get_hw_state)(struct drm_i915_private *dev_priv,
			     struct intel_shared_dpll *pll,
			     struct intel_dpll_hw_state *hw_state);
};

#define SKL_DPLL0 0
#define SKL_DPLL1 1
#define SKL_DPLL2 2
#define SKL_DPLL3 3

/* Used by dp and fdi links */
struct intel_link_m_n {
	uint32_t	tu;
	uint32_t	gmch_m;
	uint32_t	gmch_n;
	uint32_t	link_m;
	uint32_t	link_n;
};

void intel_link_compute_m_n(int bpp, int nlanes,
			    int pixel_clock, int link_clock,
			    struct intel_link_m_n *m_n);

/* Interface history:
 *
 * 1.1: Original.
 * 1.2: Add Power Management
 * 1.3: Add vblank support
 * 1.4: Fix cmdbuffer path, add heap destroy
 * 1.5: Add vblank pipe configuration
 * 1.6: - New ioctl for scheduling buffer swaps on vertical blank
 *      - Support vertical blank on secondary display pipe
 */
#define DRIVER_MAJOR		1
#define DRIVER_MINOR		6
#define DRIVER_PATCHLEVEL	0

#define WATCH_LISTS	0

struct opregion_header;
struct opregion_acpi;
struct opregion_swsci;
struct opregion_asle;

struct intel_opregion {
	struct opregion_header *header;
	struct opregion_acpi *acpi;
	struct opregion_swsci *swsci;
	u32 swsci_gbda_sub_functions;
	u32 swsci_sbcb_sub_functions;
	struct opregion_asle *asle;
	void *rvda;
	const void *vbt;
	u32 vbt_size;
	u32 *lid_state;
	struct work_struct asle_work;
};
#define OPREGION_SIZE            (8*1024)

struct intel_overlay;
struct intel_overlay_error_state;

#define I915_FENCE_REG_NONE -1
#define I915_MAX_NUM_FENCES 32
/* 32 fences + sign bit for FENCE_REG_NONE */
#define I915_MAX_NUM_FENCE_BITS 6

struct drm_i915_fence_reg {
	struct list_head lru_list;
	struct drm_i915_gem_object *obj;
	int pin_count;
};

struct sdvo_device_mapping {
	u8 initialized;
	u8 dvo_port;
	u8 slave_addr;
	u8 dvo_wiring;
	u8 i2c_pin;
	u8 ddc_pin;
};

struct intel_display_error_state;

struct drm_i915_error_state {
	struct kref ref;
	struct timeval time;

	char error_msg[128];
	int iommu;
	u32 reset_count;
	u32 suspend_count;

	/* Generic register state */
	u32 eir;
	u32 pgtbl_er;
	u32 ier;
	u32 gtier[4];
	u32 ccid;
	u32 derrmr;
	u32 forcewake;
	u32 error; /* gen6+ */
	u32 err_int; /* gen7 */
	u32 fault_data0; /* gen8, gen9 */
	u32 fault_data1; /* gen8, gen9 */
	u32 done_reg;
	u32 gac_eco;
	u32 gam_ecochk;
	u32 gab_ctl;
	u32 gfx_mode;
	u32 extra_instdone[I915_NUM_INSTDONE_REG];
	u64 fence[I915_MAX_NUM_FENCES];
	struct intel_overlay_error_state *overlay;
	struct intel_display_error_state *display;
	struct drm_i915_error_object *semaphore_obj;

	struct drm_i915_error_ring {
		bool valid;
		/* Software tracked state */
		bool waiting;
		int hangcheck_score;
		enum intel_ring_hangcheck_action hangcheck_action;
		int num_requests;

		/* our own tracking of ring head and tail */
		u32 cpu_ring_head;
		u32 cpu_ring_tail;

		u32 semaphore_seqno[I915_NUM_RINGS - 1];

		/* Register state */
		u32 start;
		u32 tail;
		u32 head;
		u32 ctl;
		u32 hws;
		u32 ipeir;
		u32 ipehr;
		u32 instdone;
		u32 bbstate;
		u32 instpm;
		u32 instps;
		u32 seqno;
		u64 bbaddr;
		u64 acthd;
		u32 fault_reg;
		u64 faddr;
		u32 rc_psmi; /* sleep state */
		u32 semaphore_mboxes[I915_NUM_RINGS - 1];

		struct drm_i915_error_object {
			int page_count;
			u64 gtt_offset;
			u32 *pages[0];
		} *ringbuffer, *batchbuffer, *wa_batchbuffer, *ctx, *hws_page;

		struct drm_i915_error_request {
			long jiffies;
			u32 seqno;
			u32 tail;
		} *requests;

		struct {
			u32 gfx_mode;
			union {
				u64 pdp[4];
				u32 pp_dir_base;
			};
		} vm_info;

		pid_t pid;
		char comm[TASK_COMM_LEN];
	} ring[I915_NUM_RINGS];

	struct drm_i915_error_buffer {
		u32 size;
		u32 name;
		u32 rseqno[I915_NUM_RINGS], wseqno;
		u64 gtt_offset;
		u32 read_domains;
		u32 write_domain;
		s32 fence_reg:I915_MAX_NUM_FENCE_BITS;
		s32 pinned:2;
		u32 tiling:2;
		u32 dirty:1;
		u32 purgeable:1;
		u32 userptr:1;
		s32 ring:4;
		u32 cache_level:3;
	} **active_bo, **pinned_bo;

	u32 *active_bo_count, *pinned_bo_count;
	u32 vm_count;
};

struct intel_connector;
struct intel_encoder;
struct intel_crtc_state;
struct intel_initial_plane_config;
struct intel_crtc;
struct intel_limit;
struct dpll;

struct drm_i915_display_funcs {
	int (*get_display_clock_speed)(struct drm_device *dev);
	int (*get_fifo_size)(struct drm_device *dev, int plane);
	/**
	 * find_dpll() - Find the best values for the PLL
	 * @limit: limits for the PLL
	 * @crtc: current CRTC
	 * @target: target frequency in kHz
	 * @refclk: reference clock frequency in kHz
	 * @match_clock: if provided, @best_clock P divider must
	 *               match the P divider from @match_clock
	 *               used for LVDS downclocking
	 * @best_clock: best PLL values found
	 *
	 * Returns true on success, false on failure.
	 */
	bool (*find_dpll)(const struct intel_limit *limit,
			  struct intel_crtc_state *crtc_state,
			  int target, int refclk,
			  struct dpll *match_clock,
			  struct dpll *best_clock);
	int (*compute_pipe_wm)(struct intel_crtc *crtc,
			       struct drm_atomic_state *state);
	void (*program_watermarks)(struct intel_crtc_state *cstate);
	void (*update_wm)(struct drm_crtc *crtc);
	int (*modeset_calc_cdclk)(struct drm_atomic_state *state);
	void (*modeset_commit_cdclk)(struct drm_atomic_state *state);
	/* Returns the active state of the crtc, and if the crtc is active,
	 * fills out the pipe-config with the hw state. */
	bool (*get_pipe_config)(struct intel_crtc *,
				struct intel_crtc_state *);
	void (*get_initial_plane_config)(struct intel_crtc *,
					 struct intel_initial_plane_config *);
	int (*crtc_compute_clock)(struct intel_crtc *crtc,
				  struct intel_crtc_state *crtc_state);
	void (*crtc_enable)(struct drm_crtc *crtc);
	void (*crtc_disable)(struct drm_crtc *crtc);
	void (*audio_codec_enable)(struct drm_connector *connector,
				   struct intel_encoder *encoder,
				   const struct drm_display_mode *adjusted_mode);
	void (*audio_codec_disable)(struct intel_encoder *encoder);
	void (*fdi_link_train)(struct drm_crtc *crtc);
	void (*init_clock_gating)(struct drm_device *dev);
	int (*queue_flip)(struct drm_device *dev, struct drm_crtc *crtc,
			  struct drm_framebuffer *fb,
			  struct drm_i915_gem_object *obj,
			  struct drm_i915_gem_request *req,
			  uint32_t flags);
	void (*hpd_irq_setup)(struct drm_device *dev);
	/* clock updates for mode set */
	/* cursor updates */
	/* render clock increase/decrease */
	/* display clock increase/decrease */
	/* pll clock increase/decrease */
};

enum forcewake_domain_id {
	FW_DOMAIN_ID_RENDER = 0,
	FW_DOMAIN_ID_BLITTER,
	FW_DOMAIN_ID_MEDIA,

	FW_DOMAIN_ID_COUNT
};

enum forcewake_domains {
	FORCEWAKE_RENDER = (1 << FW_DOMAIN_ID_RENDER),
	FORCEWAKE_BLITTER = (1 << FW_DOMAIN_ID_BLITTER),
	FORCEWAKE_MEDIA	= (1 << FW_DOMAIN_ID_MEDIA),
	FORCEWAKE_ALL = (FORCEWAKE_RENDER |
			 FORCEWAKE_BLITTER |
			 FORCEWAKE_MEDIA)
};

struct intel_uncore_funcs {
	void (*force_wake_get)(struct drm_i915_private *dev_priv,
							enum forcewake_domains domains);
	void (*force_wake_put)(struct drm_i915_private *dev_priv,
							enum forcewake_domains domains);

	uint8_t  (*mmio_readb)(struct drm_i915_private *dev_priv, i915_reg_t r, bool trace);
	uint16_t (*mmio_readw)(struct drm_i915_private *dev_priv, i915_reg_t r, bool trace);
	uint32_t (*mmio_readl)(struct drm_i915_private *dev_priv, i915_reg_t r, bool trace);
	uint64_t (*mmio_readq)(struct drm_i915_private *dev_priv, i915_reg_t r, bool trace);

	void (*mmio_writeb)(struct drm_i915_private *dev_priv, i915_reg_t r,
				uint8_t val, bool trace);
	void (*mmio_writew)(struct drm_i915_private *dev_priv, i915_reg_t r,
				uint16_t val, bool trace);
	void (*mmio_writel)(struct drm_i915_private *dev_priv, i915_reg_t r,
				uint32_t val, bool trace);
	void (*mmio_writeq)(struct drm_i915_private *dev_priv, i915_reg_t r,
				uint64_t val, bool trace);
};

struct intel_uncore {
	spinlock_t lock; /** lock is also taken in irq contexts. */

	struct intel_uncore_funcs funcs;

	unsigned fifo_count;
	enum forcewake_domains fw_domains;

	struct intel_uncore_forcewake_domain {
		struct drm_i915_private *i915;
		enum forcewake_domain_id id;
		unsigned wake_count;
		struct timer_list timer;
		i915_reg_t reg_set;
		u32 val_set;
		u32 val_clear;
		i915_reg_t reg_ack;
		i915_reg_t reg_post;
		u32 val_reset;
	} fw_domain[FW_DOMAIN_ID_COUNT];

	int unclaimed_mmio_check;
};

/* Iterate over initialised fw domains */
#define for_each_fw_domain_mask(domain__, mask__, dev_priv__, i__) \
	for ((i__) = 0, (domain__) = &(dev_priv__)->uncore.fw_domain[0]; \
	     (i__) < FW_DOMAIN_ID_COUNT; \
	     (i__)++, (domain__) = &(dev_priv__)->uncore.fw_domain[i__]) \
		for_each_if (((mask__) & (dev_priv__)->uncore.fw_domains) & (1 << (i__)))

#define for_each_fw_domain(domain__, dev_priv__, i__) \
	for_each_fw_domain_mask(domain__, FORCEWAKE_ALL, dev_priv__, i__)

#define CSR_VERSION(major, minor)	((major) << 16 | (minor))
#define CSR_VERSION_MAJOR(version)	((version) >> 16)
#define CSR_VERSION_MINOR(version)	((version) & 0xffff)

struct intel_csr {
	struct work_struct work;
	const char *fw_path;
	uint32_t *dmc_payload;
	uint32_t dmc_fw_size;
	uint32_t version;
	uint32_t mmio_count;
	i915_reg_t mmioaddr[8];
	uint32_t mmiodata[8];
	uint32_t dc_state;
};

#define DEV_INFO_FOR_EACH_FLAG(func, sep) \
	func(is_mobile) sep \
	func(is_i85x) sep \
	func(is_i915g) sep \
	func(is_i945gm) sep \
	func(is_g33) sep \
	func(need_gfx_hws) sep \
	func(is_g4x) sep \
	func(is_pineview) sep \
	func(is_broadwater) sep \
	func(is_crestline) sep \
	func(is_ivybridge) sep \
	func(is_valleyview) sep \
	func(is_cherryview) sep \
	func(is_haswell) sep \
	func(is_skylake) sep \
	func(is_broxton) sep \
	func(is_kabylake) sep \
	func(is_preliminary) sep \
	func(has_fbc) sep \
	func(has_pipe_cxsr) sep \
	func(has_hotplug) sep \
	func(cursor_needs_physical) sep \
	func(has_overlay) sep \
	func(overlay_needs_physical) sep \
	func(supports_tv) sep \
	func(has_llc) sep \
	func(has_ddi) sep \
	func(has_fpga_dbg)

#define DEFINE_FLAG(name) u8 name:1
#define SEP_SEMICOLON ;

struct intel_device_info {
	u32 display_mmio_offset;
	u16 device_id;
	u8 num_pipes:3;
	u8 num_sprites[I915_MAX_PIPES];
	u8 gen;
	u8 ring_mask; /* Rings supported by the HW */
	DEV_INFO_FOR_EACH_FLAG(DEFINE_FLAG, SEP_SEMICOLON);
	/* Register offsets for the various display pipes and transcoders */
	int pipe_offsets[I915_MAX_TRANSCODERS];
	int trans_offsets[I915_MAX_TRANSCODERS];
	int palette_offsets[I915_MAX_PIPES];
	int cursor_offsets[I915_MAX_PIPES];

	/* Slice/subslice/EU info */
	u8 slice_total;
	u8 subslice_total;
	u8 subslice_per_slice;
	u8 eu_total;
	u8 eu_per_subslice;
	/* For each slice, which subslice(s) has(have) 7 EUs (bitfield)? */
	u8 subslice_7eu[3];
	u8 has_slice_pg:1;
	u8 has_subslice_pg:1;
	u8 has_eu_pg:1;
};

#undef DEFINE_FLAG
#undef SEP_SEMICOLON

enum i915_cache_level {
	I915_CACHE_NONE = 0,
	I915_CACHE_LLC, /* also used for snoopable memory on non-LLC */
	I915_CACHE_L3_LLC, /* gen7+, L3 sits between the domain specifc
			      caches, eg sampler/render caches, and the
			      large Last-Level-Cache. LLC is coherent with
			      the CPU, but L3 is only visible to the GPU. */
	I915_CACHE_WT, /* hsw:gt3e WriteThrough for scanouts */
};

struct i915_ctx_hang_stats {
	/* This context had batch pending when hang was declared */
	unsigned batch_pending;

	/* This context had batch active when hang was declared */
	unsigned batch_active;

	/* Time when this context was last blamed for a GPU reset */
	unsigned long guilty_ts;

	/* If the contexts causes a second GPU hang within this time,
	 * it is permanently banned from submitting any more work.
	 */
	unsigned long ban_period_seconds;

	/* This context is banned to submit more work */
	bool banned;
};

/* This must match up with the value previously used for execbuf2.rsvd1. */
#define DEFAULT_CONTEXT_HANDLE 0

#define CONTEXT_NO_ZEROMAP (1<<0)
/**
 * struct intel_context - as the name implies, represents a context.
 * @ref: reference count.
 * @user_handle: userspace tracking identity for this context.
 * @remap_slice: l3 row remapping information.
 * @flags: context specific flags:
 *         CONTEXT_NO_ZEROMAP: do not allow mapping things to page 0.
 * @file_priv: filp associated with this context (NULL for global default
 *	       context).
 * @hang_stats: information about the role of this context in possible GPU
 *		hangs.
 * @ppgtt: virtual memory space used by this context.
 * @legacy_hw_ctx: render context backing object and whether it is correctly
 *                initialized (legacy ring submission mechanism only).
 * @link: link in the global list of contexts.
 *
 * Contexts are memory images used by the hardware to store copies of their
 * internal state.
 */
struct intel_context {
	struct kref ref;
	int user_handle;
	uint8_t remap_slice;
	struct drm_i915_private *i915;
	int flags;
	struct drm_i915_file_private *file_priv;
	struct i915_ctx_hang_stats hang_stats;
	struct i915_hw_ppgtt *ppgtt;

	/* Legacy ring buffer submission */
	struct {
		struct drm_i915_gem_object *rcs_state;
		bool initialized;
	} legacy_hw_ctx;

	/* Execlists */
	struct {
		struct drm_i915_gem_object *state;
		struct intel_ringbuffer *ringbuf;
		int pin_count;
		struct i915_vma *lrc_vma;
		u64 lrc_desc;
		uint32_t *lrc_reg_state;
	} engine[I915_NUM_RINGS];

	struct list_head link;
};

enum fb_op_origin {
	ORIGIN_GTT,
	ORIGIN_CPU,
	ORIGIN_CS,
	ORIGIN_FLIP,
	ORIGIN_DIRTYFB,
};

struct intel_fbc {
	/* This is always the inner lock when overlapping with struct_mutex and
	 * it's the outer lock when overlapping with stolen_lock. */
	struct mutex lock;
	unsigned threshold;
	unsigned int possible_framebuffer_bits;
	unsigned int busy_bits;
	unsigned int visible_pipes_mask;
	struct intel_crtc *crtc;

	struct drm_mm_node compressed_fb;
	struct drm_mm_node *compressed_llb;

	bool false_color;

	bool enabled;
	bool active;

	struct intel_fbc_state_cache {
		struct {
			unsigned int mode_flags;
			uint32_t hsw_bdw_pixel_rate;
		} crtc;

		struct {
			unsigned int rotation;
			int src_w;
			int src_h;
			bool visible;
		} plane;

		struct {
			u64 ilk_ggtt_offset;
			uint32_t pixel_format;
			unsigned int stride;
			int fence_reg;
			unsigned int tiling_mode;
		} fb;
	} state_cache;

	struct intel_fbc_reg_params {
		struct {
			enum pipe pipe;
			enum plane plane;
			unsigned int fence_y_offset;
		} crtc;

		struct {
			u64 ggtt_offset;
			uint32_t pixel_format;
			unsigned int stride;
			int fence_reg;
		} fb;

		int cfb_size;
	} params;

	struct intel_fbc_work {
		bool scheduled;
		u32 scheduled_vblank;
		struct work_struct work;
	} work;

	const char *no_fbc_reason;
};

/**
 * HIGH_RR is the highest eDP panel refresh rate read from EDID
 * LOW_RR is the lowest eDP panel refresh rate found from EDID
 * parsing for same resolution.
 */
enum drrs_refresh_rate_type {
	DRRS_HIGH_RR,
	DRRS_LOW_RR,
	DRRS_MAX_RR, /* RR count */
};

enum drrs_support_type {
	DRRS_NOT_SUPPORTED = 0,
	STATIC_DRRS_SUPPORT = 1,
	SEAMLESS_DRRS_SUPPORT = 2
};

struct intel_dp;
struct i915_drrs {
	struct mutex mutex;
	struct delayed_work work;
	struct intel_dp *dp;
	unsigned busy_frontbuffer_bits;
	enum drrs_refresh_rate_type refresh_rate_type;
	enum drrs_support_type type;
};

struct i915_psr {
	struct mutex lock;
	bool sink_support;
	bool source_ok;
	struct intel_dp *enabled;
	bool active;
	struct delayed_work work;
	unsigned busy_frontbuffer_bits;
	bool psr2_support;
	bool aux_frame_sync;
	bool link_standby;
};

enum intel_pch {
	PCH_NONE = 0,	/* No PCH present */
	PCH_IBX,	/* Ibexpeak PCH */
	PCH_CPT,	/* Cougarpoint PCH */
	PCH_LPT,	/* Lynxpoint PCH */
	PCH_SPT,        /* Sunrisepoint PCH */
	PCH_NOP,
};

enum intel_sbi_destination {
	SBI_ICLK,
	SBI_MPHY,
};

#define QUIRK_PIPEA_FORCE (1<<0)
#define QUIRK_LVDS_SSC_DISABLE (1<<1)
#define QUIRK_INVERT_BRIGHTNESS (1<<2)
#define QUIRK_BACKLIGHT_PRESENT (1<<3)
#define QUIRK_PIPEB_FORCE (1<<4)
#define QUIRK_PIN_SWIZZLED_PAGES (1<<5)

struct intel_fbdev;
struct intel_fbc_work;

struct intel_gmbus {
	struct i2c_adapter adapter;
	u32 force_bit;
	u32 reg0;
	i915_reg_t gpio_reg;
	struct i2c_algo_bit_data bit_algo;
	struct drm_i915_private *dev_priv;
};

struct i915_suspend_saved_registers {
	u32 saveDSPARB;
	u32 saveLVDS;
	u32 savePP_ON_DELAYS;
	u32 savePP_OFF_DELAYS;
	u32 savePP_ON;
	u32 savePP_OFF;
	u32 savePP_CONTROL;
	u32 savePP_DIVISOR;
	u32 saveFBC_CONTROL;
	u32 saveCACHE_MODE_0;
	u32 saveMI_ARB_STATE;
	u32 saveSWF0[16];
	u32 saveSWF1[16];
	u32 saveSWF3[3];
	uint64_t saveFENCE[I915_MAX_NUM_FENCES];
	u32 savePCH_PORT_HOTPLUG;
	u16 saveGCDGMBUS;
};

struct vlv_s0ix_state {
	/* GAM */
	u32 wr_watermark;
	u32 gfx_prio_ctrl;
	u32 arb_mode;
	u32 gfx_pend_tlb0;
	u32 gfx_pend_tlb1;
	u32 lra_limits[GEN7_LRA_LIMITS_REG_NUM];
	u32 media_max_req_count;
	u32 gfx_max_req_count;
	u32 render_hwsp;
	u32 ecochk;
	u32 bsd_hwsp;
	u32 blt_hwsp;
	u32 tlb_rd_addr;

	/* MBC */
	u32 g3dctl;
	u32 gsckgctl;
	u32 mbctl;

	/* GCP */
	u32 ucgctl1;
	u32 ucgctl3;
	u32 rcgctl1;
	u32 rcgctl2;
	u32 rstctl;
	u32 misccpctl;

	/* GPM */
	u32 gfxpause;
	u32 rpdeuhwtc;
	u32 rpdeuc;
	u32 ecobus;
	u32 pwrdwnupctl;
	u32 rp_down_timeout;
	u32 rp_deucsw;
	u32 rcubmabdtmr;
	u32 rcedata;
	u32 spare2gh;

	/* Display 1 CZ domain */
	u32 gt_imr;
	u32 gt_ier;
	u32 pm_imr;
	u32 pm_ier;
	u32 gt_scratch[GEN7_GT_SCRATCH_REG_NUM];

	/* GT SA CZ domain */
	u32 tilectl;
	u32 gt_fifoctl;
	u32 gtlc_wake_ctrl;
	u32 gtlc_survive;
	u32 pmwgicz;

	/* Display 2 CZ domain */
	u32 gu_ctl0;
	u32 gu_ctl1;
	u32 pcbr;
	u32 clock_gate_dis2;
};

struct intel_rps_ei {
	u32 cz_clock;
	u32 render_c0;
	u32 media_c0;
};

struct intel_gen6_power_mgmt {
	/*
	 * work, interrupts_enabled and pm_iir are protected by
	 * dev_priv->irq_lock
	 */
	struct work_struct work;
	bool interrupts_enabled;
	u32 pm_iir;

	/* Frequencies are stored in potentially platform dependent multiples.
	 * In other words, *_freq needs to be multiplied by X to be interesting.
	 * Soft limits are those which are used for the dynamic reclocking done
	 * by the driver (raise frequencies under heavy loads, and lower for
	 * lighter loads). Hard limits are those imposed by the hardware.
	 *
	 * A distinction is made for overclocking, which is never enabled by
	 * default, and is considered to be above the hard limit if it's
	 * possible at all.
	 */
	u8 cur_freq;		/* Current frequency (cached, may not == HW) */
	u8 min_freq_softlimit;	/* Minimum frequency permitted by the driver */
	u8 max_freq_softlimit;	/* Max frequency permitted by the driver */
	u8 max_freq;		/* Maximum frequency, RP0 if not overclocking */
	u8 min_freq;		/* AKA RPn. Minimum frequency */
	u8 idle_freq;		/* Frequency to request when we are idle */
	u8 efficient_freq;	/* AKA RPe. Pre-determined balanced frequency */
	u8 rp1_freq;		/* "less than" RP0 power/freqency */
	u8 rp0_freq;		/* Non-overclocked max frequency. */

	u8 up_threshold; /* Current %busy required to uplock */
	u8 down_threshold; /* Current %busy required to downclock */

	int last_adj;
	enum { LOW_POWER, BETWEEN, HIGH_POWER } power;

	spinlock_t client_lock;
	struct list_head clients;
	bool client_boost;

	bool enabled;
	struct delayed_work delayed_resume_work;
	unsigned boosts;

	struct intel_rps_client semaphores, mmioflips;

	/* manual wa residency calculations */
	struct intel_rps_ei up_ei, down_ei;

	/*
	 * Protects RPS/RC6 register access and PCU communication.
	 * Must be taken after struct_mutex if nested. Note that
	 * this lock may be held for long periods of time when
	 * talking to hw - so only take it when talking to hw!
	 */
	struct mutex hw_lock;
};

/* defined intel_pm.c */
extern spinlock_t mchdev_lock;

struct intel_ilk_power_mgmt {
	u8 cur_delay;
	u8 min_delay;
	u8 max_delay;
	u8 fmax;
	u8 fstart;

	u64 last_count1;
	unsigned long last_time1;
	unsigned long chipset_power;
	u64 last_count2;
	u64 last_time2;
	unsigned long gfx_power;
	u8 corr;

	int c_m;
	int r_t;
};

struct drm_i915_private;
struct i915_power_well;

struct i915_power_well_ops {
	/*
	 * Synchronize the well's hw state to match the current sw state, for
	 * example enable/disable it based on the current refcount. Called
	 * during driver init and resume time, possibly after first calling
	 * the enable/disable handlers.
	 */
	void (*sync_hw)(struct drm_i915_private *dev_priv,
			struct i915_power_well *power_well);
	/*
	 * Enable the well and resources that depend on it (for example
	 * interrupts located on the well). Called after the 0->1 refcount
	 * transition.
	 */
	void (*enable)(struct drm_i915_private *dev_priv,
		       struct i915_power_well *power_well);
	/*
	 * Disable the well and resources that depend on it. Called after
	 * the 1->0 refcount transition.
	 */
	void (*disable)(struct drm_i915_private *dev_priv,
			struct i915_power_well *power_well);
	/* Returns the hw enabled state. */
	bool (*is_enabled)(struct drm_i915_private *dev_priv,
			   struct i915_power_well *power_well);
};

/* Power well structure for haswell */
struct i915_power_well {
	const char *name;
	bool always_on;
	/* power well enable/disable usage count */
	int count;
	/* cached hw enabled state */
	bool hw_enabled;
	unsigned long domains;
	unsigned long data;
	const struct i915_power_well_ops *ops;
};

struct i915_power_domains {
	/*
	 * Power wells needed for initialization at driver init and suspend
	 * time are on. They are kept on until after the first modeset.
	 */
	bool init_power_on;
	bool initializing;
	int power_well_count;

	struct mutex lock;
	int domain_use_count[POWER_DOMAIN_NUM];
	struct i915_power_well *power_wells;
};

#define MAX_L3_SLICES 2
struct intel_l3_parity {
	u32 *remap_info[MAX_L3_SLICES];
	struct work_struct error_work;
	int which_slice;
};

struct i915_gem_mm {
	/** Memory allocator for GTT stolen memory */
	struct drm_mm stolen;
	/** Protects the usage of the GTT stolen memory allocator. This is
	 * always the inner lock when overlapping with struct_mutex. */
	struct mutex stolen_lock;

	/** List of all objects in gtt_space. Used to restore gtt
	 * mappings on resume */
	struct list_head bound_list;
	/**
	 * List of objects which are not bound to the GTT (thus
	 * are idle and not used by the GPU) but still have
	 * (presumably uncached) pages still attached.
	 */
	struct list_head unbound_list;

	/** Usable portion of the GTT for GEM */
	unsigned long stolen_base; /* limited to low memory (32-bit) */

	/** PPGTT used for aliasing the PPGTT with the GTT */
	struct i915_hw_ppgtt *aliasing_ppgtt;

	struct notifier_block oom_notifier;
	struct shrinker shrinker;
	bool shrinker_no_lock_stealing;

	/** LRU list of objects with fence regs on them. */
	struct list_head fence_list;

	/**
	 * We leave the user IRQ off as much as possible,
	 * but this means that requests will finish and never
	 * be retired once the system goes idle. Set a timer to
	 * fire periodically while the ring is running. When it
	 * fires, go retire requests.
	 */
	struct delayed_work retire_work;

	/**
	 * When we detect an idle GPU, we want to turn on
	 * powersaving features. So once we see that there
	 * are no more requests outstanding and no more
	 * arrive within a small period of time, we fire
	 * off the idle_work.
	 */
	struct delayed_work idle_work;

	/**
	 * Are we in a non-interruptible section of code like
	 * modesetting?
	 */
	bool interruptible;

	/**
	 * Is the GPU currently considered idle, or busy executing userspace
	 * requests?  Whilst idle, we attempt to power down the hardware and
	 * display clocks. In order to reduce the effect on performance, there
	 * is a slight delay before we do so.
	 */
	bool busy;

	/* the indicator for dispatch video commands on two BSD rings */
	unsigned int bsd_ring_dispatch_index;

	/** Bit 6 swizzling required for X tiling */
	uint32_t bit_6_swizzle_x;
	/** Bit 6 swizzling required for Y tiling */
	uint32_t bit_6_swizzle_y;

	/* accounting, useful for userland debugging */
	spinlock_t object_stat_lock;
	size_t object_memory;
	u32 object_count;
};

struct drm_i915_error_state_buf {
	struct drm_i915_private *i915;
	unsigned bytes;
	unsigned size;
	int err;
	u8 *buf;
	loff_t start;
	loff_t pos;
};

struct i915_error_state_file_priv {
	struct drm_device *dev;
	struct drm_i915_error_state *error;
};

struct i915_gpu_error {
	/* For hangcheck timer */
#define DRM_I915_HANGCHECK_PERIOD 1500 /* in ms */
#define DRM_I915_HANGCHECK_JIFFIES msecs_to_jiffies(DRM_I915_HANGCHECK_PERIOD)
	/* Hang gpu twice in this window and your context gets banned */
#define DRM_I915_CTX_BAN_PERIOD DIV_ROUND_UP(8*DRM_I915_HANGCHECK_PERIOD, 1000)

	struct workqueue_struct *hangcheck_wq;
	struct delayed_work hangcheck_work;

	/* For reset and error_state handling. */
	spinlock_t lock;
	/* Protected by the above dev->gpu_error.lock. */
	struct drm_i915_error_state *first_error;

	unsigned long missed_irq_rings;

	/**
	 * State variable controlling the reset flow and count
	 *
	 * This is a counter which gets incremented when reset is triggered,
	 * and again when reset has been handled. So odd values (lowest bit set)
	 * means that reset is in progress and even values that
	 * (reset_counter >> 1):th reset was successfully completed.
	 *
	 * If reset is not completed succesfully, the I915_WEDGE bit is
	 * set meaning that hardware is terminally sour and there is no
	 * recovery. All waiters on the reset_queue will be woken when
	 * that happens.
	 *
	 * This counter is used by the wait_seqno code to notice that reset
	 * event happened and it needs to restart the entire ioctl (since most
	 * likely the seqno it waited for won't ever signal anytime soon).
	 *
	 * This is important for lock-free wait paths, where no contended lock
	 * naturally enforces the correct ordering between the bail-out of the
	 * waiter and the gpu reset work code.
	 */
	atomic_t reset_counter;

#define I915_RESET_IN_PROGRESS_FLAG	1
#define I915_WEDGED			(1 << 31)

	/**
	 * Waitqueue to signal when the reset has completed. Used by clients
	 * that wait for dev_priv->mm.wedged to settle.
	 */
	wait_queue_head_t reset_queue;

	/* Userspace knobs for gpu hang simulation;
	 * combines both a ring mask, and extra flags
	 */
	u32 stop_rings;
#define I915_STOP_RING_ALLOW_BAN       (1 << 31)
#define I915_STOP_RING_ALLOW_WARN      (1 << 30)

	/* For missed irq/seqno simulation. */
	unsigned int test_irq_rings;

	/* Used to prevent gem_check_wedged returning -EAGAIN during gpu reset   */
	bool reload_in_reset;
};

enum modeset_restore {
	MODESET_ON_LID_OPEN,
	MODESET_DONE,
	MODESET_SUSPENDED,
};

#define DP_AUX_A 0x40
#define DP_AUX_B 0x10
#define DP_AUX_C 0x20
#define DP_AUX_D 0x30

#define DDC_PIN_B  0x05
#define DDC_PIN_C  0x04
#define DDC_PIN_D  0x06

struct ddi_vbt_port_info {
	/*
	 * This is an index in the HDMI/DVI DDI buffer translation table.
	 * The special value HDMI_LEVEL_SHIFT_UNKNOWN means the VBT didn't
	 * populate this field.
	 */
#define HDMI_LEVEL_SHIFT_UNKNOWN	0xff
	uint8_t hdmi_level_shift;

	uint8_t supports_dvi:1;
	uint8_t supports_hdmi:1;
	uint8_t supports_dp:1;

	uint8_t alternate_aux_channel;
	uint8_t alternate_ddc_pin;

	uint8_t dp_boost_level;
	uint8_t hdmi_boost_level;
};

enum psr_lines_to_wait {
	PSR_0_LINES_TO_WAIT = 0,
	PSR_1_LINE_TO_WAIT,
	PSR_4_LINES_TO_WAIT,
	PSR_8_LINES_TO_WAIT
};

struct intel_vbt_data {
	struct drm_display_mode *lfp_lvds_vbt_mode; /* if any */
	struct drm_display_mode *sdvo_lvds_vbt_mode; /* if any */

	/* Feature bits */
	unsigned int int_tv_support:1;
	unsigned int lvds_dither:1;
	unsigned int lvds_vbt:1;
	unsigned int int_crt_support:1;
	unsigned int lvds_use_ssc:1;
	unsigned int display_clock_mode:1;
	unsigned int fdi_rx_polarity_inverted:1;
	unsigned int has_mipi:1;
	int lvds_ssc_freq;
	unsigned int bios_lvds_val; /* initial [PCH_]LVDS reg val in VBIOS */

	enum drrs_support_type drrs_type;

	/* eDP */
	int edp_rate;
	int edp_lanes;
	int edp_preemphasis;
	int edp_vswing;
	bool edp_initialized;
	bool edp_support;
	int edp_bpp;
	struct edp_power_seq edp_pps;

	struct {
		bool full_link;
		bool require_aux_wakeup;
		int idle_frames;
		enum psr_lines_to_wait lines_to_wait;
		int tp1_wakeup_time;
		int tp2_tp3_wakeup_time;
	} psr;

	struct {
		u16 pwm_freq_hz;
		bool present;
		bool active_low_pwm;
		u8 min_brightness;	/* min_brightness/255 of max */
	} backlight;

	/* MIPI DSI */
	struct {
		u16 port;
		u16 panel_id;
		struct mipi_config *config;
		struct mipi_pps_data *pps;
		u8 seq_version;
		u32 size;
		u8 *data;
		const u8 *sequence[MIPI_SEQ_MAX];
	} dsi;

	int crt_ddc_pin;

	int child_dev_num;
	union child_device_config *child_dev;

	struct ddi_vbt_port_info ddi_port_info[I915_MAX_PORTS];
};

enum intel_ddb_partitioning {
	INTEL_DDB_PART_1_2,
	INTEL_DDB_PART_5_6, /* IVB+ */
};

struct intel_wm_level {
	bool enable;
	uint32_t pri_val;
	uint32_t spr_val;
	uint32_t cur_val;
	uint32_t fbc_val;
};

struct ilk_wm_values {
	uint32_t wm_pipe[3];
	uint32_t wm_lp[3];
	uint32_t wm_lp_spr[3];
	uint32_t wm_linetime[3];
	bool enable_fbc_wm;
	enum intel_ddb_partitioning partitioning;
};

struct vlv_pipe_wm {
	uint16_t primary;
	uint16_t sprite[2];
	uint8_t cursor;
};

struct vlv_sr_wm {
	uint16_t plane;
	uint8_t cursor;
};

struct vlv_wm_values {
	struct vlv_pipe_wm pipe[3];
	struct vlv_sr_wm sr;
	struct {
		uint8_t cursor;
		uint8_t sprite[2];
		uint8_t primary;
	} ddl[3];
	uint8_t level;
	bool cxsr;
};

struct skl_ddb_entry {
	uint16_t start, end;	/* in number of blocks, 'end' is exclusive */
};

static inline uint16_t skl_ddb_entry_size(const struct skl_ddb_entry *entry)
{
	return entry->end - entry->start;
}

static inline bool skl_ddb_entry_equal(const struct skl_ddb_entry *e1,
				       const struct skl_ddb_entry *e2)
{
	if (e1->start == e2->start && e1->end == e2->end)
		return true;

	return false;
}

struct skl_ddb_allocation {
	struct skl_ddb_entry pipe[I915_MAX_PIPES];
	struct skl_ddb_entry plane[I915_MAX_PIPES][I915_MAX_PLANES]; /* packed/uv */
	struct skl_ddb_entry y_plane[I915_MAX_PIPES][I915_MAX_PLANES];
};

struct skl_wm_values {
	bool dirty[I915_MAX_PIPES];
	struct skl_ddb_allocation ddb;
	uint32_t wm_linetime[I915_MAX_PIPES];
	uint32_t plane[I915_MAX_PIPES][I915_MAX_PLANES][8];
	uint32_t plane_trans[I915_MAX_PIPES][I915_MAX_PLANES];
};

struct skl_wm_level {
	bool plane_en[I915_MAX_PLANES];
	uint16_t plane_res_b[I915_MAX_PLANES];
	uint8_t plane_res_l[I915_MAX_PLANES];
};

/*
 * This struct helps tracking the state needed for runtime PM, which puts the
 * device in PCI D3 state. Notice that when this happens, nothing on the
 * graphics device works, even register access, so we don't get interrupts nor
 * anything else.
 *
 * Every piece of our code that needs to actually touch the hardware needs to
 * either call intel_runtime_pm_get or call intel_display_power_get with the
 * appropriate power domain.
 *
 * Our driver uses the autosuspend delay feature, which means we'll only really
 * suspend if we stay with zero refcount for a certain amount of time. The
 * default value is currently very conservative (see intel_runtime_pm_enable), but
 * it can be changed with the standard runtime PM files from sysfs.
 *
 * The irqs_disabled variable becomes true exactly after we disable the IRQs and
 * goes back to false exactly before we reenable the IRQs. We use this variable
 * to check if someone is trying to enable/disable IRQs while they're supposed
 * to be disabled. This shouldn't happen and we'll print some error messages in
 * case it happens.
 *
 * For more, read the Documentation/power/runtime_pm.txt.
 */
struct i915_runtime_pm {
	atomic_t wakeref_count;
	atomic_t atomic_seq;
	bool suspended;
	bool irqs_enabled;
};

enum intel_pipe_crc_source {
	INTEL_PIPE_CRC_SOURCE_NONE,
	INTEL_PIPE_CRC_SOURCE_PLANE1,
	INTEL_PIPE_CRC_SOURCE_PLANE2,
	INTEL_PIPE_CRC_SOURCE_PF,
	INTEL_PIPE_CRC_SOURCE_PIPE,
	/* TV/DP on pre-gen5/vlv can't use the pipe source. */
	INTEL_PIPE_CRC_SOURCE_TV,
	INTEL_PIPE_CRC_SOURCE_DP_B,
	INTEL_PIPE_CRC_SOURCE_DP_C,
	INTEL_PIPE_CRC_SOURCE_DP_D,
	INTEL_PIPE_CRC_SOURCE_AUTO,
	INTEL_PIPE_CRC_SOURCE_MAX,
};

struct intel_pipe_crc_entry {
	uint32_t frame;
	uint32_t crc[5];
};

#define INTEL_PIPE_CRC_ENTRIES_NR	128
struct intel_pipe_crc {
	spinlock_t lock;
	bool opened;		/* exclusive access to the result file */
	struct intel_pipe_crc_entry *entries;
	enum intel_pipe_crc_source source;
	int head, tail;
	wait_queue_head_t wq;
};

struct i915_frontbuffer_tracking {
	struct mutex lock;

	/*
	 * Tracking bits for delayed frontbuffer flushing du to gpu activity or
	 * scheduled flips.
	 */
	unsigned busy_bits;
	unsigned flip_bits;
};

struct i915_wa_reg {
	i915_reg_t addr;
	u32 value;
	/* bitmask representing WA bits */
	u32 mask;
};

/*
 * RING_MAX_NONPRIV_SLOTS is per-engine but at this point we are only
 * allowing it for RCS as we don't foresee any requirement of having
 * a whitelist for other engines. When it is really required for
 * other engines then the limit need to be increased.
 */
#define I915_MAX_WA_REGS (16 + RING_MAX_NONPRIV_SLOTS)

struct i915_workarounds {
	struct i915_wa_reg reg[I915_MAX_WA_REGS];
	u32 count;
	u32 hw_whitelist_count[I915_NUM_RINGS];
};

struct i915_virtual_gpu {
	bool active;
};

struct i915_execbuffer_params {
	struct drm_device               *dev;
	struct drm_file                 *file;
	uint32_t                        dispatch_flags;
	uint32_t                        args_batch_start_offset;
	uint64_t                        batch_obj_vm_offset;
	struct intel_engine_cs          *ring;
	struct drm_i915_gem_object      *batch_obj;
	struct intel_context            *ctx;
	struct drm_i915_gem_request     *request;
};

/* used in computing the new watermarks state */
struct intel_wm_config {
	unsigned int num_pipes_active;
	bool sprites_enabled;
	bool sprites_scaled;
};

struct drm_i915_private {
	struct drm_device *dev;
	struct kmem_cache *objects;
	struct kmem_cache *vmas;
	struct kmem_cache *requests;

	const struct intel_device_info info;

	int relative_constants_mode;

	void __iomem *regs;

	struct intel_uncore uncore;

	struct i915_virtual_gpu vgpu;

	struct intel_guc guc;

	struct intel_csr csr;

	struct intel_gmbus gmbus[GMBUS_NUM_PINS];

	/** gmbus_mutex protects against concurrent usage of the single hw gmbus
	 * controller on different i2c buses. */
	struct mutex gmbus_mutex;

	/**
	 * Base address of the gmbus and gpio block.
	 */
	uint32_t gpio_mmio_base;

	/* MMIO base address for MIPI regs */
	uint32_t mipi_mmio_base;

	uint32_t psr_mmio_base;

	wait_queue_head_t gmbus_wait_queue;

	struct pci_dev *bridge_dev;
	struct intel_engine_cs ring[I915_NUM_RINGS];
	struct drm_i915_gem_object *semaphore_obj;
	uint32_t last_seqno, next_seqno;

	struct drm_dma_handle *status_page_dmah;
	struct resource mch_res;

	/* protects the irq masks */
	spinlock_t irq_lock;

	/* protects the mmio flip data */
	spinlock_t mmio_flip_lock;

	bool display_irqs_enabled;

	/* To control wakeup latency, e.g. for irq-driven dp aux transfers. */
	struct pm_qos_request pm_qos;

	/* Sideband mailbox protection */
	struct mutex sb_lock;

	/** Cached value of IMR to avoid reads in updating the bitfield */
	union {
		u32 irq_mask;
		u32 de_irq_mask[I915_MAX_PIPES];
	};
	u32 gt_irq_mask;
	u32 pm_irq_mask;
	u32 pm_rps_events;
	u32 pipestat_irq_mask[I915_MAX_PIPES];

	struct i915_hotplug hotplug;
	struct intel_fbc fbc;
	struct i915_drrs drrs;
	struct intel_opregion opregion;
	struct intel_vbt_data vbt;

	bool preserve_bios_swizzle;

	/* overlay */
	struct intel_overlay *overlay;

	/* backlight registers and fields in struct intel_panel */
	struct mutex backlight_lock;

	/* LVDS info */
	bool no_aux_handshake;

	/* protects panel power sequencer state */
	struct mutex pps_mutex;

	struct drm_i915_fence_reg fence_regs[I915_MAX_NUM_FENCES]; /* assume 965 */
	int num_fence_regs; /* 8 on pre-965, 16 otherwise */

	unsigned int fsb_freq, mem_freq, is_ddr3;
	unsigned int skl_boot_cdclk;
	unsigned int cdclk_freq, max_cdclk_freq, atomic_cdclk_freq;
	unsigned int max_dotclk_freq;
	unsigned int hpll_freq;
	unsigned int czclk_freq;

	/**
	 * wq - Driver workqueue for GEM.
	 *
	 * NOTE: Work items scheduled here are not allowed to grab any modeset
	 * locks, for otherwise the flushing done in the pageflip code will
	 * result in deadlocks.
	 */
	struct workqueue_struct *wq;

	/* Display functions */
	struct drm_i915_display_funcs display;

	/* PCH chipset type */
	enum intel_pch pch_type;
	unsigned short pch_id;

	unsigned long quirks;

	enum modeset_restore modeset_restore;
	struct mutex modeset_restore_lock;
	struct drm_atomic_state *modeset_restore_state;

	struct list_head vm_list; /* Global list of all address spaces */
	struct i915_gtt gtt; /* VM representing the global address space */

	struct i915_gem_mm mm;
	DECLARE_HASHTABLE(mm_structs, 7);
	struct mutex mm_lock;

	/* Kernel Modesetting */

	struct sdvo_device_mapping sdvo_mappings[2];

	struct drm_crtc *plane_to_crtc_mapping[I915_MAX_PIPES];
	struct drm_crtc *pipe_to_crtc_mapping[I915_MAX_PIPES];
	wait_queue_head_t pending_flip_queue;

#ifdef CONFIG_DEBUG_FS
	struct intel_pipe_crc pipe_crc[I915_MAX_PIPES];
#endif

	/* dpll and cdclk state is protected by connection_mutex */
	int num_shared_dpll;
	struct intel_shared_dpll shared_dplls[I915_NUM_PLLS];

	unsigned int active_crtcs;
	unsigned int min_pixclk[I915_MAX_PIPES];

	int dpio_phy_iosf_port[I915_NUM_PHYS_VLV];

	struct i915_workarounds workarounds;

	/* Reclocking support */
	bool render_reclock_avail;

	struct i915_frontbuffer_tracking fb_tracking;

	u16 orig_clock;

	bool mchbar_need_disable;

	struct intel_l3_parity l3_parity;

	/* Cannot be determined by PCIID. You must always read a register. */
	size_t ellc_size;

	/* gen6+ rps state */
	struct intel_gen6_power_mgmt rps;

	/* ilk-only ips/rps state. Everything in here is protected by the global
	 * mchdev_lock in intel_pm.c */
	struct intel_ilk_power_mgmt ips;

	struct i915_power_domains power_domains;

	struct i915_psr psr;

	struct i915_gpu_error gpu_error;

	struct drm_i915_gem_object *vlv_pctx;

#ifdef CONFIG_DRM_FBDEV_EMULATION
	/* list of fbdev register on this device */
	struct intel_fbdev *fbdev;
	struct work_struct fbdev_suspend_work;
#endif

	struct drm_property *broadcast_rgb_property;
	struct drm_property *force_audio_property;

	/* hda/i915 audio component */
	struct i915_audio_component *audio_component;
	bool audio_component_registered;
	/**
	 * av_mutex - mutex for audio/video sync
	 *
	 */
	struct mutex av_mutex;

	uint32_t hw_context_size;
	struct list_head context_list;

	u32 fdi_rx_config;

	u32 chv_phy_control;

	u32 suspend_count;
	bool suspended_to_idle;
	struct i915_suspend_saved_registers regfile;
	struct vlv_s0ix_state vlv_s0ix_state;

	struct {
		/*
		 * Raw watermark latency values:
		 * in 0.1us units for WM0,
		 * in 0.5us units for WM1+.
		 */
		/* primary */
		uint16_t pri_latency[5];
		/* sprite */
		uint16_t spr_latency[5];
		/* cursor */
		uint16_t cur_latency[5];
		/*
		 * Raw watermark memory latency values
		 * for SKL for all 8 levels
		 * in 1us units.
		 */
		uint16_t skl_latency[8];

		/* Committed wm config */
		struct intel_wm_config config;

		/*
		 * The skl_wm_values structure is a bit too big for stack
		 * allocation, so we keep the staging struct where we store
		 * intermediate results here instead.
		 */
		struct skl_wm_values skl_results;

		/* current hardware state */
		union {
			struct ilk_wm_values hw;
			struct skl_wm_values skl_hw;
			struct vlv_wm_values vlv;
		};

		uint8_t max_level;
	} wm;

	struct i915_runtime_pm pm;

	/* Abstract the submission mechanism (legacy ringbuffer or execlists) away */
	struct {
		int (*execbuf_submit)(struct i915_execbuffer_params *params,
				      struct drm_i915_gem_execbuffer2 *args,
				      struct list_head *vmas);
		int (*init_rings)(struct drm_device *dev);
		void (*cleanup_ring)(struct intel_engine_cs *ring);
		void (*stop_ring)(struct intel_engine_cs *ring);
	} gt;

	struct intel_context *kernel_context;

	bool edp_low_vswing;

	/* perform PHY state sanity checks? */
	bool chv_phy_assert[2];

	struct intel_encoder *dig_port_map[I915_MAX_PORTS];

	/*
	 * NOTE: This is the dri1/ums dungeon, don't add stuff here. Your patch
	 * will be rejected. Instead look for a better place.
	 */
};

static inline struct drm_i915_private *to_i915(const struct drm_device *dev)
{
	return dev->dev_private;
}

static inline struct drm_i915_private *dev_to_i915(struct device *dev)
{
	return to_i915(dev_get_drvdata(dev));
}

static inline struct drm_i915_private *guc_to_i915(struct intel_guc *guc)
{
	return container_of(guc, struct drm_i915_private, guc);
}

/* Iterate over initialised rings */
#define for_each_ring(ring__, dev_priv__, i__) \
	for ((i__) = 0; (i__) < I915_NUM_RINGS; (i__)++) \
		for_each_if ((((ring__) = &(dev_priv__)->ring[(i__)]), intel_ring_initialized((ring__))))

enum hdmi_force_audio {
	HDMI_AUDIO_OFF_DVI = -2,	/* no aux data for HDMI-DVI converter */
	HDMI_AUDIO_OFF,			/* force turn off HDMI audio */
	HDMI_AUDIO_AUTO,		/* trust EDID */
	HDMI_AUDIO_ON,			/* force turn on HDMI audio */
};

#define I915_GTT_OFFSET_NONE ((u32)-1)

struct drm_i915_gem_object_ops {
	unsigned int flags;
#define I915_GEM_OBJECT_HAS_STRUCT_PAGE 0x1

	/* Interface between the GEM object and its backing storage.
	 * get_pages() is called once prior to the use of the associated set
	 * of pages before to binding them into the GTT, and put_pages() is
	 * called after we no longer need them. As we expect there to be
	 * associated cost with migrating pages between the backing storage
	 * and making them available for the GPU (e.g. clflush), we may hold
	 * onto the pages after they are no longer referenced by the GPU
	 * in case they may be used again shortly (for example migrating the
	 * pages to a different memory domain within the GTT). put_pages()
	 * will therefore most likely be called when the object itself is
	 * being released or under memory pressure (where we attempt to
	 * reap pages for the shrinker).
	 */
	int (*get_pages)(struct drm_i915_gem_object *);
	void (*put_pages)(struct drm_i915_gem_object *);

	int (*dmabuf_export)(struct drm_i915_gem_object *);
	void (*release)(struct drm_i915_gem_object *);
};

/*
 * Frontbuffer tracking bits. Set in obj->frontbuffer_bits while a gem bo is
 * considered to be the frontbuffer for the given plane interface-wise. This
 * doesn't mean that the hw necessarily already scans it out, but that any
 * rendering (by the cpu or gpu) will land in the frontbuffer eventually.
 *
 * We have one bit per pipe and per scanout plane type.
 */
#define INTEL_MAX_SPRITE_BITS_PER_PIPE 5
#define INTEL_FRONTBUFFER_BITS_PER_PIPE 8
#define INTEL_FRONTBUFFER_BITS \
	(INTEL_FRONTBUFFER_BITS_PER_PIPE * I915_MAX_PIPES)
#define INTEL_FRONTBUFFER_PRIMARY(pipe) \
	(1 << (INTEL_FRONTBUFFER_BITS_PER_PIPE * (pipe)))
#define INTEL_FRONTBUFFER_CURSOR(pipe) \
	(1 << (1 + (INTEL_FRONTBUFFER_BITS_PER_PIPE * (pipe))))
#define INTEL_FRONTBUFFER_SPRITE(pipe, plane) \
	(1 << (2 + plane + (INTEL_FRONTBUFFER_BITS_PER_PIPE * (pipe))))
#define INTEL_FRONTBUFFER_OVERLAY(pipe) \
	(1 << (2 + INTEL_MAX_SPRITE_BITS_PER_PIPE + (INTEL_FRONTBUFFER_BITS_PER_PIPE * (pipe))))
#define INTEL_FRONTBUFFER_ALL_MASK(pipe) \
	(0xff << (INTEL_FRONTBUFFER_BITS_PER_PIPE * (pipe)))

struct drm_i915_gem_object {
	struct drm_gem_object base;

	const struct drm_i915_gem_object_ops *ops;

	/** List of VMAs backed by this object */
	struct list_head vma_list;

	/** Stolen memory for this object, instead of being backed by shmem. */
	struct drm_mm_node *stolen;
	struct list_head global_list;

	struct list_head ring_list[I915_NUM_RINGS];
	/** Used in execbuf to temporarily hold a ref */
	struct list_head obj_exec_link;

	struct list_head batch_pool_link;

	/**
	 * This is set if the object is on the active lists (has pending
	 * rendering and so a non-zero seqno), and is not set if it i s on
	 * inactive (ready to be unbound) list.
	 */
	unsigned int active:I915_NUM_RINGS;

	/**
	 * This is set if the object has been written to since last bound
	 * to the GTT
	 */
	unsigned int dirty:1;

	/**
	 * Fence register bits (if any) for this object.  Will be set
	 * as needed when mapped into the GTT.
	 * Protected by dev->struct_mutex.
	 */
	signed int fence_reg:I915_MAX_NUM_FENCE_BITS;

	/**
	 * Advice: are the backing pages purgeable?
	 */
	unsigned int madv:2;

	/**
	 * Current tiling mode for the object.
	 */
	unsigned int tiling_mode:2;
	/**
	 * Whether the tiling parameters for the currently associated fence
	 * register have changed. Note that for the purposes of tracking
	 * tiling changes we also treat the unfenced register, the register
	 * slot that the object occupies whilst it executes a fenced
	 * command (such as BLT on gen2/3), as a "fence".
	 */
	unsigned int fence_dirty:1;

	/**
	 * Is the object at the current location in the gtt mappable and
	 * fenceable? Used to avoid costly recalculations.
	 */
	unsigned int map_and_fenceable:1;

	/**
	 * Whether the current gtt mapping needs to be mappable (and isn't just
	 * mappable by accident). Track pin and fault separate for a more
	 * accurate mappable working set.
	 */
	unsigned int fault_mappable:1;

	/*
	 * Is the object to be mapped as read-only to the GPU
	 * Only honoured if hardware has relevant pte bit
	 */
	unsigned long gt_ro:1;
	unsigned int cache_level:3;
	unsigned int cache_dirty:1;

	unsigned int frontbuffer_bits:INTEL_FRONTBUFFER_BITS;

	unsigned int pin_display;

	struct sg_table *pages;
	int pages_pin_count;
	struct get_page {
		struct scatterlist *sg;
		int last;
	} get_page;

	/* prime dma-buf support */
	void *dma_buf_vmapping;
	int vmapping_count;

	/** Breadcrumb of last rendering to the buffer.
	 * There can only be one writer, but we allow for multiple readers.
	 * If there is a writer that necessarily implies that all other
	 * read requests are complete - but we may only be lazily clearing
	 * the read requests. A read request is naturally the most recent
	 * request on a ring, so we may have two different write and read
	 * requests on one ring where the write request is older than the
	 * read request. This allows for the CPU to read from an active
	 * buffer by only waiting for the write to complete.
	 * */
	struct drm_i915_gem_request *last_read_req[I915_NUM_RINGS];
	struct drm_i915_gem_request *last_write_req;
	/** Breadcrumb of last fenced GPU access to the buffer. */
	struct drm_i915_gem_request *last_fenced_req;

	/** Current tiling stride for the object, if it's tiled. */
	uint32_t stride;

	/** References from framebuffers, locks out tiling changes. */
	unsigned long framebuffer_references;

	/** Record of address bit 17 of each page at last unbind. */
	unsigned long *bit_17;

	union {
		/** for phy allocated objects */
		struct drm_dma_handle *phys_handle;

		struct i915_gem_userptr {
			uintptr_t ptr;
			unsigned read_only :1;
			unsigned workers :4;
#define I915_GEM_USERPTR_MAX_WORKERS 15

			struct i915_mm_struct *mm;
			struct i915_mmu_object *mmu_object;
			struct work_struct *work;
		} userptr;
	};
};
#define to_intel_bo(x) container_of(x, struct drm_i915_gem_object, base)

void i915_gem_track_fb(struct drm_i915_gem_object *old,
		       struct drm_i915_gem_object *new,
		       unsigned frontbuffer_bits);

/**
 * Request queue structure.
 *
 * The request queue allows us to note sequence numbers that have been emitted
 * and may be associated with active buffers to be retired.
 *
 * By keeping this list, we can avoid having to do questionable sequence
 * number comparisons on buffer last_read|write_seqno. It also allows an
 * emission time to be associated with the request for tracking how far ahead
 * of the GPU the submission is.
 *
 * The requests are reference counted, so upon creation they should have an
 * initial reference taken using kref_init
 */
struct drm_i915_gem_request {
	struct kref ref;

	/** On Which ring this request was generated */
	struct drm_i915_private *i915;
	struct intel_engine_cs *ring;

	 /** GEM sequence number associated with the previous request,
	  * when the HWS breadcrumb is equal to this the GPU is processing
	  * this request.
	  */
	u32 previous_seqno;

	 /** GEM sequence number associated with this request,
	  * when the HWS breadcrumb is equal or greater than this the GPU
	  * has finished processing this request.
	  */
	u32 seqno;

	/** Position in the ringbuffer of the start of the request */
	u32 head;

	/**
	 * Position in the ringbuffer of the start of the postfix.
	 * This is required to calculate the maximum available ringbuffer
	 * space without overwriting the postfix.
	 */
	 u32 postfix;

	/** Position in the ringbuffer of the end of the whole request */
	u32 tail;

	/**
	 * Context and ring buffer related to this request
	 * Contexts are refcounted, so when this request is associated with a
	 * context, we must increment the context's refcount, to guarantee that
	 * it persists while any request is linked to it. Requests themselves
	 * are also refcounted, so the request will only be freed when the last
	 * reference to it is dismissed, and the code in
	 * i915_gem_request_free() will then decrement the refcount on the
	 * context.
	 */
	struct intel_context *ctx;
	struct intel_ringbuffer *ringbuf;

	/** Batch buffer related to this request if any (used for
	    error state dump only) */
	struct drm_i915_gem_object *batch_obj;

	/** Time at which this request was emitted, in jiffies. */
	unsigned long emitted_jiffies;

	/** global list entry for this request */
	struct list_head list;

	struct drm_i915_file_private *file_priv;
	/** file_priv list entry for this request */
	struct list_head client_list;

	/** process identifier submitting this request */
	struct pid *pid;

	/**
	 * The ELSP only accepts two elements at a time, so we queue
	 * context/tail pairs on a given queue (ring->execlist_queue) until the
	 * hardware is available. The queue serves a double purpose: we also use
	 * it to keep track of the up to 2 contexts currently in the hardware
	 * (usually one in execution and the other queued up by the GPU): We
	 * only remove elements from the head of the queue when the hardware
	 * informs us that an element has been completed.
	 *
	 * All accesses to the queue are mediated by a spinlock
	 * (ring->execlist_lock).
	 */

	/** Execlist link in the submission queue.*/
	struct list_head execlist_link;

	/** Execlists no. of times this request has been sent to the ELSP */
	int elsp_submitted;

};

struct drm_i915_gem_request * __must_check
i915_gem_request_alloc(struct intel_engine_cs *engine,
		       struct intel_context *ctx);
void i915_gem_request_cancel(struct drm_i915_gem_request *req);
void i915_gem_request_free(struct kref *req_ref);
int i915_gem_request_add_to_client(struct drm_i915_gem_request *req,
				   struct drm_file *file);

static inline uint32_t
i915_gem_request_get_seqno(struct drm_i915_gem_request *req)
{
	return req ? req->seqno : 0;
}

static inline struct intel_engine_cs *
i915_gem_request_get_ring(struct drm_i915_gem_request *req)
{
	return req ? req->ring : NULL;
}

static inline struct drm_i915_gem_request *
i915_gem_request_reference(struct drm_i915_gem_request *req)
{
	if (req)
		kref_get(&req->ref);
	return req;
}

static inline void
i915_gem_request_unreference(struct drm_i915_gem_request *req)
{
	WARN_ON(!mutex_is_locked(&req->ring->dev->struct_mutex));
	kref_put(&req->ref, i915_gem_request_free);
}

static inline void
i915_gem_request_unreference__unlocked(struct drm_i915_gem_request *req)
{
	struct drm_device *dev;

	if (!req)
		return;

	dev = req->ring->dev;
	if (kref_put_mutex(&req->ref, i915_gem_request_free, &dev->struct_mutex))
		mutex_unlock(&dev->struct_mutex);
}

static inline void i915_gem_request_assign(struct drm_i915_gem_request **pdst,
					   struct drm_i915_gem_request *src)
{
	if (src)
		i915_gem_request_reference(src);

	if (*pdst)
		i915_gem_request_unreference(*pdst);

	*pdst = src;
}

/*
 * XXX: i915_gem_request_completed should be here but currently needs the
 * definition of i915_seqno_passed() which is below. It will be moved in
 * a later patch when the call to i915_seqno_passed() is obsoleted...
 */

/*
 * A command that requires special handling by the command parser.
 */
struct drm_i915_cmd_descriptor {
	/*
	 * Flags describing how the command parser processes the command.
	 *
	 * CMD_DESC_FIXED: The command has a fixed length if this is set,
	 *                 a length mask if not set
	 * CMD_DESC_SKIP: The command is allowed but does not follow the
	 *                standard length encoding for the opcode range in
	 *                which it falls
	 * CMD_DESC_REJECT: The command is never allowed
	 * CMD_DESC_REGISTER: The command should be checked against the
	 *                    register whitelist for the appropriate ring
	 * CMD_DESC_MASTER: The command is allowed if the submitting process
	 *                  is the DRM master
	 */
	u32 flags;
#define CMD_DESC_FIXED    (1<<0)
#define CMD_DESC_SKIP     (1<<1)
#define CMD_DESC_REJECT   (1<<2)
#define CMD_DESC_REGISTER (1<<3)
#define CMD_DESC_BITMASK  (1<<4)
#define CMD_DESC_MASTER   (1<<5)

	/*
	 * The command's unique identification bits and the bitmask to get them.
	 * This isn't strictly the opcode field as defined in the spec and may
	 * also include type, subtype, and/or subop fields.
	 */
	struct {
		u32 value;
		u32 mask;
	} cmd;

	/*
	 * The command's length. The command is either fixed length (i.e. does
	 * not include a length field) or has a length field mask. The flag
	 * CMD_DESC_FIXED indicates a fixed length. Otherwise, the command has
	 * a length mask. All command entries in a command table must include
	 * length information.
	 */
	union {
		u32 fixed;
		u32 mask;
	} length;

	/*
	 * Describes where to find a register address in the command to check
	 * against the ring's register whitelist. Only valid if flags has the
	 * CMD_DESC_REGISTER bit set.
	 *
	 * A non-zero step value implies that the command may access multiple
	 * registers in sequence (e.g. LRI), in that case step gives the
	 * distance in dwords between individual offset fields.
	 */
	struct {
		u32 offset;
		u32 mask;
		u32 step;
	} reg;

#define MAX_CMD_DESC_BITMASKS 3
	/*
	 * Describes command checks where a particular dword is masked and
	 * compared against an expected value. If the command does not match
	 * the expected value, the parser rejects it. Only valid if flags has
	 * the CMD_DESC_BITMASK bit set. Only entries where mask is non-zero
	 * are valid.
	 *
	 * If the check specifies a non-zero condition_mask then the parser
	 * only performs the check when the bits specified by condition_mask
	 * are non-zero.
	 */
	struct {
		u32 offset;
		u32 mask;
		u32 expected;
		u32 condition_offset;
		u32 condition_mask;
	} bits[MAX_CMD_DESC_BITMASKS];
};

/*
 * A table of commands requiring special handling by the command parser.
 *
 * Each ring has an array of tables. Each table consists of an array of command
 * descriptors, which must be sorted with command opcodes in ascending order.
 */
struct drm_i915_cmd_table {
	const struct drm_i915_cmd_descriptor *table;
	int count;
};

/* Note that the (struct drm_i915_private *) cast is just to shut up gcc. */
#define __I915__(p) ({ \
	struct drm_i915_private *__p; \
	if (__builtin_types_compatible_p(typeof(*p), struct drm_i915_private)) \
		__p = (struct drm_i915_private *)p; \
	else if (__builtin_types_compatible_p(typeof(*p), struct drm_device)) \
		__p = to_i915((struct drm_device *)p); \
	else \
		BUILD_BUG(); \
	__p; \
})
#define INTEL_INFO(p) 	(&__I915__(p)->info)
#define INTEL_DEVID(p)	(INTEL_INFO(p)->device_id)
#define INTEL_REVID(p)	(__I915__(p)->dev->pdev->revision)

#define REVID_FOREVER		0xff
/*
 * Return true if revision is in range [since,until] inclusive.
 *
 * Use 0 for open-ended since, and REVID_FOREVER for open-ended until.
 */
#define IS_REVID(p, since, until) \
	(INTEL_REVID(p) >= (since) && INTEL_REVID(p) <= (until))

#define IS_I830(dev)		(INTEL_DEVID(dev) == 0x3577)
#define IS_845G(dev)		(INTEL_DEVID(dev) == 0x2562)
#define IS_I85X(dev)		(INTEL_INFO(dev)->is_i85x)
#define IS_I865G(dev)		(INTEL_DEVID(dev) == 0x2572)
#define IS_I915G(dev)		(INTEL_INFO(dev)->is_i915g)
#define IS_I915GM(dev)		(INTEL_DEVID(dev) == 0x2592)
#define IS_I945G(dev)		(INTEL_DEVID(dev) == 0x2772)
#define IS_I945GM(dev)		(INTEL_INFO(dev)->is_i945gm)
#define IS_BROADWATER(dev)	(INTEL_INFO(dev)->is_broadwater)
#define IS_CRESTLINE(dev)	(INTEL_INFO(dev)->is_crestline)
#define IS_GM45(dev)		(INTEL_DEVID(dev) == 0x2A42)
#define IS_G4X(dev)		(INTEL_INFO(dev)->is_g4x)
#define IS_PINEVIEW_G(dev)	(INTEL_DEVID(dev) == 0xa001)
#define IS_PINEVIEW_M(dev)	(INTEL_DEVID(dev) == 0xa011)
#define IS_PINEVIEW(dev)	(INTEL_INFO(dev)->is_pineview)
#define IS_G33(dev)		(INTEL_INFO(dev)->is_g33)
#define IS_IRONLAKE_M(dev)	(INTEL_DEVID(dev) == 0x0046)
#define IS_IVYBRIDGE(dev)	(INTEL_INFO(dev)->is_ivybridge)
#define IS_IVB_GT1(dev)		(INTEL_DEVID(dev) == 0x0156 || \
				 INTEL_DEVID(dev) == 0x0152 || \
				 INTEL_DEVID(dev) == 0x015a)
#define IS_VALLEYVIEW(dev)	(INTEL_INFO(dev)->is_valleyview)
#define IS_CHERRYVIEW(dev)	(INTEL_INFO(dev)->is_cherryview)
#define IS_HASWELL(dev)	(INTEL_INFO(dev)->is_haswell)
#define IS_BROADWELL(dev)	(!INTEL_INFO(dev)->is_cherryview && IS_GEN8(dev))
#define IS_SKYLAKE(dev)	(INTEL_INFO(dev)->is_skylake)
#define IS_BROXTON(dev)		(INTEL_INFO(dev)->is_broxton)
#define IS_KABYLAKE(dev)	(INTEL_INFO(dev)->is_kabylake)
#define IS_MOBILE(dev)		(INTEL_INFO(dev)->is_mobile)
#define IS_HSW_EARLY_SDV(dev)	(IS_HASWELL(dev) && \
				 (INTEL_DEVID(dev) & 0xFF00) == 0x0C00)
#define IS_BDW_ULT(dev)		(IS_BROADWELL(dev) && \
				 ((INTEL_DEVID(dev) & 0xf) == 0x6 ||	\
				 (INTEL_DEVID(dev) & 0xf) == 0xb ||	\
				 (INTEL_DEVID(dev) & 0xf) == 0xe))
/* ULX machines are also considered ULT. */
#define IS_BDW_ULX(dev)		(IS_BROADWELL(dev) && \
				 (INTEL_DEVID(dev) & 0xf) == 0xe)
#define IS_BDW_GT3(dev)		(IS_BROADWELL(dev) && \
				 (INTEL_DEVID(dev) & 0x00F0) == 0x0020)
#define IS_HSW_ULT(dev)		(IS_HASWELL(dev) && \
				 (INTEL_DEVID(dev) & 0xFF00) == 0x0A00)
#define IS_HSW_GT3(dev)		(IS_HASWELL(dev) && \
				 (INTEL_DEVID(dev) & 0x00F0) == 0x0020)
/* ULX machines are also considered ULT. */
#define IS_HSW_ULX(dev)		(INTEL_DEVID(dev) == 0x0A0E || \
				 INTEL_DEVID(dev) == 0x0A1E)
#define IS_SKL_ULT(dev)		(INTEL_DEVID(dev) == 0x1906 || \
				 INTEL_DEVID(dev) == 0x1913 || \
				 INTEL_DEVID(dev) == 0x1916 || \
				 INTEL_DEVID(dev) == 0x1921 || \
				 INTEL_DEVID(dev) == 0x1926)
#define IS_SKL_ULX(dev)		(INTEL_DEVID(dev) == 0x190E || \
				 INTEL_DEVID(dev) == 0x1915 || \
				 INTEL_DEVID(dev) == 0x191E)
#define IS_KBL_ULT(dev)		(INTEL_DEVID(dev) == 0x5906 || \
				 INTEL_DEVID(dev) == 0x5913 || \
				 INTEL_DEVID(dev) == 0x5916 || \
				 INTEL_DEVID(dev) == 0x5921 || \
				 INTEL_DEVID(dev) == 0x5926)
#define IS_KBL_ULX(dev)		(INTEL_DEVID(dev) == 0x590E || \
				 INTEL_DEVID(dev) == 0x5915 || \
				 INTEL_DEVID(dev) == 0x591E)
#define IS_SKL_GT3(dev)		(IS_SKYLAKE(dev) && \
				 (INTEL_DEVID(dev) & 0x00F0) == 0x0020)
#define IS_SKL_GT4(dev)		(IS_SKYLAKE(dev) && \
				 (INTEL_DEVID(dev) & 0x00F0) == 0x0030)

#define IS_PRELIMINARY_HW(intel_info) ((intel_info)->is_preliminary)

#define SKL_REVID_A0		0x0
#define SKL_REVID_B0		0x1
#define SKL_REVID_C0		0x2
#define SKL_REVID_D0		0x3
#define SKL_REVID_E0		0x4
#define SKL_REVID_F0		0x5

#define IS_SKL_REVID(p, since, until) (IS_SKYLAKE(p) && IS_REVID(p, since, until))

#define BXT_REVID_A0		0x0
#define BXT_REVID_A1		0x1
#define BXT_REVID_B0		0x3
#define BXT_REVID_C0		0x9

#define IS_BXT_REVID(p, since, until) (IS_BROXTON(p) && IS_REVID(p, since, until))

/*
 * The genX designation typically refers to the render engine, so render
 * capability related checks should use IS_GEN, while display and other checks
 * have their own (e.g. HAS_PCH_SPLIT for ILK+ display, IS_foo for particular
 * chips, etc.).
 */
#define IS_GEN2(dev)	(INTEL_INFO(dev)->gen == 2)
#define IS_GEN3(dev)	(INTEL_INFO(dev)->gen == 3)
#define IS_GEN4(dev)	(INTEL_INFO(dev)->gen == 4)
#define IS_GEN5(dev)	(INTEL_INFO(dev)->gen == 5)
#define IS_GEN6(dev)	(INTEL_INFO(dev)->gen == 6)
#define IS_GEN7(dev)	(INTEL_INFO(dev)->gen == 7)
#define IS_GEN8(dev)	(INTEL_INFO(dev)->gen == 8)
#define IS_GEN9(dev)	(INTEL_INFO(dev)->gen == 9)

#define RENDER_RING		(1<<RCS)
#define BSD_RING		(1<<VCS)
#define BLT_RING		(1<<BCS)
#define VEBOX_RING		(1<<VECS)
#define BSD2_RING		(1<<VCS2)
#define HAS_BSD(dev)		(INTEL_INFO(dev)->ring_mask & BSD_RING)
#define HAS_BSD2(dev)		(INTEL_INFO(dev)->ring_mask & BSD2_RING)
#define HAS_BLT(dev)		(INTEL_INFO(dev)->ring_mask & BLT_RING)
#define HAS_VEBOX(dev)		(INTEL_INFO(dev)->ring_mask & VEBOX_RING)
#define HAS_LLC(dev)		(INTEL_INFO(dev)->has_llc)
#define HAS_WT(dev)		((IS_HASWELL(dev) || IS_BROADWELL(dev)) && \
				 __I915__(dev)->ellc_size)
#define I915_NEED_GFX_HWS(dev)	(INTEL_INFO(dev)->need_gfx_hws)

#define HAS_HW_CONTEXTS(dev)	(INTEL_INFO(dev)->gen >= 6)
#define HAS_LOGICAL_RING_CONTEXTS(dev)	(INTEL_INFO(dev)->gen >= 8)
#define USES_PPGTT(dev)		(i915.enable_ppgtt)
#define USES_FULL_PPGTT(dev)	(i915.enable_ppgtt >= 2)
#define USES_FULL_48BIT_PPGTT(dev)	(i915.enable_ppgtt == 3)

#define HAS_OVERLAY(dev)		(INTEL_INFO(dev)->has_overlay)
#define OVERLAY_NEEDS_PHYSICAL(dev)	(INTEL_INFO(dev)->overlay_needs_physical)

/* Early gen2 have a totally busted CS tlb and require pinned batches. */
#define HAS_BROKEN_CS_TLB(dev)		(IS_I830(dev) || IS_845G(dev))

/* WaRsDisableCoarsePowerGating:skl,bxt */
#define NEEDS_WaRsDisableCoarsePowerGating(dev) (IS_BXT_REVID(dev, 0, BXT_REVID_A1) || \
<<<<<<< HEAD
						 ((IS_SKL_GT3(dev) || IS_SKL_GT4(dev)) && \
						  IS_SKL_REVID(dev, 0, SKL_REVID_F0)))
=======
						 IS_SKL_GT3(dev) || \
						 IS_SKL_GT4(dev))

>>>>>>> ed596a4a
/*
 * dp aux and gmbus irq on gen4 seems to be able to generate legacy interrupts
 * even when in MSI mode. This results in spurious interrupt warnings if the
 * legacy irq no. is shared with another device. The kernel then disables that
 * interrupt source and so prevents the other device from working properly.
 */
#define HAS_AUX_IRQ(dev) (INTEL_INFO(dev)->gen >= 5)
#define HAS_GMBUS_IRQ(dev) (INTEL_INFO(dev)->gen >= 5)

/* With the 945 and later, Y tiling got adjusted so that it was 32 128-byte
 * rows, which changed the alignment requirements and fence programming.
 */
#define HAS_128_BYTE_Y_TILING(dev) (!IS_GEN2(dev) && !(IS_I915G(dev) || \
						      IS_I915GM(dev)))
#define SUPPORTS_TV(dev)		(INTEL_INFO(dev)->supports_tv)
#define I915_HAS_HOTPLUG(dev)		 (INTEL_INFO(dev)->has_hotplug)

#define HAS_FW_BLC(dev) (INTEL_INFO(dev)->gen > 2)
#define HAS_PIPE_CXSR(dev) (INTEL_INFO(dev)->has_pipe_cxsr)
#define HAS_FBC(dev) (INTEL_INFO(dev)->has_fbc)

#define HAS_IPS(dev)		(IS_HSW_ULT(dev) || IS_BROADWELL(dev))

#define HAS_DP_MST(dev)		(IS_HASWELL(dev) || IS_BROADWELL(dev) || \
				 INTEL_INFO(dev)->gen >= 9)

#define HAS_DDI(dev)		(INTEL_INFO(dev)->has_ddi)
#define HAS_FPGA_DBG_UNCLAIMED(dev)	(INTEL_INFO(dev)->has_fpga_dbg)
#define HAS_PSR(dev)		(IS_HASWELL(dev) || IS_BROADWELL(dev) || \
				 IS_VALLEYVIEW(dev) || IS_CHERRYVIEW(dev) || \
				 IS_SKYLAKE(dev) || IS_KABYLAKE(dev))
#define HAS_RUNTIME_PM(dev)	(IS_GEN6(dev) || IS_HASWELL(dev) || \
				 IS_BROADWELL(dev) || IS_VALLEYVIEW(dev) || \
				 IS_CHERRYVIEW(dev) || IS_SKYLAKE(dev) || \
				 IS_KABYLAKE(dev))
#define HAS_RC6(dev)		(INTEL_INFO(dev)->gen >= 6)
#define HAS_RC6p(dev)		(INTEL_INFO(dev)->gen == 6 || IS_IVYBRIDGE(dev))

#define HAS_CSR(dev)	(IS_GEN9(dev))

#define HAS_GUC_UCODE(dev)	(IS_GEN9(dev) && !IS_KABYLAKE(dev))
#define HAS_GUC_SCHED(dev)	(IS_GEN9(dev) && !IS_KABYLAKE(dev))

#define HAS_RESOURCE_STREAMER(dev) (IS_HASWELL(dev) || \
				    INTEL_INFO(dev)->gen >= 8)

#define HAS_CORE_RING_FREQ(dev)	(INTEL_INFO(dev)->gen >= 6 && \
				 !IS_VALLEYVIEW(dev) && !IS_CHERRYVIEW(dev) && \
				 !IS_BROXTON(dev))

#define INTEL_PCH_DEVICE_ID_MASK		0xff00
#define INTEL_PCH_IBX_DEVICE_ID_TYPE		0x3b00
#define INTEL_PCH_CPT_DEVICE_ID_TYPE		0x1c00
#define INTEL_PCH_PPT_DEVICE_ID_TYPE		0x1e00
#define INTEL_PCH_LPT_DEVICE_ID_TYPE		0x8c00
#define INTEL_PCH_LPT_LP_DEVICE_ID_TYPE		0x9c00
#define INTEL_PCH_SPT_DEVICE_ID_TYPE		0xA100
#define INTEL_PCH_SPT_LP_DEVICE_ID_TYPE		0x9D00
#define INTEL_PCH_P2X_DEVICE_ID_TYPE		0x7100
#define INTEL_PCH_QEMU_DEVICE_ID_TYPE		0x2900 /* qemu q35 has 2918 */

#define INTEL_PCH_TYPE(dev) (__I915__(dev)->pch_type)
#define HAS_PCH_SPT(dev) (INTEL_PCH_TYPE(dev) == PCH_SPT)
#define HAS_PCH_LPT(dev) (INTEL_PCH_TYPE(dev) == PCH_LPT)
#define HAS_PCH_LPT_LP(dev) (__I915__(dev)->pch_id == INTEL_PCH_LPT_LP_DEVICE_ID_TYPE)
#define HAS_PCH_LPT_H(dev) (__I915__(dev)->pch_id == INTEL_PCH_LPT_DEVICE_ID_TYPE)
#define HAS_PCH_CPT(dev) (INTEL_PCH_TYPE(dev) == PCH_CPT)
#define HAS_PCH_IBX(dev) (INTEL_PCH_TYPE(dev) == PCH_IBX)
#define HAS_PCH_NOP(dev) (INTEL_PCH_TYPE(dev) == PCH_NOP)
#define HAS_PCH_SPLIT(dev) (INTEL_PCH_TYPE(dev) != PCH_NONE)

#define HAS_GMCH_DISPLAY(dev) (INTEL_INFO(dev)->gen < 5 || \
			       IS_VALLEYVIEW(dev) || IS_CHERRYVIEW(dev))

/* DPF == dynamic parity feature */
#define HAS_L3_DPF(dev) (IS_IVYBRIDGE(dev) || IS_HASWELL(dev))
#define NUM_L3_SLICES(dev) (IS_HSW_GT3(dev) ? 2 : HAS_L3_DPF(dev))

#define GT_FREQUENCY_MULTIPLIER 50
#define GEN9_FREQ_SCALER 3

#include "i915_trace.h"

extern const struct drm_ioctl_desc i915_ioctls[];
extern int i915_max_ioctl;

extern int i915_suspend_switcheroo(struct drm_device *dev, pm_message_t state);
extern int i915_resume_switcheroo(struct drm_device *dev);

/* i915_dma.c */
extern int i915_driver_load(struct drm_device *, unsigned long flags);
extern int i915_driver_unload(struct drm_device *);
extern int i915_driver_open(struct drm_device *dev, struct drm_file *file);
extern void i915_driver_lastclose(struct drm_device * dev);
extern void i915_driver_preclose(struct drm_device *dev,
				 struct drm_file *file);
extern void i915_driver_postclose(struct drm_device *dev,
				  struct drm_file *file);
#ifdef CONFIG_COMPAT
extern long i915_compat_ioctl(struct file *filp, unsigned int cmd,
			      unsigned long arg);
#endif
extern int intel_gpu_reset(struct drm_device *dev);
extern bool intel_has_gpu_reset(struct drm_device *dev);
extern int i915_reset(struct drm_device *dev);
extern unsigned long i915_chipset_val(struct drm_i915_private *dev_priv);
extern unsigned long i915_mch_val(struct drm_i915_private *dev_priv);
extern unsigned long i915_gfx_val(struct drm_i915_private *dev_priv);
extern void i915_update_gfx_val(struct drm_i915_private *dev_priv);
int vlv_force_gfx_clock(struct drm_i915_private *dev_priv, bool on);

/* intel_hotplug.c */
void intel_hpd_irq_handler(struct drm_device *dev, u32 pin_mask, u32 long_mask);
void intel_hpd_init(struct drm_i915_private *dev_priv);
void intel_hpd_init_work(struct drm_i915_private *dev_priv);
void intel_hpd_cancel_work(struct drm_i915_private *dev_priv);
bool intel_hpd_pin_to_port(enum hpd_pin pin, enum port *port);

/* i915_irq.c */
void i915_queue_hangcheck(struct drm_device *dev);
__printf(3, 4)
void i915_handle_error(struct drm_device *dev, bool wedged,
		       const char *fmt, ...);

extern void intel_irq_init(struct drm_i915_private *dev_priv);
int intel_irq_install(struct drm_i915_private *dev_priv);
void intel_irq_uninstall(struct drm_i915_private *dev_priv);

extern void intel_uncore_sanitize(struct drm_device *dev);
extern void intel_uncore_early_sanitize(struct drm_device *dev,
					bool restore_forcewake);
extern void intel_uncore_init(struct drm_device *dev);
extern bool intel_uncore_unclaimed_mmio(struct drm_i915_private *dev_priv);
extern bool intel_uncore_arm_unclaimed_mmio_detection(struct drm_i915_private *dev_priv);
extern void intel_uncore_fini(struct drm_device *dev);
extern void intel_uncore_forcewake_reset(struct drm_device *dev, bool restore);
const char *intel_uncore_forcewake_domain_to_str(const enum forcewake_domain_id id);
void intel_uncore_forcewake_get(struct drm_i915_private *dev_priv,
				enum forcewake_domains domains);
void intel_uncore_forcewake_put(struct drm_i915_private *dev_priv,
				enum forcewake_domains domains);
/* Like above but the caller must manage the uncore.lock itself.
 * Must be used with I915_READ_FW and friends.
 */
void intel_uncore_forcewake_get__locked(struct drm_i915_private *dev_priv,
					enum forcewake_domains domains);
void intel_uncore_forcewake_put__locked(struct drm_i915_private *dev_priv,
					enum forcewake_domains domains);
void assert_forcewakes_inactive(struct drm_i915_private *dev_priv);
static inline bool intel_vgpu_active(struct drm_device *dev)
{
	return to_i915(dev)->vgpu.active;
}

void
i915_enable_pipestat(struct drm_i915_private *dev_priv, enum pipe pipe,
		     u32 status_mask);

void
i915_disable_pipestat(struct drm_i915_private *dev_priv, enum pipe pipe,
		      u32 status_mask);

void valleyview_enable_display_irqs(struct drm_i915_private *dev_priv);
void valleyview_disable_display_irqs(struct drm_i915_private *dev_priv);
void i915_hotplug_interrupt_update(struct drm_i915_private *dev_priv,
				   uint32_t mask,
				   uint32_t bits);
void ilk_update_display_irq(struct drm_i915_private *dev_priv,
			    uint32_t interrupt_mask,
			    uint32_t enabled_irq_mask);
static inline void
ilk_enable_display_irq(struct drm_i915_private *dev_priv, uint32_t bits)
{
	ilk_update_display_irq(dev_priv, bits, bits);
}
static inline void
ilk_disable_display_irq(struct drm_i915_private *dev_priv, uint32_t bits)
{
	ilk_update_display_irq(dev_priv, bits, 0);
}
void bdw_update_pipe_irq(struct drm_i915_private *dev_priv,
			 enum pipe pipe,
			 uint32_t interrupt_mask,
			 uint32_t enabled_irq_mask);
static inline void bdw_enable_pipe_irq(struct drm_i915_private *dev_priv,
				       enum pipe pipe, uint32_t bits)
{
	bdw_update_pipe_irq(dev_priv, pipe, bits, bits);
}
static inline void bdw_disable_pipe_irq(struct drm_i915_private *dev_priv,
					enum pipe pipe, uint32_t bits)
{
	bdw_update_pipe_irq(dev_priv, pipe, bits, 0);
}
void ibx_display_interrupt_update(struct drm_i915_private *dev_priv,
				  uint32_t interrupt_mask,
				  uint32_t enabled_irq_mask);
static inline void
ibx_enable_display_interrupt(struct drm_i915_private *dev_priv, uint32_t bits)
{
	ibx_display_interrupt_update(dev_priv, bits, bits);
}
static inline void
ibx_disable_display_interrupt(struct drm_i915_private *dev_priv, uint32_t bits)
{
	ibx_display_interrupt_update(dev_priv, bits, 0);
}


/* i915_gem.c */
int i915_gem_create_ioctl(struct drm_device *dev, void *data,
			  struct drm_file *file_priv);
int i915_gem_pread_ioctl(struct drm_device *dev, void *data,
			 struct drm_file *file_priv);
int i915_gem_pwrite_ioctl(struct drm_device *dev, void *data,
			  struct drm_file *file_priv);
int i915_gem_mmap_ioctl(struct drm_device *dev, void *data,
			struct drm_file *file_priv);
int i915_gem_mmap_gtt_ioctl(struct drm_device *dev, void *data,
			struct drm_file *file_priv);
int i915_gem_set_domain_ioctl(struct drm_device *dev, void *data,
			      struct drm_file *file_priv);
int i915_gem_sw_finish_ioctl(struct drm_device *dev, void *data,
			     struct drm_file *file_priv);
void i915_gem_execbuffer_move_to_active(struct list_head *vmas,
					struct drm_i915_gem_request *req);
void i915_gem_execbuffer_retire_commands(struct i915_execbuffer_params *params);
int i915_gem_ringbuffer_submission(struct i915_execbuffer_params *params,
				   struct drm_i915_gem_execbuffer2 *args,
				   struct list_head *vmas);
int i915_gem_execbuffer(struct drm_device *dev, void *data,
			struct drm_file *file_priv);
int i915_gem_execbuffer2(struct drm_device *dev, void *data,
			 struct drm_file *file_priv);
int i915_gem_busy_ioctl(struct drm_device *dev, void *data,
			struct drm_file *file_priv);
int i915_gem_get_caching_ioctl(struct drm_device *dev, void *data,
			       struct drm_file *file);
int i915_gem_set_caching_ioctl(struct drm_device *dev, void *data,
			       struct drm_file *file);
int i915_gem_throttle_ioctl(struct drm_device *dev, void *data,
			    struct drm_file *file_priv);
int i915_gem_madvise_ioctl(struct drm_device *dev, void *data,
			   struct drm_file *file_priv);
int i915_gem_set_tiling(struct drm_device *dev, void *data,
			struct drm_file *file_priv);
int i915_gem_get_tiling(struct drm_device *dev, void *data,
			struct drm_file *file_priv);
int i915_gem_init_userptr(struct drm_device *dev);
int i915_gem_userptr_ioctl(struct drm_device *dev, void *data,
			   struct drm_file *file);
int i915_gem_get_aperture_ioctl(struct drm_device *dev, void *data,
				struct drm_file *file_priv);
int i915_gem_wait_ioctl(struct drm_device *dev, void *data,
			struct drm_file *file_priv);
void i915_gem_load_init(struct drm_device *dev);
void i915_gem_load_cleanup(struct drm_device *dev);
void *i915_gem_object_alloc(struct drm_device *dev);
void i915_gem_object_free(struct drm_i915_gem_object *obj);
void i915_gem_object_init(struct drm_i915_gem_object *obj,
			 const struct drm_i915_gem_object_ops *ops);
struct drm_i915_gem_object *i915_gem_alloc_object(struct drm_device *dev,
						  size_t size);
struct drm_i915_gem_object *i915_gem_object_create_from_data(
		struct drm_device *dev, const void *data, size_t size);
void i915_gem_free_object(struct drm_gem_object *obj);
void i915_gem_vma_destroy(struct i915_vma *vma);

/* Flags used by pin/bind&friends. */
#define PIN_MAPPABLE	(1<<0)
#define PIN_NONBLOCK	(1<<1)
#define PIN_GLOBAL	(1<<2)
#define PIN_OFFSET_BIAS	(1<<3)
#define PIN_USER	(1<<4)
#define PIN_UPDATE	(1<<5)
#define PIN_ZONE_4G	(1<<6)
#define PIN_HIGH	(1<<7)
#define PIN_OFFSET_FIXED	(1<<8)
#define PIN_OFFSET_MASK (~4095)
int __must_check
i915_gem_object_pin(struct drm_i915_gem_object *obj,
		    struct i915_address_space *vm,
		    uint32_t alignment,
		    uint64_t flags);
int __must_check
i915_gem_object_ggtt_pin(struct drm_i915_gem_object *obj,
			 const struct i915_ggtt_view *view,
			 uint32_t alignment,
			 uint64_t flags);

int i915_vma_bind(struct i915_vma *vma, enum i915_cache_level cache_level,
		  u32 flags);
void __i915_vma_set_map_and_fenceable(struct i915_vma *vma);
int __must_check i915_vma_unbind(struct i915_vma *vma);
/*
 * BEWARE: Do not use the function below unless you can _absolutely_
 * _guarantee_ VMA in question is _not in use_ anywhere.
 */
int __must_check __i915_vma_unbind_no_wait(struct i915_vma *vma);
int i915_gem_object_put_pages(struct drm_i915_gem_object *obj);
void i915_gem_release_all_mmaps(struct drm_i915_private *dev_priv);
void i915_gem_release_mmap(struct drm_i915_gem_object *obj);

int i915_gem_obj_prepare_shmem_read(struct drm_i915_gem_object *obj,
				    int *needs_clflush);

int __must_check i915_gem_object_get_pages(struct drm_i915_gem_object *obj);

static inline int __sg_page_count(struct scatterlist *sg)
{
	return sg->length >> PAGE_SHIFT;
}

struct page *
i915_gem_object_get_dirty_page(struct drm_i915_gem_object *obj, int n);

static inline struct page *
i915_gem_object_get_page(struct drm_i915_gem_object *obj, int n)
{
	if (WARN_ON(n >= obj->base.size >> PAGE_SHIFT))
		return NULL;

	if (n < obj->get_page.last) {
		obj->get_page.sg = obj->pages->sgl;
		obj->get_page.last = 0;
	}

	while (obj->get_page.last + __sg_page_count(obj->get_page.sg) <= n) {
		obj->get_page.last += __sg_page_count(obj->get_page.sg++);
		if (unlikely(sg_is_chain(obj->get_page.sg)))
			obj->get_page.sg = sg_chain_ptr(obj->get_page.sg);
	}

	return nth_page(sg_page(obj->get_page.sg), n - obj->get_page.last);
}

static inline void i915_gem_object_pin_pages(struct drm_i915_gem_object *obj)
{
	BUG_ON(obj->pages == NULL);
	obj->pages_pin_count++;
}
static inline void i915_gem_object_unpin_pages(struct drm_i915_gem_object *obj)
{
	BUG_ON(obj->pages_pin_count == 0);
	obj->pages_pin_count--;
}

int __must_check i915_mutex_lock_interruptible(struct drm_device *dev);
int i915_gem_object_sync(struct drm_i915_gem_object *obj,
			 struct intel_engine_cs *to,
			 struct drm_i915_gem_request **to_req);
void i915_vma_move_to_active(struct i915_vma *vma,
			     struct drm_i915_gem_request *req);
int i915_gem_dumb_create(struct drm_file *file_priv,
			 struct drm_device *dev,
			 struct drm_mode_create_dumb *args);
int i915_gem_mmap_gtt(struct drm_file *file_priv, struct drm_device *dev,
		      uint32_t handle, uint64_t *offset);
/**
 * Returns true if seq1 is later than seq2.
 */
static inline bool
i915_seqno_passed(uint32_t seq1, uint32_t seq2)
{
	return (int32_t)(seq1 - seq2) >= 0;
}

static inline bool i915_gem_request_started(struct drm_i915_gem_request *req,
					   bool lazy_coherency)
{
	u32 seqno = req->ring->get_seqno(req->ring, lazy_coherency);
	return i915_seqno_passed(seqno, req->previous_seqno);
}

static inline bool i915_gem_request_completed(struct drm_i915_gem_request *req,
					      bool lazy_coherency)
{
	u32 seqno = req->ring->get_seqno(req->ring, lazy_coherency);
	return i915_seqno_passed(seqno, req->seqno);
}

int __must_check i915_gem_get_seqno(struct drm_device *dev, u32 *seqno);
int __must_check i915_gem_set_seqno(struct drm_device *dev, u32 seqno);

struct drm_i915_gem_request *
i915_gem_find_active_request(struct intel_engine_cs *ring);

bool i915_gem_retire_requests(struct drm_device *dev);
void i915_gem_retire_requests_ring(struct intel_engine_cs *ring);
int __must_check i915_gem_check_wedge(struct i915_gpu_error *error,
				      bool interruptible);

static inline bool i915_reset_in_progress(struct i915_gpu_error *error)
{
	return unlikely(atomic_read(&error->reset_counter)
			& (I915_RESET_IN_PROGRESS_FLAG | I915_WEDGED));
}

static inline bool i915_terminally_wedged(struct i915_gpu_error *error)
{
	return atomic_read(&error->reset_counter) & I915_WEDGED;
}

static inline u32 i915_reset_count(struct i915_gpu_error *error)
{
	return ((atomic_read(&error->reset_counter) & ~I915_WEDGED) + 1) / 2;
}

static inline bool i915_stop_ring_allow_ban(struct drm_i915_private *dev_priv)
{
	return dev_priv->gpu_error.stop_rings == 0 ||
		dev_priv->gpu_error.stop_rings & I915_STOP_RING_ALLOW_BAN;
}

static inline bool i915_stop_ring_allow_warn(struct drm_i915_private *dev_priv)
{
	return dev_priv->gpu_error.stop_rings == 0 ||
		dev_priv->gpu_error.stop_rings & I915_STOP_RING_ALLOW_WARN;
}

void i915_gem_reset(struct drm_device *dev);
bool i915_gem_clflush_object(struct drm_i915_gem_object *obj, bool force);
int __must_check i915_gem_init(struct drm_device *dev);
int i915_gem_init_rings(struct drm_device *dev);
int __must_check i915_gem_init_hw(struct drm_device *dev);
int i915_gem_l3_remap(struct drm_i915_gem_request *req, int slice);
void i915_gem_init_swizzling(struct drm_device *dev);
void i915_gem_cleanup_ringbuffer(struct drm_device *dev);
int __must_check i915_gpu_idle(struct drm_device *dev);
int __must_check i915_gem_suspend(struct drm_device *dev);
void __i915_add_request(struct drm_i915_gem_request *req,
			struct drm_i915_gem_object *batch_obj,
			bool flush_caches);
#define i915_add_request(req) \
	__i915_add_request(req, NULL, true)
#define i915_add_request_no_flush(req) \
	__i915_add_request(req, NULL, false)
int __i915_wait_request(struct drm_i915_gem_request *req,
			unsigned reset_counter,
			bool interruptible,
			s64 *timeout,
			struct intel_rps_client *rps);
int __must_check i915_wait_request(struct drm_i915_gem_request *req);
int i915_gem_fault(struct vm_area_struct *vma, struct vm_fault *vmf);
int __must_check
i915_gem_object_wait_rendering(struct drm_i915_gem_object *obj,
			       bool readonly);
int __must_check
i915_gem_object_set_to_gtt_domain(struct drm_i915_gem_object *obj,
				  bool write);
int __must_check
i915_gem_object_set_to_cpu_domain(struct drm_i915_gem_object *obj, bool write);
int __must_check
i915_gem_object_pin_to_display_plane(struct drm_i915_gem_object *obj,
				     u32 alignment,
				     const struct i915_ggtt_view *view);
void i915_gem_object_unpin_from_display_plane(struct drm_i915_gem_object *obj,
					      const struct i915_ggtt_view *view);
int i915_gem_object_attach_phys(struct drm_i915_gem_object *obj,
				int align);
int i915_gem_open(struct drm_device *dev, struct drm_file *file);
void i915_gem_release(struct drm_device *dev, struct drm_file *file);

uint32_t
i915_gem_get_gtt_size(struct drm_device *dev, uint32_t size, int tiling_mode);
uint32_t
i915_gem_get_gtt_alignment(struct drm_device *dev, uint32_t size,
			    int tiling_mode, bool fenced);

int i915_gem_object_set_cache_level(struct drm_i915_gem_object *obj,
				    enum i915_cache_level cache_level);

struct drm_gem_object *i915_gem_prime_import(struct drm_device *dev,
				struct dma_buf *dma_buf);

struct dma_buf *i915_gem_prime_export(struct drm_device *dev,
				struct drm_gem_object *gem_obj, int flags);

u64 i915_gem_obj_ggtt_offset_view(struct drm_i915_gem_object *o,
				  const struct i915_ggtt_view *view);
u64 i915_gem_obj_offset(struct drm_i915_gem_object *o,
			struct i915_address_space *vm);
static inline u64
i915_gem_obj_ggtt_offset(struct drm_i915_gem_object *o)
{
	return i915_gem_obj_ggtt_offset_view(o, &i915_ggtt_view_normal);
}

bool i915_gem_obj_bound_any(struct drm_i915_gem_object *o);
bool i915_gem_obj_ggtt_bound_view(struct drm_i915_gem_object *o,
				  const struct i915_ggtt_view *view);
bool i915_gem_obj_bound(struct drm_i915_gem_object *o,
			struct i915_address_space *vm);

unsigned long i915_gem_obj_size(struct drm_i915_gem_object *o,
				struct i915_address_space *vm);
struct i915_vma *
i915_gem_obj_to_vma(struct drm_i915_gem_object *obj,
		    struct i915_address_space *vm);
struct i915_vma *
i915_gem_obj_to_ggtt_view(struct drm_i915_gem_object *obj,
			  const struct i915_ggtt_view *view);

struct i915_vma *
i915_gem_obj_lookup_or_create_vma(struct drm_i915_gem_object *obj,
				  struct i915_address_space *vm);
struct i915_vma *
i915_gem_obj_lookup_or_create_ggtt_vma(struct drm_i915_gem_object *obj,
				       const struct i915_ggtt_view *view);

static inline struct i915_vma *
i915_gem_obj_to_ggtt(struct drm_i915_gem_object *obj)
{
	return i915_gem_obj_to_ggtt_view(obj, &i915_ggtt_view_normal);
}
bool i915_gem_obj_is_pinned(struct drm_i915_gem_object *obj);

/* Some GGTT VM helpers */
#define i915_obj_to_ggtt(obj) \
	(&((struct drm_i915_private *)(obj)->base.dev->dev_private)->gtt.base)

static inline struct i915_hw_ppgtt *
i915_vm_to_ppgtt(struct i915_address_space *vm)
{
	WARN_ON(i915_is_ggtt(vm));
	return container_of(vm, struct i915_hw_ppgtt, base);
}


static inline bool i915_gem_obj_ggtt_bound(struct drm_i915_gem_object *obj)
{
	return i915_gem_obj_ggtt_bound_view(obj, &i915_ggtt_view_normal);
}

static inline unsigned long
i915_gem_obj_ggtt_size(struct drm_i915_gem_object *obj)
{
	return i915_gem_obj_size(obj, i915_obj_to_ggtt(obj));
}

static inline int __must_check
i915_gem_obj_ggtt_pin(struct drm_i915_gem_object *obj,
		      uint32_t alignment,
		      unsigned flags)
{
	return i915_gem_object_pin(obj, i915_obj_to_ggtt(obj),
				   alignment, flags | PIN_GLOBAL);
}

static inline int
i915_gem_object_ggtt_unbind(struct drm_i915_gem_object *obj)
{
	return i915_vma_unbind(i915_gem_obj_to_ggtt(obj));
}

void i915_gem_object_ggtt_unpin_view(struct drm_i915_gem_object *obj,
				     const struct i915_ggtt_view *view);
static inline void
i915_gem_object_ggtt_unpin(struct drm_i915_gem_object *obj)
{
	i915_gem_object_ggtt_unpin_view(obj, &i915_ggtt_view_normal);
}

/* i915_gem_fence.c */
int __must_check i915_gem_object_get_fence(struct drm_i915_gem_object *obj);
int __must_check i915_gem_object_put_fence(struct drm_i915_gem_object *obj);

bool i915_gem_object_pin_fence(struct drm_i915_gem_object *obj);
void i915_gem_object_unpin_fence(struct drm_i915_gem_object *obj);

void i915_gem_restore_fences(struct drm_device *dev);

void i915_gem_detect_bit_6_swizzle(struct drm_device *dev);
void i915_gem_object_do_bit_17_swizzle(struct drm_i915_gem_object *obj);
void i915_gem_object_save_bit_17_swizzle(struct drm_i915_gem_object *obj);

/* i915_gem_context.c */
int __must_check i915_gem_context_init(struct drm_device *dev);
void i915_gem_context_fini(struct drm_device *dev);
void i915_gem_context_reset(struct drm_device *dev);
int i915_gem_context_open(struct drm_device *dev, struct drm_file *file);
int i915_gem_context_enable(struct drm_i915_gem_request *req);
void i915_gem_context_close(struct drm_device *dev, struct drm_file *file);
int i915_switch_context(struct drm_i915_gem_request *req);
struct intel_context *
i915_gem_context_get(struct drm_i915_file_private *file_priv, u32 id);
void i915_gem_context_free(struct kref *ctx_ref);
struct drm_i915_gem_object *
i915_gem_alloc_context_obj(struct drm_device *dev, size_t size);
static inline void i915_gem_context_reference(struct intel_context *ctx)
{
	kref_get(&ctx->ref);
}

static inline void i915_gem_context_unreference(struct intel_context *ctx)
{
	kref_put(&ctx->ref, i915_gem_context_free);
}

static inline bool i915_gem_context_is_default(const struct intel_context *c)
{
	return c->user_handle == DEFAULT_CONTEXT_HANDLE;
}

int i915_gem_context_create_ioctl(struct drm_device *dev, void *data,
				  struct drm_file *file);
int i915_gem_context_destroy_ioctl(struct drm_device *dev, void *data,
				   struct drm_file *file);
int i915_gem_context_getparam_ioctl(struct drm_device *dev, void *data,
				    struct drm_file *file_priv);
int i915_gem_context_setparam_ioctl(struct drm_device *dev, void *data,
				    struct drm_file *file_priv);

/* i915_gem_evict.c */
int __must_check i915_gem_evict_something(struct drm_device *dev,
					  struct i915_address_space *vm,
					  int min_size,
					  unsigned alignment,
					  unsigned cache_level,
					  unsigned long start,
					  unsigned long end,
					  unsigned flags);
int __must_check i915_gem_evict_for_vma(struct i915_vma *target);
int i915_gem_evict_vm(struct i915_address_space *vm, bool do_idle);

/* belongs in i915_gem_gtt.h */
static inline void i915_gem_chipset_flush(struct drm_device *dev)
{
	if (INTEL_INFO(dev)->gen < 6)
		intel_gtt_chipset_flush();
}

/* i915_gem_stolen.c */
int i915_gem_stolen_insert_node(struct drm_i915_private *dev_priv,
				struct drm_mm_node *node, u64 size,
				unsigned alignment);
int i915_gem_stolen_insert_node_in_range(struct drm_i915_private *dev_priv,
					 struct drm_mm_node *node, u64 size,
					 unsigned alignment, u64 start,
					 u64 end);
void i915_gem_stolen_remove_node(struct drm_i915_private *dev_priv,
				 struct drm_mm_node *node);
int i915_gem_init_stolen(struct drm_device *dev);
void i915_gem_cleanup_stolen(struct drm_device *dev);
struct drm_i915_gem_object *
i915_gem_object_create_stolen(struct drm_device *dev, u32 size);
struct drm_i915_gem_object *
i915_gem_object_create_stolen_for_preallocated(struct drm_device *dev,
					       u32 stolen_offset,
					       u32 gtt_offset,
					       u32 size);

/* i915_gem_shrinker.c */
unsigned long i915_gem_shrink(struct drm_i915_private *dev_priv,
			      unsigned long target,
			      unsigned flags);
#define I915_SHRINK_PURGEABLE 0x1
#define I915_SHRINK_UNBOUND 0x2
#define I915_SHRINK_BOUND 0x4
#define I915_SHRINK_ACTIVE 0x8
unsigned long i915_gem_shrink_all(struct drm_i915_private *dev_priv);
void i915_gem_shrinker_init(struct drm_i915_private *dev_priv);
void i915_gem_shrinker_cleanup(struct drm_i915_private *dev_priv);


/* i915_gem_tiling.c */
static inline bool i915_gem_object_needs_bit17_swizzle(struct drm_i915_gem_object *obj)
{
	struct drm_i915_private *dev_priv = obj->base.dev->dev_private;

	return dev_priv->mm.bit_6_swizzle_x == I915_BIT_6_SWIZZLE_9_10_17 &&
		obj->tiling_mode != I915_TILING_NONE;
}

/* i915_gem_debug.c */
#if WATCH_LISTS
int i915_verify_lists(struct drm_device *dev);
#else
#define i915_verify_lists(dev) 0
#endif

/* i915_debugfs.c */
int i915_debugfs_init(struct drm_minor *minor);
void i915_debugfs_cleanup(struct drm_minor *minor);
#ifdef CONFIG_DEBUG_FS
int i915_debugfs_connector_add(struct drm_connector *connector);
void intel_display_crc_init(struct drm_device *dev);
#else
static inline int i915_debugfs_connector_add(struct drm_connector *connector)
{ return 0; }
static inline void intel_display_crc_init(struct drm_device *dev) {}
#endif

/* i915_gpu_error.c */
__printf(2, 3)
void i915_error_printf(struct drm_i915_error_state_buf *e, const char *f, ...);
int i915_error_state_to_str(struct drm_i915_error_state_buf *estr,
			    const struct i915_error_state_file_priv *error);
int i915_error_state_buf_init(struct drm_i915_error_state_buf *eb,
			      struct drm_i915_private *i915,
			      size_t count, loff_t pos);
static inline void i915_error_state_buf_release(
	struct drm_i915_error_state_buf *eb)
{
	kfree(eb->buf);
}
void i915_capture_error_state(struct drm_device *dev, bool wedge,
			      const char *error_msg);
void i915_error_state_get(struct drm_device *dev,
			  struct i915_error_state_file_priv *error_priv);
void i915_error_state_put(struct i915_error_state_file_priv *error_priv);
void i915_destroy_error_state(struct drm_device *dev);

void i915_get_extra_instdone(struct drm_device *dev, uint32_t *instdone);
const char *i915_cache_level_str(struct drm_i915_private *i915, int type);

/* i915_cmd_parser.c */
int i915_cmd_parser_get_version(void);
int i915_cmd_parser_init_ring(struct intel_engine_cs *ring);
void i915_cmd_parser_fini_ring(struct intel_engine_cs *ring);
bool i915_needs_cmd_parser(struct intel_engine_cs *ring);
int i915_parse_cmds(struct intel_engine_cs *ring,
		    struct drm_i915_gem_object *batch_obj,
		    struct drm_i915_gem_object *shadow_batch_obj,
		    u32 batch_start_offset,
		    u32 batch_len,
		    bool is_master);

/* i915_suspend.c */
extern int i915_save_state(struct drm_device *dev);
extern int i915_restore_state(struct drm_device *dev);

/* i915_sysfs.c */
void i915_setup_sysfs(struct drm_device *dev_priv);
void i915_teardown_sysfs(struct drm_device *dev_priv);

/* intel_i2c.c */
extern int intel_setup_gmbus(struct drm_device *dev);
extern void intel_teardown_gmbus(struct drm_device *dev);
extern bool intel_gmbus_is_valid_pin(struct drm_i915_private *dev_priv,
				     unsigned int pin);

extern struct i2c_adapter *
intel_gmbus_get_adapter(struct drm_i915_private *dev_priv, unsigned int pin);
extern void intel_gmbus_set_speed(struct i2c_adapter *adapter, int speed);
extern void intel_gmbus_force_bit(struct i2c_adapter *adapter, bool force_bit);
static inline bool intel_gmbus_is_forced_bit(struct i2c_adapter *adapter)
{
	return container_of(adapter, struct intel_gmbus, adapter)->force_bit;
}
extern void intel_i2c_reset(struct drm_device *dev);

/* intel_bios.c */
int intel_bios_init(struct drm_i915_private *dev_priv);
bool intel_bios_is_valid_vbt(const void *buf, size_t size);

/* intel_opregion.c */
#ifdef CONFIG_ACPI
extern int intel_opregion_setup(struct drm_device *dev);
extern void intel_opregion_init(struct drm_device *dev);
extern void intel_opregion_fini(struct drm_device *dev);
extern void intel_opregion_asle_intr(struct drm_device *dev);
extern int intel_opregion_notify_encoder(struct intel_encoder *intel_encoder,
					 bool enable);
extern int intel_opregion_notify_adapter(struct drm_device *dev,
					 pci_power_t state);
#else
static inline int intel_opregion_setup(struct drm_device *dev) { return 0; }
static inline void intel_opregion_init(struct drm_device *dev) { return; }
static inline void intel_opregion_fini(struct drm_device *dev) { return; }
static inline void intel_opregion_asle_intr(struct drm_device *dev) { return; }
static inline int
intel_opregion_notify_encoder(struct intel_encoder *intel_encoder, bool enable)
{
	return 0;
}
static inline int
intel_opregion_notify_adapter(struct drm_device *dev, pci_power_t state)
{
	return 0;
}
#endif

/* intel_acpi.c */
#ifdef CONFIG_ACPI
extern void intel_register_dsm_handler(void);
extern void intel_unregister_dsm_handler(void);
#else
static inline void intel_register_dsm_handler(void) { return; }
static inline void intel_unregister_dsm_handler(void) { return; }
#endif /* CONFIG_ACPI */

/* modesetting */
extern void intel_modeset_init_hw(struct drm_device *dev);
extern void intel_modeset_init(struct drm_device *dev);
extern void intel_modeset_gem_init(struct drm_device *dev);
extern void intel_modeset_cleanup(struct drm_device *dev);
extern void intel_connector_unregister(struct intel_connector *);
extern int intel_modeset_vga_set_state(struct drm_device *dev, bool state);
extern void intel_display_resume(struct drm_device *dev);
extern void i915_redisable_vga(struct drm_device *dev);
extern void i915_redisable_vga_power_on(struct drm_device *dev);
extern bool ironlake_set_drps(struct drm_device *dev, u8 val);
extern void intel_init_pch_refclk(struct drm_device *dev);
extern void intel_set_rps(struct drm_device *dev, u8 val);
extern void intel_set_memory_cxsr(struct drm_i915_private *dev_priv,
				  bool enable);
extern void intel_detect_pch(struct drm_device *dev);
extern int intel_enable_rc6(const struct drm_device *dev);

extern bool i915_semaphore_is_enabled(struct drm_device *dev);
int i915_reg_read_ioctl(struct drm_device *dev, void *data,
			struct drm_file *file);
int i915_get_reset_stats_ioctl(struct drm_device *dev, void *data,
			       struct drm_file *file);

/* overlay */
extern struct intel_overlay_error_state *intel_overlay_capture_error_state(struct drm_device *dev);
extern void intel_overlay_print_error_state(struct drm_i915_error_state_buf *e,
					    struct intel_overlay_error_state *error);

extern struct intel_display_error_state *intel_display_capture_error_state(struct drm_device *dev);
extern void intel_display_print_error_state(struct drm_i915_error_state_buf *e,
					    struct drm_device *dev,
					    struct intel_display_error_state *error);

int sandybridge_pcode_read(struct drm_i915_private *dev_priv, u32 mbox, u32 *val);
int sandybridge_pcode_write(struct drm_i915_private *dev_priv, u32 mbox, u32 val);

/* intel_sideband.c */
u32 vlv_punit_read(struct drm_i915_private *dev_priv, u32 addr);
void vlv_punit_write(struct drm_i915_private *dev_priv, u32 addr, u32 val);
u32 vlv_nc_read(struct drm_i915_private *dev_priv, u8 addr);
u32 vlv_iosf_sb_read(struct drm_i915_private *dev_priv, u8 port, u32 reg);
void vlv_iosf_sb_write(struct drm_i915_private *dev_priv, u8 port, u32 reg, u32 val);
u32 vlv_cck_read(struct drm_i915_private *dev_priv, u32 reg);
void vlv_cck_write(struct drm_i915_private *dev_priv, u32 reg, u32 val);
u32 vlv_ccu_read(struct drm_i915_private *dev_priv, u32 reg);
void vlv_ccu_write(struct drm_i915_private *dev_priv, u32 reg, u32 val);
u32 vlv_bunit_read(struct drm_i915_private *dev_priv, u32 reg);
void vlv_bunit_write(struct drm_i915_private *dev_priv, u32 reg, u32 val);
u32 vlv_dpio_read(struct drm_i915_private *dev_priv, enum pipe pipe, int reg);
void vlv_dpio_write(struct drm_i915_private *dev_priv, enum pipe pipe, int reg, u32 val);
u32 intel_sbi_read(struct drm_i915_private *dev_priv, u16 reg,
		   enum intel_sbi_destination destination);
void intel_sbi_write(struct drm_i915_private *dev_priv, u16 reg, u32 value,
		     enum intel_sbi_destination destination);
u32 vlv_flisdsi_read(struct drm_i915_private *dev_priv, u32 reg);
void vlv_flisdsi_write(struct drm_i915_private *dev_priv, u32 reg, u32 val);

int intel_gpu_freq(struct drm_i915_private *dev_priv, int val);
int intel_freq_opcode(struct drm_i915_private *dev_priv, int val);

#define I915_READ8(reg)		dev_priv->uncore.funcs.mmio_readb(dev_priv, (reg), true)
#define I915_WRITE8(reg, val)	dev_priv->uncore.funcs.mmio_writeb(dev_priv, (reg), (val), true)

#define I915_READ16(reg)	dev_priv->uncore.funcs.mmio_readw(dev_priv, (reg), true)
#define I915_WRITE16(reg, val)	dev_priv->uncore.funcs.mmio_writew(dev_priv, (reg), (val), true)
#define I915_READ16_NOTRACE(reg)	dev_priv->uncore.funcs.mmio_readw(dev_priv, (reg), false)
#define I915_WRITE16_NOTRACE(reg, val)	dev_priv->uncore.funcs.mmio_writew(dev_priv, (reg), (val), false)

#define I915_READ(reg)		dev_priv->uncore.funcs.mmio_readl(dev_priv, (reg), true)
#define I915_WRITE(reg, val)	dev_priv->uncore.funcs.mmio_writel(dev_priv, (reg), (val), true)
#define I915_READ_NOTRACE(reg)		dev_priv->uncore.funcs.mmio_readl(dev_priv, (reg), false)
#define I915_WRITE_NOTRACE(reg, val)	dev_priv->uncore.funcs.mmio_writel(dev_priv, (reg), (val), false)

/* Be very careful with read/write 64-bit values. On 32-bit machines, they
 * will be implemented using 2 32-bit writes in an arbitrary order with
 * an arbitrary delay between them. This can cause the hardware to
 * act upon the intermediate value, possibly leading to corruption and
 * machine death. You have been warned.
 */
#define I915_WRITE64(reg, val)	dev_priv->uncore.funcs.mmio_writeq(dev_priv, (reg), (val), true)
#define I915_READ64(reg)	dev_priv->uncore.funcs.mmio_readq(dev_priv, (reg), true)

#define I915_READ64_2x32(lower_reg, upper_reg) ({			\
	u32 upper, lower, old_upper, loop = 0;				\
	upper = I915_READ(upper_reg);					\
	do {								\
		old_upper = upper;					\
		lower = I915_READ(lower_reg);				\
		upper = I915_READ(upper_reg);				\
	} while (upper != old_upper && loop++ < 2);			\
	(u64)upper << 32 | lower; })

#define POSTING_READ(reg)	(void)I915_READ_NOTRACE(reg)
#define POSTING_READ16(reg)	(void)I915_READ16_NOTRACE(reg)

#define __raw_read(x, s) \
static inline uint##x##_t __raw_i915_read##x(struct drm_i915_private *dev_priv, \
					     i915_reg_t reg) \
{ \
	return read##s(dev_priv->regs + i915_mmio_reg_offset(reg)); \
}

#define __raw_write(x, s) \
static inline void __raw_i915_write##x(struct drm_i915_private *dev_priv, \
				       i915_reg_t reg, uint##x##_t val) \
{ \
	write##s(val, dev_priv->regs + i915_mmio_reg_offset(reg)); \
}
__raw_read(8, b)
__raw_read(16, w)
__raw_read(32, l)
__raw_read(64, q)

__raw_write(8, b)
__raw_write(16, w)
__raw_write(32, l)
__raw_write(64, q)

#undef __raw_read
#undef __raw_write

/* These are untraced mmio-accessors that are only valid to be used inside
 * criticial sections inside IRQ handlers where forcewake is explicitly
 * controlled.
 * Think twice, and think again, before using these.
 * Note: Should only be used between intel_uncore_forcewake_irqlock() and
 * intel_uncore_forcewake_irqunlock().
 */
#define I915_READ_FW(reg__) __raw_i915_read32(dev_priv, (reg__))
#define I915_WRITE_FW(reg__, val__) __raw_i915_write32(dev_priv, (reg__), (val__))
#define POSTING_READ_FW(reg__) (void)I915_READ_FW(reg__)

/* "Broadcast RGB" property */
#define INTEL_BROADCAST_RGB_AUTO 0
#define INTEL_BROADCAST_RGB_FULL 1
#define INTEL_BROADCAST_RGB_LIMITED 2

static inline i915_reg_t i915_vgacntrl_reg(struct drm_device *dev)
{
	if (IS_VALLEYVIEW(dev) || IS_CHERRYVIEW(dev))
		return VLV_VGACNTRL;
	else if (INTEL_INFO(dev)->gen >= 5)
		return CPU_VGACNTRL;
	else
		return VGACNTRL;
}

static inline void __user *to_user_ptr(u64 address)
{
	return (void __user *)(uintptr_t)address;
}

static inline unsigned long msecs_to_jiffies_timeout(const unsigned int m)
{
	unsigned long j = msecs_to_jiffies(m);

	return min_t(unsigned long, MAX_JIFFY_OFFSET, j + 1);
}

static inline unsigned long nsecs_to_jiffies_timeout(const u64 n)
{
        return min_t(u64, MAX_JIFFY_OFFSET, nsecs_to_jiffies64(n) + 1);
}

static inline unsigned long
timespec_to_jiffies_timeout(const struct timespec *value)
{
	unsigned long j = timespec_to_jiffies(value);

	return min_t(unsigned long, MAX_JIFFY_OFFSET, j + 1);
}

/*
 * If you need to wait X milliseconds between events A and B, but event B
 * doesn't happen exactly after event A, you record the timestamp (jiffies) of
 * when event A happened, then just before event B you call this function and
 * pass the timestamp as the first argument, and X as the second argument.
 */
static inline void
wait_remaining_ms_from_jiffies(unsigned long timestamp_jiffies, int to_wait_ms)
{
	unsigned long target_jiffies, tmp_jiffies, remaining_jiffies;

	/*
	 * Don't re-read the value of "jiffies" every time since it may change
	 * behind our back and break the math.
	 */
	tmp_jiffies = jiffies;
	target_jiffies = timestamp_jiffies +
			 msecs_to_jiffies_timeout(to_wait_ms);

	if (time_after(target_jiffies, tmp_jiffies)) {
		remaining_jiffies = target_jiffies - tmp_jiffies;
		while (remaining_jiffies)
			remaining_jiffies =
			    schedule_timeout_uninterruptible(remaining_jiffies);
	}
}

static inline void i915_trace_irq_get(struct intel_engine_cs *ring,
				      struct drm_i915_gem_request *req)
{
	if (ring->trace_irq_req == NULL && ring->irq_get(ring))
		i915_gem_request_assign(&ring->trace_irq_req, req);
}

#endif<|MERGE_RESOLUTION|>--- conflicted
+++ resolved
@@ -2634,14 +2634,9 @@
 
 /* WaRsDisableCoarsePowerGating:skl,bxt */
 #define NEEDS_WaRsDisableCoarsePowerGating(dev) (IS_BXT_REVID(dev, 0, BXT_REVID_A1) || \
-<<<<<<< HEAD
-						 ((IS_SKL_GT3(dev) || IS_SKL_GT4(dev)) && \
-						  IS_SKL_REVID(dev, 0, SKL_REVID_F0)))
-=======
 						 IS_SKL_GT3(dev) || \
 						 IS_SKL_GT4(dev))
 
->>>>>>> ed596a4a
 /*
  * dp aux and gmbus irq on gen4 seems to be able to generate legacy interrupts
  * even when in MSI mode. This results in spurious interrupt warnings if the
