/*
 * Copyright(c) 2011-2016 Intel Corporation. All rights reserved.
 *
 * Permission is hereby granted, free of charge, to any person obtaining a
 * copy of this software and associated documentation files (the "Software"),
 * to deal in the Software without restriction, including without limitation
 * the rights to use, copy, modify, merge, publish, distribute, sublicense,
 * and/or sell copies of the Software, and to permit persons to whom the
 * Software is furnished to do so, subject to the following conditions:
 *
 * The above copyright notice and this permission notice (including the next
 * paragraph) shall be included in all copies or substantial portions of the
 * Software.
 *
 * THE SOFTWARE IS PROVIDED "AS IS", WITHOUT WARRANTY OF ANY KIND, EXPRESS OR
 * IMPLIED, INCLUDING BUT NOT LIMITED TO THE WARRANTIES OF MERCHANTABILITY,
 * FITNESS FOR A PARTICULAR PURPOSE AND NONINFRINGEMENT.  IN NO EVENT SHALL
 * THE AUTHORS OR COPYRIGHT HOLDERS BE LIABLE FOR ANY CLAIM, DAMAGES OR OTHER
 * LIABILITY, WHETHER IN AN ACTION OF CONTRACT, TORT OR OTHERWISE, ARISING FROM,
 * OUT OF OR IN CONNECTION WITH THE SOFTWARE OR THE USE OR OTHER DEALINGS IN THE
 * SOFTWARE.
 *
 * Authors:
 *    Zhi Wang <zhi.a.wang@intel.com>
 *
 * Contributors:
 *    Ping Gao <ping.a.gao@intel.com>
 *    Tina Zhang <tina.zhang@intel.com>
 *    Chanbin Du <changbin.du@intel.com>
 *    Min He <min.he@intel.com>
 *    Bing Niu <bing.niu@intel.com>
 *    Zhenyu Wang <zhenyuw@linux.intel.com>
 *
 */

#include <linux/kthread.h>

#include "i915_drv.h"
#include "gvt.h"

#define RING_CTX_OFF(x) \
	offsetof(struct execlist_ring_context, x)

static void set_context_pdp_root_pointer(
		struct execlist_ring_context *ring_context,
		u32 pdp[8])
{
	struct execlist_mmio_pair *pdp_pair = &ring_context->pdp3_UDW;
	int i;

	for (i = 0; i < 8; i++)
		pdp_pair[i].val = pdp[7 - i];
}

static int populate_shadow_context(struct intel_vgpu_workload *workload)
{
	struct intel_vgpu *vgpu = workload->vgpu;
	struct intel_gvt *gvt = vgpu->gvt;
	int ring_id = workload->ring_id;
	struct i915_gem_context *shadow_ctx = workload->vgpu->shadow_ctx;
	struct drm_i915_gem_object *ctx_obj =
		shadow_ctx->engine[ring_id].state->obj;
	struct execlist_ring_context *shadow_ring_context;
	struct page *page;
	void *dst;
	unsigned long context_gpa, context_page_num;
	int i;

	gvt_dbg_sched("ring id %d workload lrca %x", ring_id,
			workload->ctx_desc.lrca);

	context_page_num = intel_lr_context_size(
			gvt->dev_priv->engine[ring_id]);

	context_page_num = context_page_num >> PAGE_SHIFT;

	if (IS_BROADWELL(gvt->dev_priv) && ring_id == RCS)
		context_page_num = 19;

	i = 2;

	while (i < context_page_num) {
		context_gpa = intel_vgpu_gma_to_gpa(vgpu->gtt.ggtt_mm,
				(u32)((workload->ctx_desc.lrca + i) <<
				GTT_PAGE_SHIFT));
		if (context_gpa == INTEL_GVT_INVALID_ADDR) {
			gvt_vgpu_err("Invalid guest context descriptor\n");
			return -EINVAL;
		}

		page = i915_gem_object_get_page(ctx_obj, LRC_PPHWSP_PN + i);
		dst = kmap(page);
		intel_gvt_hypervisor_read_gpa(vgpu, context_gpa, dst,
				GTT_PAGE_SIZE);
		kunmap(page);
		i++;
	}

	page = i915_gem_object_get_page(ctx_obj, LRC_STATE_PN);
	shadow_ring_context = kmap(page);

#define COPY_REG(name) \
	intel_gvt_hypervisor_read_gpa(vgpu, workload->ring_context_gpa \
		+ RING_CTX_OFF(name.val), &shadow_ring_context->name.val, 4)

	COPY_REG(ctx_ctrl);
	COPY_REG(ctx_timestamp);

	if (ring_id == RCS) {
		COPY_REG(bb_per_ctx_ptr);
		COPY_REG(rcs_indirect_ctx);
		COPY_REG(rcs_indirect_ctx_offset);
	}
#undef COPY_REG

	set_context_pdp_root_pointer(shadow_ring_context,
				     workload->shadow_mm->shadow_page_table);

	intel_gvt_hypervisor_read_gpa(vgpu,
			workload->ring_context_gpa +
			sizeof(*shadow_ring_context),
			(void *)shadow_ring_context +
			sizeof(*shadow_ring_context),
			GTT_PAGE_SIZE - sizeof(*shadow_ring_context));

	kunmap(page);
	return 0;
}

static int shadow_context_status_change(struct notifier_block *nb,
		unsigned long action, void *data)
{
	struct drm_i915_gem_request *req = (struct drm_i915_gem_request *)data;
	struct intel_gvt *gvt = container_of(nb, struct intel_gvt,
				shadow_ctx_notifier_block[req->engine->id]);
	struct intel_gvt_workload_scheduler *scheduler = &gvt->scheduler;
	struct intel_vgpu_workload *workload =
		scheduler->current_workload[req->engine->id];

	if (unlikely(!workload))
		return NOTIFY_OK;

	switch (action) {
	case INTEL_CONTEXT_SCHEDULE_IN:
		intel_gvt_load_render_mmio(workload->vgpu,
					   workload->ring_id);
		atomic_set(&workload->shadow_ctx_active, 1);
		break;
	case INTEL_CONTEXT_SCHEDULE_OUT:
		intel_gvt_restore_render_mmio(workload->vgpu,
					      workload->ring_id);
		/* If the status is -EINPROGRESS means this workload
		 * doesn't meet any issue during dispatching so when
		 * get the SCHEDULE_OUT set the status to be zero for
		 * good. If the status is NOT -EINPROGRESS means there
		 * is something wrong happened during dispatching and
		 * the status should not be set to zero
		 */
		if (workload->status == -EINPROGRESS)
			workload->status = 0;
		atomic_set(&workload->shadow_ctx_active, 0);
		break;
	default:
		WARN_ON(1);
		return NOTIFY_OK;
	}
	wake_up(&workload->shadow_ctx_status_wq);
	return NOTIFY_OK;
}

static int dispatch_workload(struct intel_vgpu_workload *workload)
{
	int ring_id = workload->ring_id;
	struct i915_gem_context *shadow_ctx = workload->vgpu->shadow_ctx;
	struct drm_i915_private *dev_priv = workload->vgpu->gvt->dev_priv;
	struct intel_engine_cs *engine = dev_priv->engine[ring_id];
	struct drm_i915_gem_request *rq;
	struct intel_vgpu *vgpu = workload->vgpu;
	int ret;

	gvt_dbg_sched("ring id %d prepare to dispatch workload %p\n",
		ring_id, workload);

	shadow_ctx->desc_template &= ~(0x3 << GEN8_CTX_ADDRESSING_MODE_SHIFT);
	shadow_ctx->desc_template |= workload->ctx_desc.addressing_mode <<
				    GEN8_CTX_ADDRESSING_MODE_SHIFT;

	mutex_lock(&dev_priv->drm.struct_mutex);

	/* pin shadow context by gvt even the shadow context will be pinned
	 * when i915 alloc request. That is because gvt will update the guest
	 * context from shadow context when workload is completed, and at that
	 * moment, i915 may already unpined the shadow context to make the
	 * shadow_ctx pages invalid. So gvt need to pin itself. After update
	 * the guest context, gvt can unpin the shadow_ctx safely.
	 */
	ret = engine->context_pin(engine, shadow_ctx);
	if (ret) {
		gvt_vgpu_err("fail to pin shadow context\n");
		workload->status = ret;
		mutex_unlock(&dev_priv->drm.struct_mutex);
		return ret;
	}

	rq = i915_gem_request_alloc(dev_priv->engine[ring_id], shadow_ctx);
	if (IS_ERR(rq)) {
		gvt_vgpu_err("fail to allocate gem request\n");
		ret = PTR_ERR(rq);
		goto out;
	}

	gvt_dbg_sched("ring id %d get i915 gem request %p\n", ring_id, rq);

	workload->req = i915_gem_request_get(rq);

	ret = intel_gvt_scan_and_shadow_workload(workload);
	if (ret)
		goto out;

	if ((workload->ring_id == RCS) &&
	    (workload->wa_ctx.indirect_ctx.size != 0)) {
		ret = intel_gvt_scan_and_shadow_wa_ctx(&workload->wa_ctx);
		if (ret)
			goto out;
	}

	ret = populate_shadow_context(workload);
	if (ret)
		goto out;

	if (workload->prepare) {
		ret = workload->prepare(workload);
		if (ret)
			goto out;
	}

	gvt_dbg_sched("ring id %d submit workload to i915 %p\n",
			ring_id, workload->req);

	ret = 0;
	workload->dispatched = true;
out:
	if (ret)
		workload->status = ret;

	if (!IS_ERR_OR_NULL(rq))
<<<<<<< HEAD
		i915_add_request_no_flush(rq);
	else
		engine->context_unpin(engine, shadow_ctx);

=======
		i915_add_request(rq);
>>>>>>> 65d1086c
	mutex_unlock(&dev_priv->drm.struct_mutex);
	return ret;
}

static struct intel_vgpu_workload *pick_next_workload(
		struct intel_gvt *gvt, int ring_id)
{
	struct intel_gvt_workload_scheduler *scheduler = &gvt->scheduler;
	struct intel_vgpu_workload *workload = NULL;

	mutex_lock(&gvt->lock);

	/*
	 * no current vgpu / will be scheduled out / no workload
	 * bail out
	 */
	if (!scheduler->current_vgpu) {
		gvt_dbg_sched("ring id %d stop - no current vgpu\n", ring_id);
		goto out;
	}

	if (scheduler->need_reschedule) {
		gvt_dbg_sched("ring id %d stop - will reschedule\n", ring_id);
		goto out;
	}

	if (list_empty(workload_q_head(scheduler->current_vgpu, ring_id))) {
		gvt_dbg_sched("ring id %d stop - no available workload\n",
				ring_id);
		goto out;
	}

	/*
	 * still have current workload, maybe the workload disptacher
	 * fail to submit it for some reason, resubmit it.
	 */
	if (scheduler->current_workload[ring_id]) {
		workload = scheduler->current_workload[ring_id];
		gvt_dbg_sched("ring id %d still have current workload %p\n",
				ring_id, workload);
		goto out;
	}

	/*
	 * pick a workload as current workload
	 * once current workload is set, schedule policy routines
	 * will wait the current workload is finished when trying to
	 * schedule out a vgpu.
	 */
	scheduler->current_workload[ring_id] = container_of(
			workload_q_head(scheduler->current_vgpu, ring_id)->next,
			struct intel_vgpu_workload, list);

	workload = scheduler->current_workload[ring_id];

	gvt_dbg_sched("ring id %d pick new workload %p\n", ring_id, workload);

	atomic_inc(&workload->vgpu->running_workload_num);
out:
	mutex_unlock(&gvt->lock);
	return workload;
}

static void update_guest_context(struct intel_vgpu_workload *workload)
{
	struct intel_vgpu *vgpu = workload->vgpu;
	struct intel_gvt *gvt = vgpu->gvt;
	int ring_id = workload->ring_id;
	struct i915_gem_context *shadow_ctx = workload->vgpu->shadow_ctx;
	struct drm_i915_gem_object *ctx_obj =
		shadow_ctx->engine[ring_id].state->obj;
	struct execlist_ring_context *shadow_ring_context;
	struct page *page;
	void *src;
	unsigned long context_gpa, context_page_num;
	int i;

	gvt_dbg_sched("ring id %d workload lrca %x\n", ring_id,
			workload->ctx_desc.lrca);

	context_page_num = intel_lr_context_size(
			gvt->dev_priv->engine[ring_id]);

	context_page_num = context_page_num >> PAGE_SHIFT;

	if (IS_BROADWELL(gvt->dev_priv) && ring_id == RCS)
		context_page_num = 19;

	i = 2;

	while (i < context_page_num) {
		context_gpa = intel_vgpu_gma_to_gpa(vgpu->gtt.ggtt_mm,
				(u32)((workload->ctx_desc.lrca + i) <<
					GTT_PAGE_SHIFT));
		if (context_gpa == INTEL_GVT_INVALID_ADDR) {
			gvt_vgpu_err("invalid guest context descriptor\n");
			return;
		}

		page = i915_gem_object_get_page(ctx_obj, LRC_PPHWSP_PN + i);
		src = kmap(page);
		intel_gvt_hypervisor_write_gpa(vgpu, context_gpa, src,
				GTT_PAGE_SIZE);
		kunmap(page);
		i++;
	}

	intel_gvt_hypervisor_write_gpa(vgpu, workload->ring_context_gpa +
		RING_CTX_OFF(ring_header.val), &workload->rb_tail, 4);

	page = i915_gem_object_get_page(ctx_obj, LRC_STATE_PN);
	shadow_ring_context = kmap(page);

#define COPY_REG(name) \
	intel_gvt_hypervisor_write_gpa(vgpu, workload->ring_context_gpa + \
		RING_CTX_OFF(name.val), &shadow_ring_context->name.val, 4)

	COPY_REG(ctx_ctrl);
	COPY_REG(ctx_timestamp);

#undef COPY_REG

	intel_gvt_hypervisor_write_gpa(vgpu,
			workload->ring_context_gpa +
			sizeof(*shadow_ring_context),
			(void *)shadow_ring_context +
			sizeof(*shadow_ring_context),
			GTT_PAGE_SIZE - sizeof(*shadow_ring_context));

	kunmap(page);
}

static void complete_current_workload(struct intel_gvt *gvt, int ring_id)
{
	struct intel_gvt_workload_scheduler *scheduler = &gvt->scheduler;
	struct intel_vgpu_workload *workload;
	struct intel_vgpu *vgpu;
	int event;

	mutex_lock(&gvt->lock);

	workload = scheduler->current_workload[ring_id];
	vgpu = workload->vgpu;

	/* For the workload w/ request, needs to wait for the context
	 * switch to make sure request is completed.
	 * For the workload w/o request, directly complete the workload.
	 */
	if (workload->req) {
		struct drm_i915_private *dev_priv =
			workload->vgpu->gvt->dev_priv;
		struct intel_engine_cs *engine =
			dev_priv->engine[workload->ring_id];
		wait_event(workload->shadow_ctx_status_wq,
			   !atomic_read(&workload->shadow_ctx_active));

		i915_gem_request_put(fetch_and_zero(&workload->req));

		if (!workload->status && !vgpu->resetting) {
			update_guest_context(workload);

			for_each_set_bit(event, workload->pending_events,
					 INTEL_GVT_EVENT_MAX)
				intel_vgpu_trigger_virtual_event(vgpu, event);
		}
		mutex_lock(&dev_priv->drm.struct_mutex);
		/* unpin shadow ctx as the shadow_ctx update is done */
		engine->context_unpin(engine, workload->vgpu->shadow_ctx);
		mutex_unlock(&dev_priv->drm.struct_mutex);
	}

	gvt_dbg_sched("ring id %d complete workload %p status %d\n",
			ring_id, workload, workload->status);

	scheduler->current_workload[ring_id] = NULL;

	list_del_init(&workload->list);
	workload->complete(workload);

	atomic_dec(&vgpu->running_workload_num);
	wake_up(&scheduler->workload_complete_wq);
	mutex_unlock(&gvt->lock);
}

struct workload_thread_param {
	struct intel_gvt *gvt;
	int ring_id;
};

static DEFINE_MUTEX(scheduler_mutex);

static int workload_thread(void *priv)
{
	struct workload_thread_param *p = (struct workload_thread_param *)priv;
	struct intel_gvt *gvt = p->gvt;
	int ring_id = p->ring_id;
	struct intel_gvt_workload_scheduler *scheduler = &gvt->scheduler;
	struct intel_vgpu_workload *workload = NULL;
	struct intel_vgpu *vgpu = NULL;
	int ret;
	bool need_force_wake = IS_SKYLAKE(gvt->dev_priv);
	DEFINE_WAIT_FUNC(wait, woken_wake_function);

	kfree(p);

	gvt_dbg_core("workload thread for ring %d started\n", ring_id);

	while (!kthread_should_stop()) {
		add_wait_queue(&scheduler->waitq[ring_id], &wait);
		do {
			workload = pick_next_workload(gvt, ring_id);
			if (workload)
				break;
			wait_woken(&wait, TASK_INTERRUPTIBLE,
				   MAX_SCHEDULE_TIMEOUT);
		} while (!kthread_should_stop());
		remove_wait_queue(&scheduler->waitq[ring_id], &wait);

		if (!workload)
			break;

		mutex_lock(&scheduler_mutex);

		gvt_dbg_sched("ring id %d next workload %p vgpu %d\n",
				workload->ring_id, workload,
				workload->vgpu->id);

		intel_runtime_pm_get(gvt->dev_priv);

		gvt_dbg_sched("ring id %d will dispatch workload %p\n",
				workload->ring_id, workload);

		if (need_force_wake)
			intel_uncore_forcewake_get(gvt->dev_priv,
					FORCEWAKE_ALL);

		mutex_lock(&gvt->lock);
		ret = dispatch_workload(workload);
		mutex_unlock(&gvt->lock);

		if (ret) {
			vgpu = workload->vgpu;
			gvt_vgpu_err("fail to dispatch workload, skip\n");
			goto complete;
		}

		gvt_dbg_sched("ring id %d wait workload %p\n",
				workload->ring_id, workload);
		i915_wait_request(workload->req, 0, MAX_SCHEDULE_TIMEOUT);

complete:
		gvt_dbg_sched("will complete workload %p, status: %d\n",
				workload, workload->status);

		complete_current_workload(gvt, ring_id);

		if (need_force_wake)
			intel_uncore_forcewake_put(gvt->dev_priv,
					FORCEWAKE_ALL);

		intel_runtime_pm_put(gvt->dev_priv);

		mutex_unlock(&scheduler_mutex);

	}
	return 0;
}

void intel_gvt_wait_vgpu_idle(struct intel_vgpu *vgpu)
{
	struct intel_gvt *gvt = vgpu->gvt;
	struct intel_gvt_workload_scheduler *scheduler = &gvt->scheduler;

	if (atomic_read(&vgpu->running_workload_num)) {
		gvt_dbg_sched("wait vgpu idle\n");

		wait_event(scheduler->workload_complete_wq,
				!atomic_read(&vgpu->running_workload_num));
	}
}

void intel_gvt_clean_workload_scheduler(struct intel_gvt *gvt)
{
	struct intel_gvt_workload_scheduler *scheduler = &gvt->scheduler;
	struct intel_engine_cs *engine;
	enum intel_engine_id i;

	gvt_dbg_core("clean workload scheduler\n");

	for_each_engine(engine, gvt->dev_priv, i) {
		atomic_notifier_chain_unregister(
					&engine->context_status_notifier,
					&gvt->shadow_ctx_notifier_block[i]);
		kthread_stop(scheduler->thread[i]);
	}
}

int intel_gvt_init_workload_scheduler(struct intel_gvt *gvt)
{
	struct intel_gvt_workload_scheduler *scheduler = &gvt->scheduler;
	struct workload_thread_param *param = NULL;
	struct intel_engine_cs *engine;
	enum intel_engine_id i;
	int ret;

	gvt_dbg_core("init workload scheduler\n");

	init_waitqueue_head(&scheduler->workload_complete_wq);

	for_each_engine(engine, gvt->dev_priv, i) {
		init_waitqueue_head(&scheduler->waitq[i]);

		param = kzalloc(sizeof(*param), GFP_KERNEL);
		if (!param) {
			ret = -ENOMEM;
			goto err;
		}

		param->gvt = gvt;
		param->ring_id = i;

		scheduler->thread[i] = kthread_run(workload_thread, param,
			"gvt workload %d", i);
		if (IS_ERR(scheduler->thread[i])) {
			gvt_err("fail to create workload thread\n");
			ret = PTR_ERR(scheduler->thread[i]);
			goto err;
		}

		gvt->shadow_ctx_notifier_block[i].notifier_call =
					shadow_context_status_change;
		atomic_notifier_chain_register(&engine->context_status_notifier,
					&gvt->shadow_ctx_notifier_block[i]);
	}
	return 0;
err:
	intel_gvt_clean_workload_scheduler(gvt);
	kfree(param);
	param = NULL;
	return ret;
}

void intel_vgpu_clean_gvt_context(struct intel_vgpu *vgpu)
{
	i915_gem_context_put_unlocked(vgpu->shadow_ctx);
}

int intel_vgpu_init_gvt_context(struct intel_vgpu *vgpu)
{
	atomic_set(&vgpu->running_workload_num, 0);

	vgpu->shadow_ctx = i915_gem_context_create_gvt(
			&vgpu->gvt->dev_priv->drm);
	if (IS_ERR(vgpu->shadow_ctx))
		return PTR_ERR(vgpu->shadow_ctx);

	vgpu->shadow_ctx->engine[RCS].initialised = true;

	return 0;
}<|MERGE_RESOLUTION|>--- conflicted
+++ resolved
@@ -244,14 +244,10 @@
 		workload->status = ret;
 
 	if (!IS_ERR_OR_NULL(rq))
-<<<<<<< HEAD
-		i915_add_request_no_flush(rq);
+		i915_add_request(rq);
 	else
 		engine->context_unpin(engine, shadow_ctx);
 
-=======
-		i915_add_request(rq);
->>>>>>> 65d1086c
 	mutex_unlock(&dev_priv->drm.struct_mutex);
 	return ret;
 }
