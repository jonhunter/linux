--- conflicted
+++ resolved
@@ -244,11 +244,7 @@
 		return NULL;
 
 	for (i = 0; i < pages; i++) {
-<<<<<<< HEAD
-		entry->elements[i] = alloc_page(GFP_KERNEL);
-=======
 		entry->elements[i] = __dev_alloc_page(GFP_KERNEL);
->>>>>>> 778fbf41
 
 		if (!entry->elements[i]) {
 			qeth_free_pool_entry(entry);
@@ -1267,11 +1263,7 @@
 	if (max == 1 && card->qdio.do_prio_queueing != QETH_PRIOQ_DEFAULT)
 		dev_info(&card->gdev->dev, "Priority Queueing not supported\n");
 
-<<<<<<< HEAD
-	card->qdio.no_out_queues = count;
-=======
 	card->qdio.no_out_queues = max;
->>>>>>> 778fbf41
 	return 0;
 }
 
@@ -2662,11 +2654,7 @@
 				 struct qeth_buffer_pool_entry, list);
 	for (i = 0; i < QETH_MAX_BUFFER_ELEMENTS(card); ++i) {
 		if (page_count(entry->elements[i]) > 1) {
-<<<<<<< HEAD
-			struct page *page = alloc_page(GFP_ATOMIC);
-=======
 			struct page *page = dev_alloc_page();
->>>>>>> 778fbf41
 
 			if (!page)
 				return NULL;
@@ -3494,12 +3482,7 @@
 {
 	struct qeth_card *card = (struct qeth_card *)card_ptr;
 
-<<<<<<< HEAD
-	if (card->dev->flags & IFF_UP)
-		napi_schedule_irqoff(&card->napi);
-=======
 	napi_schedule_irqoff(&card->napi);
->>>>>>> 778fbf41
 }
 
 int qeth_configure_cq(struct qeth_card *card, enum qeth_cq cq)
@@ -4837,13 +4820,6 @@
 	if (card->options.cq == QETH_CQ_ENABLED) {
 		int offset = QDIO_MAX_BUFFERS_PER_Q *
 			     (card->qdio.no_in_queues - 1);
-<<<<<<< HEAD
-
-		for (i = 0; i < QDIO_MAX_BUFFERS_PER_Q; i++)
-			in_sbal_ptrs[offset + i] =
-				card->qdio.c_q->bufs[i].buffer;
-=======
->>>>>>> 778fbf41
 
 		for (i = 0; i < QDIO_MAX_BUFFERS_PER_Q; i++)
 			in_sbal_ptrs[offset + i] =
@@ -4878,12 +4854,6 @@
 		rc = -ENOMEM;
 		goto out_free_qib_param;
 	}
-<<<<<<< HEAD
-
-	for (i = 0; i < QDIO_MAX_BUFFERS_PER_Q; i++)
-		in_sbal_ptrs[i] = card->qdio.in_q->bufs[i].buffer;
-=======
->>>>>>> 778fbf41
 
 	for (i = 0; i < QDIO_MAX_BUFFERS_PER_Q; i++)
 		in_sbal_ptrs[i] = card->qdio.in_q->bufs[i].buffer;
@@ -5357,21 +5327,13 @@
 }
 
 static int qeth_extract_skb(struct qeth_card *card,
-<<<<<<< HEAD
-			    struct qeth_qdio_buffer *qethbuffer,
-			    struct qdio_buffer_element **__element,
-=======
 			    struct qeth_qdio_buffer *qethbuffer, u8 *element_no,
->>>>>>> 778fbf41
 			    int *__offset)
 {
 	struct qeth_priv *priv = netdev_priv(card->dev);
 	struct qdio_buffer *buffer = qethbuffer->buffer;
 	struct napi_struct *napi = &card->napi;
-<<<<<<< HEAD
-=======
 	struct qdio_buffer_element *element;
->>>>>>> 778fbf41
 	unsigned int linear_len = 0;
 	bool uses_frags = false;
 	int offset = *__offset;
@@ -5447,11 +5409,7 @@
 	}
 
 	use_rx_sg = (card->options.cq == QETH_CQ_ENABLED) ||
-<<<<<<< HEAD
-		    (skb_len > card->options.rx_sg_cb &&
-=======
 		    (skb_len > READ_ONCE(priv->rx_copybreak) &&
->>>>>>> 778fbf41
 		     !atomic_read(&card->force_alloc_skb) &&
 		     !IS_OSN(card));
 
@@ -5549,17 +5507,6 @@
 	return 0;
 }
 
-<<<<<<< HEAD
-static int qeth_extract_skbs(struct qeth_card *card, int budget,
-			     struct qeth_qdio_buffer *buf, bool *done)
-{
-	int work_done = 0;
-
-	*done = false;
-
-	while (budget) {
-		if (qeth_extract_skb(card, buf, &card->rx.b_element,
-=======
 static unsigned int qeth_extract_skbs(struct qeth_card *card, int budget,
 				      struct qeth_qdio_buffer *buf, bool *done)
 {
@@ -5567,7 +5514,6 @@
 
 	while (budget) {
 		if (qeth_extract_skb(card, buf, &card->rx.buf_element,
->>>>>>> 778fbf41
 				     &card->rx.e_offset)) {
 			*done = true;
 			break;
@@ -5582,15 +5528,7 @@
 
 static unsigned int qeth_rx_poll(struct qeth_card *card, int budget)
 {
-<<<<<<< HEAD
-	struct qeth_card *card = container_of(napi, struct qeth_card, napi);
-	int work_done = 0;
-	struct qeth_qdio_buffer *buffer;
-	int new_budget = budget;
-	bool done;
-=======
 	unsigned int work_done = 0;
->>>>>>> 778fbf41
 
 	while (budget > 0) {
 		struct qeth_qdio_buffer *buffer;
@@ -5609,34 +5547,6 @@
 			}
 		}
 
-<<<<<<< HEAD
-		while (card->rx.b_count) {
-			buffer = &card->qdio.in_q->bufs[card->rx.b_index];
-			if (!(card->rx.qdio_err &&
-			    qeth_check_qdio_errors(card, buffer->buffer,
-			    card->rx.qdio_err, "qinerr")))
-				work_done += qeth_extract_skbs(card, new_budget,
-							       buffer, &done);
-			else
-				done = true;
-
-			if (done) {
-				QETH_CARD_STAT_INC(card, rx_bufs);
-				qeth_put_buffer_pool_entry(card,
-					buffer->pool_entry);
-				qeth_queue_input_buffer(card, card->rx.b_index);
-				card->rx.b_count--;
-				if (card->rx.b_count) {
-					card->rx.b_index =
-						QDIO_BUFNR(card->rx.b_index + 1);
-					card->rx.b_element =
-						&card->qdio.in_q
-						->bufs[card->rx.b_index]
-						.buffer->element[0];
-					card->rx.e_offset = 0;
-				}
-			}
-=======
 		/* Process one completed RX buffer: */
 		buffer = &card->qdio.in_q->bufs[card->rx.b_index];
 		if (!(card->rx.qdio_err &&
@@ -5646,7 +5556,6 @@
 						      &done);
 		else
 			done = true;
->>>>>>> 778fbf41
 
 		work_done += skbs_done;
 		budget -= skbs_done;
