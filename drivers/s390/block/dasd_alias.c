/*
 * PAV alias management for the DASD ECKD discipline
 *
 * Copyright IBM Corp. 2007
 * Author(s): Stefan Weinhuber <wein@de.ibm.com>
 */

#define KMSG_COMPONENT "dasd-eckd"

#include <linux/list.h>
#include <linux/slab.h>
#include <asm/ebcdic.h>
#include "dasd_int.h"
#include "dasd_eckd.h"

#ifdef PRINTK_HEADER
#undef PRINTK_HEADER
#endif				/* PRINTK_HEADER */
#define PRINTK_HEADER "dasd(eckd):"


/*
 * General concept of alias management:
 * - PAV and DASD alias management is specific to the eckd discipline.
 * - A device is connected to an lcu as long as the device exists.
 *   dasd_alias_make_device_known_to_lcu will be called wenn the
 *   device is checked by the eckd discipline and
 *   dasd_alias_disconnect_device_from_lcu will be called
 *   before the device is deleted.
 * - The dasd_alias_add_device / dasd_alias_remove_device
 *   functions mark the point when a device is 'ready for service'.
 * - A summary unit check is a rare occasion, but it is mandatory to
 *   support it. It requires some complex recovery actions before the
 *   devices can be used again (see dasd_alias_handle_summary_unit_check).
 * - dasd_alias_get_start_dev will find an alias device that can be used
 *   instead of the base device and does some (very simple) load balancing.
 *   This is the function that gets called for each I/O, so when improving
 *   something, this function should get faster or better, the rest has just
 *   to be correct.
 */


static void summary_unit_check_handling_work(struct work_struct *);
static void lcu_update_work(struct work_struct *);
static int _schedule_lcu_update(struct alias_lcu *, struct dasd_device *);

static struct alias_root aliastree = {
	.serverlist = LIST_HEAD_INIT(aliastree.serverlist),
	.lock = __SPIN_LOCK_UNLOCKED(aliastree.lock),
};

static struct alias_server *_find_server(struct dasd_uid *uid)
{
	struct alias_server *pos;
	list_for_each_entry(pos, &aliastree.serverlist, server) {
		if (!strncmp(pos->uid.vendor, uid->vendor,
			     sizeof(uid->vendor))
		    && !strncmp(pos->uid.serial, uid->serial,
				sizeof(uid->serial)))
			return pos;
	}
	return NULL;
}

static struct alias_lcu *_find_lcu(struct alias_server *server,
				   struct dasd_uid *uid)
{
	struct alias_lcu *pos;
	list_for_each_entry(pos, &server->lculist, lcu) {
		if (pos->uid.ssid == uid->ssid)
			return pos;
	}
	return NULL;
}

static struct alias_pav_group *_find_group(struct alias_lcu *lcu,
					   struct dasd_uid *uid)
{
	struct alias_pav_group *pos;
	__u8 search_unit_addr;

	/* for hyper pav there is only one group */
	if (lcu->pav == HYPER_PAV) {
		if (list_empty(&lcu->grouplist))
			return NULL;
		else
			return list_first_entry(&lcu->grouplist,
						struct alias_pav_group, group);
	}

	/* for base pav we have to find the group that matches the base */
	if (uid->type == UA_BASE_DEVICE)
		search_unit_addr = uid->real_unit_addr;
	else
		search_unit_addr = uid->base_unit_addr;
	list_for_each_entry(pos, &lcu->grouplist, group) {
		if (pos->uid.base_unit_addr == search_unit_addr &&
		    !strncmp(pos->uid.vduit, uid->vduit, sizeof(uid->vduit)))
			return pos;
	}
	return NULL;
}

static struct alias_server *_allocate_server(struct dasd_uid *uid)
{
	struct alias_server *server;

	server = kzalloc(sizeof(*server), GFP_KERNEL);
	if (!server)
		return ERR_PTR(-ENOMEM);
	memcpy(server->uid.vendor, uid->vendor, sizeof(uid->vendor));
	memcpy(server->uid.serial, uid->serial, sizeof(uid->serial));
	INIT_LIST_HEAD(&server->server);
	INIT_LIST_HEAD(&server->lculist);
	return server;
}

static void _free_server(struct alias_server *server)
{
	kfree(server);
}

static struct alias_lcu *_allocate_lcu(struct dasd_uid *uid)
{
	struct alias_lcu *lcu;

	lcu = kzalloc(sizeof(*lcu), GFP_KERNEL);
	if (!lcu)
		return ERR_PTR(-ENOMEM);
	lcu->uac = kzalloc(sizeof(*(lcu->uac)), GFP_KERNEL | GFP_DMA);
	if (!lcu->uac)
		goto out_err1;
	lcu->rsu_cqr = kzalloc(sizeof(*lcu->rsu_cqr), GFP_KERNEL | GFP_DMA);
	if (!lcu->rsu_cqr)
		goto out_err2;
	lcu->rsu_cqr->cpaddr = kzalloc(sizeof(struct ccw1),
				       GFP_KERNEL | GFP_DMA);
	if (!lcu->rsu_cqr->cpaddr)
		goto out_err3;
	lcu->rsu_cqr->data = kzalloc(16, GFP_KERNEL | GFP_DMA);
	if (!lcu->rsu_cqr->data)
		goto out_err4;

	memcpy(lcu->uid.vendor, uid->vendor, sizeof(uid->vendor));
	memcpy(lcu->uid.serial, uid->serial, sizeof(uid->serial));
	lcu->uid.ssid = uid->ssid;
	lcu->pav = NO_PAV;
	lcu->flags = NEED_UAC_UPDATE | UPDATE_PENDING;
	INIT_LIST_HEAD(&lcu->lcu);
	INIT_LIST_HEAD(&lcu->inactive_devices);
	INIT_LIST_HEAD(&lcu->active_devices);
	INIT_LIST_HEAD(&lcu->grouplist);
	INIT_WORK(&lcu->suc_data.worker, summary_unit_check_handling_work);
	INIT_DELAYED_WORK(&lcu->ruac_data.dwork, lcu_update_work);
	spin_lock_init(&lcu->lock);
	init_completion(&lcu->lcu_setup);
	return lcu;

out_err4:
	kfree(lcu->rsu_cqr->cpaddr);
out_err3:
	kfree(lcu->rsu_cqr);
out_err2:
	kfree(lcu->uac);
out_err1:
	kfree(lcu);
	return ERR_PTR(-ENOMEM);
}

static void _free_lcu(struct alias_lcu *lcu)
{
	kfree(lcu->rsu_cqr->data);
	kfree(lcu->rsu_cqr->cpaddr);
	kfree(lcu->rsu_cqr);
	kfree(lcu->uac);
	kfree(lcu);
}

/*
 * This is the function that will allocate all the server and lcu data,
 * so this function must be called first for a new device.
 * If the return value is 1, the lcu was already known before, if it
 * is 0, this is a new lcu.
 * Negative return code indicates that something went wrong (e.g. -ENOMEM)
 */
int dasd_alias_make_device_known_to_lcu(struct dasd_device *device)
{
	struct dasd_eckd_private *private = device->private;
	unsigned long flags;
	struct alias_server *server, *newserver;
	struct alias_lcu *lcu, *newlcu;
	struct dasd_uid uid;

	device->discipline->get_uid(device, &uid);
	spin_lock_irqsave(&aliastree.lock, flags);
	server = _find_server(&uid);
	if (!server) {
		spin_unlock_irqrestore(&aliastree.lock, flags);
		newserver = _allocate_server(&uid);
		if (IS_ERR(newserver))
			return PTR_ERR(newserver);
		spin_lock_irqsave(&aliastree.lock, flags);
		server = _find_server(&uid);
		if (!server) {
			list_add(&newserver->server, &aliastree.serverlist);
			server = newserver;
		} else {
			/* someone was faster */
			_free_server(newserver);
		}
	}

	lcu = _find_lcu(server, &uid);
	if (!lcu) {
		spin_unlock_irqrestore(&aliastree.lock, flags);
		newlcu = _allocate_lcu(&uid);
		if (IS_ERR(newlcu))
			return PTR_ERR(newlcu);
		spin_lock_irqsave(&aliastree.lock, flags);
		lcu = _find_lcu(server, &uid);
		if (!lcu) {
			list_add(&newlcu->lcu, &server->lculist);
			lcu = newlcu;
		} else {
			/* someone was faster */
			_free_lcu(newlcu);
		}
	}
	spin_lock(&lcu->lock);
	list_add(&device->alias_list, &lcu->inactive_devices);
	private->lcu = lcu;
	spin_unlock(&lcu->lock);
	spin_unlock_irqrestore(&aliastree.lock, flags);

	return 0;
}

/*
 * This function removes a device from the scope of alias management.
 * The complicated part is to make sure that it is not in use by
 * any of the workers. If necessary cancel the work.
 */
void dasd_alias_disconnect_device_from_lcu(struct dasd_device *device)
{
	struct dasd_eckd_private *private = device->private;
	unsigned long flags;
	struct alias_lcu *lcu;
	struct alias_server *server;
	int was_pending;
	struct dasd_uid uid;

	lcu = private->lcu;
	/* nothing to do if already disconnected */
	if (!lcu)
		return;
	device->discipline->get_uid(device, &uid);
	spin_lock_irqsave(&lcu->lock, flags);
	list_del_init(&device->alias_list);
	/* make sure that the workers don't use this device */
	if (device == lcu->suc_data.device) {
		spin_unlock_irqrestore(&lcu->lock, flags);
		cancel_work_sync(&lcu->suc_data.worker);
		spin_lock_irqsave(&lcu->lock, flags);
		if (device == lcu->suc_data.device) {
			dasd_put_device(device);
			lcu->suc_data.device = NULL;
		}
	}
	was_pending = 0;
	if (device == lcu->ruac_data.device) {
		spin_unlock_irqrestore(&lcu->lock, flags);
		was_pending = 1;
		cancel_delayed_work_sync(&lcu->ruac_data.dwork);
		spin_lock_irqsave(&lcu->lock, flags);
		if (device == lcu->ruac_data.device) {
			dasd_put_device(device);
			lcu->ruac_data.device = NULL;
		}
	}
	private->lcu = NULL;
	spin_unlock_irqrestore(&lcu->lock, flags);

	spin_lock_irqsave(&aliastree.lock, flags);
	spin_lock(&lcu->lock);
	if (list_empty(&lcu->grouplist) &&
	    list_empty(&lcu->active_devices) &&
	    list_empty(&lcu->inactive_devices)) {
		list_del(&lcu->lcu);
		spin_unlock(&lcu->lock);
		_free_lcu(lcu);
		lcu = NULL;
	} else {
		if (was_pending)
			_schedule_lcu_update(lcu, NULL);
		spin_unlock(&lcu->lock);
	}
	server = _find_server(&uid);
	if (server && list_empty(&server->lculist)) {
		list_del(&server->server);
		_free_server(server);
	}
	spin_unlock_irqrestore(&aliastree.lock, flags);
}

/*
 * This function assumes that the unit address configuration stored
 * in the lcu is up to date and will update the device uid before
 * adding it to a pav group.
 */

static int _add_device_to_lcu(struct alias_lcu *lcu,
			      struct dasd_device *device,
			      struct dasd_device *pos)
{

	struct dasd_eckd_private *private = device->private;
	struct alias_pav_group *group;
	struct dasd_uid uid;

<<<<<<< HEAD
=======
	spin_lock(get_ccwdev_lock(device->cdev));
>>>>>>> f03b24a8
	private->uid.type = lcu->uac->unit[private->uid.real_unit_addr].ua_type;
	private->uid.base_unit_addr =
		lcu->uac->unit[private->uid.real_unit_addr].base_ua;
	uid = private->uid;
<<<<<<< HEAD

=======
	spin_unlock(get_ccwdev_lock(device->cdev));
>>>>>>> f03b24a8
	/* if we have no PAV anyway, we don't need to bother with PAV groups */
	if (lcu->pav == NO_PAV) {
		list_move(&device->alias_list, &lcu->active_devices);
		return 0;
	}
	group = _find_group(lcu, &uid);
	if (!group) {
		group = kzalloc(sizeof(*group), GFP_ATOMIC);
		if (!group)
			return -ENOMEM;
		memcpy(group->uid.vendor, uid.vendor, sizeof(uid.vendor));
		memcpy(group->uid.serial, uid.serial, sizeof(uid.serial));
		group->uid.ssid = uid.ssid;
		if (uid.type == UA_BASE_DEVICE)
			group->uid.base_unit_addr = uid.real_unit_addr;
		else
			group->uid.base_unit_addr = uid.base_unit_addr;
		memcpy(group->uid.vduit, uid.vduit, sizeof(uid.vduit));
		INIT_LIST_HEAD(&group->group);
		INIT_LIST_HEAD(&group->baselist);
		INIT_LIST_HEAD(&group->aliaslist);
		list_add(&group->group, &lcu->grouplist);
	}
	if (uid.type == UA_BASE_DEVICE)
		list_move(&device->alias_list, &group->baselist);
	else
		list_move(&device->alias_list, &group->aliaslist);
	private->pavgroup = group;
	return 0;
};

static void _remove_device_from_lcu(struct alias_lcu *lcu,
				    struct dasd_device *device)
{
	struct dasd_eckd_private *private = device->private;
	struct alias_pav_group *group;

	list_move(&device->alias_list, &lcu->inactive_devices);
	group = private->pavgroup;
	if (!group)
		return;
	private->pavgroup = NULL;
	if (list_empty(&group->baselist) && list_empty(&group->aliaslist)) {
		list_del(&group->group);
		kfree(group);
		return;
	}
	if (group->next == device)
		group->next = NULL;
};

static int
suborder_not_supported(struct dasd_ccw_req *cqr)
{
	char *sense;
	char reason;
	char msg_format;
	char msg_no;

	sense = dasd_get_sense(&cqr->irb);
	if (!sense)
		return 0;

	reason = sense[0];
	msg_format = (sense[7] & 0xF0);
	msg_no = (sense[7] & 0x0F);

	/* command reject, Format 0 MSG 4 - invalid parameter */
	if ((reason == 0x80) && (msg_format == 0x00) && (msg_no == 0x04))
		return 1;

	return 0;
}

/*
 * This function tries to lock all devices on an lcu via trylock
 * return NULL on success otherwise return first failed device
 */
static struct dasd_device *_trylock_all_devices_on_lcu(struct alias_lcu *lcu,
						      struct dasd_device *pos)

{
	struct alias_pav_group *pavgroup;
	struct dasd_device *device;

	list_for_each_entry(device, &lcu->active_devices, alias_list) {
		if (device == pos)
			continue;
		if (!spin_trylock(get_ccwdev_lock(device->cdev)))
			return device;
	}
	list_for_each_entry(device, &lcu->inactive_devices, alias_list) {
		if (device == pos)
			continue;
		if (!spin_trylock(get_ccwdev_lock(device->cdev)))
			return device;
	}
	list_for_each_entry(pavgroup, &lcu->grouplist, group) {
		list_for_each_entry(device, &pavgroup->baselist, alias_list) {
			if (device == pos)
				continue;
			if (!spin_trylock(get_ccwdev_lock(device->cdev)))
				return device;
		}
		list_for_each_entry(device, &pavgroup->aliaslist, alias_list) {
			if (device == pos)
				continue;
			if (!spin_trylock(get_ccwdev_lock(device->cdev)))
				return device;
		}
	}
	return NULL;
}

/*
 * unlock all devices except the one that is specified as pos
 * stop if enddev is specified and reached
 */
static void _unlock_all_devices_on_lcu(struct alias_lcu *lcu,
				       struct dasd_device *pos,
				       struct dasd_device *enddev)

{
	struct alias_pav_group *pavgroup;
	struct dasd_device *device;

	list_for_each_entry(device, &lcu->active_devices, alias_list) {
		if (device == pos)
			continue;
		if (device == enddev)
			return;
		spin_unlock(get_ccwdev_lock(device->cdev));
	}
	list_for_each_entry(device, &lcu->inactive_devices, alias_list) {
		if (device == pos)
			continue;
		if (device == enddev)
			return;
		spin_unlock(get_ccwdev_lock(device->cdev));
	}
	list_for_each_entry(pavgroup, &lcu->grouplist, group) {
		list_for_each_entry(device, &pavgroup->baselist, alias_list) {
			if (device == pos)
				continue;
			if (device == enddev)
				return;
			spin_unlock(get_ccwdev_lock(device->cdev));
		}
		list_for_each_entry(device, &pavgroup->aliaslist, alias_list) {
			if (device == pos)
				continue;
			if (device == enddev)
				return;
			spin_unlock(get_ccwdev_lock(device->cdev));
		}
	}
}

/*
 *  this function is needed because the locking order
 *  device lock -> lcu lock
 *  needs to be assured when iterating over devices in an LCU
 *
 *  if a device is specified in pos then the device lock is already hold
 */
static void _trylock_and_lock_lcu_irqsave(struct alias_lcu *lcu,
					  struct dasd_device *pos,
					  unsigned long *flags)
{
	struct dasd_device *failed;

	do {
		spin_lock_irqsave(&lcu->lock, *flags);
		failed = _trylock_all_devices_on_lcu(lcu, pos);
		if (failed) {
			_unlock_all_devices_on_lcu(lcu, pos, failed);
			spin_unlock_irqrestore(&lcu->lock, *flags);
			cpu_relax();
		}
	} while (failed);
}

static void _trylock_and_lock_lcu(struct alias_lcu *lcu,
				  struct dasd_device *pos)
{
	struct dasd_device *failed;

	do {
		spin_lock(&lcu->lock);
		failed = _trylock_all_devices_on_lcu(lcu, pos);
		if (failed) {
			_unlock_all_devices_on_lcu(lcu, pos, failed);
			spin_unlock(&lcu->lock);
			cpu_relax();
		}
	} while (failed);
}

static int read_unit_address_configuration(struct dasd_device *device,
					   struct alias_lcu *lcu)
{
	struct dasd_psf_prssd_data *prssdp;
	struct dasd_ccw_req *cqr;
	struct ccw1 *ccw;
	int rc;
	unsigned long flags;

	cqr = dasd_kmalloc_request(DASD_ECKD_MAGIC, 1 /* PSF */	+ 1 /* RSSD */,
				   (sizeof(struct dasd_psf_prssd_data)),
				   device);
	if (IS_ERR(cqr))
		return PTR_ERR(cqr);
	cqr->startdev = device;
	cqr->memdev = device;
	clear_bit(DASD_CQR_FLAGS_USE_ERP, &cqr->flags);
	cqr->retries = 10;
	cqr->expires = 20 * HZ;

	/* Prepare for Read Subsystem Data */
	prssdp = (struct dasd_psf_prssd_data *) cqr->data;
	memset(prssdp, 0, sizeof(struct dasd_psf_prssd_data));
	prssdp->order = PSF_ORDER_PRSSD;
	prssdp->suborder = 0x0e;	/* Read unit address configuration */
	/* all other bytes of prssdp must be zero */

	ccw = cqr->cpaddr;
	ccw->cmd_code = DASD_ECKD_CCW_PSF;
	ccw->count = sizeof(struct dasd_psf_prssd_data);
	ccw->flags |= CCW_FLAG_CC;
	ccw->cda = (__u32)(addr_t) prssdp;

	/* Read Subsystem Data - feature codes */
	memset(lcu->uac, 0, sizeof(*(lcu->uac)));

	ccw++;
	ccw->cmd_code = DASD_ECKD_CCW_RSSD;
	ccw->count = sizeof(*(lcu->uac));
	ccw->cda = (__u32)(addr_t) lcu->uac;

	cqr->buildclk = get_tod_clock();
	cqr->status = DASD_CQR_FILLED;

	/* need to unset flag here to detect race with summary unit check */
	spin_lock_irqsave(&lcu->lock, flags);
	lcu->flags &= ~NEED_UAC_UPDATE;
	spin_unlock_irqrestore(&lcu->lock, flags);

	do {
		rc = dasd_sleep_on(cqr);
		if (rc && suborder_not_supported(cqr))
			return -EOPNOTSUPP;
	} while (rc && (cqr->retries > 0));
	if (rc) {
		spin_lock_irqsave(&lcu->lock, flags);
		lcu->flags |= NEED_UAC_UPDATE;
		spin_unlock_irqrestore(&lcu->lock, flags);
	}
	dasd_kfree_request(cqr, cqr->memdev);
	return rc;
}

static int _lcu_update(struct dasd_device *refdev, struct alias_lcu *lcu)
{
	unsigned long flags;
	struct alias_pav_group *pavgroup, *tempgroup;
	struct dasd_device *device, *tempdev;
	int i, rc;
	struct dasd_eckd_private *private;

	spin_lock_irqsave(&lcu->lock, flags);
	list_for_each_entry_safe(pavgroup, tempgroup, &lcu->grouplist, group) {
		list_for_each_entry_safe(device, tempdev, &pavgroup->baselist,
					 alias_list) {
			list_move(&device->alias_list, &lcu->active_devices);
			private = device->private;
			private->pavgroup = NULL;
		}
		list_for_each_entry_safe(device, tempdev, &pavgroup->aliaslist,
					 alias_list) {
			list_move(&device->alias_list, &lcu->active_devices);
			private = device->private;
			private->pavgroup = NULL;
		}
		list_del(&pavgroup->group);
		kfree(pavgroup);
	}
	spin_unlock_irqrestore(&lcu->lock, flags);

	rc = read_unit_address_configuration(refdev, lcu);
	if (rc)
		return rc;

<<<<<<< HEAD
	_trylock_and_lock_lcu_irqsave(lcu, NULL, &flags);
=======
	spin_lock_irqsave(&lcu->lock, flags);
>>>>>>> f03b24a8
	lcu->pav = NO_PAV;
	for (i = 0; i < MAX_DEVICES_PER_LCU; ++i) {
		switch (lcu->uac->unit[i].ua_type) {
		case UA_BASE_PAV_ALIAS:
			lcu->pav = BASE_PAV;
			break;
		case UA_HYPER_PAV_ALIAS:
			lcu->pav = HYPER_PAV;
			break;
		}
		if (lcu->pav != NO_PAV)
			break;
	}

	list_for_each_entry_safe(device, tempdev, &lcu->active_devices,
				 alias_list) {
		_add_device_to_lcu(lcu, device, refdev);
	}
<<<<<<< HEAD
	_unlock_all_devices_on_lcu(lcu, NULL, NULL);
=======
>>>>>>> f03b24a8
	spin_unlock_irqrestore(&lcu->lock, flags);
	return 0;
}

static void lcu_update_work(struct work_struct *work)
{
	struct alias_lcu *lcu;
	struct read_uac_work_data *ruac_data;
	struct dasd_device *device;
	unsigned long flags;
	int rc;

	ruac_data = container_of(work, struct read_uac_work_data, dwork.work);
	lcu = container_of(ruac_data, struct alias_lcu, ruac_data);
	device = ruac_data->device;
	rc = _lcu_update(device, lcu);
	/*
	 * Need to check flags again, as there could have been another
	 * prepare_update or a new device a new device while we were still
	 * processing the data
	 */
	spin_lock_irqsave(&lcu->lock, flags);
	if ((rc && (rc != -EOPNOTSUPP)) || (lcu->flags & NEED_UAC_UPDATE)) {
		DBF_DEV_EVENT(DBF_WARNING, device, "could not update"
			    " alias data in lcu (rc = %d), retry later", rc);
		if (!schedule_delayed_work(&lcu->ruac_data.dwork, 30*HZ))
			dasd_put_device(device);
	} else {
		dasd_put_device(device);
		lcu->ruac_data.device = NULL;
		lcu->flags &= ~UPDATE_PENDING;
	}
	spin_unlock_irqrestore(&lcu->lock, flags);
}

static int _schedule_lcu_update(struct alias_lcu *lcu,
				struct dasd_device *device)
{
	struct dasd_device *usedev = NULL;
	struct alias_pav_group *group;

	lcu->flags |= NEED_UAC_UPDATE;
	if (lcu->ruac_data.device) {
		/* already scheduled or running */
		return 0;
	}
	if (device && !list_empty(&device->alias_list))
		usedev = device;

	if (!usedev && !list_empty(&lcu->grouplist)) {
		group = list_first_entry(&lcu->grouplist,
					 struct alias_pav_group, group);
		if (!list_empty(&group->baselist))
			usedev = list_first_entry(&group->baselist,
						  struct dasd_device,
						  alias_list);
		else if (!list_empty(&group->aliaslist))
			usedev = list_first_entry(&group->aliaslist,
						  struct dasd_device,
						  alias_list);
	}
	if (!usedev && !list_empty(&lcu->active_devices)) {
		usedev = list_first_entry(&lcu->active_devices,
					  struct dasd_device, alias_list);
	}
	/*
	 * if we haven't found a proper device yet, give up for now, the next
	 * device that will be set active will trigger an lcu update
	 */
	if (!usedev)
		return -EINVAL;
	dasd_get_device(usedev);
	lcu->ruac_data.device = usedev;
	if (!schedule_delayed_work(&lcu->ruac_data.dwork, 0))
		dasd_put_device(usedev);
	return 0;
}

int dasd_alias_add_device(struct dasd_device *device)
{
	struct dasd_eckd_private *private = device->private;
	struct alias_lcu *lcu;
	unsigned long flags;
	int rc;

	lcu = private->lcu;
	rc = 0;
<<<<<<< HEAD
	spin_lock_irqsave(get_ccwdev_lock(device->cdev), flags);
	spin_lock(&lcu->lock);
=======
	spin_lock_irqsave(&lcu->lock, flags);
>>>>>>> f03b24a8
	if (!(lcu->flags & UPDATE_PENDING)) {
		rc = _add_device_to_lcu(lcu, device, device);
		if (rc)
			lcu->flags |= UPDATE_PENDING;
	}
	if (lcu->flags & UPDATE_PENDING) {
		list_move(&device->alias_list, &lcu->active_devices);
		_schedule_lcu_update(lcu, device);
	}
	spin_unlock_irqrestore(&lcu->lock, flags);
	return rc;
}

int dasd_alias_update_add_device(struct dasd_device *device)
{
	struct dasd_eckd_private *private = device->private;

	private->lcu->flags |= UPDATE_PENDING;
	return dasd_alias_add_device(device);
}

int dasd_alias_remove_device(struct dasd_device *device)
{
	struct dasd_eckd_private *private = device->private;
	struct alias_lcu *lcu = private->lcu;
	unsigned long flags;

	/* nothing to do if already removed */
	if (!lcu)
		return 0;
	spin_lock_irqsave(&lcu->lock, flags);
	_remove_device_from_lcu(lcu, device);
	spin_unlock_irqrestore(&lcu->lock, flags);
	return 0;
}

struct dasd_device *dasd_alias_get_start_dev(struct dasd_device *base_device)
{
	struct dasd_eckd_private *alias_priv, *private = base_device->private;
	struct alias_pav_group *group = private->pavgroup;
	struct alias_lcu *lcu = private->lcu;
	struct dasd_device *alias_device;
	unsigned long flags;

	if (!group || !lcu)
		return NULL;
	if (lcu->pav == NO_PAV ||
	    lcu->flags & (NEED_UAC_UPDATE | UPDATE_PENDING))
		return NULL;
	if (unlikely(!(private->features.feature[8] & 0x01))) {
		/*
		 * PAV enabled but prefix not, very unlikely
		 * seems to be a lost pathgroup
		 * use base device to do IO
		 */
		DBF_DEV_EVENT(DBF_ERR, base_device, "%s",
			      "Prefix not enabled with PAV enabled\n");
		return NULL;
	}

	spin_lock_irqsave(&lcu->lock, flags);
	alias_device = group->next;
	if (!alias_device) {
		if (list_empty(&group->aliaslist)) {
			spin_unlock_irqrestore(&lcu->lock, flags);
			return NULL;
		} else {
			alias_device = list_first_entry(&group->aliaslist,
							struct dasd_device,
							alias_list);
		}
	}
	if (list_is_last(&alias_device->alias_list, &group->aliaslist))
		group->next = list_first_entry(&group->aliaslist,
					       struct dasd_device, alias_list);
	else
		group->next = list_first_entry(&alias_device->alias_list,
					       struct dasd_device, alias_list);
	spin_unlock_irqrestore(&lcu->lock, flags);
	alias_priv = alias_device->private;
	if ((alias_priv->count < private->count) && !alias_device->stopped &&
	    !test_bit(DASD_FLAG_OFFLINE, &alias_device->flags))
		return alias_device;
	else
		return NULL;
}

/*
 * Summary unit check handling depends on the way alias devices
 * are handled so it is done here rather then in dasd_eckd.c
 */
static int reset_summary_unit_check(struct alias_lcu *lcu,
				    struct dasd_device *device,
				    char reason)
{
	struct dasd_ccw_req *cqr;
	int rc = 0;
	struct ccw1 *ccw;

	cqr = lcu->rsu_cqr;
	strncpy((char *) &cqr->magic, "ECKD", 4);
	ASCEBC((char *) &cqr->magic, 4);
	ccw = cqr->cpaddr;
	ccw->cmd_code = DASD_ECKD_CCW_RSCK;
	ccw->flags = CCW_FLAG_SLI;
	ccw->count = 16;
	ccw->cda = (__u32)(addr_t) cqr->data;
	((char *)cqr->data)[0] = reason;

	clear_bit(DASD_CQR_FLAGS_USE_ERP, &cqr->flags);
	cqr->retries = 255;	/* set retry counter to enable basic ERP */
	cqr->startdev = device;
	cqr->memdev = device;
	cqr->block = NULL;
	cqr->expires = 5 * HZ;
	cqr->buildclk = get_tod_clock();
	cqr->status = DASD_CQR_FILLED;

	rc = dasd_sleep_on_immediatly(cqr);
	return rc;
}

static void _restart_all_base_devices_on_lcu(struct alias_lcu *lcu)
{
	struct alias_pav_group *pavgroup;
	struct dasd_device *device;
	struct dasd_eckd_private *private;

	/* active and inactive list can contain alias as well as base devices */
	list_for_each_entry(device, &lcu->active_devices, alias_list) {
		private = device->private;
		if (private->uid.type != UA_BASE_DEVICE)
			continue;
		dasd_schedule_block_bh(device->block);
		dasd_schedule_device_bh(device);
	}
	list_for_each_entry(device, &lcu->inactive_devices, alias_list) {
		private = device->private;
		if (private->uid.type != UA_BASE_DEVICE)
			continue;
		dasd_schedule_block_bh(device->block);
		dasd_schedule_device_bh(device);
	}
	list_for_each_entry(pavgroup, &lcu->grouplist, group) {
		list_for_each_entry(device, &pavgroup->baselist, alias_list) {
			dasd_schedule_block_bh(device->block);
			dasd_schedule_device_bh(device);
		}
	}
}

static void flush_all_alias_devices_on_lcu(struct alias_lcu *lcu)
{
	struct alias_pav_group *pavgroup;
	struct dasd_device *device, *temp;
	struct dasd_eckd_private *private;
	int rc;
	unsigned long flags;
	LIST_HEAD(active);

	/*
	 * Problem here ist that dasd_flush_device_queue may wait
	 * for termination of a request to complete. We can't keep
	 * the lcu lock during that time, so we must assume that
	 * the lists may have changed.
	 * Idea: first gather all active alias devices in a separate list,
	 * then flush the first element of this list unlocked, and afterwards
	 * check if it is still on the list before moving it to the
	 * active_devices list.
	 */

	spin_lock_irqsave(&lcu->lock, flags);
	list_for_each_entry_safe(device, temp, &lcu->active_devices,
				 alias_list) {
		private = device->private;
		if (private->uid.type == UA_BASE_DEVICE)
			continue;
		list_move(&device->alias_list, &active);
	}

	list_for_each_entry(pavgroup, &lcu->grouplist, group) {
		list_splice_init(&pavgroup->aliaslist, &active);
	}
	while (!list_empty(&active)) {
		device = list_first_entry(&active, struct dasd_device,
					  alias_list);
		spin_unlock_irqrestore(&lcu->lock, flags);
		rc = dasd_flush_device_queue(device);
		spin_lock_irqsave(&lcu->lock, flags);
		/*
		 * only move device around if it wasn't moved away while we
		 * were waiting for the flush
		 */
		if (device == list_first_entry(&active,
					       struct dasd_device, alias_list)) {
			list_move(&device->alias_list, &lcu->active_devices);
			private = device->private;
			private->pavgroup = NULL;
		}
	}
	spin_unlock_irqrestore(&lcu->lock, flags);
}

static void _stop_all_devices_on_lcu(struct alias_lcu *lcu)
{
	struct alias_pav_group *pavgroup;
	struct dasd_device *device;

<<<<<<< HEAD
	list_for_each_entry(device, &lcu->active_devices, alias_list)
		dasd_device_set_stop_bits(device, DASD_STOPPED_SU);
	list_for_each_entry(device, &lcu->inactive_devices, alias_list)
		dasd_device_set_stop_bits(device, DASD_STOPPED_SU);
	list_for_each_entry(pavgroup, &lcu->grouplist, group) {
		list_for_each_entry(device, &pavgroup->baselist, alias_list)
			dasd_device_set_stop_bits(device, DASD_STOPPED_SU);
		list_for_each_entry(device, &pavgroup->aliaslist, alias_list)
			dasd_device_set_stop_bits(device, DASD_STOPPED_SU);
=======
	list_for_each_entry(device, &lcu->active_devices, alias_list) {
		spin_lock(get_ccwdev_lock(device->cdev));
		dasd_device_set_stop_bits(device, DASD_STOPPED_SU);
		spin_unlock(get_ccwdev_lock(device->cdev));
	}
	list_for_each_entry(device, &lcu->inactive_devices, alias_list) {
		spin_lock(get_ccwdev_lock(device->cdev));
		dasd_device_set_stop_bits(device, DASD_STOPPED_SU);
		spin_unlock(get_ccwdev_lock(device->cdev));
	}
	list_for_each_entry(pavgroup, &lcu->grouplist, group) {
		list_for_each_entry(device, &pavgroup->baselist, alias_list) {
			spin_lock(get_ccwdev_lock(device->cdev));
			dasd_device_set_stop_bits(device, DASD_STOPPED_SU);
			spin_unlock(get_ccwdev_lock(device->cdev));
		}
		list_for_each_entry(device, &pavgroup->aliaslist, alias_list) {
			spin_lock(get_ccwdev_lock(device->cdev));
			dasd_device_set_stop_bits(device, DASD_STOPPED_SU);
			spin_unlock(get_ccwdev_lock(device->cdev));
		}
>>>>>>> f03b24a8
	}
}

static void _unstop_all_devices_on_lcu(struct alias_lcu *lcu)
{
	struct alias_pav_group *pavgroup;
	struct dasd_device *device;

<<<<<<< HEAD
	list_for_each_entry(device, &lcu->active_devices, alias_list)
		dasd_device_remove_stop_bits(device, DASD_STOPPED_SU);
	list_for_each_entry(device, &lcu->inactive_devices, alias_list)
		dasd_device_remove_stop_bits(device, DASD_STOPPED_SU);
	list_for_each_entry(pavgroup, &lcu->grouplist, group) {
		list_for_each_entry(device, &pavgroup->baselist, alias_list)
			dasd_device_remove_stop_bits(device, DASD_STOPPED_SU);
		list_for_each_entry(device, &pavgroup->aliaslist, alias_list)
			dasd_device_remove_stop_bits(device, DASD_STOPPED_SU);
=======
	list_for_each_entry(device, &lcu->active_devices, alias_list) {
		spin_lock(get_ccwdev_lock(device->cdev));
		dasd_device_remove_stop_bits(device, DASD_STOPPED_SU);
		spin_unlock(get_ccwdev_lock(device->cdev));
	}
	list_for_each_entry(device, &lcu->inactive_devices, alias_list) {
		spin_lock(get_ccwdev_lock(device->cdev));
		dasd_device_remove_stop_bits(device, DASD_STOPPED_SU);
		spin_unlock(get_ccwdev_lock(device->cdev));
	}
	list_for_each_entry(pavgroup, &lcu->grouplist, group) {
		list_for_each_entry(device, &pavgroup->baselist, alias_list) {
			spin_lock(get_ccwdev_lock(device->cdev));
			dasd_device_remove_stop_bits(device, DASD_STOPPED_SU);
			spin_unlock(get_ccwdev_lock(device->cdev));
		}
		list_for_each_entry(device, &pavgroup->aliaslist, alias_list) {
			spin_lock(get_ccwdev_lock(device->cdev));
			dasd_device_remove_stop_bits(device, DASD_STOPPED_SU);
			spin_unlock(get_ccwdev_lock(device->cdev));
		}
>>>>>>> f03b24a8
	}
}

static void summary_unit_check_handling_work(struct work_struct *work)
{
	struct alias_lcu *lcu;
	struct summary_unit_check_work_data *suc_data;
	unsigned long flags;
	struct dasd_device *device;

	suc_data = container_of(work, struct summary_unit_check_work_data,
				worker);
	lcu = container_of(suc_data, struct alias_lcu, suc_data);
	device = suc_data->device;

	/* 1. flush alias devices */
	flush_all_alias_devices_on_lcu(lcu);

	/* 2. reset summary unit check */
	spin_lock_irqsave(get_ccwdev_lock(device->cdev), flags);
	dasd_device_remove_stop_bits(device,
				     (DASD_STOPPED_SU | DASD_STOPPED_PENDING));
	spin_unlock_irqrestore(get_ccwdev_lock(device->cdev), flags);
	reset_summary_unit_check(lcu, device, suc_data->reason);

	_trylock_and_lock_lcu_irqsave(lcu, NULL, &flags);
	_unstop_all_devices_on_lcu(lcu);
	_restart_all_base_devices_on_lcu(lcu);
	/* 3. read new alias configuration */
	_schedule_lcu_update(lcu, device);
	lcu->suc_data.device = NULL;
	dasd_put_device(device);
	_unlock_all_devices_on_lcu(lcu, NULL, NULL);
	spin_unlock_irqrestore(&lcu->lock, flags);
}

void dasd_alias_handle_summary_unit_check(struct work_struct *work)
{
<<<<<<< HEAD
	struct dasd_eckd_private *private = device->private;
	struct alias_lcu *lcu;
	char reason;
	char *sense;

	sense = dasd_get_sense(irb);
	if (sense) {
		reason = sense[8];
		DBF_DEV_EVENT(DBF_NOTICE, device, "%s %x",
			    "eckd handle summary unit check: reason", reason);
	} else {
		DBF_DEV_EVENT(DBF_WARNING, device, "%s",
			    "eckd handle summary unit check:"
			    " no reason code available");
		return;
	}
=======
	struct dasd_device *device = container_of(work, struct dasd_device,
						  suc_work);
	struct dasd_eckd_private *private = device->private;
	struct alias_lcu *lcu;
	unsigned long flags;
>>>>>>> f03b24a8

	lcu = private->lcu;
	if (!lcu) {
		DBF_DEV_EVENT(DBF_WARNING, device, "%s",
			    "device not ready to handle summary"
			    " unit check (no lcu structure)");
		goto out;
	}
<<<<<<< HEAD
	_trylock_and_lock_lcu(lcu, device);
=======
	spin_lock_irqsave(&lcu->lock, flags);
>>>>>>> f03b24a8
	/* If this device is about to be removed just return and wait for
	 * the next interrupt on a different device
	 */
	if (list_empty(&device->alias_list)) {
		DBF_DEV_EVENT(DBF_WARNING, device, "%s",
			    "device is in offline processing,"
			    " don't do summary unit check handling");
<<<<<<< HEAD
		_unlock_all_devices_on_lcu(lcu, device, NULL);
		spin_unlock(&lcu->lock);
		return;
=======
		goto out_unlock;
>>>>>>> f03b24a8
	}
	if (lcu->suc_data.device) {
		/* already scheduled or running */
		DBF_DEV_EVENT(DBF_WARNING, device, "%s",
			    "previous instance of summary unit check worker"
			    " still pending");
<<<<<<< HEAD
		_unlock_all_devices_on_lcu(lcu, device, NULL);
		spin_unlock(&lcu->lock);
		return ;
	}
	_stop_all_devices_on_lcu(lcu);
	/* prepare for lcu_update */
	private->lcu->flags |= NEED_UAC_UPDATE | UPDATE_PENDING;
	lcu->suc_data.reason = reason;
	lcu->suc_data.device = device;
	dasd_get_device(device);
	_unlock_all_devices_on_lcu(lcu, device, NULL);
	spin_unlock(&lcu->lock);
=======
		goto out_unlock;
	}
	_stop_all_devices_on_lcu(lcu);
	/* prepare for lcu_update */
	lcu->flags |= NEED_UAC_UPDATE | UPDATE_PENDING;
	lcu->suc_data.reason = private->suc_reason;
	lcu->suc_data.device = device;
	dasd_get_device(device);
>>>>>>> f03b24a8
	if (!schedule_work(&lcu->suc_data.worker))
		dasd_put_device(device);
out_unlock:
	spin_unlock_irqrestore(&lcu->lock, flags);
out:
	clear_bit(DASD_FLAG_SUC, &device->flags);
	dasd_put_device(device);
};<|MERGE_RESOLUTION|>--- conflicted
+++ resolved
@@ -317,19 +317,12 @@
 	struct alias_pav_group *group;
 	struct dasd_uid uid;
 
-<<<<<<< HEAD
-=======
 	spin_lock(get_ccwdev_lock(device->cdev));
->>>>>>> f03b24a8
 	private->uid.type = lcu->uac->unit[private->uid.real_unit_addr].ua_type;
 	private->uid.base_unit_addr =
 		lcu->uac->unit[private->uid.real_unit_addr].base_ua;
 	uid = private->uid;
-<<<<<<< HEAD
-
-=======
 	spin_unlock(get_ccwdev_lock(device->cdev));
->>>>>>> f03b24a8
 	/* if we have no PAV anyway, we don't need to bother with PAV groups */
 	if (lcu->pav == NO_PAV) {
 		list_move(&device->alias_list, &lcu->active_devices);
@@ -404,130 +397,6 @@
 	return 0;
 }
 
-/*
- * This function tries to lock all devices on an lcu via trylock
- * return NULL on success otherwise return first failed device
- */
-static struct dasd_device *_trylock_all_devices_on_lcu(struct alias_lcu *lcu,
-						      struct dasd_device *pos)
-
-{
-	struct alias_pav_group *pavgroup;
-	struct dasd_device *device;
-
-	list_for_each_entry(device, &lcu->active_devices, alias_list) {
-		if (device == pos)
-			continue;
-		if (!spin_trylock(get_ccwdev_lock(device->cdev)))
-			return device;
-	}
-	list_for_each_entry(device, &lcu->inactive_devices, alias_list) {
-		if (device == pos)
-			continue;
-		if (!spin_trylock(get_ccwdev_lock(device->cdev)))
-			return device;
-	}
-	list_for_each_entry(pavgroup, &lcu->grouplist, group) {
-		list_for_each_entry(device, &pavgroup->baselist, alias_list) {
-			if (device == pos)
-				continue;
-			if (!spin_trylock(get_ccwdev_lock(device->cdev)))
-				return device;
-		}
-		list_for_each_entry(device, &pavgroup->aliaslist, alias_list) {
-			if (device == pos)
-				continue;
-			if (!spin_trylock(get_ccwdev_lock(device->cdev)))
-				return device;
-		}
-	}
-	return NULL;
-}
-
-/*
- * unlock all devices except the one that is specified as pos
- * stop if enddev is specified and reached
- */
-static void _unlock_all_devices_on_lcu(struct alias_lcu *lcu,
-				       struct dasd_device *pos,
-				       struct dasd_device *enddev)
-
-{
-	struct alias_pav_group *pavgroup;
-	struct dasd_device *device;
-
-	list_for_each_entry(device, &lcu->active_devices, alias_list) {
-		if (device == pos)
-			continue;
-		if (device == enddev)
-			return;
-		spin_unlock(get_ccwdev_lock(device->cdev));
-	}
-	list_for_each_entry(device, &lcu->inactive_devices, alias_list) {
-		if (device == pos)
-			continue;
-		if (device == enddev)
-			return;
-		spin_unlock(get_ccwdev_lock(device->cdev));
-	}
-	list_for_each_entry(pavgroup, &lcu->grouplist, group) {
-		list_for_each_entry(device, &pavgroup->baselist, alias_list) {
-			if (device == pos)
-				continue;
-			if (device == enddev)
-				return;
-			spin_unlock(get_ccwdev_lock(device->cdev));
-		}
-		list_for_each_entry(device, &pavgroup->aliaslist, alias_list) {
-			if (device == pos)
-				continue;
-			if (device == enddev)
-				return;
-			spin_unlock(get_ccwdev_lock(device->cdev));
-		}
-	}
-}
-
-/*
- *  this function is needed because the locking order
- *  device lock -> lcu lock
- *  needs to be assured when iterating over devices in an LCU
- *
- *  if a device is specified in pos then the device lock is already hold
- */
-static void _trylock_and_lock_lcu_irqsave(struct alias_lcu *lcu,
-					  struct dasd_device *pos,
-					  unsigned long *flags)
-{
-	struct dasd_device *failed;
-
-	do {
-		spin_lock_irqsave(&lcu->lock, *flags);
-		failed = _trylock_all_devices_on_lcu(lcu, pos);
-		if (failed) {
-			_unlock_all_devices_on_lcu(lcu, pos, failed);
-			spin_unlock_irqrestore(&lcu->lock, *flags);
-			cpu_relax();
-		}
-	} while (failed);
-}
-
-static void _trylock_and_lock_lcu(struct alias_lcu *lcu,
-				  struct dasd_device *pos)
-{
-	struct dasd_device *failed;
-
-	do {
-		spin_lock(&lcu->lock);
-		failed = _trylock_all_devices_on_lcu(lcu, pos);
-		if (failed) {
-			_unlock_all_devices_on_lcu(lcu, pos, failed);
-			spin_unlock(&lcu->lock);
-			cpu_relax();
-		}
-	} while (failed);
-}
-
 static int read_unit_address_configuration(struct dasd_device *device,
 					   struct alias_lcu *lcu)
 {
@@ -622,11 +491,7 @@
 	if (rc)
 		return rc;
 
-<<<<<<< HEAD
-	_trylock_and_lock_lcu_irqsave(lcu, NULL, &flags);
-=======
-	spin_lock_irqsave(&lcu->lock, flags);
->>>>>>> f03b24a8
+	spin_lock_irqsave(&lcu->lock, flags);
 	lcu->pav = NO_PAV;
 	for (i = 0; i < MAX_DEVICES_PER_LCU; ++i) {
 		switch (lcu->uac->unit[i].ua_type) {
@@ -645,10 +510,6 @@
 				 alias_list) {
 		_add_device_to_lcu(lcu, device, refdev);
 	}
-<<<<<<< HEAD
-	_unlock_all_devices_on_lcu(lcu, NULL, NULL);
-=======
->>>>>>> f03b24a8
 	spin_unlock_irqrestore(&lcu->lock, flags);
 	return 0;
 }
@@ -736,12 +597,7 @@
 
 	lcu = private->lcu;
 	rc = 0;
-<<<<<<< HEAD
-	spin_lock_irqsave(get_ccwdev_lock(device->cdev), flags);
-	spin_lock(&lcu->lock);
-=======
-	spin_lock_irqsave(&lcu->lock, flags);
->>>>>>> f03b24a8
+	spin_lock_irqsave(&lcu->lock, flags);
 	if (!(lcu->flags & UPDATE_PENDING)) {
 		rc = _add_device_to_lcu(lcu, device, device);
 		if (rc)
@@ -950,17 +806,6 @@
 	struct alias_pav_group *pavgroup;
 	struct dasd_device *device;
 
-<<<<<<< HEAD
-	list_for_each_entry(device, &lcu->active_devices, alias_list)
-		dasd_device_set_stop_bits(device, DASD_STOPPED_SU);
-	list_for_each_entry(device, &lcu->inactive_devices, alias_list)
-		dasd_device_set_stop_bits(device, DASD_STOPPED_SU);
-	list_for_each_entry(pavgroup, &lcu->grouplist, group) {
-		list_for_each_entry(device, &pavgroup->baselist, alias_list)
-			dasd_device_set_stop_bits(device, DASD_STOPPED_SU);
-		list_for_each_entry(device, &pavgroup->aliaslist, alias_list)
-			dasd_device_set_stop_bits(device, DASD_STOPPED_SU);
-=======
 	list_for_each_entry(device, &lcu->active_devices, alias_list) {
 		spin_lock(get_ccwdev_lock(device->cdev));
 		dasd_device_set_stop_bits(device, DASD_STOPPED_SU);
@@ -982,7 +827,6 @@
 			dasd_device_set_stop_bits(device, DASD_STOPPED_SU);
 			spin_unlock(get_ccwdev_lock(device->cdev));
 		}
->>>>>>> f03b24a8
 	}
 }
 
@@ -991,17 +835,6 @@
 	struct alias_pav_group *pavgroup;
 	struct dasd_device *device;
 
-<<<<<<< HEAD
-	list_for_each_entry(device, &lcu->active_devices, alias_list)
-		dasd_device_remove_stop_bits(device, DASD_STOPPED_SU);
-	list_for_each_entry(device, &lcu->inactive_devices, alias_list)
-		dasd_device_remove_stop_bits(device, DASD_STOPPED_SU);
-	list_for_each_entry(pavgroup, &lcu->grouplist, group) {
-		list_for_each_entry(device, &pavgroup->baselist, alias_list)
-			dasd_device_remove_stop_bits(device, DASD_STOPPED_SU);
-		list_for_each_entry(device, &pavgroup->aliaslist, alias_list)
-			dasd_device_remove_stop_bits(device, DASD_STOPPED_SU);
-=======
 	list_for_each_entry(device, &lcu->active_devices, alias_list) {
 		spin_lock(get_ccwdev_lock(device->cdev));
 		dasd_device_remove_stop_bits(device, DASD_STOPPED_SU);
@@ -1023,7 +856,6 @@
 			dasd_device_remove_stop_bits(device, DASD_STOPPED_SU);
 			spin_unlock(get_ccwdev_lock(device->cdev));
 		}
->>>>>>> f03b24a8
 	}
 }
 
@@ -1049,43 +881,23 @@
 	spin_unlock_irqrestore(get_ccwdev_lock(device->cdev), flags);
 	reset_summary_unit_check(lcu, device, suc_data->reason);
 
-	_trylock_and_lock_lcu_irqsave(lcu, NULL, &flags);
+	spin_lock_irqsave(&lcu->lock, flags);
 	_unstop_all_devices_on_lcu(lcu);
 	_restart_all_base_devices_on_lcu(lcu);
 	/* 3. read new alias configuration */
 	_schedule_lcu_update(lcu, device);
 	lcu->suc_data.device = NULL;
 	dasd_put_device(device);
-	_unlock_all_devices_on_lcu(lcu, NULL, NULL);
 	spin_unlock_irqrestore(&lcu->lock, flags);
 }
 
 void dasd_alias_handle_summary_unit_check(struct work_struct *work)
 {
-<<<<<<< HEAD
-	struct dasd_eckd_private *private = device->private;
-	struct alias_lcu *lcu;
-	char reason;
-	char *sense;
-
-	sense = dasd_get_sense(irb);
-	if (sense) {
-		reason = sense[8];
-		DBF_DEV_EVENT(DBF_NOTICE, device, "%s %x",
-			    "eckd handle summary unit check: reason", reason);
-	} else {
-		DBF_DEV_EVENT(DBF_WARNING, device, "%s",
-			    "eckd handle summary unit check:"
-			    " no reason code available");
-		return;
-	}
-=======
 	struct dasd_device *device = container_of(work, struct dasd_device,
 						  suc_work);
 	struct dasd_eckd_private *private = device->private;
 	struct alias_lcu *lcu;
 	unsigned long flags;
->>>>>>> f03b24a8
 
 	lcu = private->lcu;
 	if (!lcu) {
@@ -1094,11 +906,7 @@
 			    " unit check (no lcu structure)");
 		goto out;
 	}
-<<<<<<< HEAD
-	_trylock_and_lock_lcu(lcu, device);
-=======
-	spin_lock_irqsave(&lcu->lock, flags);
->>>>>>> f03b24a8
+	spin_lock_irqsave(&lcu->lock, flags);
 	/* If this device is about to be removed just return and wait for
 	 * the next interrupt on a different device
 	 */
@@ -1106,33 +914,13 @@
 		DBF_DEV_EVENT(DBF_WARNING, device, "%s",
 			    "device is in offline processing,"
 			    " don't do summary unit check handling");
-<<<<<<< HEAD
-		_unlock_all_devices_on_lcu(lcu, device, NULL);
-		spin_unlock(&lcu->lock);
-		return;
-=======
 		goto out_unlock;
->>>>>>> f03b24a8
 	}
 	if (lcu->suc_data.device) {
 		/* already scheduled or running */
 		DBF_DEV_EVENT(DBF_WARNING, device, "%s",
 			    "previous instance of summary unit check worker"
 			    " still pending");
-<<<<<<< HEAD
-		_unlock_all_devices_on_lcu(lcu, device, NULL);
-		spin_unlock(&lcu->lock);
-		return ;
-	}
-	_stop_all_devices_on_lcu(lcu);
-	/* prepare for lcu_update */
-	private->lcu->flags |= NEED_UAC_UPDATE | UPDATE_PENDING;
-	lcu->suc_data.reason = reason;
-	lcu->suc_data.device = device;
-	dasd_get_device(device);
-	_unlock_all_devices_on_lcu(lcu, device, NULL);
-	spin_unlock(&lcu->lock);
-=======
 		goto out_unlock;
 	}
 	_stop_all_devices_on_lcu(lcu);
@@ -1141,7 +929,6 @@
 	lcu->suc_data.reason = private->suc_reason;
 	lcu->suc_data.device = device;
 	dasd_get_device(device);
->>>>>>> f03b24a8
 	if (!schedule_work(&lcu->suc_data.worker))
 		dasd_put_device(device);
 out_unlock:
