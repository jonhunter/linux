// SPDX-License-Identifier: GPL-2.0-or-later
/*
 * USB Network driver infrastructure
 * Copyright (C) 2000-2005 by David Brownell
 * Copyright (C) 2003-2005 David Hollis <dhollis@davehollis.com>
 */

/*
 * This is a generic "USB networking" framework that works with several
 * kinds of full and high speed networking devices:  host-to-host cables,
 * smart usb peripherals, and actual Ethernet adapters.
 *
 * These devices usually differ in terms of control protocols (if they
 * even have one!) and sometimes they define new framing to wrap or batch
 * Ethernet packets.  Otherwise, they talk to USB pretty much the same,
 * so interface (un)binding, endpoint I/O queues, fault handling, and other
 * issues can usefully be addressed by this framework.
 */

// #define	DEBUG			// error path messages, extra info
// #define	VERBOSE			// more; success messages

#include <linux/module.h>
#include <linux/init.h>
#include <linux/netdevice.h>
#include <linux/etherdevice.h>
#include <linux/ctype.h>
#include <linux/ethtool.h>
#include <linux/workqueue.h>
#include <linux/mii.h>
#include <linux/usb.h>
#include <linux/usb/usbnet.h>
#include <linux/slab.h>
#include <linux/kernel.h>
#include <linux/pm_runtime.h>

/*-------------------------------------------------------------------------*/

/*
 * Nineteen USB 1.1 max size bulk transactions per frame (ms), max.
 * Several dozen bytes of IPv4 data can fit in two such transactions.
 * One maximum size Ethernet packet takes twenty four of them.
 * For high speed, each frame comfortably fits almost 36 max size
 * Ethernet packets (so queues should be bigger).
 *
 * The goal is to let the USB host controller be busy for 5msec or
 * more before an irq is required, under load.  Jumbograms change
 * the equation.
 */
#define	MAX_QUEUE_MEMORY	(60 * 1518)
#define	RX_QLEN(dev)		((dev)->rx_qlen)
#define	TX_QLEN(dev)		((dev)->tx_qlen)

// reawaken network queue this soon after stopping; else watchdog barks
#define TX_TIMEOUT_JIFFIES	(5*HZ)

/* throttle rx/tx briefly after some faults, so hub_wq might disconnect()
 * us (it polls at HZ/4 usually) before we report too many false errors.
 */
#define THROTTLE_JIFFIES	(HZ/8)

// between wakeups
#define UNLINK_TIMEOUT_MS	3

/*-------------------------------------------------------------------------*/

// randomly generated ethernet address
static u8	node_id [ETH_ALEN];

/* use ethtool to change the level for any given device */
static int msg_level = -1;
module_param (msg_level, int, 0);
MODULE_PARM_DESC (msg_level, "Override default message level");

/*-------------------------------------------------------------------------*/

static const char * const usbnet_event_names[] = {
	[EVENT_TX_HALT]		   = "EVENT_TX_HALT",
	[EVENT_RX_HALT]		   = "EVENT_RX_HALT",
	[EVENT_RX_MEMORY]	   = "EVENT_RX_MEMORY",
	[EVENT_STS_SPLIT]	   = "EVENT_STS_SPLIT",
	[EVENT_LINK_RESET]	   = "EVENT_LINK_RESET",
	[EVENT_RX_PAUSED]	   = "EVENT_RX_PAUSED",
	[EVENT_DEV_ASLEEP]	   = "EVENT_DEV_ASLEEP",
	[EVENT_DEV_OPEN]	   = "EVENT_DEV_OPEN",
	[EVENT_DEVICE_REPORT_IDLE] = "EVENT_DEVICE_REPORT_IDLE",
	[EVENT_NO_RUNTIME_PM]	   = "EVENT_NO_RUNTIME_PM",
	[EVENT_RX_KILL]		   = "EVENT_RX_KILL",
	[EVENT_LINK_CHANGE]	   = "EVENT_LINK_CHANGE",
	[EVENT_SET_RX_MODE]	   = "EVENT_SET_RX_MODE",
	[EVENT_NO_IP_ALIGN]	   = "EVENT_NO_IP_ALIGN",
};

/* handles CDC Ethernet and many other network "bulk data" interfaces */
int usbnet_get_endpoints(struct usbnet *dev, struct usb_interface *intf)
{
	int				tmp;
	struct usb_host_interface	*alt = NULL;
	struct usb_host_endpoint	*in = NULL, *out = NULL;
	struct usb_host_endpoint	*status = NULL;

	for (tmp = 0; tmp < intf->num_altsetting; tmp++) {
		unsigned	ep;

		in = out = status = NULL;
		alt = intf->altsetting + tmp;

		/* take the first altsetting with in-bulk + out-bulk;
		 * remember any status endpoint, just in case;
		 * ignore other endpoints and altsettings.
		 */
		for (ep = 0; ep < alt->desc.bNumEndpoints; ep++) {
			struct usb_host_endpoint	*e;
			int				intr = 0;

			e = alt->endpoint + ep;

			/* ignore endpoints which cannot transfer data */
			if (!usb_endpoint_maxp(&e->desc))
				continue;

			switch (e->desc.bmAttributes) {
			case USB_ENDPOINT_XFER_INT:
				if (!usb_endpoint_dir_in(&e->desc))
					continue;
				intr = 1;
				fallthrough;
			case USB_ENDPOINT_XFER_BULK:
				break;
			default:
				continue;
			}
			if (usb_endpoint_dir_in(&e->desc)) {
				if (!intr && !in)
					in = e;
				else if (intr && !status)
					status = e;
			} else {
				if (!out)
					out = e;
			}
		}
		if (in && out)
			break;
	}
	if (!alt || !in || !out)
		return -EINVAL;

	if (alt->desc.bAlternateSetting != 0 ||
	    !(dev->driver_info->flags & FLAG_NO_SETINT)) {
		tmp = usb_set_interface (dev->udev, alt->desc.bInterfaceNumber,
				alt->desc.bAlternateSetting);
		if (tmp < 0)
			return tmp;
	}

	dev->in = usb_rcvbulkpipe (dev->udev,
			in->desc.bEndpointAddress & USB_ENDPOINT_NUMBER_MASK);
	dev->out = usb_sndbulkpipe (dev->udev,
			out->desc.bEndpointAddress & USB_ENDPOINT_NUMBER_MASK);
	dev->status = status;
	return 0;
}
EXPORT_SYMBOL_GPL(usbnet_get_endpoints);

int usbnet_get_ethernet_addr(struct usbnet *dev, int iMACAddress)
{
	u8		addr[ETH_ALEN];
	int 		tmp = -1, ret;
	unsigned char	buf [13];

	ret = usb_string(dev->udev, iMACAddress, buf, sizeof buf);
	if (ret == 12)
		tmp = hex2bin(addr, buf, 6);
	if (tmp < 0) {
		dev_dbg(&dev->udev->dev,
			"bad MAC string %d fetch, %d\n", iMACAddress, tmp);
		if (ret >= 0)
			ret = -EINVAL;
		return ret;
	}
	eth_hw_addr_set(dev->net, addr);
	return 0;
}
EXPORT_SYMBOL_GPL(usbnet_get_ethernet_addr);

static void intr_complete (struct urb *urb)
{
	struct usbnet	*dev = urb->context;
	int		status = urb->status;

	switch (status) {
	/* success */
	case 0:
		dev->driver_info->status(dev, urb);
		break;

	/* software-driven interface shutdown */
	case -ENOENT:		/* urb killed */
	case -ESHUTDOWN:	/* hardware gone */
		netif_dbg(dev, ifdown, dev->net,
			  "intr shutdown, code %d\n", status);
		return;

	/* NOTE:  not throttling like RX/TX, since this endpoint
	 * already polls infrequently
	 */
	default:
		netdev_dbg(dev->net, "intr status %d\n", status);
		break;
	}

	status = usb_submit_urb (urb, GFP_ATOMIC);
	if (status != 0)
		netif_err(dev, timer, dev->net,
			  "intr resubmit --> %d\n", status);
}

static int init_status (struct usbnet *dev, struct usb_interface *intf)
{
	char		*buf = NULL;
	unsigned	pipe = 0;
	unsigned	maxp;
	unsigned	period;

	if (!dev->driver_info->status)
		return 0;

	pipe = usb_rcvintpipe (dev->udev,
			dev->status->desc.bEndpointAddress
				& USB_ENDPOINT_NUMBER_MASK);
	maxp = usb_maxpacket (dev->udev, pipe, 0);

	/* avoid 1 msec chatter:  min 8 msec poll rate */
	period = max ((int) dev->status->desc.bInterval,
		(dev->udev->speed == USB_SPEED_HIGH) ? 7 : 3);

	buf = kmalloc (maxp, GFP_KERNEL);
	if (buf) {
		dev->interrupt = usb_alloc_urb (0, GFP_KERNEL);
		if (!dev->interrupt) {
			kfree (buf);
			return -ENOMEM;
		} else {
			usb_fill_int_urb(dev->interrupt, dev->udev, pipe,
				buf, maxp, intr_complete, dev, period);
			dev->interrupt->transfer_flags |= URB_FREE_BUFFER;
			dev_dbg(&intf->dev,
				"status ep%din, %d bytes period %d\n",
				usb_pipeendpoint(pipe), maxp, period);
		}
	}
	return 0;
}

/* Submit the interrupt URB if not previously submitted, increasing refcount */
int usbnet_status_start(struct usbnet *dev, gfp_t mem_flags)
{
	int ret = 0;

	WARN_ON_ONCE(dev->interrupt == NULL);
	if (dev->interrupt) {
		mutex_lock(&dev->interrupt_mutex);

		if (++dev->interrupt_count == 1)
			ret = usb_submit_urb(dev->interrupt, mem_flags);

		dev_dbg(&dev->udev->dev, "incremented interrupt URB count to %d\n",
			dev->interrupt_count);
		mutex_unlock(&dev->interrupt_mutex);
	}
	return ret;
}
EXPORT_SYMBOL_GPL(usbnet_status_start);

/* For resume; submit interrupt URB if previously submitted */
static int __usbnet_status_start_force(struct usbnet *dev, gfp_t mem_flags)
{
	int ret = 0;

	mutex_lock(&dev->interrupt_mutex);
	if (dev->interrupt_count) {
		ret = usb_submit_urb(dev->interrupt, mem_flags);
		dev_dbg(&dev->udev->dev,
			"submitted interrupt URB for resume\n");
	}
	mutex_unlock(&dev->interrupt_mutex);
	return ret;
}

/* Kill the interrupt URB if all submitters want it killed */
void usbnet_status_stop(struct usbnet *dev)
{
	if (dev->interrupt) {
		mutex_lock(&dev->interrupt_mutex);
		WARN_ON(dev->interrupt_count == 0);

		if (dev->interrupt_count && --dev->interrupt_count == 0)
			usb_kill_urb(dev->interrupt);

		dev_dbg(&dev->udev->dev,
			"decremented interrupt URB count to %d\n",
			dev->interrupt_count);
		mutex_unlock(&dev->interrupt_mutex);
	}
}
EXPORT_SYMBOL_GPL(usbnet_status_stop);

/* For suspend; always kill interrupt URB */
static void __usbnet_status_stop_force(struct usbnet *dev)
{
	if (dev->interrupt) {
		mutex_lock(&dev->interrupt_mutex);
		usb_kill_urb(dev->interrupt);
		dev_dbg(&dev->udev->dev, "killed interrupt URB for suspend\n");
		mutex_unlock(&dev->interrupt_mutex);
	}
}

/* Passes this packet up the stack, updating its accounting.
 * Some link protocols batch packets, so their rx_fixup paths
 * can return clones as well as just modify the original skb.
 */
void usbnet_skb_return (struct usbnet *dev, struct sk_buff *skb)
{
	struct pcpu_sw_netstats *stats64 = this_cpu_ptr(dev->net->tstats);
	unsigned long flags;
	int	status;

	if (test_bit(EVENT_RX_PAUSED, &dev->flags)) {
		skb_queue_tail(&dev->rxq_pause, skb);
		return;
	}

	/* only update if unset to allow minidriver rx_fixup override */
	if (skb->protocol == 0)
		skb->protocol = eth_type_trans (skb, dev->net);

	flags = u64_stats_update_begin_irqsave(&stats64->syncp);
	stats64->rx_packets++;
	stats64->rx_bytes += skb->len;
	u64_stats_update_end_irqrestore(&stats64->syncp, flags);

	netif_dbg(dev, rx_status, dev->net, "< rx, len %zu, type 0x%x\n",
		  skb->len + sizeof (struct ethhdr), skb->protocol);
	memset (skb->cb, 0, sizeof (struct skb_data));

	if (skb_defer_rx_timestamp(skb))
		return;

	status = netif_rx (skb);
	if (status != NET_RX_SUCCESS)
		netif_dbg(dev, rx_err, dev->net,
			  "netif_rx status %d\n", status);
}
EXPORT_SYMBOL_GPL(usbnet_skb_return);

/* must be called if hard_mtu or rx_urb_size changed */
void usbnet_update_max_qlen(struct usbnet *dev)
{
	enum usb_device_speed speed = dev->udev->speed;

	if (!dev->rx_urb_size || !dev->hard_mtu)
		goto insanity;
	switch (speed) {
	case USB_SPEED_HIGH:
		dev->rx_qlen = MAX_QUEUE_MEMORY / dev->rx_urb_size;
		dev->tx_qlen = MAX_QUEUE_MEMORY / dev->hard_mtu;
		break;
	case USB_SPEED_SUPER:
	case USB_SPEED_SUPER_PLUS:
		/*
		 * Not take default 5ms qlen for super speed HC to
		 * save memory, and iperf tests show 2.5ms qlen can
		 * work well
		 */
		dev->rx_qlen = 5 * MAX_QUEUE_MEMORY / dev->rx_urb_size;
		dev->tx_qlen = 5 * MAX_QUEUE_MEMORY / dev->hard_mtu;
		break;
	default:
insanity:
		dev->rx_qlen = dev->tx_qlen = 4;
	}
}
EXPORT_SYMBOL_GPL(usbnet_update_max_qlen);


/*-------------------------------------------------------------------------
 *
 * Network Device Driver (peer link to "Host Device", from USB host)
 *
 *-------------------------------------------------------------------------*/

int usbnet_change_mtu (struct net_device *net, int new_mtu)
{
	struct usbnet	*dev = netdev_priv(net);
	int		ll_mtu = new_mtu + net->hard_header_len;
	int		old_hard_mtu = dev->hard_mtu;
	int		old_rx_urb_size = dev->rx_urb_size;

	// no second zero-length packet read wanted after mtu-sized packets
	if ((ll_mtu % dev->maxpacket) == 0)
		return -EDOM;
	net->mtu = new_mtu;

	dev->hard_mtu = net->mtu + net->hard_header_len;
	if (dev->rx_urb_size == old_hard_mtu) {
		dev->rx_urb_size = dev->hard_mtu;
		if (dev->rx_urb_size > old_rx_urb_size) {
			usbnet_pause_rx(dev);
			usbnet_unlink_rx_urbs(dev);
			usbnet_resume_rx(dev);
		}
	}

	/* max qlen depend on hard_mtu and rx_urb_size */
	usbnet_update_max_qlen(dev);

	return 0;
}
EXPORT_SYMBOL_GPL(usbnet_change_mtu);

/* The caller must hold list->lock */
static void __usbnet_queue_skb(struct sk_buff_head *list,
			struct sk_buff *newsk, enum skb_state state)
{
	struct skb_data *entry = (struct skb_data *) newsk->cb;

	__skb_queue_tail(list, newsk);
	entry->state = state;
}

/*-------------------------------------------------------------------------*/

/* some LK 2.4 HCDs oopsed if we freed or resubmitted urbs from
 * completion callbacks.  2.5 should have fixed those bugs...
 */

static enum skb_state defer_bh(struct usbnet *dev, struct sk_buff *skb,
		struct sk_buff_head *list, enum skb_state state)
{
	unsigned long		flags;
	enum skb_state 		old_state;
	struct skb_data *entry = (struct skb_data *) skb->cb;

	spin_lock_irqsave(&list->lock, flags);
	old_state = entry->state;
	entry->state = state;
	__skb_unlink(skb, list);

	/* defer_bh() is never called with list == &dev->done.
	 * spin_lock_nested() tells lockdep that it is OK to take
	 * dev->done.lock here with list->lock held.
	 */
	spin_lock_nested(&dev->done.lock, SINGLE_DEPTH_NESTING);

	__skb_queue_tail(&dev->done, skb);
	if (dev->done.qlen == 1)
		tasklet_schedule(&dev->bh);
	spin_unlock(&dev->done.lock);
	spin_unlock_irqrestore(&list->lock, flags);
	return old_state;
}

/* some work can't be done in tasklets, so we use keventd
 *
 * NOTE:  annoying asymmetry:  if it's active, schedule_work() fails,
 * but tasklet_schedule() doesn't.  hope the failure is rare.
 */
void usbnet_defer_kevent (struct usbnet *dev, int work)
{
	set_bit (work, &dev->flags);
	if (!schedule_work (&dev->kevent))
		netdev_dbg(dev->net, "kevent %s may have been dropped\n", usbnet_event_names[work]);
	else
		netdev_dbg(dev->net, "kevent %s scheduled\n", usbnet_event_names[work]);
}
EXPORT_SYMBOL_GPL(usbnet_defer_kevent);

/*-------------------------------------------------------------------------*/

static void rx_complete (struct urb *urb);

static int rx_submit (struct usbnet *dev, struct urb *urb, gfp_t flags)
{
	struct sk_buff		*skb;
	struct skb_data		*entry;
	int			retval = 0;
	unsigned long		lockflags;
	size_t			size = dev->rx_urb_size;

	/* prevent rx skb allocation when error ratio is high */
	if (test_bit(EVENT_RX_KILL, &dev->flags)) {
		usb_free_urb(urb);
		return -ENOLINK;
	}

	if (test_bit(EVENT_NO_IP_ALIGN, &dev->flags))
		skb = __netdev_alloc_skb(dev->net, size, flags);
	else
		skb = __netdev_alloc_skb_ip_align(dev->net, size, flags);
	if (!skb) {
		netif_dbg(dev, rx_err, dev->net, "no rx skb\n");
		usbnet_defer_kevent (dev, EVENT_RX_MEMORY);
		usb_free_urb (urb);
		return -ENOMEM;
	}

	entry = (struct skb_data *) skb->cb;
	entry->urb = urb;
	entry->dev = dev;
	entry->length = 0;

	usb_fill_bulk_urb (urb, dev->udev, dev->in,
		skb->data, size, rx_complete, skb);

	spin_lock_irqsave (&dev->rxq.lock, lockflags);

	if (netif_running (dev->net) &&
	    netif_device_present (dev->net) &&
	    test_bit(EVENT_DEV_OPEN, &dev->flags) &&
	    !test_bit (EVENT_RX_HALT, &dev->flags) &&
	    !test_bit (EVENT_DEV_ASLEEP, &dev->flags)) {
		switch (retval = usb_submit_urb (urb, GFP_ATOMIC)) {
		case -EPIPE:
			usbnet_defer_kevent (dev, EVENT_RX_HALT);
			break;
		case -ENOMEM:
			usbnet_defer_kevent (dev, EVENT_RX_MEMORY);
			break;
		case -ENODEV:
			netif_dbg(dev, ifdown, dev->net, "device gone\n");
			netif_device_detach (dev->net);
			break;
		case -EHOSTUNREACH:
			retval = -ENOLINK;
			break;
		default:
			netif_dbg(dev, rx_err, dev->net,
				  "rx submit, %d\n", retval);
			tasklet_schedule (&dev->bh);
			break;
		case 0:
			__usbnet_queue_skb(&dev->rxq, skb, rx_start);
		}
	} else {
		netif_dbg(dev, ifdown, dev->net, "rx: stopped\n");
		retval = -ENOLINK;
	}
	spin_unlock_irqrestore (&dev->rxq.lock, lockflags);
	if (retval) {
		dev_kfree_skb_any (skb);
		usb_free_urb (urb);
	}
	return retval;
}


/*-------------------------------------------------------------------------*/

static inline void rx_process (struct usbnet *dev, struct sk_buff *skb)
{
	if (dev->driver_info->rx_fixup &&
	    !dev->driver_info->rx_fixup (dev, skb)) {
		/* With RX_ASSEMBLE, rx_fixup() must update counters */
		if (!(dev->driver_info->flags & FLAG_RX_ASSEMBLE))
			dev->net->stats.rx_errors++;
		goto done;
	}
	// else network stack removes extra byte if we forced a short packet

	/* all data was already cloned from skb inside the driver */
	if (dev->driver_info->flags & FLAG_MULTI_PACKET)
		goto done;

	if (skb->len < ETH_HLEN) {
		dev->net->stats.rx_errors++;
		dev->net->stats.rx_length_errors++;
		netif_dbg(dev, rx_err, dev->net, "rx length %d\n", skb->len);
	} else {
		usbnet_skb_return(dev, skb);
		return;
	}

done:
	skb_queue_tail(&dev->done, skb);
}

/*-------------------------------------------------------------------------*/

static void rx_complete (struct urb *urb)
{
	struct sk_buff		*skb = (struct sk_buff *) urb->context;
	struct skb_data		*entry = (struct skb_data *) skb->cb;
	struct usbnet		*dev = entry->dev;
	int			urb_status = urb->status;
	enum skb_state		state;

	skb_put (skb, urb->actual_length);
	state = rx_done;
	entry->urb = NULL;

	switch (urb_status) {
	/* success */
	case 0:
		break;

	/* stalls need manual reset. this is rare ... except that
	 * when going through USB 2.0 TTs, unplug appears this way.
	 * we avoid the highspeed version of the ETIMEDOUT/EILSEQ
	 * storm, recovering as needed.
	 */
	case -EPIPE:
		dev->net->stats.rx_errors++;
		usbnet_defer_kevent (dev, EVENT_RX_HALT);
		fallthrough;

	/* software-driven interface shutdown */
	case -ECONNRESET:		/* async unlink */
	case -ESHUTDOWN:		/* hardware gone */
		netif_dbg(dev, ifdown, dev->net,
			  "rx shutdown, code %d\n", urb_status);
		goto block;

	/* we get controller i/o faults during hub_wq disconnect() delays.
	 * throttle down resubmits, to avoid log floods; just temporarily,
	 * so we still recover when the fault isn't a hub_wq delay.
	 */
	case -EPROTO:
	case -ETIME:
	case -EILSEQ:
		dev->net->stats.rx_errors++;
		if (!timer_pending (&dev->delay)) {
			mod_timer (&dev->delay, jiffies + THROTTLE_JIFFIES);
			netif_dbg(dev, link, dev->net,
				  "rx throttle %d\n", urb_status);
		}
block:
		state = rx_cleanup;
		entry->urb = urb;
		urb = NULL;
		break;

	/* data overrun ... flush fifo? */
	case -EOVERFLOW:
		dev->net->stats.rx_over_errors++;
		fallthrough;

	default:
		state = rx_cleanup;
		dev->net->stats.rx_errors++;
		netif_dbg(dev, rx_err, dev->net, "rx status %d\n", urb_status);
		break;
	}

	/* stop rx if packet error rate is high */
	if (++dev->pkt_cnt > 30) {
		dev->pkt_cnt = 0;
		dev->pkt_err = 0;
	} else {
		if (state == rx_cleanup)
			dev->pkt_err++;
		if (dev->pkt_err > 20)
			set_bit(EVENT_RX_KILL, &dev->flags);
	}

	state = defer_bh(dev, skb, &dev->rxq, state);

	if (urb) {
		if (netif_running (dev->net) &&
		    !test_bit (EVENT_RX_HALT, &dev->flags) &&
		    state != unlink_start) {
			rx_submit (dev, urb, GFP_ATOMIC);
			usb_mark_last_busy(dev->udev);
			return;
		}
		usb_free_urb (urb);
	}
	netif_dbg(dev, rx_err, dev->net, "no read resubmitted\n");
}

/*-------------------------------------------------------------------------*/
void usbnet_pause_rx(struct usbnet *dev)
{
	set_bit(EVENT_RX_PAUSED, &dev->flags);

	netif_dbg(dev, rx_status, dev->net, "paused rx queue enabled\n");
}
EXPORT_SYMBOL_GPL(usbnet_pause_rx);

void usbnet_resume_rx(struct usbnet *dev)
{
	struct sk_buff *skb;
	int num = 0;

	clear_bit(EVENT_RX_PAUSED, &dev->flags);

	while ((skb = skb_dequeue(&dev->rxq_pause)) != NULL) {
		usbnet_skb_return(dev, skb);
		num++;
	}

	tasklet_schedule(&dev->bh);

	netif_dbg(dev, rx_status, dev->net,
		  "paused rx queue disabled, %d skbs requeued\n", num);
}
EXPORT_SYMBOL_GPL(usbnet_resume_rx);

void usbnet_purge_paused_rxq(struct usbnet *dev)
{
	skb_queue_purge(&dev->rxq_pause);
}
EXPORT_SYMBOL_GPL(usbnet_purge_paused_rxq);

/*-------------------------------------------------------------------------*/

// unlink pending rx/tx; completion handlers do all other cleanup

static int unlink_urbs (struct usbnet *dev, struct sk_buff_head *q)
{
	unsigned long		flags;
	struct sk_buff		*skb;
	int			count = 0;

	spin_lock_irqsave (&q->lock, flags);
	while (!skb_queue_empty(q)) {
		struct skb_data		*entry;
		struct urb		*urb;
		int			retval;

		skb_queue_walk(q, skb) {
			entry = (struct skb_data *) skb->cb;
			if (entry->state != unlink_start)
				goto found;
		}
		break;
found:
		entry->state = unlink_start;
		urb = entry->urb;

		/*
		 * Get reference count of the URB to avoid it to be
		 * freed during usb_unlink_urb, which may trigger
		 * use-after-free problem inside usb_unlink_urb since
		 * usb_unlink_urb is always racing with .complete
		 * handler(include defer_bh).
		 */
		usb_get_urb(urb);
		spin_unlock_irqrestore(&q->lock, flags);
		// during some PM-driven resume scenarios,
		// these (async) unlinks complete immediately
		retval = usb_unlink_urb (urb);
		if (retval != -EINPROGRESS && retval != 0)
			netdev_dbg(dev->net, "unlink urb err, %d\n", retval);
		else
			count++;
		usb_put_urb(urb);
		spin_lock_irqsave(&q->lock, flags);
	}
	spin_unlock_irqrestore (&q->lock, flags);
	return count;
}

// Flush all pending rx urbs
// minidrivers may need to do this when the MTU changes

void usbnet_unlink_rx_urbs(struct usbnet *dev)
{
	if (netif_running(dev->net)) {
		(void) unlink_urbs (dev, &dev->rxq);
		tasklet_schedule(&dev->bh);
	}
}
EXPORT_SYMBOL_GPL(usbnet_unlink_rx_urbs);

/*-------------------------------------------------------------------------*/

static void wait_skb_queue_empty(struct sk_buff_head *q)
{
	unsigned long flags;

	spin_lock_irqsave(&q->lock, flags);
	while (!skb_queue_empty(q)) {
		spin_unlock_irqrestore(&q->lock, flags);
		schedule_timeout(msecs_to_jiffies(UNLINK_TIMEOUT_MS));
		set_current_state(TASK_UNINTERRUPTIBLE);
		spin_lock_irqsave(&q->lock, flags);
	}
	spin_unlock_irqrestore(&q->lock, flags);
}

// precondition: never called in_interrupt
static void usbnet_terminate_urbs(struct usbnet *dev)
{
	DECLARE_WAITQUEUE(wait, current);
	int temp;

	/* ensure there are no more active urbs */
	add_wait_queue(&dev->wait, &wait);
	set_current_state(TASK_UNINTERRUPTIBLE);
	temp = unlink_urbs(dev, &dev->txq) +
		unlink_urbs(dev, &dev->rxq);

	/* maybe wait for deletions to finish. */
	wait_skb_queue_empty(&dev->rxq);
	wait_skb_queue_empty(&dev->txq);
	wait_skb_queue_empty(&dev->done);
	netif_dbg(dev, ifdown, dev->net,
		  "waited for %d urb completions\n", temp);
	set_current_state(TASK_RUNNING);
	remove_wait_queue(&dev->wait, &wait);
}

int usbnet_stop (struct net_device *net)
{
	struct usbnet		*dev = netdev_priv(net);
	const struct driver_info *info = dev->driver_info;
	int			retval, pm, mpn;

	clear_bit(EVENT_DEV_OPEN, &dev->flags);
	netif_stop_queue (net);

	netif_info(dev, ifdown, dev->net,
		   "stop stats: rx/tx %lu/%lu, errs %lu/%lu\n",
		   net->stats.rx_packets, net->stats.tx_packets,
		   net->stats.rx_errors, net->stats.tx_errors);

	/* to not race resume */
	pm = usb_autopm_get_interface(dev->intf);
	/* allow minidriver to stop correctly (wireless devices to turn off
	 * radio etc) */
	if (info->stop) {
		retval = info->stop(dev);
		if (retval < 0)
			netif_info(dev, ifdown, dev->net,
				   "stop fail (%d) usbnet usb-%s-%s, %s\n",
				   retval,
				   dev->udev->bus->bus_name, dev->udev->devpath,
				   info->description);
	}

	if (!(info->flags & FLAG_AVOID_UNLINK_URBS))
		usbnet_terminate_urbs(dev);

	usbnet_status_stop(dev);

	usbnet_purge_paused_rxq(dev);

	mpn = !test_and_clear_bit(EVENT_NO_RUNTIME_PM, &dev->flags);

	/* deferred work (task, timer, softirq) must also stop.
	 * can't flush_scheduled_work() until we drop rtnl (later),
	 * else workers could deadlock; so make workers a NOP.
	 */
	dev->flags = 0;
	del_timer_sync (&dev->delay);
	tasklet_kill (&dev->bh);
	if (!pm)
		usb_autopm_put_interface(dev->intf);

	if (info->manage_power && mpn)
		info->manage_power(dev, 0);
	else
		usb_autopm_put_interface(dev->intf);

	return 0;
}
EXPORT_SYMBOL_GPL(usbnet_stop);

/*-------------------------------------------------------------------------*/

// posts reads, and enables write queuing

// precondition: never called in_interrupt

int usbnet_open (struct net_device *net)
{
	struct usbnet		*dev = netdev_priv(net);
	int			retval;
	const struct driver_info *info = dev->driver_info;

	if ((retval = usb_autopm_get_interface(dev->intf)) < 0) {
		netif_info(dev, ifup, dev->net,
			   "resumption fail (%d) usbnet usb-%s-%s, %s\n",
			   retval,
			   dev->udev->bus->bus_name,
			   dev->udev->devpath,
			   info->description);
		goto done_nopm;
	}

	// put into "known safe" state
	if (info->reset && (retval = info->reset (dev)) < 0) {
		netif_info(dev, ifup, dev->net,
			   "open reset fail (%d) usbnet usb-%s-%s, %s\n",
			   retval,
			   dev->udev->bus->bus_name,
			   dev->udev->devpath,
			   info->description);
		goto done;
	}

	/* hard_mtu or rx_urb_size may change in reset() */
	usbnet_update_max_qlen(dev);

	// insist peer be connected
	if (info->check_connect && (retval = info->check_connect (dev)) < 0) {
		netif_err(dev, ifup, dev->net, "can't open; %d\n", retval);
		goto done;
	}

	/* start any status interrupt transfer */
	if (dev->interrupt) {
		retval = usbnet_status_start(dev, GFP_KERNEL);
		if (retval < 0) {
			netif_err(dev, ifup, dev->net,
				  "intr submit %d\n", retval);
			goto done;
		}
	}

	set_bit(EVENT_DEV_OPEN, &dev->flags);
	netif_start_queue (net);
	netif_info(dev, ifup, dev->net,
		   "open: enable queueing (rx %d, tx %d) mtu %d %s framing\n",
		   (int)RX_QLEN(dev), (int)TX_QLEN(dev),
		   dev->net->mtu,
		   (dev->driver_info->flags & FLAG_FRAMING_NC) ? "NetChip" :
		   (dev->driver_info->flags & FLAG_FRAMING_GL) ? "GeneSys" :
		   (dev->driver_info->flags & FLAG_FRAMING_Z) ? "Zaurus" :
		   (dev->driver_info->flags & FLAG_FRAMING_RN) ? "RNDIS" :
		   (dev->driver_info->flags & FLAG_FRAMING_AX) ? "ASIX" :
		   "simple");

	/* reset rx error state */
	dev->pkt_cnt = 0;
	dev->pkt_err = 0;
	clear_bit(EVENT_RX_KILL, &dev->flags);

	// delay posting reads until we're fully open
	tasklet_schedule (&dev->bh);
	if (info->manage_power) {
		retval = info->manage_power(dev, 1);
		if (retval < 0) {
			retval = 0;
			set_bit(EVENT_NO_RUNTIME_PM, &dev->flags);
		} else {
			usb_autopm_put_interface(dev->intf);
		}
	}
	return retval;
done:
	usb_autopm_put_interface(dev->intf);
done_nopm:
	return retval;
}
EXPORT_SYMBOL_GPL(usbnet_open);

/*-------------------------------------------------------------------------*/

/* ethtool methods; minidrivers may need to add some more, but
 * they'll probably want to use this base set.
 */

/* These methods are written on the assumption that the device
 * uses MII
 */
int usbnet_get_link_ksettings_mii(struct net_device *net,
			      struct ethtool_link_ksettings *cmd)
{
	struct usbnet *dev = netdev_priv(net);

	if (!dev->mii.mdio_read)
		return -EOPNOTSUPP;

	mii_ethtool_get_link_ksettings(&dev->mii, cmd);

	return 0;
}
EXPORT_SYMBOL_GPL(usbnet_get_link_ksettings_mii);

int usbnet_get_link_ksettings_internal(struct net_device *net,
					struct ethtool_link_ksettings *cmd)
{
	struct usbnet *dev = netdev_priv(net);

	/* the assumption that speed is equal on tx and rx
	 * is deeply engrained into the networking layer.
	 * For wireless stuff it is not true.
	 * We assume that rx_speed matters more.
	 */
	if (dev->rx_speed != SPEED_UNSET)
		cmd->base.speed = dev->rx_speed / 1000000;
	else if (dev->tx_speed != SPEED_UNSET)
		cmd->base.speed = dev->tx_speed / 1000000;
	else
		cmd->base.speed = SPEED_UNKNOWN;

	return 0;
}
EXPORT_SYMBOL_GPL(usbnet_get_link_ksettings_internal);

int usbnet_set_link_ksettings_mii(struct net_device *net,
			      const struct ethtool_link_ksettings *cmd)
{
	struct usbnet *dev = netdev_priv(net);
	int retval;

	if (!dev->mii.mdio_write)
		return -EOPNOTSUPP;

	retval = mii_ethtool_set_link_ksettings(&dev->mii, cmd);

	/* link speed/duplex might have changed */
	if (dev->driver_info->link_reset)
		dev->driver_info->link_reset(dev);

	/* hard_mtu or rx_urb_size may change in link_reset() */
	usbnet_update_max_qlen(dev);

	return retval;
}
EXPORT_SYMBOL_GPL(usbnet_set_link_ksettings_mii);

u32 usbnet_get_link (struct net_device *net)
{
	struct usbnet *dev = netdev_priv(net);

	/* If a check_connect is defined, return its result */
	if (dev->driver_info->check_connect)
		return dev->driver_info->check_connect (dev) == 0;

	/* if the device has mii operations, use those */
	if (dev->mii.mdio_read)
		return mii_link_ok(&dev->mii);

	/* Otherwise, dtrt for drivers calling netif_carrier_{on,off} */
	return ethtool_op_get_link(net);
}
EXPORT_SYMBOL_GPL(usbnet_get_link);

int usbnet_nway_reset(struct net_device *net)
{
	struct usbnet *dev = netdev_priv(net);

	if (!dev->mii.mdio_write)
		return -EOPNOTSUPP;

	return mii_nway_restart(&dev->mii);
}
EXPORT_SYMBOL_GPL(usbnet_nway_reset);

void usbnet_get_drvinfo (struct net_device *net, struct ethtool_drvinfo *info)
{
	struct usbnet *dev = netdev_priv(net);

	strlcpy (info->driver, dev->driver_name, sizeof info->driver);
	strlcpy (info->fw_version, dev->driver_info->description,
		sizeof info->fw_version);
	usb_make_path (dev->udev, info->bus_info, sizeof info->bus_info);
}
EXPORT_SYMBOL_GPL(usbnet_get_drvinfo);

u32 usbnet_get_msglevel (struct net_device *net)
{
	struct usbnet *dev = netdev_priv(net);

	return dev->msg_enable;
}
EXPORT_SYMBOL_GPL(usbnet_get_msglevel);

void usbnet_set_msglevel (struct net_device *net, u32 level)
{
	struct usbnet *dev = netdev_priv(net);

	dev->msg_enable = level;
}
EXPORT_SYMBOL_GPL(usbnet_set_msglevel);

/* drivers may override default ethtool_ops in their bind() routine */
static const struct ethtool_ops usbnet_ethtool_ops = {
	.get_link		= usbnet_get_link,
	.nway_reset		= usbnet_nway_reset,
	.get_drvinfo		= usbnet_get_drvinfo,
	.get_msglevel		= usbnet_get_msglevel,
	.set_msglevel		= usbnet_set_msglevel,
	.get_ts_info		= ethtool_op_get_ts_info,
	.get_link_ksettings	= usbnet_get_link_ksettings_mii,
	.set_link_ksettings	= usbnet_set_link_ksettings_mii,
};

/*-------------------------------------------------------------------------*/

static void __handle_link_change(struct usbnet *dev)
{
	if (!test_bit(EVENT_DEV_OPEN, &dev->flags))
		return;

	if (!netif_carrier_ok(dev->net)) {
		/* kill URBs for reading packets to save bus bandwidth */
		unlink_urbs(dev, &dev->rxq);

		/*
		 * tx_timeout will unlink URBs for sending packets and
		 * tx queue is stopped by netcore after link becomes off
		 */
	} else {
		/* submitting URBs for reading packets */
		tasklet_schedule(&dev->bh);
	}

	/* hard_mtu or rx_urb_size may change during link change */
	usbnet_update_max_qlen(dev);

	clear_bit(EVENT_LINK_CHANGE, &dev->flags);
}

void usbnet_set_rx_mode(struct net_device *net)
{
	struct usbnet		*dev = netdev_priv(net);

	usbnet_defer_kevent(dev, EVENT_SET_RX_MODE);
}
EXPORT_SYMBOL_GPL(usbnet_set_rx_mode);

static void __handle_set_rx_mode(struct usbnet *dev)
{
	if (dev->driver_info->set_rx_mode)
		(dev->driver_info->set_rx_mode)(dev);

	clear_bit(EVENT_SET_RX_MODE, &dev->flags);
}

/* work that cannot be done in interrupt context uses keventd.
 *
 * NOTE:  with 2.5 we could do more of this using completion callbacks,
 * especially now that control transfers can be queued.
 */
static void
usbnet_deferred_kevent (struct work_struct *work)
{
	struct usbnet		*dev =
		container_of(work, struct usbnet, kevent);
	int			status;

	/* usb_clear_halt() needs a thread context */
	if (test_bit (EVENT_TX_HALT, &dev->flags)) {
		unlink_urbs (dev, &dev->txq);
		status = usb_autopm_get_interface(dev->intf);
		if (status < 0)
			goto fail_pipe;
		status = usb_clear_halt (dev->udev, dev->out);
		usb_autopm_put_interface(dev->intf);
		if (status < 0 &&
		    status != -EPIPE &&
		    status != -ESHUTDOWN) {
			if (netif_msg_tx_err (dev))
fail_pipe:
				netdev_err(dev->net, "can't clear tx halt, status %d\n",
					   status);
		} else {
			clear_bit (EVENT_TX_HALT, &dev->flags);
			if (status != -ESHUTDOWN)
				netif_wake_queue (dev->net);
		}
	}
	if (test_bit (EVENT_RX_HALT, &dev->flags)) {
		unlink_urbs (dev, &dev->rxq);
		status = usb_autopm_get_interface(dev->intf);
		if (status < 0)
			goto fail_halt;
		status = usb_clear_halt (dev->udev, dev->in);
		usb_autopm_put_interface(dev->intf);
		if (status < 0 &&
		    status != -EPIPE &&
		    status != -ESHUTDOWN) {
			if (netif_msg_rx_err (dev))
fail_halt:
				netdev_err(dev->net, "can't clear rx halt, status %d\n",
					   status);
		} else {
			clear_bit (EVENT_RX_HALT, &dev->flags);
			tasklet_schedule (&dev->bh);
		}
	}

	/* tasklet could resubmit itself forever if memory is tight */
	if (test_bit (EVENT_RX_MEMORY, &dev->flags)) {
		struct urb	*urb = NULL;
		int resched = 1;

		if (netif_running (dev->net))
			urb = usb_alloc_urb (0, GFP_KERNEL);
		else
			clear_bit (EVENT_RX_MEMORY, &dev->flags);
		if (urb != NULL) {
			clear_bit (EVENT_RX_MEMORY, &dev->flags);
			status = usb_autopm_get_interface(dev->intf);
			if (status < 0) {
				usb_free_urb(urb);
				goto fail_lowmem;
			}
			if (rx_submit (dev, urb, GFP_KERNEL) == -ENOLINK)
				resched = 0;
			usb_autopm_put_interface(dev->intf);
fail_lowmem:
			if (resched)
				tasklet_schedule (&dev->bh);
		}
	}

	if (test_bit (EVENT_LINK_RESET, &dev->flags)) {
		const struct driver_info *info = dev->driver_info;
		int			retval = 0;

		clear_bit (EVENT_LINK_RESET, &dev->flags);
		status = usb_autopm_get_interface(dev->intf);
		if (status < 0)
			goto skip_reset;
		if(info->link_reset && (retval = info->link_reset(dev)) < 0) {
			usb_autopm_put_interface(dev->intf);
skip_reset:
			netdev_info(dev->net, "link reset failed (%d) usbnet usb-%s-%s, %s\n",
				    retval,
				    dev->udev->bus->bus_name,
				    dev->udev->devpath,
				    info->description);
		} else {
			usb_autopm_put_interface(dev->intf);
		}

		/* handle link change from link resetting */
		__handle_link_change(dev);
	}

	if (test_bit (EVENT_LINK_CHANGE, &dev->flags))
		__handle_link_change(dev);

	if (test_bit (EVENT_SET_RX_MODE, &dev->flags))
		__handle_set_rx_mode(dev);


	if (dev->flags)
		netdev_dbg(dev->net, "kevent done, flags = 0x%lx\n", dev->flags);
}

/*-------------------------------------------------------------------------*/

static void tx_complete (struct urb *urb)
{
	struct sk_buff		*skb = (struct sk_buff *) urb->context;
	struct skb_data		*entry = (struct skb_data *) skb->cb;
	struct usbnet		*dev = entry->dev;

	if (urb->status == 0) {
		struct pcpu_sw_netstats *stats64 = this_cpu_ptr(dev->net->tstats);
		unsigned long flags;

		flags = u64_stats_update_begin_irqsave(&stats64->syncp);
		stats64->tx_packets += entry->packets;
		stats64->tx_bytes += entry->length;
		u64_stats_update_end_irqrestore(&stats64->syncp, flags);
	} else {
		dev->net->stats.tx_errors++;

		switch (urb->status) {
		case -EPIPE:
			usbnet_defer_kevent (dev, EVENT_TX_HALT);
			break;

		/* software-driven interface shutdown */
		case -ECONNRESET:		// async unlink
		case -ESHUTDOWN:		// hardware gone
			break;

		/* like rx, tx gets controller i/o faults during hub_wq
		 * delays and so it uses the same throttling mechanism.
		 */
		case -EPROTO:
		case -ETIME:
		case -EILSEQ:
			usb_mark_last_busy(dev->udev);
			if (!timer_pending (&dev->delay)) {
				mod_timer (&dev->delay,
					jiffies + THROTTLE_JIFFIES);
				netif_dbg(dev, link, dev->net,
					  "tx throttle %d\n", urb->status);
			}
			netif_stop_queue (dev->net);
			break;
		default:
			netif_dbg(dev, tx_err, dev->net,
				  "tx err %d\n", entry->urb->status);
			break;
		}
	}

	usb_autopm_put_interface_async(dev->intf);
	(void) defer_bh(dev, skb, &dev->txq, tx_done);
}

/*-------------------------------------------------------------------------*/

void usbnet_tx_timeout (struct net_device *net, unsigned int txqueue)
{
	struct usbnet		*dev = netdev_priv(net);

	unlink_urbs (dev, &dev->txq);
	tasklet_schedule (&dev->bh);
	/* this needs to be handled individually because the generic layer
	 * doesn't know what is sufficient and could not restore private
	 * information if a remedy of an unconditional reset were used.
	 */
	if (dev->driver_info->recover)
		(dev->driver_info->recover)(dev);
}
EXPORT_SYMBOL_GPL(usbnet_tx_timeout);

/*-------------------------------------------------------------------------*/

static int build_dma_sg(const struct sk_buff *skb, struct urb *urb)
{
	unsigned num_sgs, total_len = 0;
	int i, s = 0;

	num_sgs = skb_shinfo(skb)->nr_frags + 1;
	if (num_sgs == 1)
		return 0;

	/* reserve one for zero packet */
	urb->sg = kmalloc_array(num_sgs + 1, sizeof(struct scatterlist),
				GFP_ATOMIC);
	if (!urb->sg)
		return -ENOMEM;

	urb->num_sgs = num_sgs;
	sg_init_table(urb->sg, urb->num_sgs + 1);

	sg_set_buf(&urb->sg[s++], skb->data, skb_headlen(skb));
	total_len += skb_headlen(skb);

	for (i = 0; i < skb_shinfo(skb)->nr_frags; i++) {
		skb_frag_t *f = &skb_shinfo(skb)->frags[i];

		total_len += skb_frag_size(f);
		sg_set_page(&urb->sg[i + s], skb_frag_page(f), skb_frag_size(f),
			    skb_frag_off(f));
	}
	urb->transfer_buffer_length = total_len;

	return 1;
}

netdev_tx_t usbnet_start_xmit (struct sk_buff *skb,
				     struct net_device *net)
{
	struct usbnet		*dev = netdev_priv(net);
	unsigned int			length;
	struct urb		*urb = NULL;
	struct skb_data		*entry;
	const struct driver_info *info = dev->driver_info;
	unsigned long		flags;
	int retval;

	if (skb)
		skb_tx_timestamp(skb);

	// some devices want funky USB-level framing, for
	// win32 driver (usually) and/or hardware quirks
	if (info->tx_fixup) {
		skb = info->tx_fixup (dev, skb, GFP_ATOMIC);
		if (!skb) {
			/* packet collected; minidriver waiting for more */
			if (info->flags & FLAG_MULTI_PACKET)
				goto not_drop;
			netif_dbg(dev, tx_err, dev->net, "can't tx_fixup skb\n");
			goto drop;
		}
	}

	if (!(urb = usb_alloc_urb (0, GFP_ATOMIC))) {
		netif_dbg(dev, tx_err, dev->net, "no urb\n");
		goto drop;
	}

	entry = (struct skb_data *) skb->cb;
	entry->urb = urb;
	entry->dev = dev;

	usb_fill_bulk_urb (urb, dev->udev, dev->out,
			skb->data, skb->len, tx_complete, skb);
	if (dev->can_dma_sg) {
		if (build_dma_sg(skb, urb) < 0)
			goto drop;
	}
	length = urb->transfer_buffer_length;

	/* don't assume the hardware handles USB_ZERO_PACKET
	 * NOTE:  strictly conforming cdc-ether devices should expect
	 * the ZLP here, but ignore the one-byte packet.
	 * NOTE2: CDC NCM specification is different from CDC ECM when
	 * handling ZLP/short packets, so cdc_ncm driver will make short
	 * packet itself if needed.
	 */
	if (length % dev->maxpacket == 0) {
		if (!(info->flags & FLAG_SEND_ZLP)) {
			if (!(info->flags & FLAG_MULTI_PACKET)) {
				length++;
				if (skb_tailroom(skb) && !urb->num_sgs) {
					skb->data[skb->len] = 0;
					__skb_put(skb, 1);
				} else if (urb->num_sgs)
					sg_set_buf(&urb->sg[urb->num_sgs++],
							dev->padding_pkt, 1);
			}
		} else
			urb->transfer_flags |= URB_ZERO_PACKET;
	}
	urb->transfer_buffer_length = length;

	if (info->flags & FLAG_MULTI_PACKET) {
		/* Driver has set number of packets and a length delta.
		 * Calculate the complete length and ensure that it's
		 * positive.
		 */
		entry->length += length;
		if (WARN_ON_ONCE(entry->length <= 0))
			entry->length = length;
	} else {
		usbnet_set_skb_tx_stats(skb, 1, length);
	}

	spin_lock_irqsave(&dev->txq.lock, flags);
	retval = usb_autopm_get_interface_async(dev->intf);
	if (retval < 0) {
		spin_unlock_irqrestore(&dev->txq.lock, flags);
		goto drop;
	}
	if (netif_queue_stopped(net)) {
		usb_autopm_put_interface_async(dev->intf);
		spin_unlock_irqrestore(&dev->txq.lock, flags);
		goto drop;
	}

#ifdef CONFIG_PM
	/* if this triggers the device is still a sleep */
	if (test_bit(EVENT_DEV_ASLEEP, &dev->flags)) {
		/* transmission will be done in resume */
		usb_anchor_urb(urb, &dev->deferred);
		/* no use to process more packets */
		netif_stop_queue(net);
		usb_put_urb(urb);
		spin_unlock_irqrestore(&dev->txq.lock, flags);
		netdev_dbg(dev->net, "Delaying transmission for resumption\n");
		goto deferred;
	}
#endif

	switch ((retval = usb_submit_urb (urb, GFP_ATOMIC))) {
	case -EPIPE:
		netif_stop_queue (net);
		usbnet_defer_kevent (dev, EVENT_TX_HALT);
		usb_autopm_put_interface_async(dev->intf);
		break;
	default:
		usb_autopm_put_interface_async(dev->intf);
		netif_dbg(dev, tx_err, dev->net,
			  "tx: submit urb err %d\n", retval);
		break;
	case 0:
		netif_trans_update(net);
		__usbnet_queue_skb(&dev->txq, skb, tx_start);
		if (dev->txq.qlen >= TX_QLEN (dev))
			netif_stop_queue (net);
	}
	spin_unlock_irqrestore (&dev->txq.lock, flags);

	if (retval) {
		netif_dbg(dev, tx_err, dev->net, "drop, code %d\n", retval);
drop:
		dev->net->stats.tx_dropped++;
not_drop:
		if (skb)
			dev_kfree_skb_any (skb);
		if (urb) {
			kfree(urb->sg);
			usb_free_urb(urb);
		}
	} else
		netif_dbg(dev, tx_queued, dev->net,
			  "> tx, len %u, type 0x%x\n", length, skb->protocol);
#ifdef CONFIG_PM
deferred:
#endif
	return NETDEV_TX_OK;
}
EXPORT_SYMBOL_GPL(usbnet_start_xmit);

static int rx_alloc_submit(struct usbnet *dev, gfp_t flags)
{
	struct urb	*urb;
	int		i;
	int		ret = 0;

	/* don't refill the queue all at once */
	for (i = 0; i < 10 && dev->rxq.qlen < RX_QLEN(dev); i++) {
		urb = usb_alloc_urb(0, flags);
		if (urb != NULL) {
			ret = rx_submit(dev, urb, flags);
			if (ret)
				goto err;
		} else {
			ret = -ENOMEM;
			goto err;
		}
	}
err:
	return ret;
}

/*-------------------------------------------------------------------------*/

// tasklet (work deferred from completions, in_irq) or timer

static void usbnet_bh (struct timer_list *t)
{
	struct usbnet		*dev = from_timer(dev, t, delay);
	struct sk_buff		*skb;
	struct skb_data		*entry;

	while ((skb = skb_dequeue (&dev->done))) {
		entry = (struct skb_data *) skb->cb;
		switch (entry->state) {
		case rx_done:
			entry->state = rx_cleanup;
			rx_process (dev, skb);
			continue;
		case tx_done:
			kfree(entry->urb->sg);
			fallthrough;
		case rx_cleanup:
			usb_free_urb (entry->urb);
			dev_kfree_skb (skb);
			continue;
		default:
			netdev_dbg(dev->net, "bogus skb state %d\n", entry->state);
		}
	}

	/* restart RX again after disabling due to high error rate */
	clear_bit(EVENT_RX_KILL, &dev->flags);

	/* waiting for all pending urbs to complete?
	 * only then can we forgo submitting anew
	 */
	if (waitqueue_active(&dev->wait)) {
		if (dev->txq.qlen + dev->rxq.qlen + dev->done.qlen == 0)
			wake_up_all(&dev->wait);

	// or are we maybe short a few urbs?
	} else if (netif_running (dev->net) &&
		   netif_device_present (dev->net) &&
		   netif_carrier_ok(dev->net) &&
		   !timer_pending(&dev->delay) &&
		   !test_bit(EVENT_RX_PAUSED, &dev->flags) &&
		   !test_bit(EVENT_RX_HALT, &dev->flags)) {
		int	temp = dev->rxq.qlen;

		if (temp < RX_QLEN(dev)) {
			if (rx_alloc_submit(dev, GFP_ATOMIC) == -ENOLINK)
				return;
			if (temp != dev->rxq.qlen)
				netif_dbg(dev, link, dev->net,
					  "rxqlen %d --> %d\n",
					  temp, dev->rxq.qlen);
			if (dev->rxq.qlen < RX_QLEN(dev))
				tasklet_schedule (&dev->bh);
		}
		if (dev->txq.qlen < TX_QLEN (dev))
			netif_wake_queue (dev->net);
	}
}

static void usbnet_bh_tasklet(struct tasklet_struct *t)
{
	struct usbnet *dev = from_tasklet(dev, t, bh);

	usbnet_bh(&dev->delay);
}


/*-------------------------------------------------------------------------
 *
 * USB Device Driver support
 *
 *-------------------------------------------------------------------------*/

// precondition: never called in_interrupt

void usbnet_disconnect (struct usb_interface *intf)
{
	struct usbnet		*dev;
	struct usb_device	*xdev;
	struct net_device	*net;

	dev = usb_get_intfdata(intf);
	usb_set_intfdata(intf, NULL);
	if (!dev)
		return;

	xdev = interface_to_usbdev (intf);

	netif_info(dev, probe, dev->net, "unregister '%s' usb-%s-%s, %s\n",
		   intf->dev.driver->name,
		   xdev->bus->bus_name, xdev->devpath,
		   dev->driver_info->description);

	if (dev->driver_info->unbind)
		dev->driver_info->unbind(dev, intf);

	net = dev->net;
	unregister_netdev (net);

	cancel_work_sync(&dev->kevent);

	usb_scuttle_anchored_urbs(&dev->deferred);

	usb_kill_urb(dev->interrupt);
	usb_free_urb(dev->interrupt);
	kfree(dev->padding_pkt);

	free_percpu(net->tstats);
	free_netdev(net);
}
EXPORT_SYMBOL_GPL(usbnet_disconnect);

static const struct net_device_ops usbnet_netdev_ops = {
	.ndo_open		= usbnet_open,
	.ndo_stop		= usbnet_stop,
	.ndo_start_xmit		= usbnet_start_xmit,
	.ndo_tx_timeout		= usbnet_tx_timeout,
	.ndo_set_rx_mode	= usbnet_set_rx_mode,
	.ndo_change_mtu		= usbnet_change_mtu,
	.ndo_get_stats64	= dev_get_tstats64,
	.ndo_set_mac_address 	= eth_mac_addr,
	.ndo_validate_addr	= eth_validate_addr,
};

/*-------------------------------------------------------------------------*/

// precondition: never called in_interrupt

static struct device_type wlan_type = {
	.name	= "wlan",
};

static struct device_type wwan_type = {
	.name	= "wwan",
};

int
usbnet_probe (struct usb_interface *udev, const struct usb_device_id *prod)
{
	struct usbnet			*dev;
	struct net_device		*net;
	struct usb_host_interface	*interface;
	const struct driver_info	*info;
	struct usb_device		*xdev;
	int				status;
	const char			*name;
	struct usb_driver 	*driver = to_usb_driver(udev->dev.driver);

	/* usbnet already took usb runtime pm, so have to enable the feature
	 * for usb interface, otherwise usb_autopm_get_interface may return
	 * failure if RUNTIME_PM is enabled.
	 */
	if (!driver->supports_autosuspend) {
		driver->supports_autosuspend = 1;
		pm_runtime_enable(&udev->dev);
	}

	name = udev->dev.driver->name;
	info = (const struct driver_info *) prod->driver_info;
	if (!info) {
		dev_dbg (&udev->dev, "blacklisted by %s\n", name);
		return -ENODEV;
	}
	xdev = interface_to_usbdev (udev);
	interface = udev->cur_altsetting;

	status = -ENOMEM;

	// set up our own records
	net = alloc_etherdev(sizeof(*dev));
	if (!net)
		goto out;

	/* netdev_printk() needs this so do it as early as possible */
	SET_NETDEV_DEV(net, &udev->dev);

	dev = netdev_priv(net);
	dev->udev = xdev;
	dev->intf = udev;
	dev->driver_info = info;
	dev->driver_name = name;
	dev->rx_speed = SPEED_UNSET;
	dev->tx_speed = SPEED_UNSET;

	net->tstats = netdev_alloc_pcpu_stats(struct pcpu_sw_netstats);
	if (!net->tstats)
		goto out0;

	dev->msg_enable = netif_msg_init (msg_level, NETIF_MSG_DRV
				| NETIF_MSG_PROBE | NETIF_MSG_LINK);
	init_waitqueue_head(&dev->wait);
	skb_queue_head_init (&dev->rxq);
	skb_queue_head_init (&dev->txq);
	skb_queue_head_init (&dev->done);
	skb_queue_head_init(&dev->rxq_pause);
	tasklet_setup(&dev->bh, usbnet_bh_tasklet);
	INIT_WORK (&dev->kevent, usbnet_deferred_kevent);
	init_usb_anchor(&dev->deferred);
	timer_setup(&dev->delay, usbnet_bh, 0);
	mutex_init (&dev->phy_mutex);
	mutex_init(&dev->interrupt_mutex);
	dev->interrupt_count = 0;

	dev->net = net;
	strscpy(net->name, "usb%d", sizeof(net->name));
<<<<<<< HEAD
	memcpy (net->dev_addr, node_id, sizeof node_id);
=======
	eth_hw_addr_set(net, node_id);
>>>>>>> df0cc57e

	/* rx and tx sides can use different message sizes;
	 * bind() should set rx_urb_size in that case.
	 */
	dev->hard_mtu = net->mtu + net->hard_header_len;
	net->min_mtu = 0;
	net->max_mtu = ETH_MAX_MTU;

	net->netdev_ops = &usbnet_netdev_ops;
	net->watchdog_timeo = TX_TIMEOUT_JIFFIES;
	net->ethtool_ops = &usbnet_ethtool_ops;

	// allow device-specific bind/init procedures
	// NOTE net->name still not usable ...
	if (info->bind) {
		status = info->bind (dev, udev);
		if (status < 0)
			goto out1;

		// heuristic:  "usb%d" for links we know are two-host,
		// else "eth%d" when there's reasonable doubt.  userspace
		// can rename the link if it knows better.
		if ((dev->driver_info->flags & FLAG_ETHER) != 0 &&
		    ((dev->driver_info->flags & FLAG_POINTTOPOINT) == 0 ||
		     (net->dev_addr [0] & 0x02) == 0))
			strscpy(net->name, "eth%d", sizeof(net->name));
		/* WLAN devices should always be named "wlan%d" */
		if ((dev->driver_info->flags & FLAG_WLAN) != 0)
			strscpy(net->name, "wlan%d", sizeof(net->name));
		/* WWAN devices should always be named "wwan%d" */
		if ((dev->driver_info->flags & FLAG_WWAN) != 0)
			strscpy(net->name, "wwan%d", sizeof(net->name));

		/* devices that cannot do ARP */
		if ((dev->driver_info->flags & FLAG_NOARP) != 0)
			net->flags |= IFF_NOARP;

		/* maybe the remote can't receive an Ethernet MTU */
		if (net->mtu > (dev->hard_mtu - net->hard_header_len))
			net->mtu = dev->hard_mtu - net->hard_header_len;
	} else if (!info->in || !info->out)
		status = usbnet_get_endpoints (dev, udev);
	else {
		dev->in = usb_rcvbulkpipe (xdev, info->in);
		dev->out = usb_sndbulkpipe (xdev, info->out);
		if (!(info->flags & FLAG_NO_SETINT))
			status = usb_set_interface (xdev,
				interface->desc.bInterfaceNumber,
				interface->desc.bAlternateSetting);
		else
			status = 0;

	}
	if (status >= 0 && dev->status)
		status = init_status (dev, udev);
	if (status < 0)
		goto out3;

	if (!dev->rx_urb_size)
		dev->rx_urb_size = dev->hard_mtu;
	dev->maxpacket = usb_maxpacket (dev->udev, dev->out, 1);
	if (dev->maxpacket == 0) {
		/* that is a broken device */
		status = -ENODEV;
		goto out4;
	}

	/* let userspace know we have a random address */
	if (ether_addr_equal(net->dev_addr, node_id))
		net->addr_assign_type = NET_ADDR_RANDOM;

	if ((dev->driver_info->flags & FLAG_WLAN) != 0)
		SET_NETDEV_DEVTYPE(net, &wlan_type);
	if ((dev->driver_info->flags & FLAG_WWAN) != 0)
		SET_NETDEV_DEVTYPE(net, &wwan_type);

	/* initialize max rx_qlen and tx_qlen */
	usbnet_update_max_qlen(dev);

	if (dev->can_dma_sg && !(info->flags & FLAG_SEND_ZLP) &&
		!(info->flags & FLAG_MULTI_PACKET)) {
		dev->padding_pkt = kzalloc(1, GFP_KERNEL);
		if (!dev->padding_pkt) {
			status = -ENOMEM;
			goto out4;
		}
	}

	status = register_netdev (net);
	if (status)
		goto out5;
	netif_info(dev, probe, dev->net,
		   "register '%s' at usb-%s-%s, %s, %pM\n",
		   udev->dev.driver->name,
		   xdev->bus->bus_name, xdev->devpath,
		   dev->driver_info->description,
		   net->dev_addr);

	// ok, it's ready to go.
	usb_set_intfdata (udev, dev);

	netif_device_attach (net);

	if (dev->driver_info->flags & FLAG_LINK_INTR)
		usbnet_link_change(dev, 0, 0);

	return 0;

out5:
	kfree(dev->padding_pkt);
out4:
	usb_free_urb(dev->interrupt);
out3:
	if (info->unbind)
		info->unbind (dev, udev);
out1:
	/* subdrivers must undo all they did in bind() if they
	 * fail it, but we may fail later and a deferred kevent
	 * may trigger an error resubmitting itself and, worse,
	 * schedule a timer. So we kill it all just in case.
	 */
	cancel_work_sync(&dev->kevent);
	del_timer_sync(&dev->delay);
	free_percpu(net->tstats);
out0:
	free_netdev(net);
out:
	return status;
}
EXPORT_SYMBOL_GPL(usbnet_probe);

/*-------------------------------------------------------------------------*/

/*
 * suspend the whole driver as soon as the first interface is suspended
 * resume only when the last interface is resumed
 */

int usbnet_suspend (struct usb_interface *intf, pm_message_t message)
{
	struct usbnet		*dev = usb_get_intfdata(intf);

	if (!dev->suspend_count++) {
		spin_lock_irq(&dev->txq.lock);
		/* don't autosuspend while transmitting */
		if (dev->txq.qlen && PMSG_IS_AUTO(message)) {
			dev->suspend_count--;
			spin_unlock_irq(&dev->txq.lock);
			return -EBUSY;
		} else {
			set_bit(EVENT_DEV_ASLEEP, &dev->flags);
			spin_unlock_irq(&dev->txq.lock);
		}
		/*
		 * accelerate emptying of the rx and queues, to avoid
		 * having everything error out.
		 */
		netif_device_detach (dev->net);
		usbnet_terminate_urbs(dev);
		__usbnet_status_stop_force(dev);

		/*
		 * reattach so runtime management can use and
		 * wake the device
		 */
		netif_device_attach (dev->net);
	}
	return 0;
}
EXPORT_SYMBOL_GPL(usbnet_suspend);

int usbnet_resume (struct usb_interface *intf)
{
	struct usbnet		*dev = usb_get_intfdata(intf);
	struct sk_buff          *skb;
	struct urb              *res;
	int                     retval;

	if (!--dev->suspend_count) {
		/* resume interrupt URB if it was previously submitted */
		__usbnet_status_start_force(dev, GFP_NOIO);

		spin_lock_irq(&dev->txq.lock);
		while ((res = usb_get_from_anchor(&dev->deferred))) {

			skb = (struct sk_buff *)res->context;
			retval = usb_submit_urb(res, GFP_ATOMIC);
			if (retval < 0) {
				dev_kfree_skb_any(skb);
				kfree(res->sg);
				usb_free_urb(res);
				usb_autopm_put_interface_async(dev->intf);
			} else {
				netif_trans_update(dev->net);
				__skb_queue_tail(&dev->txq, skb);
			}
		}

		smp_mb();
		clear_bit(EVENT_DEV_ASLEEP, &dev->flags);
		spin_unlock_irq(&dev->txq.lock);

		if (test_bit(EVENT_DEV_OPEN, &dev->flags)) {
			/* handle remote wakeup ASAP
			 * we cannot race against stop
			 */
			if (netif_device_present(dev->net) &&
				!timer_pending(&dev->delay) &&
				!test_bit(EVENT_RX_HALT, &dev->flags))
					rx_alloc_submit(dev, GFP_NOIO);

			if (!(dev->txq.qlen >= TX_QLEN(dev)))
				netif_tx_wake_all_queues(dev->net);
			tasklet_schedule (&dev->bh);
		}
	}

	if (test_and_clear_bit(EVENT_DEVICE_REPORT_IDLE, &dev->flags))
		usb_autopm_get_interface_no_resume(intf);

	return 0;
}
EXPORT_SYMBOL_GPL(usbnet_resume);

/*
 * Either a subdriver implements manage_power, then it is assumed to always
 * be ready to be suspended or it reports the readiness to be suspended
 * explicitly
 */
void usbnet_device_suggests_idle(struct usbnet *dev)
{
	if (!test_and_set_bit(EVENT_DEVICE_REPORT_IDLE, &dev->flags)) {
		dev->intf->needs_remote_wakeup = 1;
		usb_autopm_put_interface_async(dev->intf);
	}
}
EXPORT_SYMBOL(usbnet_device_suggests_idle);

/*
 * For devices that can do without special commands
 */
int usbnet_manage_power(struct usbnet *dev, int on)
{
	dev->intf->needs_remote_wakeup = on;
	return 0;
}
EXPORT_SYMBOL(usbnet_manage_power);

void usbnet_link_change(struct usbnet *dev, bool link, bool need_reset)
{
	/* update link after link is reseted */
	if (link && !need_reset)
		netif_carrier_on(dev->net);
	else
		netif_carrier_off(dev->net);

	if (need_reset && link)
		usbnet_defer_kevent(dev, EVENT_LINK_RESET);
	else
		usbnet_defer_kevent(dev, EVENT_LINK_CHANGE);
}
EXPORT_SYMBOL(usbnet_link_change);

/*-------------------------------------------------------------------------*/
static int __usbnet_read_cmd(struct usbnet *dev, u8 cmd, u8 reqtype,
			     u16 value, u16 index, void *data, u16 size)
{
	void *buf = NULL;
	int err = -ENOMEM;

	netdev_dbg(dev->net, "usbnet_read_cmd cmd=0x%02x reqtype=%02x"
		   " value=0x%04x index=0x%04x size=%d\n",
		   cmd, reqtype, value, index, size);

	if (size) {
		buf = kmalloc(size, GFP_KERNEL);
		if (!buf)
			goto out;
	}

	err = usb_control_msg(dev->udev, usb_rcvctrlpipe(dev->udev, 0),
			      cmd, reqtype, value, index, buf, size,
			      USB_CTRL_GET_TIMEOUT);
	if (err > 0 && err <= size) {
		if (data)
			memcpy(data, buf, err);
		else
			netdev_dbg(dev->net,
				   "Huh? Data requested but thrown away.\n");
	}
	kfree(buf);
out:
	return err;
}

static int __usbnet_write_cmd(struct usbnet *dev, u8 cmd, u8 reqtype,
			      u16 value, u16 index, const void *data,
			      u16 size)
{
	void *buf = NULL;
	int err = -ENOMEM;

	netdev_dbg(dev->net, "usbnet_write_cmd cmd=0x%02x reqtype=%02x"
		   " value=0x%04x index=0x%04x size=%d\n",
		   cmd, reqtype, value, index, size);

	if (data) {
		buf = kmemdup(data, size, GFP_KERNEL);
		if (!buf)
			goto out;
	} else {
        if (size) {
            WARN_ON_ONCE(1);
            err = -EINVAL;
            goto out;
        }
    }

	err = usb_control_msg(dev->udev, usb_sndctrlpipe(dev->udev, 0),
			      cmd, reqtype, value, index, buf, size,
			      USB_CTRL_SET_TIMEOUT);
	kfree(buf);

out:
	return err;
}

/*
 * The function can't be called inside suspend/resume callback,
 * otherwise deadlock will be caused.
 */
int usbnet_read_cmd(struct usbnet *dev, u8 cmd, u8 reqtype,
		    u16 value, u16 index, void *data, u16 size)
{
	int ret;

	if (usb_autopm_get_interface(dev->intf) < 0)
		return -ENODEV;
	ret = __usbnet_read_cmd(dev, cmd, reqtype, value, index,
				data, size);
	usb_autopm_put_interface(dev->intf);
	return ret;
}
EXPORT_SYMBOL_GPL(usbnet_read_cmd);

/*
 * The function can't be called inside suspend/resume callback,
 * otherwise deadlock will be caused.
 */
int usbnet_write_cmd(struct usbnet *dev, u8 cmd, u8 reqtype,
		     u16 value, u16 index, const void *data, u16 size)
{
	int ret;

	if (usb_autopm_get_interface(dev->intf) < 0)
		return -ENODEV;
	ret = __usbnet_write_cmd(dev, cmd, reqtype, value, index,
				 data, size);
	usb_autopm_put_interface(dev->intf);
	return ret;
}
EXPORT_SYMBOL_GPL(usbnet_write_cmd);

/*
 * The function can be called inside suspend/resume callback safely
 * and should only be called by suspend/resume callback generally.
 */
int usbnet_read_cmd_nopm(struct usbnet *dev, u8 cmd, u8 reqtype,
			  u16 value, u16 index, void *data, u16 size)
{
	return __usbnet_read_cmd(dev, cmd, reqtype, value, index,
				 data, size);
}
EXPORT_SYMBOL_GPL(usbnet_read_cmd_nopm);

/*
 * The function can be called inside suspend/resume callback safely
 * and should only be called by suspend/resume callback generally.
 */
int usbnet_write_cmd_nopm(struct usbnet *dev, u8 cmd, u8 reqtype,
			  u16 value, u16 index, const void *data,
			  u16 size)
{
	return __usbnet_write_cmd(dev, cmd, reqtype, value, index,
				  data, size);
}
EXPORT_SYMBOL_GPL(usbnet_write_cmd_nopm);

static void usbnet_async_cmd_cb(struct urb *urb)
{
	struct usb_ctrlrequest *req = (struct usb_ctrlrequest *)urb->context;
	int status = urb->status;

	if (status < 0)
		dev_dbg(&urb->dev->dev, "%s failed with %d",
			__func__, status);

	kfree(req);
	usb_free_urb(urb);
}

/*
 * The caller must make sure that device can't be put into suspend
 * state until the control URB completes.
 */
int usbnet_write_cmd_async(struct usbnet *dev, u8 cmd, u8 reqtype,
			   u16 value, u16 index, const void *data, u16 size)
{
	struct usb_ctrlrequest *req = NULL;
	struct urb *urb;
	int err = -ENOMEM;
	void *buf = NULL;

	netdev_dbg(dev->net, "usbnet_write_cmd cmd=0x%02x reqtype=%02x"
		   " value=0x%04x index=0x%04x size=%d\n",
		   cmd, reqtype, value, index, size);

	urb = usb_alloc_urb(0, GFP_ATOMIC);
	if (!urb)
		goto fail;

	if (data) {
		buf = kmemdup(data, size, GFP_ATOMIC);
		if (!buf) {
			netdev_err(dev->net, "Error allocating buffer"
				   " in %s!\n", __func__);
			goto fail_free;
		}
	}

	req = kmalloc(sizeof(struct usb_ctrlrequest), GFP_ATOMIC);
	if (!req)
		goto fail_free_buf;

	req->bRequestType = reqtype;
	req->bRequest = cmd;
	req->wValue = cpu_to_le16(value);
	req->wIndex = cpu_to_le16(index);
	req->wLength = cpu_to_le16(size);

	usb_fill_control_urb(urb, dev->udev,
			     usb_sndctrlpipe(dev->udev, 0),
			     (void *)req, buf, size,
			     usbnet_async_cmd_cb, req);
	urb->transfer_flags |= URB_FREE_BUFFER;

	err = usb_submit_urb(urb, GFP_ATOMIC);
	if (err < 0) {
		netdev_err(dev->net, "Error submitting the control"
			   " message: status=%d\n", err);
		goto fail_free;
	}
	return 0;

fail_free_buf:
	kfree(buf);
fail_free:
	kfree(req);
	usb_free_urb(urb);
fail:
	return err;

}
EXPORT_SYMBOL_GPL(usbnet_write_cmd_async);
/*-------------------------------------------------------------------------*/

static int __init usbnet_init(void)
{
	/* Compiler should optimize this out. */
	BUILD_BUG_ON(
		sizeof_field(struct sk_buff, cb) < sizeof(struct skb_data));

	eth_random_addr(node_id);
	return 0;
}
module_init(usbnet_init);

static void __exit usbnet_exit(void)
{
}
module_exit(usbnet_exit);

MODULE_AUTHOR("David Brownell");
MODULE_DESCRIPTION("USB network driver framework");
MODULE_LICENSE("GPL");<|MERGE_RESOLUTION|>--- conflicted
+++ resolved
@@ -1729,11 +1729,7 @@
 
 	dev->net = net;
 	strscpy(net->name, "usb%d", sizeof(net->name));
-<<<<<<< HEAD
-	memcpy (net->dev_addr, node_id, sizeof node_id);
-=======
 	eth_hw_addr_set(net, node_id);
->>>>>>> df0cc57e
 
 	/* rx and tx sides can use different message sizes;
 	 * bind() should set rx_urb_size in that case.
