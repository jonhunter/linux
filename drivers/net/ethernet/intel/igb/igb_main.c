/* Intel(R) Gigabit Ethernet Linux driver
 * Copyright(c) 2007-2014 Intel Corporation.
 *
 * This program is free software; you can redistribute it and/or modify it
 * under the terms and conditions of the GNU General Public License,
 * version 2, as published by the Free Software Foundation.
 *
 * This program is distributed in the hope it will be useful, but WITHOUT
 * ANY WARRANTY; without even the implied warranty of MERCHANTABILITY or
 * FITNESS FOR A PARTICULAR PURPOSE.  See the GNU General Public License for
 * more details.
 *
 * You should have received a copy of the GNU General Public License along with
 * this program; if not, see <http://www.gnu.org/licenses/>.
 *
 * The full GNU General Public License is included in this distribution in
 * the file called "COPYING".
 *
 * Contact Information:
 * e1000-devel Mailing List <e1000-devel@lists.sourceforge.net>
 * Intel Corporation, 5200 N.E. Elam Young Parkway, Hillsboro, OR 97124-6497
 */

#define pr_fmt(fmt) KBUILD_MODNAME ": " fmt

#include <linux/module.h>
#include <linux/types.h>
#include <linux/init.h>
#include <linux/bitops.h>
#include <linux/vmalloc.h>
#include <linux/pagemap.h>
#include <linux/netdevice.h>
#include <linux/ipv6.h>
#include <linux/slab.h>
#include <net/checksum.h>
#include <net/ip6_checksum.h>
#include <linux/net_tstamp.h>
#include <linux/mii.h>
#include <linux/ethtool.h>
#include <linux/if.h>
#include <linux/if_vlan.h>
#include <linux/pci.h>
#include <linux/pci-aspm.h>
#include <linux/delay.h>
#include <linux/interrupt.h>
#include <linux/ip.h>
#include <linux/tcp.h>
#include <linux/sctp.h>
#include <linux/if_ether.h>
#include <linux/aer.h>
#include <linux/prefetch.h>
#include <linux/pm_runtime.h>
#include <linux/etherdevice.h>
#ifdef CONFIG_IGB_DCA
#include <linux/dca.h>
#endif
#include <linux/i2c.h>
#include "igb.h"

#define MAJ 5
#define MIN 3
#define BUILD 0
#define DRV_VERSION __stringify(MAJ) "." __stringify(MIN) "." \
__stringify(BUILD) "-k"
char igb_driver_name[] = "igb";
char igb_driver_version[] = DRV_VERSION;
static const char igb_driver_string[] =
				"Intel(R) Gigabit Ethernet Network Driver";
static const char igb_copyright[] =
				"Copyright (c) 2007-2014 Intel Corporation.";

static const struct e1000_info *igb_info_tbl[] = {
	[board_82575] = &e1000_82575_info,
};

static const struct pci_device_id igb_pci_tbl[] = {
	{ PCI_VDEVICE(INTEL, E1000_DEV_ID_I354_BACKPLANE_1GBPS) },
	{ PCI_VDEVICE(INTEL, E1000_DEV_ID_I354_SGMII) },
	{ PCI_VDEVICE(INTEL, E1000_DEV_ID_I354_BACKPLANE_2_5GBPS) },
	{ PCI_VDEVICE(INTEL, E1000_DEV_ID_I211_COPPER), board_82575 },
	{ PCI_VDEVICE(INTEL, E1000_DEV_ID_I210_COPPER), board_82575 },
	{ PCI_VDEVICE(INTEL, E1000_DEV_ID_I210_FIBER), board_82575 },
	{ PCI_VDEVICE(INTEL, E1000_DEV_ID_I210_SERDES), board_82575 },
	{ PCI_VDEVICE(INTEL, E1000_DEV_ID_I210_SGMII), board_82575 },
	{ PCI_VDEVICE(INTEL, E1000_DEV_ID_I210_COPPER_FLASHLESS), board_82575 },
	{ PCI_VDEVICE(INTEL, E1000_DEV_ID_I210_SERDES_FLASHLESS), board_82575 },
	{ PCI_VDEVICE(INTEL, E1000_DEV_ID_I350_COPPER), board_82575 },
	{ PCI_VDEVICE(INTEL, E1000_DEV_ID_I350_FIBER), board_82575 },
	{ PCI_VDEVICE(INTEL, E1000_DEV_ID_I350_SERDES), board_82575 },
	{ PCI_VDEVICE(INTEL, E1000_DEV_ID_I350_SGMII), board_82575 },
	{ PCI_VDEVICE(INTEL, E1000_DEV_ID_82580_COPPER), board_82575 },
	{ PCI_VDEVICE(INTEL, E1000_DEV_ID_82580_FIBER), board_82575 },
	{ PCI_VDEVICE(INTEL, E1000_DEV_ID_82580_QUAD_FIBER), board_82575 },
	{ PCI_VDEVICE(INTEL, E1000_DEV_ID_82580_SERDES), board_82575 },
	{ PCI_VDEVICE(INTEL, E1000_DEV_ID_82580_SGMII), board_82575 },
	{ PCI_VDEVICE(INTEL, E1000_DEV_ID_82580_COPPER_DUAL), board_82575 },
	{ PCI_VDEVICE(INTEL, E1000_DEV_ID_DH89XXCC_SGMII), board_82575 },
	{ PCI_VDEVICE(INTEL, E1000_DEV_ID_DH89XXCC_SERDES), board_82575 },
	{ PCI_VDEVICE(INTEL, E1000_DEV_ID_DH89XXCC_BACKPLANE), board_82575 },
	{ PCI_VDEVICE(INTEL, E1000_DEV_ID_DH89XXCC_SFP), board_82575 },
	{ PCI_VDEVICE(INTEL, E1000_DEV_ID_82576), board_82575 },
	{ PCI_VDEVICE(INTEL, E1000_DEV_ID_82576_NS), board_82575 },
	{ PCI_VDEVICE(INTEL, E1000_DEV_ID_82576_NS_SERDES), board_82575 },
	{ PCI_VDEVICE(INTEL, E1000_DEV_ID_82576_FIBER), board_82575 },
	{ PCI_VDEVICE(INTEL, E1000_DEV_ID_82576_SERDES), board_82575 },
	{ PCI_VDEVICE(INTEL, E1000_DEV_ID_82576_SERDES_QUAD), board_82575 },
	{ PCI_VDEVICE(INTEL, E1000_DEV_ID_82576_QUAD_COPPER_ET2), board_82575 },
	{ PCI_VDEVICE(INTEL, E1000_DEV_ID_82576_QUAD_COPPER), board_82575 },
	{ PCI_VDEVICE(INTEL, E1000_DEV_ID_82575EB_COPPER), board_82575 },
	{ PCI_VDEVICE(INTEL, E1000_DEV_ID_82575EB_FIBER_SERDES), board_82575 },
	{ PCI_VDEVICE(INTEL, E1000_DEV_ID_82575GB_QUAD_COPPER), board_82575 },
	/* required last entry */
	{0, }
};

MODULE_DEVICE_TABLE(pci, igb_pci_tbl);

static int igb_setup_all_tx_resources(struct igb_adapter *);
static int igb_setup_all_rx_resources(struct igb_adapter *);
static void igb_free_all_tx_resources(struct igb_adapter *);
static void igb_free_all_rx_resources(struct igb_adapter *);
static void igb_setup_mrqc(struct igb_adapter *);
static int igb_probe(struct pci_dev *, const struct pci_device_id *);
static void igb_remove(struct pci_dev *pdev);
static int igb_sw_init(struct igb_adapter *);
int igb_open(struct net_device *);
int igb_close(struct net_device *);
static void igb_configure(struct igb_adapter *);
static void igb_configure_tx(struct igb_adapter *);
static void igb_configure_rx(struct igb_adapter *);
static void igb_clean_all_tx_rings(struct igb_adapter *);
static void igb_clean_all_rx_rings(struct igb_adapter *);
static void igb_clean_tx_ring(struct igb_ring *);
static void igb_clean_rx_ring(struct igb_ring *);
static void igb_set_rx_mode(struct net_device *);
static void igb_update_phy_info(unsigned long);
static void igb_watchdog(unsigned long);
static void igb_watchdog_task(struct work_struct *);
static netdev_tx_t igb_xmit_frame(struct sk_buff *skb, struct net_device *);
static struct rtnl_link_stats64 *igb_get_stats64(struct net_device *dev,
					  struct rtnl_link_stats64 *stats);
static int igb_change_mtu(struct net_device *, int);
static int igb_set_mac(struct net_device *, void *);
static void igb_set_uta(struct igb_adapter *adapter, bool set);
static irqreturn_t igb_intr(int irq, void *);
static irqreturn_t igb_intr_msi(int irq, void *);
static irqreturn_t igb_msix_other(int irq, void *);
static irqreturn_t igb_msix_ring(int irq, void *);
#ifdef CONFIG_IGB_DCA
static void igb_update_dca(struct igb_q_vector *);
static void igb_setup_dca(struct igb_adapter *);
#endif /* CONFIG_IGB_DCA */
static int igb_poll(struct napi_struct *, int);
static bool igb_clean_tx_irq(struct igb_q_vector *, int);
static int igb_clean_rx_irq(struct igb_q_vector *, int);
static int igb_ioctl(struct net_device *, struct ifreq *, int cmd);
static void igb_tx_timeout(struct net_device *);
static void igb_reset_task(struct work_struct *);
static void igb_vlan_mode(struct net_device *netdev,
			  netdev_features_t features);
static int igb_vlan_rx_add_vid(struct net_device *, __be16, u16);
static int igb_vlan_rx_kill_vid(struct net_device *, __be16, u16);
static void igb_restore_vlan(struct igb_adapter *);
static void igb_rar_set_qsel(struct igb_adapter *, u8 *, u32 , u8);
static void igb_ping_all_vfs(struct igb_adapter *);
static void igb_msg_task(struct igb_adapter *);
static void igb_vmm_control(struct igb_adapter *);
static int igb_set_vf_mac(struct igb_adapter *, int, unsigned char *);
static void igb_restore_vf_multicasts(struct igb_adapter *adapter);
static int igb_ndo_set_vf_mac(struct net_device *netdev, int vf, u8 *mac);
static int igb_ndo_set_vf_vlan(struct net_device *netdev,
			       int vf, u16 vlan, u8 qos);
static int igb_ndo_set_vf_bw(struct net_device *, int, int, int);
static int igb_ndo_set_vf_spoofchk(struct net_device *netdev, int vf,
				   bool setting);
static int igb_ndo_get_vf_config(struct net_device *netdev, int vf,
				 struct ifla_vf_info *ivi);
static void igb_check_vf_rate_limit(struct igb_adapter *);

#ifdef CONFIG_PCI_IOV
static int igb_vf_configure(struct igb_adapter *adapter, int vf);
static int igb_pci_enable_sriov(struct pci_dev *dev, int num_vfs);
static int igb_disable_sriov(struct pci_dev *dev);
static int igb_pci_disable_sriov(struct pci_dev *dev);
#endif

#ifdef CONFIG_PM
#ifdef CONFIG_PM_SLEEP
static int igb_suspend(struct device *);
#endif
static int igb_resume(struct device *);
static int igb_runtime_suspend(struct device *dev);
static int igb_runtime_resume(struct device *dev);
static int igb_runtime_idle(struct device *dev);
static const struct dev_pm_ops igb_pm_ops = {
	SET_SYSTEM_SLEEP_PM_OPS(igb_suspend, igb_resume)
	SET_RUNTIME_PM_OPS(igb_runtime_suspend, igb_runtime_resume,
			igb_runtime_idle)
};
#endif
static void igb_shutdown(struct pci_dev *);
static int igb_pci_sriov_configure(struct pci_dev *dev, int num_vfs);
#ifdef CONFIG_IGB_DCA
static int igb_notify_dca(struct notifier_block *, unsigned long, void *);
static struct notifier_block dca_notifier = {
	.notifier_call	= igb_notify_dca,
	.next		= NULL,
	.priority	= 0
};
#endif
#ifdef CONFIG_NET_POLL_CONTROLLER
/* for netdump / net console */
static void igb_netpoll(struct net_device *);
#endif
#ifdef CONFIG_PCI_IOV
static unsigned int max_vfs;
module_param(max_vfs, uint, 0);
MODULE_PARM_DESC(max_vfs, "Maximum number of virtual functions to allocate per physical function");
#endif /* CONFIG_PCI_IOV */

static pci_ers_result_t igb_io_error_detected(struct pci_dev *,
		     pci_channel_state_t);
static pci_ers_result_t igb_io_slot_reset(struct pci_dev *);
static void igb_io_resume(struct pci_dev *);

static const struct pci_error_handlers igb_err_handler = {
	.error_detected = igb_io_error_detected,
	.slot_reset = igb_io_slot_reset,
	.resume = igb_io_resume,
};

static void igb_init_dmac(struct igb_adapter *adapter, u32 pba);

static struct pci_driver igb_driver = {
	.name     = igb_driver_name,
	.id_table = igb_pci_tbl,
	.probe    = igb_probe,
	.remove   = igb_remove,
#ifdef CONFIG_PM
	.driver.pm = &igb_pm_ops,
#endif
	.shutdown = igb_shutdown,
	.sriov_configure = igb_pci_sriov_configure,
	.err_handler = &igb_err_handler
};

MODULE_AUTHOR("Intel Corporation, <e1000-devel@lists.sourceforge.net>");
MODULE_DESCRIPTION("Intel(R) Gigabit Ethernet Network Driver");
MODULE_LICENSE("GPL");
MODULE_VERSION(DRV_VERSION);

#define DEFAULT_MSG_ENABLE (NETIF_MSG_DRV|NETIF_MSG_PROBE|NETIF_MSG_LINK)
static int debug = -1;
module_param(debug, int, 0);
MODULE_PARM_DESC(debug, "Debug level (0=none,...,16=all)");

struct igb_reg_info {
	u32 ofs;
	char *name;
};

static const struct igb_reg_info igb_reg_info_tbl[] = {

	/* General Registers */
	{E1000_CTRL, "CTRL"},
	{E1000_STATUS, "STATUS"},
	{E1000_CTRL_EXT, "CTRL_EXT"},

	/* Interrupt Registers */
	{E1000_ICR, "ICR"},

	/* RX Registers */
	{E1000_RCTL, "RCTL"},
	{E1000_RDLEN(0), "RDLEN"},
	{E1000_RDH(0), "RDH"},
	{E1000_RDT(0), "RDT"},
	{E1000_RXDCTL(0), "RXDCTL"},
	{E1000_RDBAL(0), "RDBAL"},
	{E1000_RDBAH(0), "RDBAH"},

	/* TX Registers */
	{E1000_TCTL, "TCTL"},
	{E1000_TDBAL(0), "TDBAL"},
	{E1000_TDBAH(0), "TDBAH"},
	{E1000_TDLEN(0), "TDLEN"},
	{E1000_TDH(0), "TDH"},
	{E1000_TDT(0), "TDT"},
	{E1000_TXDCTL(0), "TXDCTL"},
	{E1000_TDFH, "TDFH"},
	{E1000_TDFT, "TDFT"},
	{E1000_TDFHS, "TDFHS"},
	{E1000_TDFPC, "TDFPC"},

	/* List Terminator */
	{}
};

/* igb_regdump - register printout routine */
static void igb_regdump(struct e1000_hw *hw, struct igb_reg_info *reginfo)
{
	int n = 0;
	char rname[16];
	u32 regs[8];

	switch (reginfo->ofs) {
	case E1000_RDLEN(0):
		for (n = 0; n < 4; n++)
			regs[n] = rd32(E1000_RDLEN(n));
		break;
	case E1000_RDH(0):
		for (n = 0; n < 4; n++)
			regs[n] = rd32(E1000_RDH(n));
		break;
	case E1000_RDT(0):
		for (n = 0; n < 4; n++)
			regs[n] = rd32(E1000_RDT(n));
		break;
	case E1000_RXDCTL(0):
		for (n = 0; n < 4; n++)
			regs[n] = rd32(E1000_RXDCTL(n));
		break;
	case E1000_RDBAL(0):
		for (n = 0; n < 4; n++)
			regs[n] = rd32(E1000_RDBAL(n));
		break;
	case E1000_RDBAH(0):
		for (n = 0; n < 4; n++)
			regs[n] = rd32(E1000_RDBAH(n));
		break;
	case E1000_TDBAL(0):
		for (n = 0; n < 4; n++)
			regs[n] = rd32(E1000_RDBAL(n));
		break;
	case E1000_TDBAH(0):
		for (n = 0; n < 4; n++)
			regs[n] = rd32(E1000_TDBAH(n));
		break;
	case E1000_TDLEN(0):
		for (n = 0; n < 4; n++)
			regs[n] = rd32(E1000_TDLEN(n));
		break;
	case E1000_TDH(0):
		for (n = 0; n < 4; n++)
			regs[n] = rd32(E1000_TDH(n));
		break;
	case E1000_TDT(0):
		for (n = 0; n < 4; n++)
			regs[n] = rd32(E1000_TDT(n));
		break;
	case E1000_TXDCTL(0):
		for (n = 0; n < 4; n++)
			regs[n] = rd32(E1000_TXDCTL(n));
		break;
	default:
		pr_info("%-15s %08x\n", reginfo->name, rd32(reginfo->ofs));
		return;
	}

	snprintf(rname, 16, "%s%s", reginfo->name, "[0-3]");
	pr_info("%-15s %08x %08x %08x %08x\n", rname, regs[0], regs[1],
		regs[2], regs[3]);
}

/* igb_dump - Print registers, Tx-rings and Rx-rings */
static void igb_dump(struct igb_adapter *adapter)
{
	struct net_device *netdev = adapter->netdev;
	struct e1000_hw *hw = &adapter->hw;
	struct igb_reg_info *reginfo;
	struct igb_ring *tx_ring;
	union e1000_adv_tx_desc *tx_desc;
	struct my_u0 { u64 a; u64 b; } *u0;
	struct igb_ring *rx_ring;
	union e1000_adv_rx_desc *rx_desc;
	u32 staterr;
	u16 i, n;

	if (!netif_msg_hw(adapter))
		return;

	/* Print netdevice Info */
	if (netdev) {
		dev_info(&adapter->pdev->dev, "Net device Info\n");
		pr_info("Device Name     state            trans_start      last_rx\n");
		pr_info("%-15s %016lX %016lX %016lX\n", netdev->name,
			netdev->state, dev_trans_start(netdev), netdev->last_rx);
	}

	/* Print Registers */
	dev_info(&adapter->pdev->dev, "Register Dump\n");
	pr_info(" Register Name   Value\n");
	for (reginfo = (struct igb_reg_info *)igb_reg_info_tbl;
	     reginfo->name; reginfo++) {
		igb_regdump(hw, reginfo);
	}

	/* Print TX Ring Summary */
	if (!netdev || !netif_running(netdev))
		goto exit;

	dev_info(&adapter->pdev->dev, "TX Rings Summary\n");
	pr_info("Queue [NTU] [NTC] [bi(ntc)->dma  ] leng ntw timestamp\n");
	for (n = 0; n < adapter->num_tx_queues; n++) {
		struct igb_tx_buffer *buffer_info;
		tx_ring = adapter->tx_ring[n];
		buffer_info = &tx_ring->tx_buffer_info[tx_ring->next_to_clean];
		pr_info(" %5d %5X %5X %016llX %04X %p %016llX\n",
			n, tx_ring->next_to_use, tx_ring->next_to_clean,
			(u64)dma_unmap_addr(buffer_info, dma),
			dma_unmap_len(buffer_info, len),
			buffer_info->next_to_watch,
			(u64)buffer_info->time_stamp);
	}

	/* Print TX Rings */
	if (!netif_msg_tx_done(adapter))
		goto rx_ring_summary;

	dev_info(&adapter->pdev->dev, "TX Rings Dump\n");

	/* Transmit Descriptor Formats
	 *
	 * Advanced Transmit Descriptor
	 *   +--------------------------------------------------------------+
	 * 0 |         Buffer Address [63:0]                                |
	 *   +--------------------------------------------------------------+
	 * 8 | PAYLEN  | PORTS  |CC|IDX | STA | DCMD  |DTYP|MAC|RSV| DTALEN |
	 *   +--------------------------------------------------------------+
	 *   63      46 45    40 39 38 36 35 32 31   24             15       0
	 */

	for (n = 0; n < adapter->num_tx_queues; n++) {
		tx_ring = adapter->tx_ring[n];
		pr_info("------------------------------------\n");
		pr_info("TX QUEUE INDEX = %d\n", tx_ring->queue_index);
		pr_info("------------------------------------\n");
		pr_info("T [desc]     [address 63:0  ] [PlPOCIStDDM Ln] [bi->dma       ] leng  ntw timestamp        bi->skb\n");

		for (i = 0; tx_ring->desc && (i < tx_ring->count); i++) {
			const char *next_desc;
			struct igb_tx_buffer *buffer_info;
			tx_desc = IGB_TX_DESC(tx_ring, i);
			buffer_info = &tx_ring->tx_buffer_info[i];
			u0 = (struct my_u0 *)tx_desc;
			if (i == tx_ring->next_to_use &&
			    i == tx_ring->next_to_clean)
				next_desc = " NTC/U";
			else if (i == tx_ring->next_to_use)
				next_desc = " NTU";
			else if (i == tx_ring->next_to_clean)
				next_desc = " NTC";
			else
				next_desc = "";

			pr_info("T [0x%03X]    %016llX %016llX %016llX %04X  %p %016llX %p%s\n",
				i, le64_to_cpu(u0->a),
				le64_to_cpu(u0->b),
				(u64)dma_unmap_addr(buffer_info, dma),
				dma_unmap_len(buffer_info, len),
				buffer_info->next_to_watch,
				(u64)buffer_info->time_stamp,
				buffer_info->skb, next_desc);

			if (netif_msg_pktdata(adapter) && buffer_info->skb)
				print_hex_dump(KERN_INFO, "",
					DUMP_PREFIX_ADDRESS,
					16, 1, buffer_info->skb->data,
					dma_unmap_len(buffer_info, len),
					true);
		}
	}

	/* Print RX Rings Summary */
rx_ring_summary:
	dev_info(&adapter->pdev->dev, "RX Rings Summary\n");
	pr_info("Queue [NTU] [NTC]\n");
	for (n = 0; n < adapter->num_rx_queues; n++) {
		rx_ring = adapter->rx_ring[n];
		pr_info(" %5d %5X %5X\n",
			n, rx_ring->next_to_use, rx_ring->next_to_clean);
	}

	/* Print RX Rings */
	if (!netif_msg_rx_status(adapter))
		goto exit;

	dev_info(&adapter->pdev->dev, "RX Rings Dump\n");

	/* Advanced Receive Descriptor (Read) Format
	 *    63                                           1        0
	 *    +-----------------------------------------------------+
	 *  0 |       Packet Buffer Address [63:1]           |A0/NSE|
	 *    +----------------------------------------------+------+
	 *  8 |       Header Buffer Address [63:1]           |  DD  |
	 *    +-----------------------------------------------------+
	 *
	 *
	 * Advanced Receive Descriptor (Write-Back) Format
	 *
	 *   63       48 47    32 31  30      21 20 17 16   4 3     0
	 *   +------------------------------------------------------+
	 * 0 | Packet     IP     |SPH| HDR_LEN   | RSV|Packet|  RSS |
	 *   | Checksum   Ident  |   |           |    | Type | Type |
	 *   +------------------------------------------------------+
	 * 8 | VLAN Tag | Length | Extended Error | Extended Status |
	 *   +------------------------------------------------------+
	 *   63       48 47    32 31            20 19               0
	 */

	for (n = 0; n < adapter->num_rx_queues; n++) {
		rx_ring = adapter->rx_ring[n];
		pr_info("------------------------------------\n");
		pr_info("RX QUEUE INDEX = %d\n", rx_ring->queue_index);
		pr_info("------------------------------------\n");
		pr_info("R  [desc]      [ PktBuf     A0] [  HeadBuf   DD] [bi->dma       ] [bi->skb] <-- Adv Rx Read format\n");
		pr_info("RWB[desc]      [PcsmIpSHl PtRs] [vl er S cks ln] ---------------- [bi->skb] <-- Adv Rx Write-Back format\n");

		for (i = 0; i < rx_ring->count; i++) {
			const char *next_desc;
			struct igb_rx_buffer *buffer_info;
			buffer_info = &rx_ring->rx_buffer_info[i];
			rx_desc = IGB_RX_DESC(rx_ring, i);
			u0 = (struct my_u0 *)rx_desc;
			staterr = le32_to_cpu(rx_desc->wb.upper.status_error);

			if (i == rx_ring->next_to_use)
				next_desc = " NTU";
			else if (i == rx_ring->next_to_clean)
				next_desc = " NTC";
			else
				next_desc = "";

			if (staterr & E1000_RXD_STAT_DD) {
				/* Descriptor Done */
				pr_info("%s[0x%03X]     %016llX %016llX ---------------- %s\n",
					"RWB", i,
					le64_to_cpu(u0->a),
					le64_to_cpu(u0->b),
					next_desc);
			} else {
				pr_info("%s[0x%03X]     %016llX %016llX %016llX %s\n",
					"R  ", i,
					le64_to_cpu(u0->a),
					le64_to_cpu(u0->b),
					(u64)buffer_info->dma,
					next_desc);

				if (netif_msg_pktdata(adapter) &&
				    buffer_info->dma && buffer_info->page) {
					print_hex_dump(KERN_INFO, "",
					  DUMP_PREFIX_ADDRESS,
					  16, 1,
					  page_address(buffer_info->page) +
						      buffer_info->page_offset,
					  IGB_RX_BUFSZ, true);
				}
			}
		}
	}

exit:
	return;
}

/**
 *  igb_get_i2c_data - Reads the I2C SDA data bit
 *  @hw: pointer to hardware structure
 *  @i2cctl: Current value of I2CCTL register
 *
 *  Returns the I2C data bit value
 **/
static int igb_get_i2c_data(void *data)
{
	struct igb_adapter *adapter = (struct igb_adapter *)data;
	struct e1000_hw *hw = &adapter->hw;
	s32 i2cctl = rd32(E1000_I2CPARAMS);

	return !!(i2cctl & E1000_I2C_DATA_IN);
}

/**
 *  igb_set_i2c_data - Sets the I2C data bit
 *  @data: pointer to hardware structure
 *  @state: I2C data value (0 or 1) to set
 *
 *  Sets the I2C data bit
 **/
static void igb_set_i2c_data(void *data, int state)
{
	struct igb_adapter *adapter = (struct igb_adapter *)data;
	struct e1000_hw *hw = &adapter->hw;
	s32 i2cctl = rd32(E1000_I2CPARAMS);

	if (state)
		i2cctl |= E1000_I2C_DATA_OUT;
	else
		i2cctl &= ~E1000_I2C_DATA_OUT;

	i2cctl &= ~E1000_I2C_DATA_OE_N;
	i2cctl |= E1000_I2C_CLK_OE_N;
	wr32(E1000_I2CPARAMS, i2cctl);
	wrfl();

}

/**
 *  igb_set_i2c_clk - Sets the I2C SCL clock
 *  @data: pointer to hardware structure
 *  @state: state to set clock
 *
 *  Sets the I2C clock line to state
 **/
static void igb_set_i2c_clk(void *data, int state)
{
	struct igb_adapter *adapter = (struct igb_adapter *)data;
	struct e1000_hw *hw = &adapter->hw;
	s32 i2cctl = rd32(E1000_I2CPARAMS);

	if (state) {
		i2cctl |= E1000_I2C_CLK_OUT;
		i2cctl &= ~E1000_I2C_CLK_OE_N;
	} else {
		i2cctl &= ~E1000_I2C_CLK_OUT;
		i2cctl &= ~E1000_I2C_CLK_OE_N;
	}
	wr32(E1000_I2CPARAMS, i2cctl);
	wrfl();
}

/**
 *  igb_get_i2c_clk - Gets the I2C SCL clock state
 *  @data: pointer to hardware structure
 *
 *  Gets the I2C clock state
 **/
static int igb_get_i2c_clk(void *data)
{
	struct igb_adapter *adapter = (struct igb_adapter *)data;
	struct e1000_hw *hw = &adapter->hw;
	s32 i2cctl = rd32(E1000_I2CPARAMS);

	return !!(i2cctl & E1000_I2C_CLK_IN);
}

static const struct i2c_algo_bit_data igb_i2c_algo = {
	.setsda		= igb_set_i2c_data,
	.setscl		= igb_set_i2c_clk,
	.getsda		= igb_get_i2c_data,
	.getscl		= igb_get_i2c_clk,
	.udelay		= 5,
	.timeout	= 20,
};

/**
 *  igb_get_hw_dev - return device
 *  @hw: pointer to hardware structure
 *
 *  used by hardware layer to print debugging information
 **/
struct net_device *igb_get_hw_dev(struct e1000_hw *hw)
{
	struct igb_adapter *adapter = hw->back;
	return adapter->netdev;
}

/**
 *  igb_init_module - Driver Registration Routine
 *
 *  igb_init_module is the first routine called when the driver is
 *  loaded. All it does is register with the PCI subsystem.
 **/
static int __init igb_init_module(void)
{
	int ret;

	pr_info("%s - version %s\n",
	       igb_driver_string, igb_driver_version);
	pr_info("%s\n", igb_copyright);

#ifdef CONFIG_IGB_DCA
	dca_register_notify(&dca_notifier);
#endif
	ret = pci_register_driver(&igb_driver);
	return ret;
}

module_init(igb_init_module);

/**
 *  igb_exit_module - Driver Exit Cleanup Routine
 *
 *  igb_exit_module is called just before the driver is removed
 *  from memory.
 **/
static void __exit igb_exit_module(void)
{
#ifdef CONFIG_IGB_DCA
	dca_unregister_notify(&dca_notifier);
#endif
	pci_unregister_driver(&igb_driver);
}

module_exit(igb_exit_module);

#define Q_IDX_82576(i) (((i & 0x1) << 3) + (i >> 1))
/**
 *  igb_cache_ring_register - Descriptor ring to register mapping
 *  @adapter: board private structure to initialize
 *
 *  Once we know the feature-set enabled for the device, we'll cache
 *  the register offset the descriptor ring is assigned to.
 **/
static void igb_cache_ring_register(struct igb_adapter *adapter)
{
	int i = 0, j = 0;
	u32 rbase_offset = adapter->vfs_allocated_count;

	switch (adapter->hw.mac.type) {
	case e1000_82576:
		/* The queues are allocated for virtualization such that VF 0
		 * is allocated queues 0 and 8, VF 1 queues 1 and 9, etc.
		 * In order to avoid collision we start at the first free queue
		 * and continue consuming queues in the same sequence
		 */
		if (adapter->vfs_allocated_count) {
			for (; i < adapter->rss_queues; i++)
				adapter->rx_ring[i]->reg_idx = rbase_offset +
							       Q_IDX_82576(i);
		}
		/* Fall through */
	case e1000_82575:
	case e1000_82580:
	case e1000_i350:
	case e1000_i354:
	case e1000_i210:
	case e1000_i211:
		/* Fall through */
	default:
		for (; i < adapter->num_rx_queues; i++)
			adapter->rx_ring[i]->reg_idx = rbase_offset + i;
		for (; j < adapter->num_tx_queues; j++)
			adapter->tx_ring[j]->reg_idx = rbase_offset + j;
		break;
	}
}

u32 igb_rd32(struct e1000_hw *hw, u32 reg)
{
	struct igb_adapter *igb = container_of(hw, struct igb_adapter, hw);
	u8 __iomem *hw_addr = ACCESS_ONCE(hw->hw_addr);
	u32 value = 0;

	if (E1000_REMOVED(hw_addr))
		return ~value;

	value = readl(&hw_addr[reg]);

	/* reads should not return all F's */
	if (!(~value) && (!reg || !(~readl(hw_addr)))) {
		struct net_device *netdev = igb->netdev;
		hw->hw_addr = NULL;
		netif_device_detach(netdev);
		netdev_err(netdev, "PCIe link lost, device now detached\n");
	}

	return value;
}

/**
 *  igb_write_ivar - configure ivar for given MSI-X vector
 *  @hw: pointer to the HW structure
 *  @msix_vector: vector number we are allocating to a given ring
 *  @index: row index of IVAR register to write within IVAR table
 *  @offset: column offset of in IVAR, should be multiple of 8
 *
 *  This function is intended to handle the writing of the IVAR register
 *  for adapters 82576 and newer.  The IVAR table consists of 2 columns,
 *  each containing an cause allocation for an Rx and Tx ring, and a
 *  variable number of rows depending on the number of queues supported.
 **/
static void igb_write_ivar(struct e1000_hw *hw, int msix_vector,
			   int index, int offset)
{
	u32 ivar = array_rd32(E1000_IVAR0, index);

	/* clear any bits that are currently set */
	ivar &= ~((u32)0xFF << offset);

	/* write vector and valid bit */
	ivar |= (msix_vector | E1000_IVAR_VALID) << offset;

	array_wr32(E1000_IVAR0, index, ivar);
}

#define IGB_N0_QUEUE -1
static void igb_assign_vector(struct igb_q_vector *q_vector, int msix_vector)
{
	struct igb_adapter *adapter = q_vector->adapter;
	struct e1000_hw *hw = &adapter->hw;
	int rx_queue = IGB_N0_QUEUE;
	int tx_queue = IGB_N0_QUEUE;
	u32 msixbm = 0;

	if (q_vector->rx.ring)
		rx_queue = q_vector->rx.ring->reg_idx;
	if (q_vector->tx.ring)
		tx_queue = q_vector->tx.ring->reg_idx;

	switch (hw->mac.type) {
	case e1000_82575:
		/* The 82575 assigns vectors using a bitmask, which matches the
		 * bitmask for the EICR/EIMS/EIMC registers.  To assign one
		 * or more queues to a vector, we write the appropriate bits
		 * into the MSIXBM register for that vector.
		 */
		if (rx_queue > IGB_N0_QUEUE)
			msixbm = E1000_EICR_RX_QUEUE0 << rx_queue;
		if (tx_queue > IGB_N0_QUEUE)
			msixbm |= E1000_EICR_TX_QUEUE0 << tx_queue;
		if (!(adapter->flags & IGB_FLAG_HAS_MSIX) && msix_vector == 0)
			msixbm |= E1000_EIMS_OTHER;
		array_wr32(E1000_MSIXBM(0), msix_vector, msixbm);
		q_vector->eims_value = msixbm;
		break;
	case e1000_82576:
		/* 82576 uses a table that essentially consists of 2 columns
		 * with 8 rows.  The ordering is column-major so we use the
		 * lower 3 bits as the row index, and the 4th bit as the
		 * column offset.
		 */
		if (rx_queue > IGB_N0_QUEUE)
			igb_write_ivar(hw, msix_vector,
				       rx_queue & 0x7,
				       (rx_queue & 0x8) << 1);
		if (tx_queue > IGB_N0_QUEUE)
			igb_write_ivar(hw, msix_vector,
				       tx_queue & 0x7,
				       ((tx_queue & 0x8) << 1) + 8);
		q_vector->eims_value = BIT(msix_vector);
		break;
	case e1000_82580:
	case e1000_i350:
	case e1000_i354:
	case e1000_i210:
	case e1000_i211:
		/* On 82580 and newer adapters the scheme is similar to 82576
		 * however instead of ordering column-major we have things
		 * ordered row-major.  So we traverse the table by using
		 * bit 0 as the column offset, and the remaining bits as the
		 * row index.
		 */
		if (rx_queue > IGB_N0_QUEUE)
			igb_write_ivar(hw, msix_vector,
				       rx_queue >> 1,
				       (rx_queue & 0x1) << 4);
		if (tx_queue > IGB_N0_QUEUE)
			igb_write_ivar(hw, msix_vector,
				       tx_queue >> 1,
				       ((tx_queue & 0x1) << 4) + 8);
		q_vector->eims_value = BIT(msix_vector);
		break;
	default:
		BUG();
		break;
	}

	/* add q_vector eims value to global eims_enable_mask */
	adapter->eims_enable_mask |= q_vector->eims_value;

	/* configure q_vector to set itr on first interrupt */
	q_vector->set_itr = 1;
}

/**
 *  igb_configure_msix - Configure MSI-X hardware
 *  @adapter: board private structure to initialize
 *
 *  igb_configure_msix sets up the hardware to properly
 *  generate MSI-X interrupts.
 **/
static void igb_configure_msix(struct igb_adapter *adapter)
{
	u32 tmp;
	int i, vector = 0;
	struct e1000_hw *hw = &adapter->hw;

	adapter->eims_enable_mask = 0;

	/* set vector for other causes, i.e. link changes */
	switch (hw->mac.type) {
	case e1000_82575:
		tmp = rd32(E1000_CTRL_EXT);
		/* enable MSI-X PBA support*/
		tmp |= E1000_CTRL_EXT_PBA_CLR;

		/* Auto-Mask interrupts upon ICR read. */
		tmp |= E1000_CTRL_EXT_EIAME;
		tmp |= E1000_CTRL_EXT_IRCA;

		wr32(E1000_CTRL_EXT, tmp);

		/* enable msix_other interrupt */
		array_wr32(E1000_MSIXBM(0), vector++, E1000_EIMS_OTHER);
		adapter->eims_other = E1000_EIMS_OTHER;

		break;

	case e1000_82576:
	case e1000_82580:
	case e1000_i350:
	case e1000_i354:
	case e1000_i210:
	case e1000_i211:
		/* Turn on MSI-X capability first, or our settings
		 * won't stick.  And it will take days to debug.
		 */
		wr32(E1000_GPIE, E1000_GPIE_MSIX_MODE |
		     E1000_GPIE_PBA | E1000_GPIE_EIAME |
		     E1000_GPIE_NSICR);

		/* enable msix_other interrupt */
		adapter->eims_other = BIT(vector);
		tmp = (vector++ | E1000_IVAR_VALID) << 8;

		wr32(E1000_IVAR_MISC, tmp);
		break;
	default:
		/* do nothing, since nothing else supports MSI-X */
		break;
	} /* switch (hw->mac.type) */

	adapter->eims_enable_mask |= adapter->eims_other;

	for (i = 0; i < adapter->num_q_vectors; i++)
		igb_assign_vector(adapter->q_vector[i], vector++);

	wrfl();
}

/**
 *  igb_request_msix - Initialize MSI-X interrupts
 *  @adapter: board private structure to initialize
 *
 *  igb_request_msix allocates MSI-X vectors and requests interrupts from the
 *  kernel.
 **/
static int igb_request_msix(struct igb_adapter *adapter)
{
	struct net_device *netdev = adapter->netdev;
	int i, err = 0, vector = 0, free_vector = 0;

	err = request_irq(adapter->msix_entries[vector].vector,
			  igb_msix_other, 0, netdev->name, adapter);
	if (err)
		goto err_out;

	for (i = 0; i < adapter->num_q_vectors; i++) {
		struct igb_q_vector *q_vector = adapter->q_vector[i];

		vector++;

		q_vector->itr_register = adapter->io_addr + E1000_EITR(vector);

		if (q_vector->rx.ring && q_vector->tx.ring)
			sprintf(q_vector->name, "%s-TxRx-%u", netdev->name,
				q_vector->rx.ring->queue_index);
		else if (q_vector->tx.ring)
			sprintf(q_vector->name, "%s-tx-%u", netdev->name,
				q_vector->tx.ring->queue_index);
		else if (q_vector->rx.ring)
			sprintf(q_vector->name, "%s-rx-%u", netdev->name,
				q_vector->rx.ring->queue_index);
		else
			sprintf(q_vector->name, "%s-unused", netdev->name);

		err = request_irq(adapter->msix_entries[vector].vector,
				  igb_msix_ring, 0, q_vector->name,
				  q_vector);
		if (err)
			goto err_free;
	}

	igb_configure_msix(adapter);
	return 0;

err_free:
	/* free already assigned IRQs */
	free_irq(adapter->msix_entries[free_vector++].vector, adapter);

	vector--;
	for (i = 0; i < vector; i++) {
		free_irq(adapter->msix_entries[free_vector++].vector,
			 adapter->q_vector[i]);
	}
err_out:
	return err;
}

/**
 *  igb_free_q_vector - Free memory allocated for specific interrupt vector
 *  @adapter: board private structure to initialize
 *  @v_idx: Index of vector to be freed
 *
 *  This function frees the memory allocated to the q_vector.
 **/
static void igb_free_q_vector(struct igb_adapter *adapter, int v_idx)
{
	struct igb_q_vector *q_vector = adapter->q_vector[v_idx];

	adapter->q_vector[v_idx] = NULL;

	/* igb_get_stats64() might access the rings on this vector,
	 * we must wait a grace period before freeing it.
	 */
	if (q_vector)
		kfree_rcu(q_vector, rcu);
}

/**
 *  igb_reset_q_vector - Reset config for interrupt vector
 *  @adapter: board private structure to initialize
 *  @v_idx: Index of vector to be reset
 *
 *  If NAPI is enabled it will delete any references to the
 *  NAPI struct. This is preparation for igb_free_q_vector.
 **/
static void igb_reset_q_vector(struct igb_adapter *adapter, int v_idx)
{
	struct igb_q_vector *q_vector = adapter->q_vector[v_idx];

	/* Coming from igb_set_interrupt_capability, the vectors are not yet
	 * allocated. So, q_vector is NULL so we should stop here.
	 */
	if (!q_vector)
		return;

	if (q_vector->tx.ring)
		adapter->tx_ring[q_vector->tx.ring->queue_index] = NULL;

	if (q_vector->rx.ring)
		adapter->rx_ring[q_vector->rx.ring->queue_index] = NULL;

	netif_napi_del(&q_vector->napi);

}

static void igb_reset_interrupt_capability(struct igb_adapter *adapter)
{
	int v_idx = adapter->num_q_vectors;

	if (adapter->flags & IGB_FLAG_HAS_MSIX)
		pci_disable_msix(adapter->pdev);
	else if (adapter->flags & IGB_FLAG_HAS_MSI)
		pci_disable_msi(adapter->pdev);

	while (v_idx--)
		igb_reset_q_vector(adapter, v_idx);
}

/**
 *  igb_free_q_vectors - Free memory allocated for interrupt vectors
 *  @adapter: board private structure to initialize
 *
 *  This function frees the memory allocated to the q_vectors.  In addition if
 *  NAPI is enabled it will delete any references to the NAPI struct prior
 *  to freeing the q_vector.
 **/
static void igb_free_q_vectors(struct igb_adapter *adapter)
{
	int v_idx = adapter->num_q_vectors;

	adapter->num_tx_queues = 0;
	adapter->num_rx_queues = 0;
	adapter->num_q_vectors = 0;

	while (v_idx--) {
		igb_reset_q_vector(adapter, v_idx);
		igb_free_q_vector(adapter, v_idx);
	}
}

/**
 *  igb_clear_interrupt_scheme - reset the device to a state of no interrupts
 *  @adapter: board private structure to initialize
 *
 *  This function resets the device so that it has 0 Rx queues, Tx queues, and
 *  MSI-X interrupts allocated.
 */
static void igb_clear_interrupt_scheme(struct igb_adapter *adapter)
{
	igb_free_q_vectors(adapter);
	igb_reset_interrupt_capability(adapter);
}

/**
 *  igb_set_interrupt_capability - set MSI or MSI-X if supported
 *  @adapter: board private structure to initialize
 *  @msix: boolean value of MSIX capability
 *
 *  Attempt to configure interrupts using the best available
 *  capabilities of the hardware and kernel.
 **/
static void igb_set_interrupt_capability(struct igb_adapter *adapter, bool msix)
{
	int err;
	int numvecs, i;

	if (!msix)
		goto msi_only;
	adapter->flags |= IGB_FLAG_HAS_MSIX;

	/* Number of supported queues. */
	adapter->num_rx_queues = adapter->rss_queues;
	if (adapter->vfs_allocated_count)
		adapter->num_tx_queues = 1;
	else
		adapter->num_tx_queues = adapter->rss_queues;

	/* start with one vector for every Rx queue */
	numvecs = adapter->num_rx_queues;

	/* if Tx handler is separate add 1 for every Tx queue */
	if (!(adapter->flags & IGB_FLAG_QUEUE_PAIRS))
		numvecs += adapter->num_tx_queues;

	/* store the number of vectors reserved for queues */
	adapter->num_q_vectors = numvecs;

	/* add 1 vector for link status interrupts */
	numvecs++;
	for (i = 0; i < numvecs; i++)
		adapter->msix_entries[i].entry = i;

	err = pci_enable_msix_range(adapter->pdev,
				    adapter->msix_entries,
				    numvecs,
				    numvecs);
	if (err > 0)
		return;

	igb_reset_interrupt_capability(adapter);

	/* If we can't do MSI-X, try MSI */
msi_only:
	adapter->flags &= ~IGB_FLAG_HAS_MSIX;
#ifdef CONFIG_PCI_IOV
	/* disable SR-IOV for non MSI-X configurations */
	if (adapter->vf_data) {
		struct e1000_hw *hw = &adapter->hw;
		/* disable iov and allow time for transactions to clear */
		pci_disable_sriov(adapter->pdev);
		msleep(500);

		kfree(adapter->vf_data);
		adapter->vf_data = NULL;
		wr32(E1000_IOVCTL, E1000_IOVCTL_REUSE_VFQ);
		wrfl();
		msleep(100);
		dev_info(&adapter->pdev->dev, "IOV Disabled\n");
	}
#endif
	adapter->vfs_allocated_count = 0;
	adapter->rss_queues = 1;
	adapter->flags |= IGB_FLAG_QUEUE_PAIRS;
	adapter->num_rx_queues = 1;
	adapter->num_tx_queues = 1;
	adapter->num_q_vectors = 1;
	if (!pci_enable_msi(adapter->pdev))
		adapter->flags |= IGB_FLAG_HAS_MSI;
}

static void igb_add_ring(struct igb_ring *ring,
			 struct igb_ring_container *head)
{
	head->ring = ring;
	head->count++;
}

/**
 *  igb_alloc_q_vector - Allocate memory for a single interrupt vector
 *  @adapter: board private structure to initialize
 *  @v_count: q_vectors allocated on adapter, used for ring interleaving
 *  @v_idx: index of vector in adapter struct
 *  @txr_count: total number of Tx rings to allocate
 *  @txr_idx: index of first Tx ring to allocate
 *  @rxr_count: total number of Rx rings to allocate
 *  @rxr_idx: index of first Rx ring to allocate
 *
 *  We allocate one q_vector.  If allocation fails we return -ENOMEM.
 **/
static int igb_alloc_q_vector(struct igb_adapter *adapter,
			      int v_count, int v_idx,
			      int txr_count, int txr_idx,
			      int rxr_count, int rxr_idx)
{
	struct igb_q_vector *q_vector;
	struct igb_ring *ring;
	int ring_count, size;

	/* igb only supports 1 Tx and/or 1 Rx queue per vector */
	if (txr_count > 1 || rxr_count > 1)
		return -ENOMEM;

	ring_count = txr_count + rxr_count;
	size = sizeof(struct igb_q_vector) +
	       (sizeof(struct igb_ring) * ring_count);

	/* allocate q_vector and rings */
	q_vector = adapter->q_vector[v_idx];
	if (!q_vector) {
		q_vector = kzalloc(size, GFP_KERNEL);
	} else if (size > ksize(q_vector)) {
		kfree_rcu(q_vector, rcu);
		q_vector = kzalloc(size, GFP_KERNEL);
	} else {
		memset(q_vector, 0, size);
	}
	if (!q_vector)
		return -ENOMEM;

	/* initialize NAPI */
	netif_napi_add(adapter->netdev, &q_vector->napi,
		       igb_poll, 64);

	/* tie q_vector and adapter together */
	adapter->q_vector[v_idx] = q_vector;
	q_vector->adapter = adapter;

	/* initialize work limits */
	q_vector->tx.work_limit = adapter->tx_work_limit;

	/* initialize ITR configuration */
	q_vector->itr_register = adapter->io_addr + E1000_EITR(0);
	q_vector->itr_val = IGB_START_ITR;

	/* initialize pointer to rings */
	ring = q_vector->ring;

	/* intialize ITR */
	if (rxr_count) {
		/* rx or rx/tx vector */
		if (!adapter->rx_itr_setting || adapter->rx_itr_setting > 3)
			q_vector->itr_val = adapter->rx_itr_setting;
	} else {
		/* tx only vector */
		if (!adapter->tx_itr_setting || adapter->tx_itr_setting > 3)
			q_vector->itr_val = adapter->tx_itr_setting;
	}

	if (txr_count) {
		/* assign generic ring traits */
		ring->dev = &adapter->pdev->dev;
		ring->netdev = adapter->netdev;

		/* configure backlink on ring */
		ring->q_vector = q_vector;

		/* update q_vector Tx values */
		igb_add_ring(ring, &q_vector->tx);

		/* For 82575, context index must be unique per ring. */
		if (adapter->hw.mac.type == e1000_82575)
			set_bit(IGB_RING_FLAG_TX_CTX_IDX, &ring->flags);

		/* apply Tx specific ring traits */
		ring->count = adapter->tx_ring_count;
		ring->queue_index = txr_idx;

		u64_stats_init(&ring->tx_syncp);
		u64_stats_init(&ring->tx_syncp2);

		/* assign ring to adapter */
		adapter->tx_ring[txr_idx] = ring;

		/* push pointer to next ring */
		ring++;
	}

	if (rxr_count) {
		/* assign generic ring traits */
		ring->dev = &adapter->pdev->dev;
		ring->netdev = adapter->netdev;

		/* configure backlink on ring */
		ring->q_vector = q_vector;

		/* update q_vector Rx values */
		igb_add_ring(ring, &q_vector->rx);

		/* set flag indicating ring supports SCTP checksum offload */
		if (adapter->hw.mac.type >= e1000_82576)
			set_bit(IGB_RING_FLAG_RX_SCTP_CSUM, &ring->flags);

		/* On i350, i354, i210, and i211, loopback VLAN packets
		 * have the tag byte-swapped.
		 */
		if (adapter->hw.mac.type >= e1000_i350)
			set_bit(IGB_RING_FLAG_RX_LB_VLAN_BSWAP, &ring->flags);

		/* apply Rx specific ring traits */
		ring->count = adapter->rx_ring_count;
		ring->queue_index = rxr_idx;

		u64_stats_init(&ring->rx_syncp);

		/* assign ring to adapter */
		adapter->rx_ring[rxr_idx] = ring;
	}

	return 0;
}


/**
 *  igb_alloc_q_vectors - Allocate memory for interrupt vectors
 *  @adapter: board private structure to initialize
 *
 *  We allocate one q_vector per queue interrupt.  If allocation fails we
 *  return -ENOMEM.
 **/
static int igb_alloc_q_vectors(struct igb_adapter *adapter)
{
	int q_vectors = adapter->num_q_vectors;
	int rxr_remaining = adapter->num_rx_queues;
	int txr_remaining = adapter->num_tx_queues;
	int rxr_idx = 0, txr_idx = 0, v_idx = 0;
	int err;

	if (q_vectors >= (rxr_remaining + txr_remaining)) {
		for (; rxr_remaining; v_idx++) {
			err = igb_alloc_q_vector(adapter, q_vectors, v_idx,
						 0, 0, 1, rxr_idx);

			if (err)
				goto err_out;

			/* update counts and index */
			rxr_remaining--;
			rxr_idx++;
		}
	}

	for (; v_idx < q_vectors; v_idx++) {
		int rqpv = DIV_ROUND_UP(rxr_remaining, q_vectors - v_idx);
		int tqpv = DIV_ROUND_UP(txr_remaining, q_vectors - v_idx);

		err = igb_alloc_q_vector(adapter, q_vectors, v_idx,
					 tqpv, txr_idx, rqpv, rxr_idx);

		if (err)
			goto err_out;

		/* update counts and index */
		rxr_remaining -= rqpv;
		txr_remaining -= tqpv;
		rxr_idx++;
		txr_idx++;
	}

	return 0;

err_out:
	adapter->num_tx_queues = 0;
	adapter->num_rx_queues = 0;
	adapter->num_q_vectors = 0;

	while (v_idx--)
		igb_free_q_vector(adapter, v_idx);

	return -ENOMEM;
}

/**
 *  igb_init_interrupt_scheme - initialize interrupts, allocate queues/vectors
 *  @adapter: board private structure to initialize
 *  @msix: boolean value of MSIX capability
 *
 *  This function initializes the interrupts and allocates all of the queues.
 **/
static int igb_init_interrupt_scheme(struct igb_adapter *adapter, bool msix)
{
	struct pci_dev *pdev = adapter->pdev;
	int err;

	igb_set_interrupt_capability(adapter, msix);

	err = igb_alloc_q_vectors(adapter);
	if (err) {
		dev_err(&pdev->dev, "Unable to allocate memory for vectors\n");
		goto err_alloc_q_vectors;
	}

	igb_cache_ring_register(adapter);

	return 0;

err_alloc_q_vectors:
	igb_reset_interrupt_capability(adapter);
	return err;
}

/**
 *  igb_request_irq - initialize interrupts
 *  @adapter: board private structure to initialize
 *
 *  Attempts to configure interrupts using the best available
 *  capabilities of the hardware and kernel.
 **/
static int igb_request_irq(struct igb_adapter *adapter)
{
	struct net_device *netdev = adapter->netdev;
	struct pci_dev *pdev = adapter->pdev;
	int err = 0;

	if (adapter->flags & IGB_FLAG_HAS_MSIX) {
		err = igb_request_msix(adapter);
		if (!err)
			goto request_done;
		/* fall back to MSI */
		igb_free_all_tx_resources(adapter);
		igb_free_all_rx_resources(adapter);

		igb_clear_interrupt_scheme(adapter);
		err = igb_init_interrupt_scheme(adapter, false);
		if (err)
			goto request_done;

		igb_setup_all_tx_resources(adapter);
		igb_setup_all_rx_resources(adapter);
		igb_configure(adapter);
	}

	igb_assign_vector(adapter->q_vector[0], 0);

	if (adapter->flags & IGB_FLAG_HAS_MSI) {
		err = request_irq(pdev->irq, igb_intr_msi, 0,
				  netdev->name, adapter);
		if (!err)
			goto request_done;

		/* fall back to legacy interrupts */
		igb_reset_interrupt_capability(adapter);
		adapter->flags &= ~IGB_FLAG_HAS_MSI;
	}

	err = request_irq(pdev->irq, igb_intr, IRQF_SHARED,
			  netdev->name, adapter);

	if (err)
		dev_err(&pdev->dev, "Error %d getting interrupt\n",
			err);

request_done:
	return err;
}

static void igb_free_irq(struct igb_adapter *adapter)
{
	if (adapter->flags & IGB_FLAG_HAS_MSIX) {
		int vector = 0, i;

		free_irq(adapter->msix_entries[vector++].vector, adapter);

		for (i = 0; i < adapter->num_q_vectors; i++)
			free_irq(adapter->msix_entries[vector++].vector,
				 adapter->q_vector[i]);
	} else {
		free_irq(adapter->pdev->irq, adapter);
	}
}

/**
 *  igb_irq_disable - Mask off interrupt generation on the NIC
 *  @adapter: board private structure
 **/
static void igb_irq_disable(struct igb_adapter *adapter)
{
	struct e1000_hw *hw = &adapter->hw;

	/* we need to be careful when disabling interrupts.  The VFs are also
	 * mapped into these registers and so clearing the bits can cause
	 * issues on the VF drivers so we only need to clear what we set
	 */
	if (adapter->flags & IGB_FLAG_HAS_MSIX) {
		u32 regval = rd32(E1000_EIAM);

		wr32(E1000_EIAM, regval & ~adapter->eims_enable_mask);
		wr32(E1000_EIMC, adapter->eims_enable_mask);
		regval = rd32(E1000_EIAC);
		wr32(E1000_EIAC, regval & ~adapter->eims_enable_mask);
	}

	wr32(E1000_IAM, 0);
	wr32(E1000_IMC, ~0);
	wrfl();
	if (adapter->flags & IGB_FLAG_HAS_MSIX) {
		int i;

		for (i = 0; i < adapter->num_q_vectors; i++)
			synchronize_irq(adapter->msix_entries[i].vector);
	} else {
		synchronize_irq(adapter->pdev->irq);
	}
}

/**
 *  igb_irq_enable - Enable default interrupt generation settings
 *  @adapter: board private structure
 **/
static void igb_irq_enable(struct igb_adapter *adapter)
{
	struct e1000_hw *hw = &adapter->hw;

	if (adapter->flags & IGB_FLAG_HAS_MSIX) {
		u32 ims = E1000_IMS_LSC | E1000_IMS_DOUTSYNC | E1000_IMS_DRSTA;
		u32 regval = rd32(E1000_EIAC);

		wr32(E1000_EIAC, regval | adapter->eims_enable_mask);
		regval = rd32(E1000_EIAM);
		wr32(E1000_EIAM, regval | adapter->eims_enable_mask);
		wr32(E1000_EIMS, adapter->eims_enable_mask);
		if (adapter->vfs_allocated_count) {
			wr32(E1000_MBVFIMR, 0xFF);
			ims |= E1000_IMS_VMMB;
		}
		wr32(E1000_IMS, ims);
	} else {
		wr32(E1000_IMS, IMS_ENABLE_MASK |
				E1000_IMS_DRSTA);
		wr32(E1000_IAM, IMS_ENABLE_MASK |
				E1000_IMS_DRSTA);
	}
}

static void igb_update_mng_vlan(struct igb_adapter *adapter)
{
	struct e1000_hw *hw = &adapter->hw;
	u16 pf_id = adapter->vfs_allocated_count;
	u16 vid = adapter->hw.mng_cookie.vlan_id;
	u16 old_vid = adapter->mng_vlan_id;

	if (hw->mng_cookie.status & E1000_MNG_DHCP_COOKIE_STATUS_VLAN) {
		/* add VID to filter table */
		igb_vfta_set(hw, vid, pf_id, true, true);
		adapter->mng_vlan_id = vid;
	} else {
		adapter->mng_vlan_id = IGB_MNG_VLAN_NONE;
	}

	if ((old_vid != (u16)IGB_MNG_VLAN_NONE) &&
	    (vid != old_vid) &&
	    !test_bit(old_vid, adapter->active_vlans)) {
		/* remove VID from filter table */
		igb_vfta_set(hw, vid, pf_id, false, true);
	}
}

/**
 *  igb_release_hw_control - release control of the h/w to f/w
 *  @adapter: address of board private structure
 *
 *  igb_release_hw_control resets CTRL_EXT:DRV_LOAD bit.
 *  For ASF and Pass Through versions of f/w this means that the
 *  driver is no longer loaded.
 **/
static void igb_release_hw_control(struct igb_adapter *adapter)
{
	struct e1000_hw *hw = &adapter->hw;
	u32 ctrl_ext;

	/* Let firmware take over control of h/w */
	ctrl_ext = rd32(E1000_CTRL_EXT);
	wr32(E1000_CTRL_EXT,
			ctrl_ext & ~E1000_CTRL_EXT_DRV_LOAD);
}

/**
 *  igb_get_hw_control - get control of the h/w from f/w
 *  @adapter: address of board private structure
 *
 *  igb_get_hw_control sets CTRL_EXT:DRV_LOAD bit.
 *  For ASF and Pass Through versions of f/w this means that
 *  the driver is loaded.
 **/
static void igb_get_hw_control(struct igb_adapter *adapter)
{
	struct e1000_hw *hw = &adapter->hw;
	u32 ctrl_ext;

	/* Let firmware know the driver has taken over */
	ctrl_ext = rd32(E1000_CTRL_EXT);
	wr32(E1000_CTRL_EXT,
			ctrl_ext | E1000_CTRL_EXT_DRV_LOAD);
}

/**
 *  igb_configure - configure the hardware for RX and TX
 *  @adapter: private board structure
 **/
static void igb_configure(struct igb_adapter *adapter)
{
	struct net_device *netdev = adapter->netdev;
	int i;

	igb_get_hw_control(adapter);
	igb_set_rx_mode(netdev);

	igb_restore_vlan(adapter);

	igb_setup_tctl(adapter);
	igb_setup_mrqc(adapter);
	igb_setup_rctl(adapter);

	igb_configure_tx(adapter);
	igb_configure_rx(adapter);

	igb_rx_fifo_flush_82575(&adapter->hw);

	/* call igb_desc_unused which always leaves
	 * at least 1 descriptor unused to make sure
	 * next_to_use != next_to_clean
	 */
	for (i = 0; i < adapter->num_rx_queues; i++) {
		struct igb_ring *ring = adapter->rx_ring[i];
		igb_alloc_rx_buffers(ring, igb_desc_unused(ring));
	}
}

/**
 *  igb_power_up_link - Power up the phy/serdes link
 *  @adapter: address of board private structure
 **/
void igb_power_up_link(struct igb_adapter *adapter)
{
	igb_reset_phy(&adapter->hw);

	if (adapter->hw.phy.media_type == e1000_media_type_copper)
		igb_power_up_phy_copper(&adapter->hw);
	else
		igb_power_up_serdes_link_82575(&adapter->hw);

	igb_setup_link(&adapter->hw);
}

/**
 *  igb_power_down_link - Power down the phy/serdes link
 *  @adapter: address of board private structure
 */
static void igb_power_down_link(struct igb_adapter *adapter)
{
	if (adapter->hw.phy.media_type == e1000_media_type_copper)
		igb_power_down_phy_copper_82575(&adapter->hw);
	else
		igb_shutdown_serdes_link_82575(&adapter->hw);
}

/**
 * Detect and switch function for Media Auto Sense
 * @adapter: address of the board private structure
 **/
static void igb_check_swap_media(struct igb_adapter *adapter)
{
	struct e1000_hw *hw = &adapter->hw;
	u32 ctrl_ext, connsw;
	bool swap_now = false;

	ctrl_ext = rd32(E1000_CTRL_EXT);
	connsw = rd32(E1000_CONNSW);

	/* need to live swap if current media is copper and we have fiber/serdes
	 * to go to.
	 */

	if ((hw->phy.media_type == e1000_media_type_copper) &&
	    (!(connsw & E1000_CONNSW_AUTOSENSE_EN))) {
		swap_now = true;
	} else if (!(connsw & E1000_CONNSW_SERDESD)) {
		/* copper signal takes time to appear */
		if (adapter->copper_tries < 4) {
			adapter->copper_tries++;
			connsw |= E1000_CONNSW_AUTOSENSE_CONF;
			wr32(E1000_CONNSW, connsw);
			return;
		} else {
			adapter->copper_tries = 0;
			if ((connsw & E1000_CONNSW_PHYSD) &&
			    (!(connsw & E1000_CONNSW_PHY_PDN))) {
				swap_now = true;
				connsw &= ~E1000_CONNSW_AUTOSENSE_CONF;
				wr32(E1000_CONNSW, connsw);
			}
		}
	}

	if (!swap_now)
		return;

	switch (hw->phy.media_type) {
	case e1000_media_type_copper:
		netdev_info(adapter->netdev,
			"MAS: changing media to fiber/serdes\n");
		ctrl_ext |=
			E1000_CTRL_EXT_LINK_MODE_PCIE_SERDES;
		adapter->flags |= IGB_FLAG_MEDIA_RESET;
		adapter->copper_tries = 0;
		break;
	case e1000_media_type_internal_serdes:
	case e1000_media_type_fiber:
		netdev_info(adapter->netdev,
			"MAS: changing media to copper\n");
		ctrl_ext &=
			~E1000_CTRL_EXT_LINK_MODE_PCIE_SERDES;
		adapter->flags |= IGB_FLAG_MEDIA_RESET;
		break;
	default:
		/* shouldn't get here during regular operation */
		netdev_err(adapter->netdev,
			"AMS: Invalid media type found, returning\n");
		break;
	}
	wr32(E1000_CTRL_EXT, ctrl_ext);
}

/**
 *  igb_up - Open the interface and prepare it to handle traffic
 *  @adapter: board private structure
 **/
int igb_up(struct igb_adapter *adapter)
{
	struct e1000_hw *hw = &adapter->hw;
	int i;

	/* hardware has been reset, we need to reload some things */
	igb_configure(adapter);

	clear_bit(__IGB_DOWN, &adapter->state);

	for (i = 0; i < adapter->num_q_vectors; i++)
		napi_enable(&(adapter->q_vector[i]->napi));

	if (adapter->flags & IGB_FLAG_HAS_MSIX)
		igb_configure_msix(adapter);
	else
		igb_assign_vector(adapter->q_vector[0], 0);

	/* Clear any pending interrupts. */
	rd32(E1000_ICR);
	igb_irq_enable(adapter);

	/* notify VFs that reset has been completed */
	if (adapter->vfs_allocated_count) {
		u32 reg_data = rd32(E1000_CTRL_EXT);

		reg_data |= E1000_CTRL_EXT_PFRSTD;
		wr32(E1000_CTRL_EXT, reg_data);
	}

	netif_tx_start_all_queues(adapter->netdev);

	/* start the watchdog. */
	hw->mac.get_link_status = 1;
	schedule_work(&adapter->watchdog_task);

	if ((adapter->flags & IGB_FLAG_EEE) &&
	    (!hw->dev_spec._82575.eee_disable))
		adapter->eee_advert = MDIO_EEE_100TX | MDIO_EEE_1000T;

	return 0;
}

void igb_down(struct igb_adapter *adapter)
{
	struct net_device *netdev = adapter->netdev;
	struct e1000_hw *hw = &adapter->hw;
	u32 tctl, rctl;
	int i;

	/* signal that we're down so the interrupt handler does not
	 * reschedule our watchdog timer
	 */
	set_bit(__IGB_DOWN, &adapter->state);

	/* disable receives in the hardware */
	rctl = rd32(E1000_RCTL);
	wr32(E1000_RCTL, rctl & ~E1000_RCTL_EN);
	/* flush and sleep below */

	netif_carrier_off(netdev);
	netif_tx_stop_all_queues(netdev);

	/* disable transmits in the hardware */
	tctl = rd32(E1000_TCTL);
	tctl &= ~E1000_TCTL_EN;
	wr32(E1000_TCTL, tctl);
	/* flush both disables and wait for them to finish */
	wrfl();
	usleep_range(10000, 11000);

	igb_irq_disable(adapter);

	adapter->flags &= ~IGB_FLAG_NEED_LINK_UPDATE;

	for (i = 0; i < adapter->num_q_vectors; i++) {
		if (adapter->q_vector[i]) {
			napi_synchronize(&adapter->q_vector[i]->napi);
			napi_disable(&adapter->q_vector[i]->napi);
		}
	}

	del_timer_sync(&adapter->watchdog_timer);
	del_timer_sync(&adapter->phy_info_timer);

	/* record the stats before reset*/
	spin_lock(&adapter->stats64_lock);
	igb_update_stats(adapter, &adapter->stats64);
	spin_unlock(&adapter->stats64_lock);

	adapter->link_speed = 0;
	adapter->link_duplex = 0;

	if (!pci_channel_offline(adapter->pdev))
		igb_reset(adapter);

	/* clear VLAN promisc flag so VFTA will be updated if necessary */
	adapter->flags &= ~IGB_FLAG_VLAN_PROMISC;

	igb_clean_all_tx_rings(adapter);
	igb_clean_all_rx_rings(adapter);
#ifdef CONFIG_IGB_DCA

	/* since we reset the hardware DCA settings were cleared */
	igb_setup_dca(adapter);
#endif
}

void igb_reinit_locked(struct igb_adapter *adapter)
{
	WARN_ON(in_interrupt());
	while (test_and_set_bit(__IGB_RESETTING, &adapter->state))
		usleep_range(1000, 2000);
	igb_down(adapter);
	igb_up(adapter);
	clear_bit(__IGB_RESETTING, &adapter->state);
}

/** igb_enable_mas - Media Autosense re-enable after swap
 *
 * @adapter: adapter struct
 **/
static void igb_enable_mas(struct igb_adapter *adapter)
{
	struct e1000_hw *hw = &adapter->hw;
	u32 connsw = rd32(E1000_CONNSW);

	/* configure for SerDes media detect */
	if ((hw->phy.media_type == e1000_media_type_copper) &&
	    (!(connsw & E1000_CONNSW_SERDESD))) {
		connsw |= E1000_CONNSW_ENRGSRC;
		connsw |= E1000_CONNSW_AUTOSENSE_EN;
		wr32(E1000_CONNSW, connsw);
		wrfl();
	}
}

void igb_reset(struct igb_adapter *adapter)
{
	struct pci_dev *pdev = adapter->pdev;
	struct e1000_hw *hw = &adapter->hw;
	struct e1000_mac_info *mac = &hw->mac;
	struct e1000_fc_info *fc = &hw->fc;
	u32 pba, hwm;

	/* Repartition Pba for greater than 9k mtu
	 * To take effect CTRL.RST is required.
	 */
	switch (mac->type) {
	case e1000_i350:
	case e1000_i354:
	case e1000_82580:
		pba = rd32(E1000_RXPBS);
		pba = igb_rxpbs_adjust_82580(pba);
		break;
	case e1000_82576:
		pba = rd32(E1000_RXPBS);
		pba &= E1000_RXPBS_SIZE_MASK_82576;
		break;
	case e1000_82575:
	case e1000_i210:
	case e1000_i211:
	default:
		pba = E1000_PBA_34K;
		break;
	}

	if (mac->type == e1000_82575) {
		u32 min_rx_space, min_tx_space, needed_tx_space;

		/* write Rx PBA so that hardware can report correct Tx PBA */
		wr32(E1000_PBA, pba);

		/* To maintain wire speed transmits, the Tx FIFO should be
		 * large enough to accommodate two full transmit packets,
		 * rounded up to the next 1KB and expressed in KB.  Likewise,
		 * the Rx FIFO should be large enough to accommodate at least
		 * one full receive packet and is similarly rounded up and
		 * expressed in KB.
		 */
		min_rx_space = DIV_ROUND_UP(MAX_JUMBO_FRAME_SIZE, 1024);

		/* The Tx FIFO also stores 16 bytes of information about the Tx
		 * but don't include Ethernet FCS because hardware appends it.
		 * We only need to round down to the nearest 512 byte block
		 * count since the value we care about is 2 frames, not 1.
		 */
		min_tx_space = adapter->max_frame_size;
		min_tx_space += sizeof(union e1000_adv_tx_desc) - ETH_FCS_LEN;
		min_tx_space = DIV_ROUND_UP(min_tx_space, 512);

		/* upper 16 bits has Tx packet buffer allocation size in KB */
		needed_tx_space = min_tx_space - (rd32(E1000_PBA) >> 16);

		/* If current Tx allocation is less than the min Tx FIFO size,
		 * and the min Tx FIFO size is less than the current Rx FIFO
		 * allocation, take space away from current Rx allocation.
		 */
		if (needed_tx_space < pba) {
			pba -= needed_tx_space;

			/* if short on Rx space, Rx wins and must trump Tx
			 * adjustment
			 */
			if (pba < min_rx_space)
				pba = min_rx_space;
		}

		/* adjust PBA for jumbo frames */
		wr32(E1000_PBA, pba);
	}

	/* flow control settings
	 * The high water mark must be low enough to fit one full frame
	 * after transmitting the pause frame.  As such we must have enough
	 * space to allow for us to complete our current transmit and then
	 * receive the frame that is in progress from the link partner.
	 * Set it to:
	 * - the full Rx FIFO size minus one full Tx plus one full Rx frame
	 */
	hwm = (pba << 10) - (adapter->max_frame_size + MAX_JUMBO_FRAME_SIZE);

	fc->high_water = hwm & 0xFFFFFFF0;	/* 16-byte granularity */
	fc->low_water = fc->high_water - 16;
	fc->pause_time = 0xFFFF;
	fc->send_xon = 1;
	fc->current_mode = fc->requested_mode;

	/* disable receive for all VFs and wait one second */
	if (adapter->vfs_allocated_count) {
		int i;

		for (i = 0 ; i < adapter->vfs_allocated_count; i++)
			adapter->vf_data[i].flags &= IGB_VF_FLAG_PF_SET_MAC;

		/* ping all the active vfs to let them know we are going down */
		igb_ping_all_vfs(adapter);

		/* disable transmits and receives */
		wr32(E1000_VFRE, 0);
		wr32(E1000_VFTE, 0);
	}

	/* Allow time for pending master requests to run */
	hw->mac.ops.reset_hw(hw);
	wr32(E1000_WUC, 0);

	if (adapter->flags & IGB_FLAG_MEDIA_RESET) {
		/* need to resetup here after media swap */
		adapter->ei.get_invariants(hw);
		adapter->flags &= ~IGB_FLAG_MEDIA_RESET;
	}
	if ((mac->type == e1000_82575) &&
	    (adapter->flags & IGB_FLAG_MAS_ENABLE)) {
		igb_enable_mas(adapter);
	}
	if (hw->mac.ops.init_hw(hw))
		dev_err(&pdev->dev, "Hardware Error\n");

	/* Flow control settings reset on hardware reset, so guarantee flow
	 * control is off when forcing speed.
	 */
	if (!hw->mac.autoneg)
		igb_force_mac_fc(hw);

	igb_init_dmac(adapter, pba);
#ifdef CONFIG_IGB_HWMON
	/* Re-initialize the thermal sensor on i350 devices. */
	if (!test_bit(__IGB_DOWN, &adapter->state)) {
		if (mac->type == e1000_i350 && hw->bus.func == 0) {
			/* If present, re-initialize the external thermal sensor
			 * interface.
			 */
			if (adapter->ets)
				mac->ops.init_thermal_sensor_thresh(hw);
		}
	}
#endif
	/* Re-establish EEE setting */
	if (hw->phy.media_type == e1000_media_type_copper) {
		switch (mac->type) {
		case e1000_i350:
		case e1000_i210:
		case e1000_i211:
			igb_set_eee_i350(hw, true, true);
			break;
		case e1000_i354:
			igb_set_eee_i354(hw, true, true);
			break;
		default:
			break;
		}
	}
	if (!netif_running(adapter->netdev))
		igb_power_down_link(adapter);

	igb_update_mng_vlan(adapter);

	/* Enable h/w to recognize an 802.1Q VLAN Ethernet packet */
	wr32(E1000_VET, ETHERNET_IEEE_VLAN_TYPE);

	/* Re-enable PTP, where applicable. */
	igb_ptp_reset(adapter);

	igb_get_phy_info(hw);
}

static netdev_features_t igb_fix_features(struct net_device *netdev,
	netdev_features_t features)
{
	/* Since there is no support for separate Rx/Tx vlan accel
	 * enable/disable make sure Tx flag is always in same state as Rx.
	 */
	if (features & NETIF_F_HW_VLAN_CTAG_RX)
		features |= NETIF_F_HW_VLAN_CTAG_TX;
	else
		features &= ~NETIF_F_HW_VLAN_CTAG_TX;

	return features;
}

static int igb_set_features(struct net_device *netdev,
	netdev_features_t features)
{
	netdev_features_t changed = netdev->features ^ features;
	struct igb_adapter *adapter = netdev_priv(netdev);

	if (changed & NETIF_F_HW_VLAN_CTAG_RX)
		igb_vlan_mode(netdev, features);

	if (!(changed & (NETIF_F_RXALL | NETIF_F_NTUPLE)))
		return 0;

	netdev->features = features;

	if (netif_running(netdev))
		igb_reinit_locked(adapter);
	else
		igb_reset(adapter);

	return 0;
}

static int igb_ndo_fdb_add(struct ndmsg *ndm, struct nlattr *tb[],
			   struct net_device *dev,
			   const unsigned char *addr, u16 vid,
			   u16 flags)
{
	/* guarantee we can provide a unique filter for the unicast address */
	if (is_unicast_ether_addr(addr) || is_link_local_ether_addr(addr)) {
		struct igb_adapter *adapter = netdev_priv(dev);
		struct e1000_hw *hw = &adapter->hw;
		int vfn = adapter->vfs_allocated_count;
		int rar_entries = hw->mac.rar_entry_count - (vfn + 1);

		if (netdev_uc_count(dev) >= rar_entries)
			return -ENOMEM;
	}

	return ndo_dflt_fdb_add(ndm, tb, dev, addr, vid, flags);
}

<<<<<<< HEAD
=======
#define IGB_MAX_MAC_HDR_LEN	127
#define IGB_MAX_NETWORK_HDR_LEN	511

static netdev_features_t
igb_features_check(struct sk_buff *skb, struct net_device *dev,
		   netdev_features_t features)
{
	unsigned int network_hdr_len, mac_hdr_len;

	/* Make certain the headers can be described by a context descriptor */
	mac_hdr_len = skb_network_header(skb) - skb->data;
	if (unlikely(mac_hdr_len > IGB_MAX_MAC_HDR_LEN))
		return features & ~(NETIF_F_HW_CSUM |
				    NETIF_F_SCTP_CRC |
				    NETIF_F_HW_VLAN_CTAG_TX |
				    NETIF_F_TSO |
				    NETIF_F_TSO6);

	network_hdr_len = skb_checksum_start(skb) - skb_network_header(skb);
	if (unlikely(network_hdr_len >  IGB_MAX_NETWORK_HDR_LEN))
		return features & ~(NETIF_F_HW_CSUM |
				    NETIF_F_SCTP_CRC |
				    NETIF_F_TSO |
				    NETIF_F_TSO6);

	/* We can only support IPV4 TSO in tunnels if we can mangle the
	 * inner IP ID field, so strip TSO if MANGLEID is not supported.
	 */
	if (skb->encapsulation && !(features & NETIF_F_TSO_MANGLEID))
		features &= ~NETIF_F_TSO;

	return features;
}

>>>>>>> ed596a4a
static const struct net_device_ops igb_netdev_ops = {
	.ndo_open		= igb_open,
	.ndo_stop		= igb_close,
	.ndo_start_xmit		= igb_xmit_frame,
	.ndo_get_stats64	= igb_get_stats64,
	.ndo_set_rx_mode	= igb_set_rx_mode,
	.ndo_set_mac_address	= igb_set_mac,
	.ndo_change_mtu		= igb_change_mtu,
	.ndo_do_ioctl		= igb_ioctl,
	.ndo_tx_timeout		= igb_tx_timeout,
	.ndo_validate_addr	= eth_validate_addr,
	.ndo_vlan_rx_add_vid	= igb_vlan_rx_add_vid,
	.ndo_vlan_rx_kill_vid	= igb_vlan_rx_kill_vid,
	.ndo_set_vf_mac		= igb_ndo_set_vf_mac,
	.ndo_set_vf_vlan	= igb_ndo_set_vf_vlan,
	.ndo_set_vf_rate	= igb_ndo_set_vf_bw,
	.ndo_set_vf_spoofchk	= igb_ndo_set_vf_spoofchk,
	.ndo_get_vf_config	= igb_ndo_get_vf_config,
#ifdef CONFIG_NET_POLL_CONTROLLER
	.ndo_poll_controller	= igb_netpoll,
#endif
	.ndo_fix_features	= igb_fix_features,
	.ndo_set_features	= igb_set_features,
	.ndo_fdb_add		= igb_ndo_fdb_add,
<<<<<<< HEAD
	.ndo_features_check	= passthru_features_check,
=======
	.ndo_features_check	= igb_features_check,
>>>>>>> ed596a4a
};

/**
 * igb_set_fw_version - Configure version string for ethtool
 * @adapter: adapter struct
 **/
void igb_set_fw_version(struct igb_adapter *adapter)
{
	struct e1000_hw *hw = &adapter->hw;
	struct e1000_fw_version fw;

	igb_get_fw_version(hw, &fw);

	switch (hw->mac.type) {
	case e1000_i210:
	case e1000_i211:
		if (!(igb_get_flash_presence_i210(hw))) {
			snprintf(adapter->fw_version,
				 sizeof(adapter->fw_version),
				 "%2d.%2d-%d",
				 fw.invm_major, fw.invm_minor,
				 fw.invm_img_type);
			break;
		}
		/* fall through */
	default:
		/* if option is rom valid, display its version too */
		if (fw.or_valid) {
			snprintf(adapter->fw_version,
				 sizeof(adapter->fw_version),
				 "%d.%d, 0x%08x, %d.%d.%d",
				 fw.eep_major, fw.eep_minor, fw.etrack_id,
				 fw.or_major, fw.or_build, fw.or_patch);
		/* no option rom */
		} else if (fw.etrack_id != 0X0000) {
			snprintf(adapter->fw_version,
			    sizeof(adapter->fw_version),
			    "%d.%d, 0x%08x",
			    fw.eep_major, fw.eep_minor, fw.etrack_id);
		} else {
		snprintf(adapter->fw_version,
		    sizeof(adapter->fw_version),
		    "%d.%d.%d",
		    fw.eep_major, fw.eep_minor, fw.eep_build);
		}
		break;
	}
}

/**
 * igb_init_mas - init Media Autosense feature if enabled in the NVM
 *
 * @adapter: adapter struct
 **/
static void igb_init_mas(struct igb_adapter *adapter)
{
	struct e1000_hw *hw = &adapter->hw;
	u16 eeprom_data;

	hw->nvm.ops.read(hw, NVM_COMPAT, 1, &eeprom_data);
	switch (hw->bus.func) {
	case E1000_FUNC_0:
		if (eeprom_data & IGB_MAS_ENABLE_0) {
			adapter->flags |= IGB_FLAG_MAS_ENABLE;
			netdev_info(adapter->netdev,
				"MAS: Enabling Media Autosense for port %d\n",
				hw->bus.func);
		}
		break;
	case E1000_FUNC_1:
		if (eeprom_data & IGB_MAS_ENABLE_1) {
			adapter->flags |= IGB_FLAG_MAS_ENABLE;
			netdev_info(adapter->netdev,
				"MAS: Enabling Media Autosense for port %d\n",
				hw->bus.func);
		}
		break;
	case E1000_FUNC_2:
		if (eeprom_data & IGB_MAS_ENABLE_2) {
			adapter->flags |= IGB_FLAG_MAS_ENABLE;
			netdev_info(adapter->netdev,
				"MAS: Enabling Media Autosense for port %d\n",
				hw->bus.func);
		}
		break;
	case E1000_FUNC_3:
		if (eeprom_data & IGB_MAS_ENABLE_3) {
			adapter->flags |= IGB_FLAG_MAS_ENABLE;
			netdev_info(adapter->netdev,
				"MAS: Enabling Media Autosense for port %d\n",
				hw->bus.func);
		}
		break;
	default:
		/* Shouldn't get here */
		netdev_err(adapter->netdev,
			"MAS: Invalid port configuration, returning\n");
		break;
	}
}

/**
 *  igb_init_i2c - Init I2C interface
 *  @adapter: pointer to adapter structure
 **/
static s32 igb_init_i2c(struct igb_adapter *adapter)
{
	s32 status = 0;

	/* I2C interface supported on i350 devices */
	if (adapter->hw.mac.type != e1000_i350)
		return 0;

	/* Initialize the i2c bus which is controlled by the registers.
	 * This bus will use the i2c_algo_bit structue that implements
	 * the protocol through toggling of the 4 bits in the register.
	 */
	adapter->i2c_adap.owner = THIS_MODULE;
	adapter->i2c_algo = igb_i2c_algo;
	adapter->i2c_algo.data = adapter;
	adapter->i2c_adap.algo_data = &adapter->i2c_algo;
	adapter->i2c_adap.dev.parent = &adapter->pdev->dev;
	strlcpy(adapter->i2c_adap.name, "igb BB",
		sizeof(adapter->i2c_adap.name));
	status = i2c_bit_add_bus(&adapter->i2c_adap);
	return status;
}

/**
 *  igb_probe - Device Initialization Routine
 *  @pdev: PCI device information struct
 *  @ent: entry in igb_pci_tbl
 *
 *  Returns 0 on success, negative on failure
 *
 *  igb_probe initializes an adapter identified by a pci_dev structure.
 *  The OS initialization, configuring of the adapter private structure,
 *  and a hardware reset occur.
 **/
static int igb_probe(struct pci_dev *pdev, const struct pci_device_id *ent)
{
	struct net_device *netdev;
	struct igb_adapter *adapter;
	struct e1000_hw *hw;
	u16 eeprom_data = 0;
	s32 ret_val;
	static int global_quad_port_a; /* global quad port a indication */
	const struct e1000_info *ei = igb_info_tbl[ent->driver_data];
	int err, pci_using_dac;
	u8 part_str[E1000_PBANUM_LENGTH];

	/* Catch broken hardware that put the wrong VF device ID in
	 * the PCIe SR-IOV capability.
	 */
	if (pdev->is_virtfn) {
		WARN(1, KERN_ERR "%s (%hx:%hx) should not be a VF!\n",
			pci_name(pdev), pdev->vendor, pdev->device);
		return -EINVAL;
	}

	err = pci_enable_device_mem(pdev);
	if (err)
		return err;

	pci_using_dac = 0;
	err = dma_set_mask_and_coherent(&pdev->dev, DMA_BIT_MASK(64));
	if (!err) {
		pci_using_dac = 1;
	} else {
		err = dma_set_mask_and_coherent(&pdev->dev, DMA_BIT_MASK(32));
		if (err) {
			dev_err(&pdev->dev,
				"No usable DMA configuration, aborting\n");
			goto err_dma;
		}
	}

	err = pci_request_selected_regions(pdev, pci_select_bars(pdev,
					   IORESOURCE_MEM),
					   igb_driver_name);
	if (err)
		goto err_pci_reg;

	pci_enable_pcie_error_reporting(pdev);

	pci_set_master(pdev);
	pci_save_state(pdev);

	err = -ENOMEM;
	netdev = alloc_etherdev_mq(sizeof(struct igb_adapter),
				   IGB_MAX_TX_QUEUES);
	if (!netdev)
		goto err_alloc_etherdev;

	SET_NETDEV_DEV(netdev, &pdev->dev);

	pci_set_drvdata(pdev, netdev);
	adapter = netdev_priv(netdev);
	adapter->netdev = netdev;
	adapter->pdev = pdev;
	hw = &adapter->hw;
	hw->back = adapter;
	adapter->msg_enable = netif_msg_init(debug, DEFAULT_MSG_ENABLE);

	err = -EIO;
	adapter->io_addr = pci_iomap(pdev, 0, 0);
	if (!adapter->io_addr)
		goto err_ioremap;
	/* hw->hw_addr can be altered, we'll use adapter->io_addr for unmap */
	hw->hw_addr = adapter->io_addr;

	netdev->netdev_ops = &igb_netdev_ops;
	igb_set_ethtool_ops(netdev);
	netdev->watchdog_timeo = 5 * HZ;

	strncpy(netdev->name, pci_name(pdev), sizeof(netdev->name) - 1);

	netdev->mem_start = pci_resource_start(pdev, 0);
	netdev->mem_end = pci_resource_end(pdev, 0);

	/* PCI config space info */
	hw->vendor_id = pdev->vendor;
	hw->device_id = pdev->device;
	hw->revision_id = pdev->revision;
	hw->subsystem_vendor_id = pdev->subsystem_vendor;
	hw->subsystem_device_id = pdev->subsystem_device;

	/* Copy the default MAC, PHY and NVM function pointers */
	memcpy(&hw->mac.ops, ei->mac_ops, sizeof(hw->mac.ops));
	memcpy(&hw->phy.ops, ei->phy_ops, sizeof(hw->phy.ops));
	memcpy(&hw->nvm.ops, ei->nvm_ops, sizeof(hw->nvm.ops));
	/* Initialize skew-specific constants */
	err = ei->get_invariants(hw);
	if (err)
		goto err_sw_init;

	/* setup the private structure */
	err = igb_sw_init(adapter);
	if (err)
		goto err_sw_init;

	igb_get_bus_info_pcie(hw);

	hw->phy.autoneg_wait_to_complete = false;

	/* Copper options */
	if (hw->phy.media_type == e1000_media_type_copper) {
		hw->phy.mdix = AUTO_ALL_MODES;
		hw->phy.disable_polarity_correction = false;
		hw->phy.ms_type = e1000_ms_hw_default;
	}

	if (igb_check_reset_block(hw))
		dev_info(&pdev->dev,
			"PHY reset is blocked due to SOL/IDER session.\n");

	/* features is initialized to 0 in allocation, it might have bits
	 * set by igb_sw_init so we should use an or instead of an
	 * assignment.
	 */
	netdev->features |= NETIF_F_SG |
			    NETIF_F_TSO |
			    NETIF_F_TSO6 |
			    NETIF_F_RXHASH |
			    NETIF_F_RXCSUM |
<<<<<<< HEAD
			    NETIF_F_HW_CSUM |
			    NETIF_F_HW_VLAN_CTAG_RX |
			    NETIF_F_HW_VLAN_CTAG_TX;

	if (hw->mac.type >= e1000_82576)
		netdev->features |= NETIF_F_SCTP_CRC;

	/* copy netdev features into list of user selectable features */
	netdev->hw_features |= netdev->features;
	netdev->hw_features |= NETIF_F_RXALL;

	if (hw->mac.type >= e1000_i350)
		netdev->hw_features |= NETIF_F_NTUPLE;

	/* set this bit last since it cannot be part of hw_features */
	netdev->features |= NETIF_F_HW_VLAN_CTAG_FILTER;

	netdev->vlan_features |= NETIF_F_SG |
				 NETIF_F_TSO |
				 NETIF_F_TSO6 |
				 NETIF_F_HW_CSUM |
				 NETIF_F_SCTP_CRC;

	netdev->mpls_features |= NETIF_F_HW_CSUM;
	netdev->hw_enc_features |= NETIF_F_HW_CSUM;
=======
			    NETIF_F_HW_CSUM;

	if (hw->mac.type >= e1000_82576)
		netdev->features |= NETIF_F_SCTP_CRC;

#define IGB_GSO_PARTIAL_FEATURES (NETIF_F_GSO_GRE | \
				  NETIF_F_GSO_GRE_CSUM | \
				  NETIF_F_GSO_IPIP | \
				  NETIF_F_GSO_SIT | \
				  NETIF_F_GSO_UDP_TUNNEL | \
				  NETIF_F_GSO_UDP_TUNNEL_CSUM)

	netdev->gso_partial_features = IGB_GSO_PARTIAL_FEATURES;
	netdev->features |= NETIF_F_GSO_PARTIAL | IGB_GSO_PARTIAL_FEATURES;
>>>>>>> ed596a4a

	/* copy netdev features into list of user selectable features */
	netdev->hw_features |= netdev->features |
			       NETIF_F_HW_VLAN_CTAG_RX |
			       NETIF_F_HW_VLAN_CTAG_TX |
			       NETIF_F_RXALL;

	if (hw->mac.type >= e1000_i350)
		netdev->hw_features |= NETIF_F_NTUPLE;

	if (pci_using_dac)
		netdev->features |= NETIF_F_HIGHDMA;

<<<<<<< HEAD
=======
	netdev->vlan_features |= netdev->features | NETIF_F_TSO_MANGLEID;
	netdev->mpls_features |= NETIF_F_HW_CSUM;
	netdev->hw_enc_features |= netdev->vlan_features;

	/* set this bit last since it cannot be part of vlan_features */
	netdev->features |= NETIF_F_HW_VLAN_CTAG_FILTER |
			    NETIF_F_HW_VLAN_CTAG_RX |
			    NETIF_F_HW_VLAN_CTAG_TX;

	netdev->priv_flags |= IFF_SUPP_NOFCS;

>>>>>>> ed596a4a
	netdev->priv_flags |= IFF_UNICAST_FLT;

	adapter->en_mng_pt = igb_enable_mng_pass_thru(hw);

	/* before reading the NVM, reset the controller to put the device in a
	 * known good starting state
	 */
	hw->mac.ops.reset_hw(hw);

	/* make sure the NVM is good , i211/i210 parts can have special NVM
	 * that doesn't contain a checksum
	 */
	switch (hw->mac.type) {
	case e1000_i210:
	case e1000_i211:
		if (igb_get_flash_presence_i210(hw)) {
			if (hw->nvm.ops.validate(hw) < 0) {
				dev_err(&pdev->dev,
					"The NVM Checksum Is Not Valid\n");
				err = -EIO;
				goto err_eeprom;
			}
		}
		break;
	default:
		if (hw->nvm.ops.validate(hw) < 0) {
			dev_err(&pdev->dev, "The NVM Checksum Is Not Valid\n");
			err = -EIO;
			goto err_eeprom;
		}
		break;
	}

	if (eth_platform_get_mac_address(&pdev->dev, hw->mac.addr)) {
		/* copy the MAC address out of the NVM */
		if (hw->mac.ops.read_mac_addr(hw))
			dev_err(&pdev->dev, "NVM Read Error\n");
	}

	memcpy(netdev->dev_addr, hw->mac.addr, netdev->addr_len);

	if (!is_valid_ether_addr(netdev->dev_addr)) {
		dev_err(&pdev->dev, "Invalid MAC Address\n");
		err = -EIO;
		goto err_eeprom;
	}

	/* get firmware version for ethtool -i */
	igb_set_fw_version(adapter);

	/* configure RXPBSIZE and TXPBSIZE */
	if (hw->mac.type == e1000_i210) {
		wr32(E1000_RXPBS, I210_RXPBSIZE_DEFAULT);
		wr32(E1000_TXPBS, I210_TXPBSIZE_DEFAULT);
	}

	setup_timer(&adapter->watchdog_timer, igb_watchdog,
		    (unsigned long) adapter);
	setup_timer(&adapter->phy_info_timer, igb_update_phy_info,
		    (unsigned long) adapter);

	INIT_WORK(&adapter->reset_task, igb_reset_task);
	INIT_WORK(&adapter->watchdog_task, igb_watchdog_task);

	/* Initialize link properties that are user-changeable */
	adapter->fc_autoneg = true;
	hw->mac.autoneg = true;
	hw->phy.autoneg_advertised = 0x2f;

	hw->fc.requested_mode = e1000_fc_default;
	hw->fc.current_mode = e1000_fc_default;

	igb_validate_mdi_setting(hw);

	/* By default, support wake on port A */
	if (hw->bus.func == 0)
		adapter->flags |= IGB_FLAG_WOL_SUPPORTED;

	/* Check the NVM for wake support on non-port A ports */
	if (hw->mac.type >= e1000_82580)
		hw->nvm.ops.read(hw, NVM_INIT_CONTROL3_PORT_A +
				 NVM_82580_LAN_FUNC_OFFSET(hw->bus.func), 1,
				 &eeprom_data);
	else if (hw->bus.func == 1)
		hw->nvm.ops.read(hw, NVM_INIT_CONTROL3_PORT_B, 1, &eeprom_data);

	if (eeprom_data & IGB_EEPROM_APME)
		adapter->flags |= IGB_FLAG_WOL_SUPPORTED;

	/* now that we have the eeprom settings, apply the special cases where
	 * the eeprom may be wrong or the board simply won't support wake on
	 * lan on a particular port
	 */
	switch (pdev->device) {
	case E1000_DEV_ID_82575GB_QUAD_COPPER:
		adapter->flags &= ~IGB_FLAG_WOL_SUPPORTED;
		break;
	case E1000_DEV_ID_82575EB_FIBER_SERDES:
	case E1000_DEV_ID_82576_FIBER:
	case E1000_DEV_ID_82576_SERDES:
		/* Wake events only supported on port A for dual fiber
		 * regardless of eeprom setting
		 */
		if (rd32(E1000_STATUS) & E1000_STATUS_FUNC_1)
			adapter->flags &= ~IGB_FLAG_WOL_SUPPORTED;
		break;
	case E1000_DEV_ID_82576_QUAD_COPPER:
	case E1000_DEV_ID_82576_QUAD_COPPER_ET2:
		/* if quad port adapter, disable WoL on all but port A */
		if (global_quad_port_a != 0)
			adapter->flags &= ~IGB_FLAG_WOL_SUPPORTED;
		else
			adapter->flags |= IGB_FLAG_QUAD_PORT_A;
		/* Reset for multiple quad port adapters */
		if (++global_quad_port_a == 4)
			global_quad_port_a = 0;
		break;
	default:
		/* If the device can't wake, don't set software support */
		if (!device_can_wakeup(&adapter->pdev->dev))
			adapter->flags &= ~IGB_FLAG_WOL_SUPPORTED;
	}

	/* initialize the wol settings based on the eeprom settings */
	if (adapter->flags & IGB_FLAG_WOL_SUPPORTED)
		adapter->wol |= E1000_WUFC_MAG;

	/* Some vendors want WoL disabled by default, but still supported */
	if ((hw->mac.type == e1000_i350) &&
	    (pdev->subsystem_vendor == PCI_VENDOR_ID_HP)) {
		adapter->flags |= IGB_FLAG_WOL_SUPPORTED;
		adapter->wol = 0;
	}

	/* Some vendors want the ability to Use the EEPROM setting as
	 * enable/disable only, and not for capability
	 */
	if (((hw->mac.type == e1000_i350) ||
	     (hw->mac.type == e1000_i354)) &&
	    (pdev->subsystem_vendor == PCI_VENDOR_ID_DELL)) {
		adapter->flags |= IGB_FLAG_WOL_SUPPORTED;
		adapter->wol = 0;
	}
	if (hw->mac.type == e1000_i350) {
		if (((pdev->subsystem_device == 0x5001) ||
		     (pdev->subsystem_device == 0x5002)) &&
				(hw->bus.func == 0)) {
			adapter->flags |= IGB_FLAG_WOL_SUPPORTED;
			adapter->wol = 0;
		}
		if (pdev->subsystem_device == 0x1F52)
			adapter->flags |= IGB_FLAG_WOL_SUPPORTED;
	}

	device_set_wakeup_enable(&adapter->pdev->dev,
				 adapter->flags & IGB_FLAG_WOL_SUPPORTED);

	/* reset the hardware with the new settings */
	igb_reset(adapter);

	/* Init the I2C interface */
	err = igb_init_i2c(adapter);
	if (err) {
		dev_err(&pdev->dev, "failed to init i2c interface\n");
		goto err_eeprom;
	}

	/* let the f/w know that the h/w is now under the control of the
	 * driver.
	 */
	igb_get_hw_control(adapter);

	strcpy(netdev->name, "eth%d");
	err = register_netdev(netdev);
	if (err)
		goto err_register;

	/* carrier off reporting is important to ethtool even BEFORE open */
	netif_carrier_off(netdev);

#ifdef CONFIG_IGB_DCA
	if (dca_add_requester(&pdev->dev) == 0) {
		adapter->flags |= IGB_FLAG_DCA_ENABLED;
		dev_info(&pdev->dev, "DCA enabled\n");
		igb_setup_dca(adapter);
	}

#endif
#ifdef CONFIG_IGB_HWMON
	/* Initialize the thermal sensor on i350 devices. */
	if (hw->mac.type == e1000_i350 && hw->bus.func == 0) {
		u16 ets_word;

		/* Read the NVM to determine if this i350 device supports an
		 * external thermal sensor.
		 */
		hw->nvm.ops.read(hw, NVM_ETS_CFG, 1, &ets_word);
		if (ets_word != 0x0000 && ets_word != 0xFFFF)
			adapter->ets = true;
		else
			adapter->ets = false;
		if (igb_sysfs_init(adapter))
			dev_err(&pdev->dev,
				"failed to allocate sysfs resources\n");
	} else {
		adapter->ets = false;
	}
#endif
	/* Check if Media Autosense is enabled */
	adapter->ei = *ei;
	if (hw->dev_spec._82575.mas_capable)
		igb_init_mas(adapter);

	/* do hw tstamp init after resetting */
	igb_ptp_init(adapter);

	dev_info(&pdev->dev, "Intel(R) Gigabit Ethernet Network Connection\n");
	/* print bus type/speed/width info, not applicable to i354 */
	if (hw->mac.type != e1000_i354) {
		dev_info(&pdev->dev, "%s: (PCIe:%s:%s) %pM\n",
			 netdev->name,
			 ((hw->bus.speed == e1000_bus_speed_2500) ? "2.5Gb/s" :
			  (hw->bus.speed == e1000_bus_speed_5000) ? "5.0Gb/s" :
			   "unknown"),
			 ((hw->bus.width == e1000_bus_width_pcie_x4) ?
			  "Width x4" :
			  (hw->bus.width == e1000_bus_width_pcie_x2) ?
			  "Width x2" :
			  (hw->bus.width == e1000_bus_width_pcie_x1) ?
			  "Width x1" : "unknown"), netdev->dev_addr);
	}

	if ((hw->mac.type >= e1000_i210 ||
	     igb_get_flash_presence_i210(hw))) {
		ret_val = igb_read_part_string(hw, part_str,
					       E1000_PBANUM_LENGTH);
	} else {
		ret_val = -E1000_ERR_INVM_VALUE_NOT_FOUND;
	}

	if (ret_val)
		strcpy(part_str, "Unknown");
	dev_info(&pdev->dev, "%s: PBA No: %s\n", netdev->name, part_str);
	dev_info(&pdev->dev,
		"Using %s interrupts. %d rx queue(s), %d tx queue(s)\n",
		(adapter->flags & IGB_FLAG_HAS_MSIX) ? "MSI-X" :
		(adapter->flags & IGB_FLAG_HAS_MSI) ? "MSI" : "legacy",
		adapter->num_rx_queues, adapter->num_tx_queues);
	if (hw->phy.media_type == e1000_media_type_copper) {
		switch (hw->mac.type) {
		case e1000_i350:
		case e1000_i210:
		case e1000_i211:
			/* Enable EEE for internal copper PHY devices */
			err = igb_set_eee_i350(hw, true, true);
			if ((!err) &&
			    (!hw->dev_spec._82575.eee_disable)) {
				adapter->eee_advert =
					MDIO_EEE_100TX | MDIO_EEE_1000T;
				adapter->flags |= IGB_FLAG_EEE;
			}
			break;
		case e1000_i354:
			if ((rd32(E1000_CTRL_EXT) &
			    E1000_CTRL_EXT_LINK_MODE_SGMII)) {
				err = igb_set_eee_i354(hw, true, true);
				if ((!err) &&
					(!hw->dev_spec._82575.eee_disable)) {
					adapter->eee_advert =
					   MDIO_EEE_100TX | MDIO_EEE_1000T;
					adapter->flags |= IGB_FLAG_EEE;
				}
			}
			break;
		default:
			break;
		}
	}
	pm_runtime_put_noidle(&pdev->dev);
	return 0;

err_register:
	igb_release_hw_control(adapter);
	memset(&adapter->i2c_adap, 0, sizeof(adapter->i2c_adap));
err_eeprom:
	if (!igb_check_reset_block(hw))
		igb_reset_phy(hw);

	if (hw->flash_address)
		iounmap(hw->flash_address);
err_sw_init:
	kfree(adapter->shadow_vfta);
	igb_clear_interrupt_scheme(adapter);
#ifdef CONFIG_PCI_IOV
	igb_disable_sriov(pdev);
#endif
	pci_iounmap(pdev, adapter->io_addr);
err_ioremap:
	free_netdev(netdev);
err_alloc_etherdev:
	pci_release_selected_regions(pdev,
				     pci_select_bars(pdev, IORESOURCE_MEM));
err_pci_reg:
err_dma:
	pci_disable_device(pdev);
	return err;
}

#ifdef CONFIG_PCI_IOV
static int igb_disable_sriov(struct pci_dev *pdev)
{
	struct net_device *netdev = pci_get_drvdata(pdev);
	struct igb_adapter *adapter = netdev_priv(netdev);
	struct e1000_hw *hw = &adapter->hw;

	/* reclaim resources allocated to VFs */
	if (adapter->vf_data) {
		/* disable iov and allow time for transactions to clear */
		if (pci_vfs_assigned(pdev)) {
			dev_warn(&pdev->dev,
				 "Cannot deallocate SR-IOV virtual functions while they are assigned - VFs will not be deallocated\n");
			return -EPERM;
		} else {
			pci_disable_sriov(pdev);
			msleep(500);
		}

		kfree(adapter->vf_data);
		adapter->vf_data = NULL;
		adapter->vfs_allocated_count = 0;
		wr32(E1000_IOVCTL, E1000_IOVCTL_REUSE_VFQ);
		wrfl();
		msleep(100);
		dev_info(&pdev->dev, "IOV Disabled\n");

		/* Re-enable DMA Coalescing flag since IOV is turned off */
		adapter->flags |= IGB_FLAG_DMAC;
	}

	return 0;
}

static int igb_enable_sriov(struct pci_dev *pdev, int num_vfs)
{
	struct net_device *netdev = pci_get_drvdata(pdev);
	struct igb_adapter *adapter = netdev_priv(netdev);
	int old_vfs = pci_num_vf(pdev);
	int err = 0;
	int i;

	if (!(adapter->flags & IGB_FLAG_HAS_MSIX) || num_vfs > 7) {
		err = -EPERM;
		goto out;
	}
	if (!num_vfs)
		goto out;

	if (old_vfs) {
		dev_info(&pdev->dev, "%d pre-allocated VFs found - override max_vfs setting of %d\n",
			 old_vfs, max_vfs);
		adapter->vfs_allocated_count = old_vfs;
	} else
		adapter->vfs_allocated_count = num_vfs;

	adapter->vf_data = kcalloc(adapter->vfs_allocated_count,
				sizeof(struct vf_data_storage), GFP_KERNEL);

	/* if allocation failed then we do not support SR-IOV */
	if (!adapter->vf_data) {
		adapter->vfs_allocated_count = 0;
		dev_err(&pdev->dev,
			"Unable to allocate memory for VF Data Storage\n");
		err = -ENOMEM;
		goto out;
	}

	/* only call pci_enable_sriov() if no VFs are allocated already */
	if (!old_vfs) {
		err = pci_enable_sriov(pdev, adapter->vfs_allocated_count);
		if (err)
			goto err_out;
	}
	dev_info(&pdev->dev, "%d VFs allocated\n",
		 adapter->vfs_allocated_count);
	for (i = 0; i < adapter->vfs_allocated_count; i++)
		igb_vf_configure(adapter, i);

	/* DMA Coalescing is not supported in IOV mode. */
	adapter->flags &= ~IGB_FLAG_DMAC;
	goto out;

err_out:
	kfree(adapter->vf_data);
	adapter->vf_data = NULL;
	adapter->vfs_allocated_count = 0;
out:
	return err;
}

#endif
/**
 *  igb_remove_i2c - Cleanup  I2C interface
 *  @adapter: pointer to adapter structure
 **/
static void igb_remove_i2c(struct igb_adapter *adapter)
{
	/* free the adapter bus structure */
	i2c_del_adapter(&adapter->i2c_adap);
}

/**
 *  igb_remove - Device Removal Routine
 *  @pdev: PCI device information struct
 *
 *  igb_remove is called by the PCI subsystem to alert the driver
 *  that it should release a PCI device.  The could be caused by a
 *  Hot-Plug event, or because the driver is going to be removed from
 *  memory.
 **/
static void igb_remove(struct pci_dev *pdev)
{
	struct net_device *netdev = pci_get_drvdata(pdev);
	struct igb_adapter *adapter = netdev_priv(netdev);
	struct e1000_hw *hw = &adapter->hw;

	pm_runtime_get_noresume(&pdev->dev);
#ifdef CONFIG_IGB_HWMON
	igb_sysfs_exit(adapter);
#endif
	igb_remove_i2c(adapter);
	igb_ptp_stop(adapter);
	/* The watchdog timer may be rescheduled, so explicitly
	 * disable watchdog from being rescheduled.
	 */
	set_bit(__IGB_DOWN, &adapter->state);
	del_timer_sync(&adapter->watchdog_timer);
	del_timer_sync(&adapter->phy_info_timer);

	cancel_work_sync(&adapter->reset_task);
	cancel_work_sync(&adapter->watchdog_task);

#ifdef CONFIG_IGB_DCA
	if (adapter->flags & IGB_FLAG_DCA_ENABLED) {
		dev_info(&pdev->dev, "DCA disabled\n");
		dca_remove_requester(&pdev->dev);
		adapter->flags &= ~IGB_FLAG_DCA_ENABLED;
		wr32(E1000_DCA_CTRL, E1000_DCA_CTRL_DCA_MODE_DISABLE);
	}
#endif

	/* Release control of h/w to f/w.  If f/w is AMT enabled, this
	 * would have already happened in close and is redundant.
	 */
	igb_release_hw_control(adapter);

#ifdef CONFIG_PCI_IOV
	igb_disable_sriov(pdev);
#endif

	unregister_netdev(netdev);

	igb_clear_interrupt_scheme(adapter);

	pci_iounmap(pdev, adapter->io_addr);
	if (hw->flash_address)
		iounmap(hw->flash_address);
	pci_release_selected_regions(pdev,
				     pci_select_bars(pdev, IORESOURCE_MEM));

	kfree(adapter->shadow_vfta);
	free_netdev(netdev);

	pci_disable_pcie_error_reporting(pdev);

	pci_disable_device(pdev);
}

/**
 *  igb_probe_vfs - Initialize vf data storage and add VFs to pci config space
 *  @adapter: board private structure to initialize
 *
 *  This function initializes the vf specific data storage and then attempts to
 *  allocate the VFs.  The reason for ordering it this way is because it is much
 *  mor expensive time wise to disable SR-IOV than it is to allocate and free
 *  the memory for the VFs.
 **/
static void igb_probe_vfs(struct igb_adapter *adapter)
{
#ifdef CONFIG_PCI_IOV
	struct pci_dev *pdev = adapter->pdev;
	struct e1000_hw *hw = &adapter->hw;

	/* Virtualization features not supported on i210 family. */
	if ((hw->mac.type == e1000_i210) || (hw->mac.type == e1000_i211))
		return;

	/* Of the below we really only want the effect of getting
	 * IGB_FLAG_HAS_MSIX set (if available), without which
	 * igb_enable_sriov() has no effect.
	 */
	igb_set_interrupt_capability(adapter, true);
	igb_reset_interrupt_capability(adapter);

	pci_sriov_set_totalvfs(pdev, 7);
	igb_enable_sriov(pdev, max_vfs);

#endif /* CONFIG_PCI_IOV */
}

static void igb_init_queue_configuration(struct igb_adapter *adapter)
{
	struct e1000_hw *hw = &adapter->hw;
	u32 max_rss_queues;

	/* Determine the maximum number of RSS queues supported. */
	switch (hw->mac.type) {
	case e1000_i211:
		max_rss_queues = IGB_MAX_RX_QUEUES_I211;
		break;
	case e1000_82575:
	case e1000_i210:
		max_rss_queues = IGB_MAX_RX_QUEUES_82575;
		break;
	case e1000_i350:
		/* I350 cannot do RSS and SR-IOV at the same time */
		if (!!adapter->vfs_allocated_count) {
			max_rss_queues = 1;
			break;
		}
		/* fall through */
	case e1000_82576:
		if (!!adapter->vfs_allocated_count) {
			max_rss_queues = 2;
			break;
		}
		/* fall through */
	case e1000_82580:
	case e1000_i354:
	default:
		max_rss_queues = IGB_MAX_RX_QUEUES;
		break;
	}

	adapter->rss_queues = min_t(u32, max_rss_queues, num_online_cpus());

	igb_set_flag_queue_pairs(adapter, max_rss_queues);
}

void igb_set_flag_queue_pairs(struct igb_adapter *adapter,
			      const u32 max_rss_queues)
{
	struct e1000_hw *hw = &adapter->hw;

	/* Determine if we need to pair queues. */
	switch (hw->mac.type) {
	case e1000_82575:
	case e1000_i211:
		/* Device supports enough interrupts without queue pairing. */
		break;
	case e1000_82576:
	case e1000_82580:
	case e1000_i350:
	case e1000_i354:
	case e1000_i210:
	default:
		/* If rss_queues > half of max_rss_queues, pair the queues in
		 * order to conserve interrupts due to limited supply.
		 */
		if (adapter->rss_queues > (max_rss_queues / 2))
			adapter->flags |= IGB_FLAG_QUEUE_PAIRS;
		else
			adapter->flags &= ~IGB_FLAG_QUEUE_PAIRS;
		break;
	}
}

/**
 *  igb_sw_init - Initialize general software structures (struct igb_adapter)
 *  @adapter: board private structure to initialize
 *
 *  igb_sw_init initializes the Adapter private data structure.
 *  Fields are initialized based on PCI device information and
 *  OS network device settings (MTU size).
 **/
static int igb_sw_init(struct igb_adapter *adapter)
{
	struct e1000_hw *hw = &adapter->hw;
	struct net_device *netdev = adapter->netdev;
	struct pci_dev *pdev = adapter->pdev;

	pci_read_config_word(pdev, PCI_COMMAND, &hw->bus.pci_cmd_word);

	/* set default ring sizes */
	adapter->tx_ring_count = IGB_DEFAULT_TXD;
	adapter->rx_ring_count = IGB_DEFAULT_RXD;

	/* set default ITR values */
	adapter->rx_itr_setting = IGB_DEFAULT_ITR;
	adapter->tx_itr_setting = IGB_DEFAULT_ITR;

	/* set default work limits */
	adapter->tx_work_limit = IGB_DEFAULT_TX_WORK;

	adapter->max_frame_size = netdev->mtu + ETH_HLEN + ETH_FCS_LEN +
				  VLAN_HLEN;
	adapter->min_frame_size = ETH_ZLEN + ETH_FCS_LEN;

	spin_lock_init(&adapter->stats64_lock);
#ifdef CONFIG_PCI_IOV
	switch (hw->mac.type) {
	case e1000_82576:
	case e1000_i350:
		if (max_vfs > 7) {
			dev_warn(&pdev->dev,
				 "Maximum of 7 VFs per PF, using max\n");
			max_vfs = adapter->vfs_allocated_count = 7;
		} else
			adapter->vfs_allocated_count = max_vfs;
		if (adapter->vfs_allocated_count)
			dev_warn(&pdev->dev,
				 "Enabling SR-IOV VFs using the module parameter is deprecated - please use the pci sysfs interface.\n");
		break;
	default:
		break;
	}
#endif /* CONFIG_PCI_IOV */

	/* Assume MSI-X interrupts, will be checked during IRQ allocation */
	adapter->flags |= IGB_FLAG_HAS_MSIX;

	igb_probe_vfs(adapter);

	igb_init_queue_configuration(adapter);

	/* Setup and initialize a copy of the hw vlan table array */
	adapter->shadow_vfta = kcalloc(E1000_VLAN_FILTER_TBL_SIZE, sizeof(u32),
				       GFP_ATOMIC);

	/* This call may decrease the number of queues */
	if (igb_init_interrupt_scheme(adapter, true)) {
		dev_err(&pdev->dev, "Unable to allocate memory for queues\n");
		return -ENOMEM;
	}

	/* Explicitly disable IRQ since the NIC can be in any state. */
	igb_irq_disable(adapter);

	if (hw->mac.type >= e1000_i350)
		adapter->flags &= ~IGB_FLAG_DMAC;

	set_bit(__IGB_DOWN, &adapter->state);
	return 0;
}

/**
 *  igb_open - Called when a network interface is made active
 *  @netdev: network interface device structure
 *
 *  Returns 0 on success, negative value on failure
 *
 *  The open entry point is called when a network interface is made
 *  active by the system (IFF_UP).  At this point all resources needed
 *  for transmit and receive operations are allocated, the interrupt
 *  handler is registered with the OS, the watchdog timer is started,
 *  and the stack is notified that the interface is ready.
 **/
static int __igb_open(struct net_device *netdev, bool resuming)
{
	struct igb_adapter *adapter = netdev_priv(netdev);
	struct e1000_hw *hw = &adapter->hw;
	struct pci_dev *pdev = adapter->pdev;
	int err;
	int i;

	/* disallow open during test */
	if (test_bit(__IGB_TESTING, &adapter->state)) {
		WARN_ON(resuming);
		return -EBUSY;
	}

	if (!resuming)
		pm_runtime_get_sync(&pdev->dev);

	netif_carrier_off(netdev);

	/* allocate transmit descriptors */
	err = igb_setup_all_tx_resources(adapter);
	if (err)
		goto err_setup_tx;

	/* allocate receive descriptors */
	err = igb_setup_all_rx_resources(adapter);
	if (err)
		goto err_setup_rx;

	igb_power_up_link(adapter);

	/* before we allocate an interrupt, we must be ready to handle it.
	 * Setting DEBUG_SHIRQ in the kernel makes it fire an interrupt
	 * as soon as we call pci_request_irq, so we have to setup our
	 * clean_rx handler before we do so.
	 */
	igb_configure(adapter);

	err = igb_request_irq(adapter);
	if (err)
		goto err_req_irq;

	/* Notify the stack of the actual queue counts. */
	err = netif_set_real_num_tx_queues(adapter->netdev,
					   adapter->num_tx_queues);
	if (err)
		goto err_set_queues;

	err = netif_set_real_num_rx_queues(adapter->netdev,
					   adapter->num_rx_queues);
	if (err)
		goto err_set_queues;

	/* From here on the code is the same as igb_up() */
	clear_bit(__IGB_DOWN, &adapter->state);

	for (i = 0; i < adapter->num_q_vectors; i++)
		napi_enable(&(adapter->q_vector[i]->napi));

	/* Clear any pending interrupts. */
	rd32(E1000_ICR);

	igb_irq_enable(adapter);

	/* notify VFs that reset has been completed */
	if (adapter->vfs_allocated_count) {
		u32 reg_data = rd32(E1000_CTRL_EXT);

		reg_data |= E1000_CTRL_EXT_PFRSTD;
		wr32(E1000_CTRL_EXT, reg_data);
	}

	netif_tx_start_all_queues(netdev);

	if (!resuming)
		pm_runtime_put(&pdev->dev);

	/* start the watchdog. */
	hw->mac.get_link_status = 1;
	schedule_work(&adapter->watchdog_task);

	return 0;

err_set_queues:
	igb_free_irq(adapter);
err_req_irq:
	igb_release_hw_control(adapter);
	igb_power_down_link(adapter);
	igb_free_all_rx_resources(adapter);
err_setup_rx:
	igb_free_all_tx_resources(adapter);
err_setup_tx:
	igb_reset(adapter);
	if (!resuming)
		pm_runtime_put(&pdev->dev);

	return err;
}

int igb_open(struct net_device *netdev)
{
	return __igb_open(netdev, false);
}

/**
 *  igb_close - Disables a network interface
 *  @netdev: network interface device structure
 *
 *  Returns 0, this is not allowed to fail
 *
 *  The close entry point is called when an interface is de-activated
 *  by the OS.  The hardware is still under the driver's control, but
 *  needs to be disabled.  A global MAC reset is issued to stop the
 *  hardware, and all transmit and receive resources are freed.
 **/
static int __igb_close(struct net_device *netdev, bool suspending)
{
	struct igb_adapter *adapter = netdev_priv(netdev);
	struct pci_dev *pdev = adapter->pdev;

	WARN_ON(test_bit(__IGB_RESETTING, &adapter->state));

	if (!suspending)
		pm_runtime_get_sync(&pdev->dev);

	igb_down(adapter);
	igb_free_irq(adapter);

	igb_free_all_tx_resources(adapter);
	igb_free_all_rx_resources(adapter);

	if (!suspending)
		pm_runtime_put_sync(&pdev->dev);
	return 0;
}

int igb_close(struct net_device *netdev)
{
	return __igb_close(netdev, false);
}

/**
 *  igb_setup_tx_resources - allocate Tx resources (Descriptors)
 *  @tx_ring: tx descriptor ring (for a specific queue) to setup
 *
 *  Return 0 on success, negative on failure
 **/
int igb_setup_tx_resources(struct igb_ring *tx_ring)
{
	struct device *dev = tx_ring->dev;
	int size;

	size = sizeof(struct igb_tx_buffer) * tx_ring->count;

	tx_ring->tx_buffer_info = vzalloc(size);
	if (!tx_ring->tx_buffer_info)
		goto err;

	/* round up to nearest 4K */
	tx_ring->size = tx_ring->count * sizeof(union e1000_adv_tx_desc);
	tx_ring->size = ALIGN(tx_ring->size, 4096);

	tx_ring->desc = dma_alloc_coherent(dev, tx_ring->size,
					   &tx_ring->dma, GFP_KERNEL);
	if (!tx_ring->desc)
		goto err;

	tx_ring->next_to_use = 0;
	tx_ring->next_to_clean = 0;

	return 0;

err:
	vfree(tx_ring->tx_buffer_info);
	tx_ring->tx_buffer_info = NULL;
	dev_err(dev, "Unable to allocate memory for the Tx descriptor ring\n");
	return -ENOMEM;
}

/**
 *  igb_setup_all_tx_resources - wrapper to allocate Tx resources
 *				 (Descriptors) for all queues
 *  @adapter: board private structure
 *
 *  Return 0 on success, negative on failure
 **/
static int igb_setup_all_tx_resources(struct igb_adapter *adapter)
{
	struct pci_dev *pdev = adapter->pdev;
	int i, err = 0;

	for (i = 0; i < adapter->num_tx_queues; i++) {
		err = igb_setup_tx_resources(adapter->tx_ring[i]);
		if (err) {
			dev_err(&pdev->dev,
				"Allocation for Tx Queue %u failed\n", i);
			for (i--; i >= 0; i--)
				igb_free_tx_resources(adapter->tx_ring[i]);
			break;
		}
	}

	return err;
}

/**
 *  igb_setup_tctl - configure the transmit control registers
 *  @adapter: Board private structure
 **/
void igb_setup_tctl(struct igb_adapter *adapter)
{
	struct e1000_hw *hw = &adapter->hw;
	u32 tctl;

	/* disable queue 0 which is enabled by default on 82575 and 82576 */
	wr32(E1000_TXDCTL(0), 0);

	/* Program the Transmit Control Register */
	tctl = rd32(E1000_TCTL);
	tctl &= ~E1000_TCTL_CT;
	tctl |= E1000_TCTL_PSP | E1000_TCTL_RTLC |
		(E1000_COLLISION_THRESHOLD << E1000_CT_SHIFT);

	igb_config_collision_dist(hw);

	/* Enable transmits */
	tctl |= E1000_TCTL_EN;

	wr32(E1000_TCTL, tctl);
}

/**
 *  igb_configure_tx_ring - Configure transmit ring after Reset
 *  @adapter: board private structure
 *  @ring: tx ring to configure
 *
 *  Configure a transmit ring after a reset.
 **/
void igb_configure_tx_ring(struct igb_adapter *adapter,
			   struct igb_ring *ring)
{
	struct e1000_hw *hw = &adapter->hw;
	u32 txdctl = 0;
	u64 tdba = ring->dma;
	int reg_idx = ring->reg_idx;

	/* disable the queue */
	wr32(E1000_TXDCTL(reg_idx), 0);
	wrfl();
	mdelay(10);

	wr32(E1000_TDLEN(reg_idx),
	     ring->count * sizeof(union e1000_adv_tx_desc));
	wr32(E1000_TDBAL(reg_idx),
	     tdba & 0x00000000ffffffffULL);
	wr32(E1000_TDBAH(reg_idx), tdba >> 32);

	ring->tail = hw->hw_addr + E1000_TDT(reg_idx);
	wr32(E1000_TDH(reg_idx), 0);
	writel(0, ring->tail);

	txdctl |= IGB_TX_PTHRESH;
	txdctl |= IGB_TX_HTHRESH << 8;
	txdctl |= IGB_TX_WTHRESH << 16;

	txdctl |= E1000_TXDCTL_QUEUE_ENABLE;
	wr32(E1000_TXDCTL(reg_idx), txdctl);
}

/**
 *  igb_configure_tx - Configure transmit Unit after Reset
 *  @adapter: board private structure
 *
 *  Configure the Tx unit of the MAC after a reset.
 **/
static void igb_configure_tx(struct igb_adapter *adapter)
{
	int i;

	for (i = 0; i < adapter->num_tx_queues; i++)
		igb_configure_tx_ring(adapter, adapter->tx_ring[i]);
}

/**
 *  igb_setup_rx_resources - allocate Rx resources (Descriptors)
 *  @rx_ring: Rx descriptor ring (for a specific queue) to setup
 *
 *  Returns 0 on success, negative on failure
 **/
int igb_setup_rx_resources(struct igb_ring *rx_ring)
{
	struct device *dev = rx_ring->dev;
	int size;

	size = sizeof(struct igb_rx_buffer) * rx_ring->count;

	rx_ring->rx_buffer_info = vzalloc(size);
	if (!rx_ring->rx_buffer_info)
		goto err;

	/* Round up to nearest 4K */
	rx_ring->size = rx_ring->count * sizeof(union e1000_adv_rx_desc);
	rx_ring->size = ALIGN(rx_ring->size, 4096);

	rx_ring->desc = dma_alloc_coherent(dev, rx_ring->size,
					   &rx_ring->dma, GFP_KERNEL);
	if (!rx_ring->desc)
		goto err;

	rx_ring->next_to_alloc = 0;
	rx_ring->next_to_clean = 0;
	rx_ring->next_to_use = 0;

	return 0;

err:
	vfree(rx_ring->rx_buffer_info);
	rx_ring->rx_buffer_info = NULL;
	dev_err(dev, "Unable to allocate memory for the Rx descriptor ring\n");
	return -ENOMEM;
}

/**
 *  igb_setup_all_rx_resources - wrapper to allocate Rx resources
 *				 (Descriptors) for all queues
 *  @adapter: board private structure
 *
 *  Return 0 on success, negative on failure
 **/
static int igb_setup_all_rx_resources(struct igb_adapter *adapter)
{
	struct pci_dev *pdev = adapter->pdev;
	int i, err = 0;

	for (i = 0; i < adapter->num_rx_queues; i++) {
		err = igb_setup_rx_resources(adapter->rx_ring[i]);
		if (err) {
			dev_err(&pdev->dev,
				"Allocation for Rx Queue %u failed\n", i);
			for (i--; i >= 0; i--)
				igb_free_rx_resources(adapter->rx_ring[i]);
			break;
		}
	}

	return err;
}

/**
 *  igb_setup_mrqc - configure the multiple receive queue control registers
 *  @adapter: Board private structure
 **/
static void igb_setup_mrqc(struct igb_adapter *adapter)
{
	struct e1000_hw *hw = &adapter->hw;
	u32 mrqc, rxcsum;
	u32 j, num_rx_queues;
	u32 rss_key[10];

	netdev_rss_key_fill(rss_key, sizeof(rss_key));
	for (j = 0; j < 10; j++)
		wr32(E1000_RSSRK(j), rss_key[j]);

	num_rx_queues = adapter->rss_queues;

	switch (hw->mac.type) {
	case e1000_82576:
		/* 82576 supports 2 RSS queues for SR-IOV */
		if (adapter->vfs_allocated_count)
			num_rx_queues = 2;
		break;
	default:
		break;
	}

	if (adapter->rss_indir_tbl_init != num_rx_queues) {
		for (j = 0; j < IGB_RETA_SIZE; j++)
			adapter->rss_indir_tbl[j] =
			(j * num_rx_queues) / IGB_RETA_SIZE;
		adapter->rss_indir_tbl_init = num_rx_queues;
	}
	igb_write_rss_indir_tbl(adapter);

	/* Disable raw packet checksumming so that RSS hash is placed in
	 * descriptor on writeback.  No need to enable TCP/UDP/IP checksum
	 * offloads as they are enabled by default
	 */
	rxcsum = rd32(E1000_RXCSUM);
	rxcsum |= E1000_RXCSUM_PCSD;

	if (adapter->hw.mac.type >= e1000_82576)
		/* Enable Receive Checksum Offload for SCTP */
		rxcsum |= E1000_RXCSUM_CRCOFL;

	/* Don't need to set TUOFL or IPOFL, they default to 1 */
	wr32(E1000_RXCSUM, rxcsum);

	/* Generate RSS hash based on packet types, TCP/UDP
	 * port numbers and/or IPv4/v6 src and dst addresses
	 */
	mrqc = E1000_MRQC_RSS_FIELD_IPV4 |
	       E1000_MRQC_RSS_FIELD_IPV4_TCP |
	       E1000_MRQC_RSS_FIELD_IPV6 |
	       E1000_MRQC_RSS_FIELD_IPV6_TCP |
	       E1000_MRQC_RSS_FIELD_IPV6_TCP_EX;

	if (adapter->flags & IGB_FLAG_RSS_FIELD_IPV4_UDP)
		mrqc |= E1000_MRQC_RSS_FIELD_IPV4_UDP;
	if (adapter->flags & IGB_FLAG_RSS_FIELD_IPV6_UDP)
		mrqc |= E1000_MRQC_RSS_FIELD_IPV6_UDP;

	/* If VMDq is enabled then we set the appropriate mode for that, else
	 * we default to RSS so that an RSS hash is calculated per packet even
	 * if we are only using one queue
	 */
	if (adapter->vfs_allocated_count) {
		if (hw->mac.type > e1000_82575) {
			/* Set the default pool for the PF's first queue */
			u32 vtctl = rd32(E1000_VT_CTL);

			vtctl &= ~(E1000_VT_CTL_DEFAULT_POOL_MASK |
				   E1000_VT_CTL_DISABLE_DEF_POOL);
			vtctl |= adapter->vfs_allocated_count <<
				E1000_VT_CTL_DEFAULT_POOL_SHIFT;
			wr32(E1000_VT_CTL, vtctl);
		}
		if (adapter->rss_queues > 1)
			mrqc |= E1000_MRQC_ENABLE_VMDQ_RSS_MQ;
		else
			mrqc |= E1000_MRQC_ENABLE_VMDQ;
	} else {
		if (hw->mac.type != e1000_i211)
			mrqc |= E1000_MRQC_ENABLE_RSS_MQ;
	}
	igb_vmm_control(adapter);

	wr32(E1000_MRQC, mrqc);
}

/**
 *  igb_setup_rctl - configure the receive control registers
 *  @adapter: Board private structure
 **/
void igb_setup_rctl(struct igb_adapter *adapter)
{
	struct e1000_hw *hw = &adapter->hw;
	u32 rctl;

	rctl = rd32(E1000_RCTL);

	rctl &= ~(3 << E1000_RCTL_MO_SHIFT);
	rctl &= ~(E1000_RCTL_LBM_TCVR | E1000_RCTL_LBM_MAC);

	rctl |= E1000_RCTL_EN | E1000_RCTL_BAM | E1000_RCTL_RDMTS_HALF |
		(hw->mac.mc_filter_type << E1000_RCTL_MO_SHIFT);

	/* enable stripping of CRC. It's unlikely this will break BMC
	 * redirection as it did with e1000. Newer features require
	 * that the HW strips the CRC.
	 */
	rctl |= E1000_RCTL_SECRC;

	/* disable store bad packets and clear size bits. */
	rctl &= ~(E1000_RCTL_SBP | E1000_RCTL_SZ_256);

	/* enable LPE to allow for reception of jumbo frames */
	rctl |= E1000_RCTL_LPE;

	/* disable queue 0 to prevent tail write w/o re-config */
	wr32(E1000_RXDCTL(0), 0);

	/* Attention!!!  For SR-IOV PF driver operations you must enable
	 * queue drop for all VF and PF queues to prevent head of line blocking
	 * if an un-trusted VF does not provide descriptors to hardware.
	 */
	if (adapter->vfs_allocated_count) {
		/* set all queue drop enable bits */
		wr32(E1000_QDE, ALL_QUEUES);
	}

	/* This is useful for sniffing bad packets. */
	if (adapter->netdev->features & NETIF_F_RXALL) {
		/* UPE and MPE will be handled by normal PROMISC logic
		 * in e1000e_set_rx_mode
		 */
		rctl |= (E1000_RCTL_SBP | /* Receive bad packets */
			 E1000_RCTL_BAM | /* RX All Bcast Pkts */
			 E1000_RCTL_PMCF); /* RX All MAC Ctrl Pkts */

		rctl &= ~(E1000_RCTL_DPF | /* Allow filtered pause */
			  E1000_RCTL_CFIEN); /* Dis VLAN CFIEN Filter */
		/* Do not mess with E1000_CTRL_VME, it affects transmit as well,
		 * and that breaks VLANs.
		 */
	}

	wr32(E1000_RCTL, rctl);
}

static inline int igb_set_vf_rlpml(struct igb_adapter *adapter, int size,
				   int vfn)
{
	struct e1000_hw *hw = &adapter->hw;
	u32 vmolr;

	if (size > MAX_JUMBO_FRAME_SIZE)
		size = MAX_JUMBO_FRAME_SIZE;

	vmolr = rd32(E1000_VMOLR(vfn));
	vmolr &= ~E1000_VMOLR_RLPML_MASK;
	vmolr |= size | E1000_VMOLR_LPE;
	wr32(E1000_VMOLR(vfn), vmolr);

	return 0;
}

static inline void igb_set_vf_vlan_strip(struct igb_adapter *adapter,
					 int vfn, bool enable)
{
	struct e1000_hw *hw = &adapter->hw;
	u32 val, reg;

	if (hw->mac.type < e1000_82576)
		return;
<<<<<<< HEAD

	if (hw->mac.type == e1000_i350)
		reg = E1000_DVMOLR(vfn);
	else
		reg = E1000_VMOLR(vfn);

=======

	if (hw->mac.type == e1000_i350)
		reg = E1000_DVMOLR(vfn);
	else
		reg = E1000_VMOLR(vfn);

>>>>>>> ed596a4a
	val = rd32(reg);
	if (enable)
		val |= E1000_VMOLR_STRVLAN;
	else
		val &= ~(E1000_VMOLR_STRVLAN);
	wr32(reg, val);
}

static inline void igb_set_vmolr(struct igb_adapter *adapter,
				 int vfn, bool aupe)
{
	struct e1000_hw *hw = &adapter->hw;
	u32 vmolr;

	/* This register exists only on 82576 and newer so if we are older then
	 * we should exit and do nothing
	 */
	if (hw->mac.type < e1000_82576)
		return;

	vmolr = rd32(E1000_VMOLR(vfn));
	if (aupe)
		vmolr |= E1000_VMOLR_AUPE; /* Accept untagged packets */
	else
		vmolr &= ~(E1000_VMOLR_AUPE); /* Tagged packets ONLY */

	/* clear all bits that might not be set */
	vmolr &= ~(E1000_VMOLR_BAM | E1000_VMOLR_RSSE);

	if (adapter->rss_queues > 1 && vfn == adapter->vfs_allocated_count)
		vmolr |= E1000_VMOLR_RSSE; /* enable RSS */
	/* for VMDq only allow the VFs and pool 0 to accept broadcast and
	 * multicast packets
	 */
	if (vfn <= adapter->vfs_allocated_count)
		vmolr |= E1000_VMOLR_BAM; /* Accept broadcast */

	wr32(E1000_VMOLR(vfn), vmolr);
}

/**
 *  igb_configure_rx_ring - Configure a receive ring after Reset
 *  @adapter: board private structure
 *  @ring: receive ring to be configured
 *
 *  Configure the Rx unit of the MAC after a reset.
 **/
void igb_configure_rx_ring(struct igb_adapter *adapter,
			   struct igb_ring *ring)
{
	struct e1000_hw *hw = &adapter->hw;
	u64 rdba = ring->dma;
	int reg_idx = ring->reg_idx;
	u32 srrctl = 0, rxdctl = 0;

	/* disable the queue */
	wr32(E1000_RXDCTL(reg_idx), 0);

	/* Set DMA base address registers */
	wr32(E1000_RDBAL(reg_idx),
	     rdba & 0x00000000ffffffffULL);
	wr32(E1000_RDBAH(reg_idx), rdba >> 32);
	wr32(E1000_RDLEN(reg_idx),
	     ring->count * sizeof(union e1000_adv_rx_desc));

	/* initialize head and tail */
	ring->tail = hw->hw_addr + E1000_RDT(reg_idx);
	wr32(E1000_RDH(reg_idx), 0);
	writel(0, ring->tail);

	/* set descriptor configuration */
	srrctl = IGB_RX_HDR_LEN << E1000_SRRCTL_BSIZEHDRSIZE_SHIFT;
	srrctl |= IGB_RX_BUFSZ >> E1000_SRRCTL_BSIZEPKT_SHIFT;
	srrctl |= E1000_SRRCTL_DESCTYPE_ADV_ONEBUF;
	if (hw->mac.type >= e1000_82580)
		srrctl |= E1000_SRRCTL_TIMESTAMP;
	/* Only set Drop Enable if we are supporting multiple queues */
	if (adapter->vfs_allocated_count || adapter->num_rx_queues > 1)
		srrctl |= E1000_SRRCTL_DROP_EN;

	wr32(E1000_SRRCTL(reg_idx), srrctl);

	/* set filtering for VMDQ pools */
	igb_set_vmolr(adapter, reg_idx & 0x7, true);

	rxdctl |= IGB_RX_PTHRESH;
	rxdctl |= IGB_RX_HTHRESH << 8;
	rxdctl |= IGB_RX_WTHRESH << 16;

	/* enable receive descriptor fetching */
	rxdctl |= E1000_RXDCTL_QUEUE_ENABLE;
	wr32(E1000_RXDCTL(reg_idx), rxdctl);
}

/**
 *  igb_configure_rx - Configure receive Unit after Reset
 *  @adapter: board private structure
 *
 *  Configure the Rx unit of the MAC after a reset.
 **/
static void igb_configure_rx(struct igb_adapter *adapter)
{
	int i;

	/* set the correct pool for the PF default MAC address in entry 0 */
	igb_rar_set_qsel(adapter, adapter->hw.mac.addr, 0,
			 adapter->vfs_allocated_count);

	/* Setup the HW Rx Head and Tail Descriptor Pointers and
	 * the Base and Length of the Rx Descriptor Ring
	 */
	for (i = 0; i < adapter->num_rx_queues; i++)
		igb_configure_rx_ring(adapter, adapter->rx_ring[i]);
}

/**
 *  igb_free_tx_resources - Free Tx Resources per Queue
 *  @tx_ring: Tx descriptor ring for a specific queue
 *
 *  Free all transmit software resources
 **/
void igb_free_tx_resources(struct igb_ring *tx_ring)
{
	igb_clean_tx_ring(tx_ring);

	vfree(tx_ring->tx_buffer_info);
	tx_ring->tx_buffer_info = NULL;

	/* if not set, then don't free */
	if (!tx_ring->desc)
		return;

	dma_free_coherent(tx_ring->dev, tx_ring->size,
			  tx_ring->desc, tx_ring->dma);

	tx_ring->desc = NULL;
}

/**
 *  igb_free_all_tx_resources - Free Tx Resources for All Queues
 *  @adapter: board private structure
 *
 *  Free all transmit software resources
 **/
static void igb_free_all_tx_resources(struct igb_adapter *adapter)
{
	int i;

	for (i = 0; i < adapter->num_tx_queues; i++)
		if (adapter->tx_ring[i])
			igb_free_tx_resources(adapter->tx_ring[i]);
}

void igb_unmap_and_free_tx_resource(struct igb_ring *ring,
				    struct igb_tx_buffer *tx_buffer)
{
	if (tx_buffer->skb) {
		dev_kfree_skb_any(tx_buffer->skb);
		if (dma_unmap_len(tx_buffer, len))
			dma_unmap_single(ring->dev,
					 dma_unmap_addr(tx_buffer, dma),
					 dma_unmap_len(tx_buffer, len),
					 DMA_TO_DEVICE);
	} else if (dma_unmap_len(tx_buffer, len)) {
		dma_unmap_page(ring->dev,
			       dma_unmap_addr(tx_buffer, dma),
			       dma_unmap_len(tx_buffer, len),
			       DMA_TO_DEVICE);
	}
	tx_buffer->next_to_watch = NULL;
	tx_buffer->skb = NULL;
	dma_unmap_len_set(tx_buffer, len, 0);
	/* buffer_info must be completely set up in the transmit path */
}

/**
 *  igb_clean_tx_ring - Free Tx Buffers
 *  @tx_ring: ring to be cleaned
 **/
static void igb_clean_tx_ring(struct igb_ring *tx_ring)
{
	struct igb_tx_buffer *buffer_info;
	unsigned long size;
	u16 i;

	if (!tx_ring->tx_buffer_info)
		return;
	/* Free all the Tx ring sk_buffs */

	for (i = 0; i < tx_ring->count; i++) {
		buffer_info = &tx_ring->tx_buffer_info[i];
		igb_unmap_and_free_tx_resource(tx_ring, buffer_info);
	}

	netdev_tx_reset_queue(txring_txq(tx_ring));

	size = sizeof(struct igb_tx_buffer) * tx_ring->count;
	memset(tx_ring->tx_buffer_info, 0, size);

	/* Zero out the descriptor ring */
	memset(tx_ring->desc, 0, tx_ring->size);

	tx_ring->next_to_use = 0;
	tx_ring->next_to_clean = 0;
}

/**
 *  igb_clean_all_tx_rings - Free Tx Buffers for all queues
 *  @adapter: board private structure
 **/
static void igb_clean_all_tx_rings(struct igb_adapter *adapter)
{
	int i;

	for (i = 0; i < adapter->num_tx_queues; i++)
		if (adapter->tx_ring[i])
			igb_clean_tx_ring(adapter->tx_ring[i]);
}

/**
 *  igb_free_rx_resources - Free Rx Resources
 *  @rx_ring: ring to clean the resources from
 *
 *  Free all receive software resources
 **/
void igb_free_rx_resources(struct igb_ring *rx_ring)
{
	igb_clean_rx_ring(rx_ring);

	vfree(rx_ring->rx_buffer_info);
	rx_ring->rx_buffer_info = NULL;

	/* if not set, then don't free */
	if (!rx_ring->desc)
		return;

	dma_free_coherent(rx_ring->dev, rx_ring->size,
			  rx_ring->desc, rx_ring->dma);

	rx_ring->desc = NULL;
}

/**
 *  igb_free_all_rx_resources - Free Rx Resources for All Queues
 *  @adapter: board private structure
 *
 *  Free all receive software resources
 **/
static void igb_free_all_rx_resources(struct igb_adapter *adapter)
{
	int i;

	for (i = 0; i < adapter->num_rx_queues; i++)
		if (adapter->rx_ring[i])
			igb_free_rx_resources(adapter->rx_ring[i]);
}

/**
 *  igb_clean_rx_ring - Free Rx Buffers per Queue
 *  @rx_ring: ring to free buffers from
 **/
static void igb_clean_rx_ring(struct igb_ring *rx_ring)
{
	unsigned long size;
	u16 i;

	if (rx_ring->skb)
		dev_kfree_skb(rx_ring->skb);
	rx_ring->skb = NULL;

	if (!rx_ring->rx_buffer_info)
		return;

	/* Free all the Rx ring sk_buffs */
	for (i = 0; i < rx_ring->count; i++) {
		struct igb_rx_buffer *buffer_info = &rx_ring->rx_buffer_info[i];

		if (!buffer_info->page)
			continue;

		dma_unmap_page(rx_ring->dev,
			       buffer_info->dma,
			       PAGE_SIZE,
			       DMA_FROM_DEVICE);
		__free_page(buffer_info->page);

		buffer_info->page = NULL;
	}

	size = sizeof(struct igb_rx_buffer) * rx_ring->count;
	memset(rx_ring->rx_buffer_info, 0, size);

	/* Zero out the descriptor ring */
	memset(rx_ring->desc, 0, rx_ring->size);

	rx_ring->next_to_alloc = 0;
	rx_ring->next_to_clean = 0;
	rx_ring->next_to_use = 0;
}

/**
 *  igb_clean_all_rx_rings - Free Rx Buffers for all queues
 *  @adapter: board private structure
 **/
static void igb_clean_all_rx_rings(struct igb_adapter *adapter)
{
	int i;

	for (i = 0; i < adapter->num_rx_queues; i++)
		if (adapter->rx_ring[i])
			igb_clean_rx_ring(adapter->rx_ring[i]);
}

/**
 *  igb_set_mac - Change the Ethernet Address of the NIC
 *  @netdev: network interface device structure
 *  @p: pointer to an address structure
 *
 *  Returns 0 on success, negative on failure
 **/
static int igb_set_mac(struct net_device *netdev, void *p)
{
	struct igb_adapter *adapter = netdev_priv(netdev);
	struct e1000_hw *hw = &adapter->hw;
	struct sockaddr *addr = p;

	if (!is_valid_ether_addr(addr->sa_data))
		return -EADDRNOTAVAIL;

	memcpy(netdev->dev_addr, addr->sa_data, netdev->addr_len);
	memcpy(hw->mac.addr, addr->sa_data, netdev->addr_len);

	/* set the correct pool for the new PF MAC address in entry 0 */
	igb_rar_set_qsel(adapter, hw->mac.addr, 0,
			 adapter->vfs_allocated_count);

	return 0;
}

/**
 *  igb_write_mc_addr_list - write multicast addresses to MTA
 *  @netdev: network interface device structure
 *
 *  Writes multicast address list to the MTA hash table.
 *  Returns: -ENOMEM on failure
 *           0 on no addresses written
 *           X on writing X addresses to MTA
 **/
static int igb_write_mc_addr_list(struct net_device *netdev)
{
	struct igb_adapter *adapter = netdev_priv(netdev);
	struct e1000_hw *hw = &adapter->hw;
	struct netdev_hw_addr *ha;
	u8  *mta_list;
	int i;

	if (netdev_mc_empty(netdev)) {
		/* nothing to program, so clear mc list */
		igb_update_mc_addr_list(hw, NULL, 0);
		igb_restore_vf_multicasts(adapter);
		return 0;
	}

	mta_list = kzalloc(netdev_mc_count(netdev) * 6, GFP_ATOMIC);
	if (!mta_list)
		return -ENOMEM;

	/* The shared function expects a packed array of only addresses. */
	i = 0;
	netdev_for_each_mc_addr(ha, netdev)
		memcpy(mta_list + (i++ * ETH_ALEN), ha->addr, ETH_ALEN);

	igb_update_mc_addr_list(hw, mta_list, i);
	kfree(mta_list);

	return netdev_mc_count(netdev);
}

/**
 *  igb_write_uc_addr_list - write unicast addresses to RAR table
 *  @netdev: network interface device structure
 *
 *  Writes unicast address list to the RAR table.
 *  Returns: -ENOMEM on failure/insufficient address space
 *           0 on no addresses written
 *           X on writing X addresses to the RAR table
 **/
static int igb_write_uc_addr_list(struct net_device *netdev)
{
	struct igb_adapter *adapter = netdev_priv(netdev);
	struct e1000_hw *hw = &adapter->hw;
	unsigned int vfn = adapter->vfs_allocated_count;
	unsigned int rar_entries = hw->mac.rar_entry_count - (vfn + 1);
	int count = 0;

	/* return ENOMEM indicating insufficient memory for addresses */
	if (netdev_uc_count(netdev) > rar_entries)
		return -ENOMEM;

	if (!netdev_uc_empty(netdev) && rar_entries) {
		struct netdev_hw_addr *ha;

		netdev_for_each_uc_addr(ha, netdev) {
			if (!rar_entries)
				break;
			igb_rar_set_qsel(adapter, ha->addr,
					 rar_entries--,
					 vfn);
			count++;
		}
	}
	/* write the addresses in reverse order to avoid write combining */
	for (; rar_entries > 0 ; rar_entries--) {
		wr32(E1000_RAH(rar_entries), 0);
		wr32(E1000_RAL(rar_entries), 0);
	}
	wrfl();

	return count;
}

static int igb_vlan_promisc_enable(struct igb_adapter *adapter)
{
	struct e1000_hw *hw = &adapter->hw;
	u32 i, pf_id;

	switch (hw->mac.type) {
	case e1000_i210:
	case e1000_i211:
	case e1000_i350:
		/* VLAN filtering needed for VLAN prio filter */
		if (adapter->netdev->features & NETIF_F_NTUPLE)
			break;
		/* fall through */
	case e1000_82576:
	case e1000_82580:
	case e1000_i354:
		/* VLAN filtering needed for pool filtering */
		if (adapter->vfs_allocated_count)
			break;
		/* fall through */
	default:
		return 1;
	}

	/* We are already in VLAN promisc, nothing to do */
	if (adapter->flags & IGB_FLAG_VLAN_PROMISC)
		return 0;

	if (!adapter->vfs_allocated_count)
		goto set_vfta;

	/* Add PF to all active pools */
	pf_id = adapter->vfs_allocated_count + E1000_VLVF_POOLSEL_SHIFT;

	for (i = E1000_VLVF_ARRAY_SIZE; --i;) {
		u32 vlvf = rd32(E1000_VLVF(i));

<<<<<<< HEAD
		vlvf |= 1 << pf_id;
=======
		vlvf |= BIT(pf_id);
>>>>>>> ed596a4a
		wr32(E1000_VLVF(i), vlvf);
	}

set_vfta:
	/* Set all bits in the VLAN filter table array */
	for (i = E1000_VLAN_FILTER_TBL_SIZE; i--;)
		hw->mac.ops.write_vfta(hw, i, ~0U);

	/* Set flag so we don't redo unnecessary work */
	adapter->flags |= IGB_FLAG_VLAN_PROMISC;

	return 0;
}

#define VFTA_BLOCK_SIZE 8
static void igb_scrub_vfta(struct igb_adapter *adapter, u32 vfta_offset)
{
	struct e1000_hw *hw = &adapter->hw;
	u32 vfta[VFTA_BLOCK_SIZE] = { 0 };
	u32 vid_start = vfta_offset * 32;
	u32 vid_end = vid_start + (VFTA_BLOCK_SIZE * 32);
	u32 i, vid, word, bits, pf_id;

	/* guarantee that we don't scrub out management VLAN */
	vid = adapter->mng_vlan_id;
	if (vid >= vid_start && vid < vid_end)
<<<<<<< HEAD
		vfta[(vid - vid_start) / 32] |= 1 << (vid % 32);
=======
		vfta[(vid - vid_start) / 32] |= BIT(vid % 32);
>>>>>>> ed596a4a

	if (!adapter->vfs_allocated_count)
		goto set_vfta;

	pf_id = adapter->vfs_allocated_count + E1000_VLVF_POOLSEL_SHIFT;

	for (i = E1000_VLVF_ARRAY_SIZE; --i;) {
		u32 vlvf = rd32(E1000_VLVF(i));

		/* pull VLAN ID from VLVF */
		vid = vlvf & VLAN_VID_MASK;

		/* only concern ourselves with a certain range */
		if (vid < vid_start || vid >= vid_end)
			continue;

		if (vlvf & E1000_VLVF_VLANID_ENABLE) {
			/* record VLAN ID in VFTA */
<<<<<<< HEAD
			vfta[(vid - vid_start) / 32] |= 1 << (vid % 32);
=======
			vfta[(vid - vid_start) / 32] |= BIT(vid % 32);
>>>>>>> ed596a4a

			/* if PF is part of this then continue */
			if (test_bit(vid, adapter->active_vlans))
				continue;
		}

		/* remove PF from the pool */
<<<<<<< HEAD
		bits = ~(1 << pf_id);
=======
		bits = ~BIT(pf_id);
>>>>>>> ed596a4a
		bits &= rd32(E1000_VLVF(i));
		wr32(E1000_VLVF(i), bits);
	}

set_vfta:
	/* extract values from active_vlans and write back to VFTA */
	for (i = VFTA_BLOCK_SIZE; i--;) {
		vid = (vfta_offset + i) * 32;
		word = vid / BITS_PER_LONG;
		bits = vid % BITS_PER_LONG;

		vfta[i] |= adapter->active_vlans[word] >> bits;

		hw->mac.ops.write_vfta(hw, vfta_offset + i, vfta[i]);
	}
}

static void igb_vlan_promisc_disable(struct igb_adapter *adapter)
{
	u32 i;

	/* We are not in VLAN promisc, nothing to do */
	if (!(adapter->flags & IGB_FLAG_VLAN_PROMISC))
		return;

	/* Set flag so we don't redo unnecessary work */
	adapter->flags &= ~IGB_FLAG_VLAN_PROMISC;

	for (i = 0; i < E1000_VLAN_FILTER_TBL_SIZE; i += VFTA_BLOCK_SIZE)
		igb_scrub_vfta(adapter, i);
}

/**
 *  igb_set_rx_mode - Secondary Unicast, Multicast and Promiscuous mode set
 *  @netdev: network interface device structure
 *
 *  The set_rx_mode entry point is called whenever the unicast or multicast
 *  address lists or the network interface flags are updated.  This routine is
 *  responsible for configuring the hardware for proper unicast, multicast,
 *  promiscuous mode, and all-multi behavior.
 **/
static void igb_set_rx_mode(struct net_device *netdev)
{
	struct igb_adapter *adapter = netdev_priv(netdev);
	struct e1000_hw *hw = &adapter->hw;
	unsigned int vfn = adapter->vfs_allocated_count;
	u32 rctl = 0, vmolr = 0;
	int count;

	/* Check for Promiscuous and All Multicast modes */
	if (netdev->flags & IFF_PROMISC) {
		rctl |= E1000_RCTL_UPE | E1000_RCTL_MPE;
		vmolr |= E1000_VMOLR_MPME;

		/* enable use of UTA filter to force packets to default pool */
		if (hw->mac.type == e1000_82576)
			vmolr |= E1000_VMOLR_ROPE;
	} else {
		if (netdev->flags & IFF_ALLMULTI) {
			rctl |= E1000_RCTL_MPE;
			vmolr |= E1000_VMOLR_MPME;
		} else {
			/* Write addresses to the MTA, if the attempt fails
			 * then we should just turn on promiscuous mode so
			 * that we can at least receive multicast traffic
			 */
			count = igb_write_mc_addr_list(netdev);
			if (count < 0) {
				rctl |= E1000_RCTL_MPE;
				vmolr |= E1000_VMOLR_MPME;
			} else if (count) {
				vmolr |= E1000_VMOLR_ROMPE;
			}
		}
	}

	/* Write addresses to available RAR registers, if there is not
	 * sufficient space to store all the addresses then enable
	 * unicast promiscuous mode
	 */
	count = igb_write_uc_addr_list(netdev);
	if (count < 0) {
		rctl |= E1000_RCTL_UPE;
		vmolr |= E1000_VMOLR_ROPE;
	}

	/* enable VLAN filtering by default */
	rctl |= E1000_RCTL_VFE;

	/* disable VLAN filtering for modes that require it */
	if ((netdev->flags & IFF_PROMISC) ||
	    (netdev->features & NETIF_F_RXALL)) {
		/* if we fail to set all rules then just clear VFE */
		if (igb_vlan_promisc_enable(adapter))
			rctl &= ~E1000_RCTL_VFE;
	} else {
		igb_vlan_promisc_disable(adapter);
	}

	/* update state of unicast, multicast, and VLAN filtering modes */
	rctl |= rd32(E1000_RCTL) & ~(E1000_RCTL_UPE | E1000_RCTL_MPE |
				     E1000_RCTL_VFE);
	wr32(E1000_RCTL, rctl);

	/* In order to support SR-IOV and eventually VMDq it is necessary to set
	 * the VMOLR to enable the appropriate modes.  Without this workaround
	 * we will have issues with VLAN tag stripping not being done for frames
	 * that are only arriving because we are the default pool
	 */
	if ((hw->mac.type < e1000_82576) || (hw->mac.type > e1000_i350))
		return;

	/* set UTA to appropriate mode */
	igb_set_uta(adapter, !!(vmolr & E1000_VMOLR_ROPE));

	vmolr |= rd32(E1000_VMOLR(vfn)) &
		 ~(E1000_VMOLR_ROPE | E1000_VMOLR_MPME | E1000_VMOLR_ROMPE);

	/* enable Rx jumbo frames, no need for restriction */
	vmolr &= ~E1000_VMOLR_RLPML_MASK;
	vmolr |= MAX_JUMBO_FRAME_SIZE | E1000_VMOLR_LPE;

	wr32(E1000_VMOLR(vfn), vmolr);
	wr32(E1000_RLPML, MAX_JUMBO_FRAME_SIZE);

	igb_restore_vf_multicasts(adapter);
}

static void igb_check_wvbr(struct igb_adapter *adapter)
{
	struct e1000_hw *hw = &adapter->hw;
	u32 wvbr = 0;

	switch (hw->mac.type) {
	case e1000_82576:
	case e1000_i350:
		wvbr = rd32(E1000_WVBR);
		if (!wvbr)
			return;
		break;
	default:
		break;
	}

	adapter->wvbr |= wvbr;
}

#define IGB_STAGGERED_QUEUE_OFFSET 8

static void igb_spoof_check(struct igb_adapter *adapter)
{
	int j;

	if (!adapter->wvbr)
		return;

	for (j = 0; j < adapter->vfs_allocated_count; j++) {
		if (adapter->wvbr & BIT(j) ||
		    adapter->wvbr & BIT(j + IGB_STAGGERED_QUEUE_OFFSET)) {
			dev_warn(&adapter->pdev->dev,
				"Spoof event(s) detected on VF %d\n", j);
			adapter->wvbr &=
				~(BIT(j) |
				  BIT(j + IGB_STAGGERED_QUEUE_OFFSET));
		}
	}
}

/* Need to wait a few seconds after link up to get diagnostic information from
 * the phy
 */
static void igb_update_phy_info(unsigned long data)
{
	struct igb_adapter *adapter = (struct igb_adapter *) data;
	igb_get_phy_info(&adapter->hw);
}

/**
 *  igb_has_link - check shared code for link and determine up/down
 *  @adapter: pointer to driver private info
 **/
bool igb_has_link(struct igb_adapter *adapter)
{
	struct e1000_hw *hw = &adapter->hw;
	bool link_active = false;

	/* get_link_status is set on LSC (link status) interrupt or
	 * rx sequence error interrupt.  get_link_status will stay
	 * false until the e1000_check_for_link establishes link
	 * for copper adapters ONLY
	 */
	switch (hw->phy.media_type) {
	case e1000_media_type_copper:
		if (!hw->mac.get_link_status)
			return true;
	case e1000_media_type_internal_serdes:
		hw->mac.ops.check_for_link(hw);
		link_active = !hw->mac.get_link_status;
		break;
	default:
	case e1000_media_type_unknown:
		break;
	}

	if (((hw->mac.type == e1000_i210) ||
	     (hw->mac.type == e1000_i211)) &&
	     (hw->phy.id == I210_I_PHY_ID)) {
		if (!netif_carrier_ok(adapter->netdev)) {
			adapter->flags &= ~IGB_FLAG_NEED_LINK_UPDATE;
		} else if (!(adapter->flags & IGB_FLAG_NEED_LINK_UPDATE)) {
			adapter->flags |= IGB_FLAG_NEED_LINK_UPDATE;
			adapter->link_check_timeout = jiffies;
		}
	}

	return link_active;
}

static bool igb_thermal_sensor_event(struct e1000_hw *hw, u32 event)
{
	bool ret = false;
	u32 ctrl_ext, thstat;

	/* check for thermal sensor event on i350 copper only */
	if (hw->mac.type == e1000_i350) {
		thstat = rd32(E1000_THSTAT);
		ctrl_ext = rd32(E1000_CTRL_EXT);

		if ((hw->phy.media_type == e1000_media_type_copper) &&
		    !(ctrl_ext & E1000_CTRL_EXT_LINK_MODE_SGMII))
			ret = !!(thstat & event);
	}

	return ret;
}

/**
 *  igb_check_lvmmc - check for malformed packets received
 *  and indicated in LVMMC register
 *  @adapter: pointer to adapter
 **/
static void igb_check_lvmmc(struct igb_adapter *adapter)
{
	struct e1000_hw *hw = &adapter->hw;
	u32 lvmmc;

	lvmmc = rd32(E1000_LVMMC);
	if (lvmmc) {
		if (unlikely(net_ratelimit())) {
			netdev_warn(adapter->netdev,
				    "malformed Tx packet detected and dropped, LVMMC:0x%08x\n",
				    lvmmc);
		}
	}
}

/**
 *  igb_watchdog - Timer Call-back
 *  @data: pointer to adapter cast into an unsigned long
 **/
static void igb_watchdog(unsigned long data)
{
	struct igb_adapter *adapter = (struct igb_adapter *)data;
	/* Do the rest outside of interrupt context */
	schedule_work(&adapter->watchdog_task);
}

static void igb_watchdog_task(struct work_struct *work)
{
	struct igb_adapter *adapter = container_of(work,
						   struct igb_adapter,
						   watchdog_task);
	struct e1000_hw *hw = &adapter->hw;
	struct e1000_phy_info *phy = &hw->phy;
	struct net_device *netdev = adapter->netdev;
	u32 link;
	int i;
	u32 connsw;
	u16 phy_data, retry_count = 20;

	link = igb_has_link(adapter);

	if (adapter->flags & IGB_FLAG_NEED_LINK_UPDATE) {
		if (time_after(jiffies, (adapter->link_check_timeout + HZ)))
			adapter->flags &= ~IGB_FLAG_NEED_LINK_UPDATE;
		else
			link = false;
	}

	/* Force link down if we have fiber to swap to */
	if (adapter->flags & IGB_FLAG_MAS_ENABLE) {
		if (hw->phy.media_type == e1000_media_type_copper) {
			connsw = rd32(E1000_CONNSW);
			if (!(connsw & E1000_CONNSW_AUTOSENSE_EN))
				link = 0;
		}
	}
	if (link) {
		/* Perform a reset if the media type changed. */
		if (hw->dev_spec._82575.media_changed) {
			hw->dev_spec._82575.media_changed = false;
			adapter->flags |= IGB_FLAG_MEDIA_RESET;
			igb_reset(adapter);
		}
		/* Cancel scheduled suspend requests. */
		pm_runtime_resume(netdev->dev.parent);

		if (!netif_carrier_ok(netdev)) {
			u32 ctrl;

			hw->mac.ops.get_speed_and_duplex(hw,
							 &adapter->link_speed,
							 &adapter->link_duplex);

			ctrl = rd32(E1000_CTRL);
			/* Links status message must follow this format */
			netdev_info(netdev,
			       "igb: %s NIC Link is Up %d Mbps %s Duplex, Flow Control: %s\n",
			       netdev->name,
			       adapter->link_speed,
			       adapter->link_duplex == FULL_DUPLEX ?
			       "Full" : "Half",
			       (ctrl & E1000_CTRL_TFCE) &&
			       (ctrl & E1000_CTRL_RFCE) ? "RX/TX" :
			       (ctrl & E1000_CTRL_RFCE) ?  "RX" :
			       (ctrl & E1000_CTRL_TFCE) ?  "TX" : "None");

			/* disable EEE if enabled */
			if ((adapter->flags & IGB_FLAG_EEE) &&
				(adapter->link_duplex == HALF_DUPLEX)) {
				dev_info(&adapter->pdev->dev,
				"EEE Disabled: unsupported at half duplex. Re-enable using ethtool when at full duplex.\n");
				adapter->hw.dev_spec._82575.eee_disable = true;
				adapter->flags &= ~IGB_FLAG_EEE;
			}

			/* check if SmartSpeed worked */
			igb_check_downshift(hw);
			if (phy->speed_downgraded)
				netdev_warn(netdev, "Link Speed was downgraded by SmartSpeed\n");

			/* check for thermal sensor event */
			if (igb_thermal_sensor_event(hw,
			    E1000_THSTAT_LINK_THROTTLE))
				netdev_info(netdev, "The network adapter link speed was downshifted because it overheated\n");

			/* adjust timeout factor according to speed/duplex */
			adapter->tx_timeout_factor = 1;
			switch (adapter->link_speed) {
			case SPEED_10:
				adapter->tx_timeout_factor = 14;
				break;
			case SPEED_100:
				/* maybe add some timeout factor ? */
				break;
			}

			if (adapter->link_speed != SPEED_1000)
				goto no_wait;

			/* wait for Remote receiver status OK */
retry_read_status:
			if (!igb_read_phy_reg(hw, PHY_1000T_STATUS,
					      &phy_data)) {
				if (!(phy_data & SR_1000T_REMOTE_RX_STATUS) &&
				    retry_count) {
					msleep(100);
					retry_count--;
					goto retry_read_status;
				} else if (!retry_count) {
					dev_err(&adapter->pdev->dev, "exceed max 2 second\n");
				}
			} else {
				dev_err(&adapter->pdev->dev, "read 1000Base-T Status Reg\n");
			}
no_wait:
			netif_carrier_on(netdev);

			igb_ping_all_vfs(adapter);
			igb_check_vf_rate_limit(adapter);

			/* link state has changed, schedule phy info update */
			if (!test_bit(__IGB_DOWN, &adapter->state))
				mod_timer(&adapter->phy_info_timer,
					  round_jiffies(jiffies + 2 * HZ));
		}
	} else {
		if (netif_carrier_ok(netdev)) {
			adapter->link_speed = 0;
			adapter->link_duplex = 0;

			/* check for thermal sensor event */
			if (igb_thermal_sensor_event(hw,
			    E1000_THSTAT_PWR_DOWN)) {
				netdev_err(netdev, "The network adapter was stopped because it overheated\n");
			}

			/* Links status message must follow this format */
			netdev_info(netdev, "igb: %s NIC Link is Down\n",
			       netdev->name);
			netif_carrier_off(netdev);

			igb_ping_all_vfs(adapter);

			/* link state has changed, schedule phy info update */
			if (!test_bit(__IGB_DOWN, &adapter->state))
				mod_timer(&adapter->phy_info_timer,
					  round_jiffies(jiffies + 2 * HZ));

			/* link is down, time to check for alternate media */
			if (adapter->flags & IGB_FLAG_MAS_ENABLE) {
				igb_check_swap_media(adapter);
				if (adapter->flags & IGB_FLAG_MEDIA_RESET) {
					schedule_work(&adapter->reset_task);
					/* return immediately */
					return;
				}
			}
			pm_schedule_suspend(netdev->dev.parent,
					    MSEC_PER_SEC * 5);

		/* also check for alternate media here */
		} else if (!netif_carrier_ok(netdev) &&
			   (adapter->flags & IGB_FLAG_MAS_ENABLE)) {
			igb_check_swap_media(adapter);
			if (adapter->flags & IGB_FLAG_MEDIA_RESET) {
				schedule_work(&adapter->reset_task);
				/* return immediately */
				return;
			}
		}
	}

	spin_lock(&adapter->stats64_lock);
	igb_update_stats(adapter, &adapter->stats64);
	spin_unlock(&adapter->stats64_lock);

	for (i = 0; i < adapter->num_tx_queues; i++) {
		struct igb_ring *tx_ring = adapter->tx_ring[i];
		if (!netif_carrier_ok(netdev)) {
			/* We've lost link, so the controller stops DMA,
			 * but we've got queued Tx work that's never going
			 * to get done, so reset controller to flush Tx.
			 * (Do the reset outside of interrupt context).
			 */
			if (igb_desc_unused(tx_ring) + 1 < tx_ring->count) {
				adapter->tx_timeout_count++;
				schedule_work(&adapter->reset_task);
				/* return immediately since reset is imminent */
				return;
			}
		}

		/* Force detection of hung controller every watchdog period */
		set_bit(IGB_RING_FLAG_TX_DETECT_HANG, &tx_ring->flags);
	}

	/* Cause software interrupt to ensure Rx ring is cleaned */
	if (adapter->flags & IGB_FLAG_HAS_MSIX) {
		u32 eics = 0;

		for (i = 0; i < adapter->num_q_vectors; i++)
			eics |= adapter->q_vector[i]->eims_value;
		wr32(E1000_EICS, eics);
	} else {
		wr32(E1000_ICS, E1000_ICS_RXDMT0);
	}

	igb_spoof_check(adapter);
	igb_ptp_rx_hang(adapter);

	/* Check LVMMC register on i350/i354 only */
	if ((adapter->hw.mac.type == e1000_i350) ||
	    (adapter->hw.mac.type == e1000_i354))
		igb_check_lvmmc(adapter);

	/* Reset the timer */
	if (!test_bit(__IGB_DOWN, &adapter->state)) {
		if (adapter->flags & IGB_FLAG_NEED_LINK_UPDATE)
			mod_timer(&adapter->watchdog_timer,
				  round_jiffies(jiffies +  HZ));
		else
			mod_timer(&adapter->watchdog_timer,
				  round_jiffies(jiffies + 2 * HZ));
	}
}

enum latency_range {
	lowest_latency = 0,
	low_latency = 1,
	bulk_latency = 2,
	latency_invalid = 255
};

/**
 *  igb_update_ring_itr - update the dynamic ITR value based on packet size
 *  @q_vector: pointer to q_vector
 *
 *  Stores a new ITR value based on strictly on packet size.  This
 *  algorithm is less sophisticated than that used in igb_update_itr,
 *  due to the difficulty of synchronizing statistics across multiple
 *  receive rings.  The divisors and thresholds used by this function
 *  were determined based on theoretical maximum wire speed and testing
 *  data, in order to minimize response time while increasing bulk
 *  throughput.
 *  This functionality is controlled by ethtool's coalescing settings.
 *  NOTE:  This function is called only when operating in a multiqueue
 *         receive environment.
 **/
static void igb_update_ring_itr(struct igb_q_vector *q_vector)
{
	int new_val = q_vector->itr_val;
	int avg_wire_size = 0;
	struct igb_adapter *adapter = q_vector->adapter;
	unsigned int packets;

	/* For non-gigabit speeds, just fix the interrupt rate at 4000
	 * ints/sec - ITR timer value of 120 ticks.
	 */
	if (adapter->link_speed != SPEED_1000) {
		new_val = IGB_4K_ITR;
		goto set_itr_val;
	}

	packets = q_vector->rx.total_packets;
	if (packets)
		avg_wire_size = q_vector->rx.total_bytes / packets;

	packets = q_vector->tx.total_packets;
	if (packets)
		avg_wire_size = max_t(u32, avg_wire_size,
				      q_vector->tx.total_bytes / packets);

	/* if avg_wire_size isn't set no work was done */
	if (!avg_wire_size)
		goto clear_counts;

	/* Add 24 bytes to size to account for CRC, preamble, and gap */
	avg_wire_size += 24;

	/* Don't starve jumbo frames */
	avg_wire_size = min(avg_wire_size, 3000);

	/* Give a little boost to mid-size frames */
	if ((avg_wire_size > 300) && (avg_wire_size < 1200))
		new_val = avg_wire_size / 3;
	else
		new_val = avg_wire_size / 2;

	/* conservative mode (itr 3) eliminates the lowest_latency setting */
	if (new_val < IGB_20K_ITR &&
	    ((q_vector->rx.ring && adapter->rx_itr_setting == 3) ||
	     (!q_vector->rx.ring && adapter->tx_itr_setting == 3)))
		new_val = IGB_20K_ITR;

set_itr_val:
	if (new_val != q_vector->itr_val) {
		q_vector->itr_val = new_val;
		q_vector->set_itr = 1;
	}
clear_counts:
	q_vector->rx.total_bytes = 0;
	q_vector->rx.total_packets = 0;
	q_vector->tx.total_bytes = 0;
	q_vector->tx.total_packets = 0;
}

/**
 *  igb_update_itr - update the dynamic ITR value based on statistics
 *  @q_vector: pointer to q_vector
 *  @ring_container: ring info to update the itr for
 *
 *  Stores a new ITR value based on packets and byte
 *  counts during the last interrupt.  The advantage of per interrupt
 *  computation is faster updates and more accurate ITR for the current
 *  traffic pattern.  Constants in this function were computed
 *  based on theoretical maximum wire speed and thresholds were set based
 *  on testing data as well as attempting to minimize response time
 *  while increasing bulk throughput.
 *  This functionality is controlled by ethtool's coalescing settings.
 *  NOTE:  These calculations are only valid when operating in a single-
 *         queue environment.
 **/
static void igb_update_itr(struct igb_q_vector *q_vector,
			   struct igb_ring_container *ring_container)
{
	unsigned int packets = ring_container->total_packets;
	unsigned int bytes = ring_container->total_bytes;
	u8 itrval = ring_container->itr;

	/* no packets, exit with status unchanged */
	if (packets == 0)
		return;

	switch (itrval) {
	case lowest_latency:
		/* handle TSO and jumbo frames */
		if (bytes/packets > 8000)
			itrval = bulk_latency;
		else if ((packets < 5) && (bytes > 512))
			itrval = low_latency;
		break;
	case low_latency:  /* 50 usec aka 20000 ints/s */
		if (bytes > 10000) {
			/* this if handles the TSO accounting */
			if (bytes/packets > 8000)
				itrval = bulk_latency;
			else if ((packets < 10) || ((bytes/packets) > 1200))
				itrval = bulk_latency;
			else if ((packets > 35))
				itrval = lowest_latency;
		} else if (bytes/packets > 2000) {
			itrval = bulk_latency;
		} else if (packets <= 2 && bytes < 512) {
			itrval = lowest_latency;
		}
		break;
	case bulk_latency: /* 250 usec aka 4000 ints/s */
		if (bytes > 25000) {
			if (packets > 35)
				itrval = low_latency;
		} else if (bytes < 1500) {
			itrval = low_latency;
		}
		break;
	}

	/* clear work counters since we have the values we need */
	ring_container->total_bytes = 0;
	ring_container->total_packets = 0;

	/* write updated itr to ring container */
	ring_container->itr = itrval;
}

static void igb_set_itr(struct igb_q_vector *q_vector)
{
	struct igb_adapter *adapter = q_vector->adapter;
	u32 new_itr = q_vector->itr_val;
	u8 current_itr = 0;

	/* for non-gigabit speeds, just fix the interrupt rate at 4000 */
	if (adapter->link_speed != SPEED_1000) {
		current_itr = 0;
		new_itr = IGB_4K_ITR;
		goto set_itr_now;
	}

	igb_update_itr(q_vector, &q_vector->tx);
	igb_update_itr(q_vector, &q_vector->rx);

	current_itr = max(q_vector->rx.itr, q_vector->tx.itr);

	/* conservative mode (itr 3) eliminates the lowest_latency setting */
	if (current_itr == lowest_latency &&
	    ((q_vector->rx.ring && adapter->rx_itr_setting == 3) ||
	     (!q_vector->rx.ring && adapter->tx_itr_setting == 3)))
		current_itr = low_latency;

	switch (current_itr) {
	/* counts and packets in update_itr are dependent on these numbers */
	case lowest_latency:
		new_itr = IGB_70K_ITR; /* 70,000 ints/sec */
		break;
	case low_latency:
		new_itr = IGB_20K_ITR; /* 20,000 ints/sec */
		break;
	case bulk_latency:
		new_itr = IGB_4K_ITR;  /* 4,000 ints/sec */
		break;
	default:
		break;
	}

set_itr_now:
	if (new_itr != q_vector->itr_val) {
		/* this attempts to bias the interrupt rate towards Bulk
		 * by adding intermediate steps when interrupt rate is
		 * increasing
		 */
		new_itr = new_itr > q_vector->itr_val ?
			  max((new_itr * q_vector->itr_val) /
			  (new_itr + (q_vector->itr_val >> 2)),
			  new_itr) : new_itr;
		/* Don't write the value here; it resets the adapter's
		 * internal timer, and causes us to delay far longer than
		 * we should between interrupts.  Instead, we write the ITR
		 * value at the beginning of the next interrupt so the timing
		 * ends up being correct.
		 */
		q_vector->itr_val = new_itr;
		q_vector->set_itr = 1;
	}
}

static void igb_tx_ctxtdesc(struct igb_ring *tx_ring, u32 vlan_macip_lens,
			    u32 type_tucmd, u32 mss_l4len_idx)
{
	struct e1000_adv_tx_context_desc *context_desc;
	u16 i = tx_ring->next_to_use;

	context_desc = IGB_TX_CTXTDESC(tx_ring, i);

	i++;
	tx_ring->next_to_use = (i < tx_ring->count) ? i : 0;

	/* set bits to identify this as an advanced context descriptor */
	type_tucmd |= E1000_TXD_CMD_DEXT | E1000_ADVTXD_DTYP_CTXT;

	/* For 82575, context index must be unique per ring. */
	if (test_bit(IGB_RING_FLAG_TX_CTX_IDX, &tx_ring->flags))
		mss_l4len_idx |= tx_ring->reg_idx << 4;

	context_desc->vlan_macip_lens	= cpu_to_le32(vlan_macip_lens);
	context_desc->seqnum_seed	= 0;
	context_desc->type_tucmd_mlhl	= cpu_to_le32(type_tucmd);
	context_desc->mss_l4len_idx	= cpu_to_le32(mss_l4len_idx);
}

static int igb_tso(struct igb_ring *tx_ring,
		   struct igb_tx_buffer *first,
		   u8 *hdr_len)
{
	u32 vlan_macip_lens, type_tucmd, mss_l4len_idx;
	struct sk_buff *skb = first->skb;
	union {
		struct iphdr *v4;
		struct ipv6hdr *v6;
		unsigned char *hdr;
	} ip;
	union {
		struct tcphdr *tcp;
		unsigned char *hdr;
	} l4;
	u32 paylen, l4_offset;
	int err;

	if (skb->ip_summed != CHECKSUM_PARTIAL)
		return 0;

	if (!skb_is_gso(skb))
		return 0;

	err = skb_cow_head(skb, 0);
	if (err < 0)
		return err;

	ip.hdr = skb_network_header(skb);
	l4.hdr = skb_checksum_start(skb);

	/* ADV DTYP TUCMD MKRLOC/ISCSIHEDLEN */
	type_tucmd = E1000_ADVTXD_TUCMD_L4T_TCP;

	/* initialize outer IP header fields */
	if (ip.v4->version == 4) {
		/* IP header will have to cancel out any data that
		 * is not a part of the outer IP header
		 */
		ip.v4->check = csum_fold(csum_add(lco_csum(skb),
						  csum_unfold(l4.tcp->check)));
		type_tucmd |= E1000_ADVTXD_TUCMD_IPV4;

		ip.v4->tot_len = 0;
		first->tx_flags |= IGB_TX_FLAGS_TSO |
				   IGB_TX_FLAGS_CSUM |
				   IGB_TX_FLAGS_IPV4;
	} else {
		ip.v6->payload_len = 0;
		first->tx_flags |= IGB_TX_FLAGS_TSO |
				   IGB_TX_FLAGS_CSUM;
	}

	/* determine offset of inner transport header */
	l4_offset = l4.hdr - skb->data;

	/* compute length of segmentation header */
	*hdr_len = (l4.tcp->doff * 4) + l4_offset;

	/* remove payload length from inner checksum */
	paylen = skb->len - l4_offset;
	csum_replace_by_diff(&l4.tcp->check, htonl(paylen));

	/* update gso size and bytecount with header size */
	first->gso_segs = skb_shinfo(skb)->gso_segs;
	first->bytecount += (first->gso_segs - 1) * *hdr_len;

	/* MSS L4LEN IDX */
	mss_l4len_idx = (*hdr_len - l4_offset) << E1000_ADVTXD_L4LEN_SHIFT;
	mss_l4len_idx |= skb_shinfo(skb)->gso_size << E1000_ADVTXD_MSS_SHIFT;

	/* VLAN MACLEN IPLEN */
	vlan_macip_lens = l4.hdr - ip.hdr;
	vlan_macip_lens |= (ip.hdr - skb->data) << E1000_ADVTXD_MACLEN_SHIFT;
	vlan_macip_lens |= first->tx_flags & IGB_TX_FLAGS_VLAN_MASK;

	igb_tx_ctxtdesc(tx_ring, vlan_macip_lens, type_tucmd, mss_l4len_idx);

	return 1;
}

static inline bool igb_ipv6_csum_is_sctp(struct sk_buff *skb)
{
	unsigned int offset = 0;

	ipv6_find_hdr(skb, &offset, IPPROTO_SCTP, NULL, NULL);

	return offset == skb_checksum_start_offset(skb);
}

static void igb_tx_csum(struct igb_ring *tx_ring, struct igb_tx_buffer *first)
{
	struct sk_buff *skb = first->skb;
	u32 vlan_macip_lens = 0;
	u32 type_tucmd = 0;

	if (skb->ip_summed != CHECKSUM_PARTIAL) {
csum_failed:
		if (!(first->tx_flags & IGB_TX_FLAGS_VLAN))
			return;
		goto no_csum;
	}

	switch (skb->csum_offset) {
	case offsetof(struct tcphdr, check):
		type_tucmd = E1000_ADVTXD_TUCMD_L4T_TCP;
		/* fall through */
	case offsetof(struct udphdr, check):
		break;
	case offsetof(struct sctphdr, checksum):
		/* validate that this is actually an SCTP request */
		if (((first->protocol == htons(ETH_P_IP)) &&
		     (ip_hdr(skb)->protocol == IPPROTO_SCTP)) ||
		    ((first->protocol == htons(ETH_P_IPV6)) &&
		     igb_ipv6_csum_is_sctp(skb))) {
			type_tucmd = E1000_ADVTXD_TUCMD_L4T_SCTP;
			break;
		}
	default:
		skb_checksum_help(skb);
		goto csum_failed;
	}

	/* update TX checksum flag */
	first->tx_flags |= IGB_TX_FLAGS_CSUM;
	vlan_macip_lens = skb_checksum_start_offset(skb) -
			  skb_network_offset(skb);
no_csum:
	vlan_macip_lens |= skb_network_offset(skb) << E1000_ADVTXD_MACLEN_SHIFT;
	vlan_macip_lens |= first->tx_flags & IGB_TX_FLAGS_VLAN_MASK;

	igb_tx_ctxtdesc(tx_ring, vlan_macip_lens, type_tucmd, 0);
}

#define IGB_SET_FLAG(_input, _flag, _result) \
	((_flag <= _result) ? \
	 ((u32)(_input & _flag) * (_result / _flag)) : \
	 ((u32)(_input & _flag) / (_flag / _result)))

static u32 igb_tx_cmd_type(struct sk_buff *skb, u32 tx_flags)
{
	/* set type for advanced descriptor with frame checksum insertion */
	u32 cmd_type = E1000_ADVTXD_DTYP_DATA |
		       E1000_ADVTXD_DCMD_DEXT |
		       E1000_ADVTXD_DCMD_IFCS;

	/* set HW vlan bit if vlan is present */
	cmd_type |= IGB_SET_FLAG(tx_flags, IGB_TX_FLAGS_VLAN,
				 (E1000_ADVTXD_DCMD_VLE));

	/* set segmentation bits for TSO */
	cmd_type |= IGB_SET_FLAG(tx_flags, IGB_TX_FLAGS_TSO,
				 (E1000_ADVTXD_DCMD_TSE));

	/* set timestamp bit if present */
	cmd_type |= IGB_SET_FLAG(tx_flags, IGB_TX_FLAGS_TSTAMP,
				 (E1000_ADVTXD_MAC_TSTAMP));

	/* insert frame checksum */
	cmd_type ^= IGB_SET_FLAG(skb->no_fcs, 1, E1000_ADVTXD_DCMD_IFCS);

	return cmd_type;
}

static void igb_tx_olinfo_status(struct igb_ring *tx_ring,
				 union e1000_adv_tx_desc *tx_desc,
				 u32 tx_flags, unsigned int paylen)
{
	u32 olinfo_status = paylen << E1000_ADVTXD_PAYLEN_SHIFT;

	/* 82575 requires a unique index per ring */
	if (test_bit(IGB_RING_FLAG_TX_CTX_IDX, &tx_ring->flags))
		olinfo_status |= tx_ring->reg_idx << 4;

	/* insert L4 checksum */
	olinfo_status |= IGB_SET_FLAG(tx_flags,
				      IGB_TX_FLAGS_CSUM,
				      (E1000_TXD_POPTS_TXSM << 8));

	/* insert IPv4 checksum */
	olinfo_status |= IGB_SET_FLAG(tx_flags,
				      IGB_TX_FLAGS_IPV4,
				      (E1000_TXD_POPTS_IXSM << 8));

	tx_desc->read.olinfo_status = cpu_to_le32(olinfo_status);
}

static int __igb_maybe_stop_tx(struct igb_ring *tx_ring, const u16 size)
{
	struct net_device *netdev = tx_ring->netdev;

	netif_stop_subqueue(netdev, tx_ring->queue_index);

	/* Herbert's original patch had:
	 *  smp_mb__after_netif_stop_queue();
	 * but since that doesn't exist yet, just open code it.
	 */
	smp_mb();

	/* We need to check again in a case another CPU has just
	 * made room available.
	 */
	if (igb_desc_unused(tx_ring) < size)
		return -EBUSY;

	/* A reprieve! */
	netif_wake_subqueue(netdev, tx_ring->queue_index);

	u64_stats_update_begin(&tx_ring->tx_syncp2);
	tx_ring->tx_stats.restart_queue2++;
	u64_stats_update_end(&tx_ring->tx_syncp2);

	return 0;
}

static inline int igb_maybe_stop_tx(struct igb_ring *tx_ring, const u16 size)
{
	if (igb_desc_unused(tx_ring) >= size)
		return 0;
	return __igb_maybe_stop_tx(tx_ring, size);
}

static void igb_tx_map(struct igb_ring *tx_ring,
		       struct igb_tx_buffer *first,
		       const u8 hdr_len)
{
	struct sk_buff *skb = first->skb;
	struct igb_tx_buffer *tx_buffer;
	union e1000_adv_tx_desc *tx_desc;
	struct skb_frag_struct *frag;
	dma_addr_t dma;
	unsigned int data_len, size;
	u32 tx_flags = first->tx_flags;
	u32 cmd_type = igb_tx_cmd_type(skb, tx_flags);
	u16 i = tx_ring->next_to_use;

	tx_desc = IGB_TX_DESC(tx_ring, i);

	igb_tx_olinfo_status(tx_ring, tx_desc, tx_flags, skb->len - hdr_len);

	size = skb_headlen(skb);
	data_len = skb->data_len;

	dma = dma_map_single(tx_ring->dev, skb->data, size, DMA_TO_DEVICE);

	tx_buffer = first;

	for (frag = &skb_shinfo(skb)->frags[0];; frag++) {
		if (dma_mapping_error(tx_ring->dev, dma))
			goto dma_error;

		/* record length, and DMA address */
		dma_unmap_len_set(tx_buffer, len, size);
		dma_unmap_addr_set(tx_buffer, dma, dma);

		tx_desc->read.buffer_addr = cpu_to_le64(dma);

		while (unlikely(size > IGB_MAX_DATA_PER_TXD)) {
			tx_desc->read.cmd_type_len =
				cpu_to_le32(cmd_type ^ IGB_MAX_DATA_PER_TXD);

			i++;
			tx_desc++;
			if (i == tx_ring->count) {
				tx_desc = IGB_TX_DESC(tx_ring, 0);
				i = 0;
			}
			tx_desc->read.olinfo_status = 0;

			dma += IGB_MAX_DATA_PER_TXD;
			size -= IGB_MAX_DATA_PER_TXD;

			tx_desc->read.buffer_addr = cpu_to_le64(dma);
		}

		if (likely(!data_len))
			break;

		tx_desc->read.cmd_type_len = cpu_to_le32(cmd_type ^ size);

		i++;
		tx_desc++;
		if (i == tx_ring->count) {
			tx_desc = IGB_TX_DESC(tx_ring, 0);
			i = 0;
		}
		tx_desc->read.olinfo_status = 0;

		size = skb_frag_size(frag);
		data_len -= size;

		dma = skb_frag_dma_map(tx_ring->dev, frag, 0,
				       size, DMA_TO_DEVICE);

		tx_buffer = &tx_ring->tx_buffer_info[i];
	}

	/* write last descriptor with RS and EOP bits */
	cmd_type |= size | IGB_TXD_DCMD;
	tx_desc->read.cmd_type_len = cpu_to_le32(cmd_type);

	netdev_tx_sent_queue(txring_txq(tx_ring), first->bytecount);

	/* set the timestamp */
	first->time_stamp = jiffies;

	/* Force memory writes to complete before letting h/w know there
	 * are new descriptors to fetch.  (Only applicable for weak-ordered
	 * memory model archs, such as IA-64).
	 *
	 * We also need this memory barrier to make certain all of the
	 * status bits have been updated before next_to_watch is written.
	 */
	wmb();

	/* set next_to_watch value indicating a packet is present */
	first->next_to_watch = tx_desc;

	i++;
	if (i == tx_ring->count)
		i = 0;

	tx_ring->next_to_use = i;

	/* Make sure there is space in the ring for the next send. */
	igb_maybe_stop_tx(tx_ring, DESC_NEEDED);

	if (netif_xmit_stopped(txring_txq(tx_ring)) || !skb->xmit_more) {
		writel(i, tx_ring->tail);

		/* we need this if more than one processor can write to our tail
		 * at a time, it synchronizes IO on IA64/Altix systems
		 */
		mmiowb();
	}
	return;

dma_error:
	dev_err(tx_ring->dev, "TX DMA map failed\n");

	/* clear dma mappings for failed tx_buffer_info map */
	for (;;) {
		tx_buffer = &tx_ring->tx_buffer_info[i];
		igb_unmap_and_free_tx_resource(tx_ring, tx_buffer);
		if (tx_buffer == first)
			break;
		if (i == 0)
			i = tx_ring->count;
		i--;
	}

	tx_ring->next_to_use = i;
}

netdev_tx_t igb_xmit_frame_ring(struct sk_buff *skb,
				struct igb_ring *tx_ring)
{
	struct igb_tx_buffer *first;
	int tso;
	u32 tx_flags = 0;
	unsigned short f;
	u16 count = TXD_USE_COUNT(skb_headlen(skb));
	__be16 protocol = vlan_get_protocol(skb);
	u8 hdr_len = 0;

	/* need: 1 descriptor per page * PAGE_SIZE/IGB_MAX_DATA_PER_TXD,
	 *       + 1 desc for skb_headlen/IGB_MAX_DATA_PER_TXD,
	 *       + 2 desc gap to keep tail from touching head,
	 *       + 1 desc for context descriptor,
	 * otherwise try next time
	 */
	for (f = 0; f < skb_shinfo(skb)->nr_frags; f++)
		count += TXD_USE_COUNT(skb_shinfo(skb)->frags[f].size);

	if (igb_maybe_stop_tx(tx_ring, count + 3)) {
		/* this is a hard error */
		return NETDEV_TX_BUSY;
	}

	/* record the location of the first descriptor for this packet */
	first = &tx_ring->tx_buffer_info[tx_ring->next_to_use];
	first->skb = skb;
	first->bytecount = skb->len;
	first->gso_segs = 1;

	if (unlikely(skb_shinfo(skb)->tx_flags & SKBTX_HW_TSTAMP)) {
		struct igb_adapter *adapter = netdev_priv(tx_ring->netdev);

		if (!test_and_set_bit_lock(__IGB_PTP_TX_IN_PROGRESS,
					   &adapter->state)) {
			skb_shinfo(skb)->tx_flags |= SKBTX_IN_PROGRESS;
			tx_flags |= IGB_TX_FLAGS_TSTAMP;

			adapter->ptp_tx_skb = skb_get(skb);
			adapter->ptp_tx_start = jiffies;
			if (adapter->hw.mac.type == e1000_82576)
				schedule_work(&adapter->ptp_tx_work);
		}
	}

	skb_tx_timestamp(skb);

	if (skb_vlan_tag_present(skb)) {
		tx_flags |= IGB_TX_FLAGS_VLAN;
		tx_flags |= (skb_vlan_tag_get(skb) << IGB_TX_FLAGS_VLAN_SHIFT);
	}

	/* record initial flags and protocol */
	first->tx_flags = tx_flags;
	first->protocol = protocol;

	tso = igb_tso(tx_ring, first, &hdr_len);
	if (tso < 0)
		goto out_drop;
	else if (!tso)
		igb_tx_csum(tx_ring, first);

	igb_tx_map(tx_ring, first, hdr_len);

	return NETDEV_TX_OK;

out_drop:
	igb_unmap_and_free_tx_resource(tx_ring, first);

	return NETDEV_TX_OK;
}

static inline struct igb_ring *igb_tx_queue_mapping(struct igb_adapter *adapter,
						    struct sk_buff *skb)
{
	unsigned int r_idx = skb->queue_mapping;

	if (r_idx >= adapter->num_tx_queues)
		r_idx = r_idx % adapter->num_tx_queues;

	return adapter->tx_ring[r_idx];
}

static netdev_tx_t igb_xmit_frame(struct sk_buff *skb,
				  struct net_device *netdev)
{
	struct igb_adapter *adapter = netdev_priv(netdev);

	/* The minimum packet size with TCTL.PSP set is 17 so pad the skb
	 * in order to meet this minimum size requirement.
	 */
	if (skb_put_padto(skb, 17))
		return NETDEV_TX_OK;

	return igb_xmit_frame_ring(skb, igb_tx_queue_mapping(adapter, skb));
}

/**
 *  igb_tx_timeout - Respond to a Tx Hang
 *  @netdev: network interface device structure
 **/
static void igb_tx_timeout(struct net_device *netdev)
{
	struct igb_adapter *adapter = netdev_priv(netdev);
	struct e1000_hw *hw = &adapter->hw;

	/* Do the reset outside of interrupt context */
	adapter->tx_timeout_count++;

	if (hw->mac.type >= e1000_82580)
		hw->dev_spec._82575.global_device_reset = true;

	schedule_work(&adapter->reset_task);
	wr32(E1000_EICS,
	     (adapter->eims_enable_mask & ~adapter->eims_other));
}

static void igb_reset_task(struct work_struct *work)
{
	struct igb_adapter *adapter;
	adapter = container_of(work, struct igb_adapter, reset_task);

	igb_dump(adapter);
	netdev_err(adapter->netdev, "Reset adapter\n");
	igb_reinit_locked(adapter);
}

/**
 *  igb_get_stats64 - Get System Network Statistics
 *  @netdev: network interface device structure
 *  @stats: rtnl_link_stats64 pointer
 **/
static struct rtnl_link_stats64 *igb_get_stats64(struct net_device *netdev,
						struct rtnl_link_stats64 *stats)
{
	struct igb_adapter *adapter = netdev_priv(netdev);

	spin_lock(&adapter->stats64_lock);
	igb_update_stats(adapter, &adapter->stats64);
	memcpy(stats, &adapter->stats64, sizeof(*stats));
	spin_unlock(&adapter->stats64_lock);

	return stats;
}

/**
 *  igb_change_mtu - Change the Maximum Transfer Unit
 *  @netdev: network interface device structure
 *  @new_mtu: new value for maximum frame size
 *
 *  Returns 0 on success, negative on failure
 **/
static int igb_change_mtu(struct net_device *netdev, int new_mtu)
{
	struct igb_adapter *adapter = netdev_priv(netdev);
	struct pci_dev *pdev = adapter->pdev;
	int max_frame = new_mtu + ETH_HLEN + ETH_FCS_LEN + VLAN_HLEN;

	if ((new_mtu < 68) || (max_frame > MAX_JUMBO_FRAME_SIZE)) {
		dev_err(&pdev->dev, "Invalid MTU setting\n");
		return -EINVAL;
	}

#define MAX_STD_JUMBO_FRAME_SIZE 9238
	if (max_frame > MAX_STD_JUMBO_FRAME_SIZE) {
		dev_err(&pdev->dev, "MTU > 9216 not supported.\n");
		return -EINVAL;
	}

	/* adjust max frame to be at least the size of a standard frame */
	if (max_frame < (ETH_FRAME_LEN + ETH_FCS_LEN))
		max_frame = ETH_FRAME_LEN + ETH_FCS_LEN;

	while (test_and_set_bit(__IGB_RESETTING, &adapter->state))
		usleep_range(1000, 2000);

	/* igb_down has a dependency on max_frame_size */
	adapter->max_frame_size = max_frame;

	if (netif_running(netdev))
		igb_down(adapter);

	dev_info(&pdev->dev, "changing MTU from %d to %d\n",
		 netdev->mtu, new_mtu);
	netdev->mtu = new_mtu;

	if (netif_running(netdev))
		igb_up(adapter);
	else
		igb_reset(adapter);

	clear_bit(__IGB_RESETTING, &adapter->state);

	return 0;
}

/**
 *  igb_update_stats - Update the board statistics counters
 *  @adapter: board private structure
 **/
void igb_update_stats(struct igb_adapter *adapter,
		      struct rtnl_link_stats64 *net_stats)
{
	struct e1000_hw *hw = &adapter->hw;
	struct pci_dev *pdev = adapter->pdev;
	u32 reg, mpc;
	int i;
	u64 bytes, packets;
	unsigned int start;
	u64 _bytes, _packets;

	/* Prevent stats update while adapter is being reset, or if the pci
	 * connection is down.
	 */
	if (adapter->link_speed == 0)
		return;
	if (pci_channel_offline(pdev))
		return;

	bytes = 0;
	packets = 0;

	rcu_read_lock();
	for (i = 0; i < adapter->num_rx_queues; i++) {
		struct igb_ring *ring = adapter->rx_ring[i];
		u32 rqdpc = rd32(E1000_RQDPC(i));
		if (hw->mac.type >= e1000_i210)
			wr32(E1000_RQDPC(i), 0);

		if (rqdpc) {
			ring->rx_stats.drops += rqdpc;
			net_stats->rx_fifo_errors += rqdpc;
		}

		do {
			start = u64_stats_fetch_begin_irq(&ring->rx_syncp);
			_bytes = ring->rx_stats.bytes;
			_packets = ring->rx_stats.packets;
		} while (u64_stats_fetch_retry_irq(&ring->rx_syncp, start));
		bytes += _bytes;
		packets += _packets;
	}

	net_stats->rx_bytes = bytes;
	net_stats->rx_packets = packets;

	bytes = 0;
	packets = 0;
	for (i = 0; i < adapter->num_tx_queues; i++) {
		struct igb_ring *ring = adapter->tx_ring[i];
		do {
			start = u64_stats_fetch_begin_irq(&ring->tx_syncp);
			_bytes = ring->tx_stats.bytes;
			_packets = ring->tx_stats.packets;
		} while (u64_stats_fetch_retry_irq(&ring->tx_syncp, start));
		bytes += _bytes;
		packets += _packets;
	}
	net_stats->tx_bytes = bytes;
	net_stats->tx_packets = packets;
	rcu_read_unlock();

	/* read stats registers */
	adapter->stats.crcerrs += rd32(E1000_CRCERRS);
	adapter->stats.gprc += rd32(E1000_GPRC);
	adapter->stats.gorc += rd32(E1000_GORCL);
	rd32(E1000_GORCH); /* clear GORCL */
	adapter->stats.bprc += rd32(E1000_BPRC);
	adapter->stats.mprc += rd32(E1000_MPRC);
	adapter->stats.roc += rd32(E1000_ROC);

	adapter->stats.prc64 += rd32(E1000_PRC64);
	adapter->stats.prc127 += rd32(E1000_PRC127);
	adapter->stats.prc255 += rd32(E1000_PRC255);
	adapter->stats.prc511 += rd32(E1000_PRC511);
	adapter->stats.prc1023 += rd32(E1000_PRC1023);
	adapter->stats.prc1522 += rd32(E1000_PRC1522);
	adapter->stats.symerrs += rd32(E1000_SYMERRS);
	adapter->stats.sec += rd32(E1000_SEC);

	mpc = rd32(E1000_MPC);
	adapter->stats.mpc += mpc;
	net_stats->rx_fifo_errors += mpc;
	adapter->stats.scc += rd32(E1000_SCC);
	adapter->stats.ecol += rd32(E1000_ECOL);
	adapter->stats.mcc += rd32(E1000_MCC);
	adapter->stats.latecol += rd32(E1000_LATECOL);
	adapter->stats.dc += rd32(E1000_DC);
	adapter->stats.rlec += rd32(E1000_RLEC);
	adapter->stats.xonrxc += rd32(E1000_XONRXC);
	adapter->stats.xontxc += rd32(E1000_XONTXC);
	adapter->stats.xoffrxc += rd32(E1000_XOFFRXC);
	adapter->stats.xofftxc += rd32(E1000_XOFFTXC);
	adapter->stats.fcruc += rd32(E1000_FCRUC);
	adapter->stats.gptc += rd32(E1000_GPTC);
	adapter->stats.gotc += rd32(E1000_GOTCL);
	rd32(E1000_GOTCH); /* clear GOTCL */
	adapter->stats.rnbc += rd32(E1000_RNBC);
	adapter->stats.ruc += rd32(E1000_RUC);
	adapter->stats.rfc += rd32(E1000_RFC);
	adapter->stats.rjc += rd32(E1000_RJC);
	adapter->stats.tor += rd32(E1000_TORH);
	adapter->stats.tot += rd32(E1000_TOTH);
	adapter->stats.tpr += rd32(E1000_TPR);

	adapter->stats.ptc64 += rd32(E1000_PTC64);
	adapter->stats.ptc127 += rd32(E1000_PTC127);
	adapter->stats.ptc255 += rd32(E1000_PTC255);
	adapter->stats.ptc511 += rd32(E1000_PTC511);
	adapter->stats.ptc1023 += rd32(E1000_PTC1023);
	adapter->stats.ptc1522 += rd32(E1000_PTC1522);

	adapter->stats.mptc += rd32(E1000_MPTC);
	adapter->stats.bptc += rd32(E1000_BPTC);

	adapter->stats.tpt += rd32(E1000_TPT);
	adapter->stats.colc += rd32(E1000_COLC);

	adapter->stats.algnerrc += rd32(E1000_ALGNERRC);
	/* read internal phy specific stats */
	reg = rd32(E1000_CTRL_EXT);
	if (!(reg & E1000_CTRL_EXT_LINK_MODE_MASK)) {
		adapter->stats.rxerrc += rd32(E1000_RXERRC);

		/* this stat has invalid values on i210/i211 */
		if ((hw->mac.type != e1000_i210) &&
		    (hw->mac.type != e1000_i211))
			adapter->stats.tncrs += rd32(E1000_TNCRS);
	}

	adapter->stats.tsctc += rd32(E1000_TSCTC);
	adapter->stats.tsctfc += rd32(E1000_TSCTFC);

	adapter->stats.iac += rd32(E1000_IAC);
	adapter->stats.icrxoc += rd32(E1000_ICRXOC);
	adapter->stats.icrxptc += rd32(E1000_ICRXPTC);
	adapter->stats.icrxatc += rd32(E1000_ICRXATC);
	adapter->stats.ictxptc += rd32(E1000_ICTXPTC);
	adapter->stats.ictxatc += rd32(E1000_ICTXATC);
	adapter->stats.ictxqec += rd32(E1000_ICTXQEC);
	adapter->stats.ictxqmtc += rd32(E1000_ICTXQMTC);
	adapter->stats.icrxdmtc += rd32(E1000_ICRXDMTC);

	/* Fill out the OS statistics structure */
	net_stats->multicast = adapter->stats.mprc;
	net_stats->collisions = adapter->stats.colc;

	/* Rx Errors */

	/* RLEC on some newer hardware can be incorrect so build
	 * our own version based on RUC and ROC
	 */
	net_stats->rx_errors = adapter->stats.rxerrc +
		adapter->stats.crcerrs + adapter->stats.algnerrc +
		adapter->stats.ruc + adapter->stats.roc +
		adapter->stats.cexterr;
	net_stats->rx_length_errors = adapter->stats.ruc +
				      adapter->stats.roc;
	net_stats->rx_crc_errors = adapter->stats.crcerrs;
	net_stats->rx_frame_errors = adapter->stats.algnerrc;
	net_stats->rx_missed_errors = adapter->stats.mpc;

	/* Tx Errors */
	net_stats->tx_errors = adapter->stats.ecol +
			       adapter->stats.latecol;
	net_stats->tx_aborted_errors = adapter->stats.ecol;
	net_stats->tx_window_errors = adapter->stats.latecol;
	net_stats->tx_carrier_errors = adapter->stats.tncrs;

	/* Tx Dropped needs to be maintained elsewhere */

	/* Management Stats */
	adapter->stats.mgptc += rd32(E1000_MGTPTC);
	adapter->stats.mgprc += rd32(E1000_MGTPRC);
	adapter->stats.mgpdc += rd32(E1000_MGTPDC);

	/* OS2BMC Stats */
	reg = rd32(E1000_MANC);
	if (reg & E1000_MANC_EN_BMC2OS) {
		adapter->stats.o2bgptc += rd32(E1000_O2BGPTC);
		adapter->stats.o2bspc += rd32(E1000_O2BSPC);
		adapter->stats.b2ospc += rd32(E1000_B2OSPC);
		adapter->stats.b2ogprc += rd32(E1000_B2OGPRC);
	}
}

static void igb_tsync_interrupt(struct igb_adapter *adapter)
{
	struct e1000_hw *hw = &adapter->hw;
	struct ptp_clock_event event;
	struct timespec64 ts;
	u32 ack = 0, tsauxc, sec, nsec, tsicr = rd32(E1000_TSICR);

	if (tsicr & TSINTR_SYS_WRAP) {
		event.type = PTP_CLOCK_PPS;
		if (adapter->ptp_caps.pps)
			ptp_clock_event(adapter->ptp_clock, &event);
		else
			dev_err(&adapter->pdev->dev, "unexpected SYS WRAP");
		ack |= TSINTR_SYS_WRAP;
	}

	if (tsicr & E1000_TSICR_TXTS) {
		/* retrieve hardware timestamp */
		schedule_work(&adapter->ptp_tx_work);
		ack |= E1000_TSICR_TXTS;
	}

	if (tsicr & TSINTR_TT0) {
		spin_lock(&adapter->tmreg_lock);
		ts = timespec64_add(adapter->perout[0].start,
				    adapter->perout[0].period);
		/* u32 conversion of tv_sec is safe until y2106 */
		wr32(E1000_TRGTTIML0, ts.tv_nsec);
		wr32(E1000_TRGTTIMH0, (u32)ts.tv_sec);
		tsauxc = rd32(E1000_TSAUXC);
		tsauxc |= TSAUXC_EN_TT0;
		wr32(E1000_TSAUXC, tsauxc);
		adapter->perout[0].start = ts;
		spin_unlock(&adapter->tmreg_lock);
		ack |= TSINTR_TT0;
	}

	if (tsicr & TSINTR_TT1) {
		spin_lock(&adapter->tmreg_lock);
		ts = timespec64_add(adapter->perout[1].start,
				    adapter->perout[1].period);
		wr32(E1000_TRGTTIML1, ts.tv_nsec);
		wr32(E1000_TRGTTIMH1, (u32)ts.tv_sec);
		tsauxc = rd32(E1000_TSAUXC);
		tsauxc |= TSAUXC_EN_TT1;
		wr32(E1000_TSAUXC, tsauxc);
		adapter->perout[1].start = ts;
		spin_unlock(&adapter->tmreg_lock);
		ack |= TSINTR_TT1;
	}

	if (tsicr & TSINTR_AUTT0) {
		nsec = rd32(E1000_AUXSTMPL0);
		sec  = rd32(E1000_AUXSTMPH0);
		event.type = PTP_CLOCK_EXTTS;
		event.index = 0;
		event.timestamp = sec * 1000000000ULL + nsec;
		ptp_clock_event(adapter->ptp_clock, &event);
		ack |= TSINTR_AUTT0;
	}

	if (tsicr & TSINTR_AUTT1) {
		nsec = rd32(E1000_AUXSTMPL1);
		sec  = rd32(E1000_AUXSTMPH1);
		event.type = PTP_CLOCK_EXTTS;
		event.index = 1;
		event.timestamp = sec * 1000000000ULL + nsec;
		ptp_clock_event(adapter->ptp_clock, &event);
		ack |= TSINTR_AUTT1;
	}

	/* acknowledge the interrupts */
	wr32(E1000_TSICR, ack);
}

static irqreturn_t igb_msix_other(int irq, void *data)
{
	struct igb_adapter *adapter = data;
	struct e1000_hw *hw = &adapter->hw;
	u32 icr = rd32(E1000_ICR);
	/* reading ICR causes bit 31 of EICR to be cleared */

	if (icr & E1000_ICR_DRSTA)
		schedule_work(&adapter->reset_task);

	if (icr & E1000_ICR_DOUTSYNC) {
		/* HW is reporting DMA is out of sync */
		adapter->stats.doosync++;
		/* The DMA Out of Sync is also indication of a spoof event
		 * in IOV mode. Check the Wrong VM Behavior register to
		 * see if it is really a spoof event.
		 */
		igb_check_wvbr(adapter);
	}

	/* Check for a mailbox event */
	if (icr & E1000_ICR_VMMB)
		igb_msg_task(adapter);

	if (icr & E1000_ICR_LSC) {
		hw->mac.get_link_status = 1;
		/* guard against interrupt when we're going down */
		if (!test_bit(__IGB_DOWN, &adapter->state))
			mod_timer(&adapter->watchdog_timer, jiffies + 1);
	}

	if (icr & E1000_ICR_TS)
		igb_tsync_interrupt(adapter);

	wr32(E1000_EIMS, adapter->eims_other);

	return IRQ_HANDLED;
}

static void igb_write_itr(struct igb_q_vector *q_vector)
{
	struct igb_adapter *adapter = q_vector->adapter;
	u32 itr_val = q_vector->itr_val & 0x7FFC;

	if (!q_vector->set_itr)
		return;

	if (!itr_val)
		itr_val = 0x4;

	if (adapter->hw.mac.type == e1000_82575)
		itr_val |= itr_val << 16;
	else
		itr_val |= E1000_EITR_CNT_IGNR;

	writel(itr_val, q_vector->itr_register);
	q_vector->set_itr = 0;
}

static irqreturn_t igb_msix_ring(int irq, void *data)
{
	struct igb_q_vector *q_vector = data;

	/* Write the ITR value calculated from the previous interrupt. */
	igb_write_itr(q_vector);

	napi_schedule(&q_vector->napi);

	return IRQ_HANDLED;
}

#ifdef CONFIG_IGB_DCA
static void igb_update_tx_dca(struct igb_adapter *adapter,
			      struct igb_ring *tx_ring,
			      int cpu)
{
	struct e1000_hw *hw = &adapter->hw;
	u32 txctrl = dca3_get_tag(tx_ring->dev, cpu);

	if (hw->mac.type != e1000_82575)
		txctrl <<= E1000_DCA_TXCTRL_CPUID_SHIFT;

	/* We can enable relaxed ordering for reads, but not writes when
	 * DCA is enabled.  This is due to a known issue in some chipsets
	 * which will cause the DCA tag to be cleared.
	 */
	txctrl |= E1000_DCA_TXCTRL_DESC_RRO_EN |
		  E1000_DCA_TXCTRL_DATA_RRO_EN |
		  E1000_DCA_TXCTRL_DESC_DCA_EN;

	wr32(E1000_DCA_TXCTRL(tx_ring->reg_idx), txctrl);
}

static void igb_update_rx_dca(struct igb_adapter *adapter,
			      struct igb_ring *rx_ring,
			      int cpu)
{
	struct e1000_hw *hw = &adapter->hw;
	u32 rxctrl = dca3_get_tag(&adapter->pdev->dev, cpu);

	if (hw->mac.type != e1000_82575)
		rxctrl <<= E1000_DCA_RXCTRL_CPUID_SHIFT;

	/* We can enable relaxed ordering for reads, but not writes when
	 * DCA is enabled.  This is due to a known issue in some chipsets
	 * which will cause the DCA tag to be cleared.
	 */
	rxctrl |= E1000_DCA_RXCTRL_DESC_RRO_EN |
		  E1000_DCA_RXCTRL_DESC_DCA_EN;

	wr32(E1000_DCA_RXCTRL(rx_ring->reg_idx), rxctrl);
}

static void igb_update_dca(struct igb_q_vector *q_vector)
{
	struct igb_adapter *adapter = q_vector->adapter;
	int cpu = get_cpu();

	if (q_vector->cpu == cpu)
		goto out_no_update;

	if (q_vector->tx.ring)
		igb_update_tx_dca(adapter, q_vector->tx.ring, cpu);

	if (q_vector->rx.ring)
		igb_update_rx_dca(adapter, q_vector->rx.ring, cpu);

	q_vector->cpu = cpu;
out_no_update:
	put_cpu();
}

static void igb_setup_dca(struct igb_adapter *adapter)
{
	struct e1000_hw *hw = &adapter->hw;
	int i;

	if (!(adapter->flags & IGB_FLAG_DCA_ENABLED))
		return;

	/* Always use CB2 mode, difference is masked in the CB driver. */
	wr32(E1000_DCA_CTRL, E1000_DCA_CTRL_DCA_MODE_CB2);

	for (i = 0; i < adapter->num_q_vectors; i++) {
		adapter->q_vector[i]->cpu = -1;
		igb_update_dca(adapter->q_vector[i]);
	}
}

static int __igb_notify_dca(struct device *dev, void *data)
{
	struct net_device *netdev = dev_get_drvdata(dev);
	struct igb_adapter *adapter = netdev_priv(netdev);
	struct pci_dev *pdev = adapter->pdev;
	struct e1000_hw *hw = &adapter->hw;
	unsigned long event = *(unsigned long *)data;

	switch (event) {
	case DCA_PROVIDER_ADD:
		/* if already enabled, don't do it again */
		if (adapter->flags & IGB_FLAG_DCA_ENABLED)
			break;
		if (dca_add_requester(dev) == 0) {
			adapter->flags |= IGB_FLAG_DCA_ENABLED;
			dev_info(&pdev->dev, "DCA enabled\n");
			igb_setup_dca(adapter);
			break;
		}
		/* Fall Through since DCA is disabled. */
	case DCA_PROVIDER_REMOVE:
		if (adapter->flags & IGB_FLAG_DCA_ENABLED) {
			/* without this a class_device is left
			 * hanging around in the sysfs model
			 */
			dca_remove_requester(dev);
			dev_info(&pdev->dev, "DCA disabled\n");
			adapter->flags &= ~IGB_FLAG_DCA_ENABLED;
			wr32(E1000_DCA_CTRL, E1000_DCA_CTRL_DCA_MODE_DISABLE);
		}
		break;
	}

	return 0;
}

static int igb_notify_dca(struct notifier_block *nb, unsigned long event,
			  void *p)
{
	int ret_val;

	ret_val = driver_for_each_device(&igb_driver.driver, NULL, &event,
					 __igb_notify_dca);

	return ret_val ? NOTIFY_BAD : NOTIFY_DONE;
}
#endif /* CONFIG_IGB_DCA */

#ifdef CONFIG_PCI_IOV
static int igb_vf_configure(struct igb_adapter *adapter, int vf)
{
	unsigned char mac_addr[ETH_ALEN];

	eth_zero_addr(mac_addr);
	igb_set_vf_mac(adapter, vf, mac_addr);

	/* By default spoof check is enabled for all VFs */
	adapter->vf_data[vf].spoofchk_enabled = true;

	return 0;
}

#endif
static void igb_ping_all_vfs(struct igb_adapter *adapter)
{
	struct e1000_hw *hw = &adapter->hw;
	u32 ping;
	int i;

	for (i = 0 ; i < adapter->vfs_allocated_count; i++) {
		ping = E1000_PF_CONTROL_MSG;
		if (adapter->vf_data[i].flags & IGB_VF_FLAG_CTS)
			ping |= E1000_VT_MSGTYPE_CTS;
		igb_write_mbx(hw, &ping, 1, i);
	}
}

static int igb_set_vf_promisc(struct igb_adapter *adapter, u32 *msgbuf, u32 vf)
{
	struct e1000_hw *hw = &adapter->hw;
	u32 vmolr = rd32(E1000_VMOLR(vf));
	struct vf_data_storage *vf_data = &adapter->vf_data[vf];

	vf_data->flags &= ~(IGB_VF_FLAG_UNI_PROMISC |
			    IGB_VF_FLAG_MULTI_PROMISC);
	vmolr &= ~(E1000_VMOLR_ROPE | E1000_VMOLR_ROMPE | E1000_VMOLR_MPME);

	if (*msgbuf & E1000_VF_SET_PROMISC_MULTICAST) {
		vmolr |= E1000_VMOLR_MPME;
		vf_data->flags |= IGB_VF_FLAG_MULTI_PROMISC;
		*msgbuf &= ~E1000_VF_SET_PROMISC_MULTICAST;
	} else {
		/* if we have hashes and we are clearing a multicast promisc
		 * flag we need to write the hashes to the MTA as this step
		 * was previously skipped
		 */
		if (vf_data->num_vf_mc_hashes > 30) {
			vmolr |= E1000_VMOLR_MPME;
		} else if (vf_data->num_vf_mc_hashes) {
			int j;

			vmolr |= E1000_VMOLR_ROMPE;
			for (j = 0; j < vf_data->num_vf_mc_hashes; j++)
				igb_mta_set(hw, vf_data->vf_mc_hashes[j]);
		}
	}

	wr32(E1000_VMOLR(vf), vmolr);

	/* there are flags left unprocessed, likely not supported */
	if (*msgbuf & E1000_VT_MSGINFO_MASK)
		return -EINVAL;

	return 0;
}

static int igb_set_vf_multicasts(struct igb_adapter *adapter,
				  u32 *msgbuf, u32 vf)
{
	int n = (msgbuf[0] & E1000_VT_MSGINFO_MASK) >> E1000_VT_MSGINFO_SHIFT;
	u16 *hash_list = (u16 *)&msgbuf[1];
	struct vf_data_storage *vf_data = &adapter->vf_data[vf];
	int i;

	/* salt away the number of multicast addresses assigned
	 * to this VF for later use to restore when the PF multi cast
	 * list changes
	 */
	vf_data->num_vf_mc_hashes = n;

	/* only up to 30 hash values supported */
	if (n > 30)
		n = 30;

	/* store the hashes for later use */
	for (i = 0; i < n; i++)
		vf_data->vf_mc_hashes[i] = hash_list[i];

	/* Flush and reset the mta with the new values */
	igb_set_rx_mode(adapter->netdev);

	return 0;
}

static void igb_restore_vf_multicasts(struct igb_adapter *adapter)
{
	struct e1000_hw *hw = &adapter->hw;
	struct vf_data_storage *vf_data;
	int i, j;

	for (i = 0; i < adapter->vfs_allocated_count; i++) {
		u32 vmolr = rd32(E1000_VMOLR(i));

		vmolr &= ~(E1000_VMOLR_ROMPE | E1000_VMOLR_MPME);

		vf_data = &adapter->vf_data[i];

		if ((vf_data->num_vf_mc_hashes > 30) ||
		    (vf_data->flags & IGB_VF_FLAG_MULTI_PROMISC)) {
			vmolr |= E1000_VMOLR_MPME;
		} else if (vf_data->num_vf_mc_hashes) {
			vmolr |= E1000_VMOLR_ROMPE;
			for (j = 0; j < vf_data->num_vf_mc_hashes; j++)
				igb_mta_set(hw, vf_data->vf_mc_hashes[j]);
		}
		wr32(E1000_VMOLR(i), vmolr);
	}
}

static void igb_clear_vf_vfta(struct igb_adapter *adapter, u32 vf)
{
	struct e1000_hw *hw = &adapter->hw;
	u32 pool_mask, vlvf_mask, i;

	/* create mask for VF and other pools */
	pool_mask = E1000_VLVF_POOLSEL_MASK;
<<<<<<< HEAD
	vlvf_mask = 1 << (E1000_VLVF_POOLSEL_SHIFT + vf);

	/* drop PF from pool bits */
	pool_mask &= ~(1 << (E1000_VLVF_POOLSEL_SHIFT +
			     adapter->vfs_allocated_count));
=======
	vlvf_mask = BIT(E1000_VLVF_POOLSEL_SHIFT + vf);

	/* drop PF from pool bits */
	pool_mask &= ~BIT(E1000_VLVF_POOLSEL_SHIFT +
			     adapter->vfs_allocated_count);
>>>>>>> ed596a4a

	/* Find the vlan filter for this id */
	for (i = E1000_VLVF_ARRAY_SIZE; i--;) {
		u32 vlvf = rd32(E1000_VLVF(i));
		u32 vfta_mask, vid, vfta;

		/* remove the vf from the pool */
		if (!(vlvf & vlvf_mask))
			continue;

		/* clear out bit from VLVF */
		vlvf ^= vlvf_mask;

		/* if other pools are present, just remove ourselves */
		if (vlvf & pool_mask)
			goto update_vlvfb;
<<<<<<< HEAD

		/* if PF is present, leave VFTA */
		if (vlvf & E1000_VLVF_POOLSEL_MASK)
			goto update_vlvf;

		vid = vlvf & E1000_VLVF_VLANID_MASK;
		vfta_mask = 1 << (vid % 32);

		/* clear bit from VFTA */
		vfta = adapter->shadow_vfta[vid / 32];
		if (vfta & vfta_mask)
			hw->mac.ops.write_vfta(hw, vid / 32, vfta ^ vfta_mask);
update_vlvf:
		/* clear pool selection enable */
		if (adapter->flags & IGB_FLAG_VLAN_PROMISC)
			vlvf &= E1000_VLVF_POOLSEL_MASK;
		else
			vlvf = 0;
update_vlvfb:
		/* clear pool bits */
		wr32(E1000_VLVF(i), vlvf);
=======

		/* if PF is present, leave VFTA */
		if (vlvf & E1000_VLVF_POOLSEL_MASK)
			goto update_vlvf;

		vid = vlvf & E1000_VLVF_VLANID_MASK;
		vfta_mask = BIT(vid % 32);

		/* clear bit from VFTA */
		vfta = adapter->shadow_vfta[vid / 32];
		if (vfta & vfta_mask)
			hw->mac.ops.write_vfta(hw, vid / 32, vfta ^ vfta_mask);
update_vlvf:
		/* clear pool selection enable */
		if (adapter->flags & IGB_FLAG_VLAN_PROMISC)
			vlvf &= E1000_VLVF_POOLSEL_MASK;
		else
			vlvf = 0;
update_vlvfb:
		/* clear pool bits */
		wr32(E1000_VLVF(i), vlvf);
	}
}

static int igb_find_vlvf_entry(struct e1000_hw *hw, u32 vlan)
{
	u32 vlvf;
	int idx;

	/* short cut the special case */
	if (vlan == 0)
		return 0;

	/* Search for the VLAN id in the VLVF entries */
	for (idx = E1000_VLVF_ARRAY_SIZE; --idx;) {
		vlvf = rd32(E1000_VLVF(idx));
		if ((vlvf & VLAN_VID_MASK) == vlan)
			break;
>>>>>>> ed596a4a
	}
}

<<<<<<< HEAD
static int igb_find_vlvf_entry(struct e1000_hw *hw, u32 vlan)
{
	u32 vlvf;
	int idx;

	/* short cut the special case */
	if (vlan == 0)
		return 0;

	/* Search for the VLAN id in the VLVF entries */
	for (idx = E1000_VLVF_ARRAY_SIZE; --idx;) {
		vlvf = rd32(E1000_VLVF(idx));
		if ((vlvf & VLAN_VID_MASK) == vlan)
			break;
	}

	return idx;
}

void igb_update_pf_vlvf(struct igb_adapter *adapter, u32 vid)
=======
	return idx;
}

static void igb_update_pf_vlvf(struct igb_adapter *adapter, u32 vid)
>>>>>>> ed596a4a
{
	struct e1000_hw *hw = &adapter->hw;
	u32 bits, pf_id;
	int idx;

	idx = igb_find_vlvf_entry(hw, vid);
	if (!idx)
		return;

	/* See if any other pools are set for this VLAN filter
	 * entry other than the PF.
	 */
	pf_id = adapter->vfs_allocated_count + E1000_VLVF_POOLSEL_SHIFT;
<<<<<<< HEAD
	bits = ~(1 << pf_id) & E1000_VLVF_POOLSEL_MASK;
=======
	bits = ~BIT(pf_id) & E1000_VLVF_POOLSEL_MASK;
>>>>>>> ed596a4a
	bits &= rd32(E1000_VLVF(idx));

	/* Disable the filter so this falls into the default pool. */
	if (!bits) {
		if (adapter->flags & IGB_FLAG_VLAN_PROMISC)
<<<<<<< HEAD
			wr32(E1000_VLVF(idx), 1 << pf_id);
=======
			wr32(E1000_VLVF(idx), BIT(pf_id));
>>>>>>> ed596a4a
		else
			wr32(E1000_VLVF(idx), 0);
	}
}

static s32 igb_set_vf_vlan(struct igb_adapter *adapter, u32 vid,
			   bool add, u32 vf)
{
	int pf_id = adapter->vfs_allocated_count;
	struct e1000_hw *hw = &adapter->hw;
	int err;

	/* If VLAN overlaps with one the PF is currently monitoring make
	 * sure that we are able to allocate a VLVF entry.  This may be
	 * redundant but it guarantees PF will maintain visibility to
	 * the VLAN.
	 */
	if (add && test_bit(vid, adapter->active_vlans)) {
		err = igb_vfta_set(hw, vid, pf_id, true, false);
		if (err)
			return err;
	}

	err = igb_vfta_set(hw, vid, vf, add, false);

	if (add && !err)
		return err;

	/* If we failed to add the VF VLAN or we are removing the VF VLAN
	 * we may need to drop the PF pool bit in order to allow us to free
	 * up the VLVF resources.
	 */
	if (test_bit(vid, adapter->active_vlans) ||
	    (adapter->flags & IGB_FLAG_VLAN_PROMISC))
		igb_update_pf_vlvf(adapter, vid);

	return err;
}

static void igb_set_vmvir(struct igb_adapter *adapter, u32 vid, u32 vf)
{
	struct e1000_hw *hw = &adapter->hw;

	if (vid)
		wr32(E1000_VMVIR(vf), (vid | E1000_VMVIR_VLANA_DEFAULT));
	else
		wr32(E1000_VMVIR(vf), 0);
}

static int igb_enable_port_vlan(struct igb_adapter *adapter, int vf,
				u16 vlan, u8 qos)
{
	int err;

	err = igb_set_vf_vlan(adapter, vlan, true, vf);
	if (err)
		return err;

	igb_set_vmvir(adapter, vlan | (qos << VLAN_PRIO_SHIFT), vf);
	igb_set_vmolr(adapter, vf, !vlan);

	/* revoke access to previous VLAN */
	if (vlan != adapter->vf_data[vf].pf_vlan)
		igb_set_vf_vlan(adapter, adapter->vf_data[vf].pf_vlan,
				false, vf);

	adapter->vf_data[vf].pf_vlan = vlan;
	adapter->vf_data[vf].pf_qos = qos;
	igb_set_vf_vlan_strip(adapter, vf, true);
	dev_info(&adapter->pdev->dev,
		 "Setting VLAN %d, QOS 0x%x on VF %d\n", vlan, qos, vf);
	if (test_bit(__IGB_DOWN, &adapter->state)) {
		dev_warn(&adapter->pdev->dev,
			 "The VF VLAN has been set, but the PF device is not up.\n");
		dev_warn(&adapter->pdev->dev,
			 "Bring the PF device up before attempting to use the VF device.\n");
	}

	return err;
}

static int igb_disable_port_vlan(struct igb_adapter *adapter, int vf)
{
	/* Restore tagless access via VLAN 0 */
	igb_set_vf_vlan(adapter, 0, true, vf);

	igb_set_vmvir(adapter, 0, vf);
	igb_set_vmolr(adapter, vf, true);

	/* Remove any PF assigned VLAN */
	if (adapter->vf_data[vf].pf_vlan)
		igb_set_vf_vlan(adapter, adapter->vf_data[vf].pf_vlan,
				false, vf);

	adapter->vf_data[vf].pf_vlan = 0;
	adapter->vf_data[vf].pf_qos = 0;
	igb_set_vf_vlan_strip(adapter, vf, false);

	return 0;
}

static int igb_ndo_set_vf_vlan(struct net_device *netdev,
			       int vf, u16 vlan, u8 qos)
{
	struct igb_adapter *adapter = netdev_priv(netdev);

	if ((vf >= adapter->vfs_allocated_count) || (vlan > 4095) || (qos > 7))
		return -EINVAL;

	return (vlan || qos) ? igb_enable_port_vlan(adapter, vf, vlan, qos) :
			       igb_disable_port_vlan(adapter, vf);
}

static int igb_set_vf_vlan_msg(struct igb_adapter *adapter, u32 *msgbuf, u32 vf)
{
	int add = (msgbuf[0] & E1000_VT_MSGINFO_MASK) >> E1000_VT_MSGINFO_SHIFT;
	int vid = (msgbuf[1] & E1000_VLVF_VLANID_MASK);
	int ret;

	if (adapter->vf_data[vf].pf_vlan)
		return -1;

	/* VLAN 0 is a special case, don't allow it to be removed */
	if (!vid && !add)
		return 0;

	ret = igb_set_vf_vlan(adapter, vid, !!add, vf);
	if (!ret)
		igb_set_vf_vlan_strip(adapter, vf, !!vid);
	return ret;
}

static inline void igb_vf_reset(struct igb_adapter *adapter, u32 vf)
{
	struct vf_data_storage *vf_data = &adapter->vf_data[vf];

	/* clear flags - except flag that indicates PF has set the MAC */
	vf_data->flags &= IGB_VF_FLAG_PF_SET_MAC;
	vf_data->last_nack = jiffies;

	/* reset vlans for device */
	igb_clear_vf_vfta(adapter, vf);
	igb_set_vf_vlan(adapter, vf_data->pf_vlan, true, vf);
	igb_set_vmvir(adapter, vf_data->pf_vlan |
			       (vf_data->pf_qos << VLAN_PRIO_SHIFT), vf);
	igb_set_vmolr(adapter, vf, !vf_data->pf_vlan);
	igb_set_vf_vlan_strip(adapter, vf, !!(vf_data->pf_vlan));

	/* reset multicast table array for vf */
	adapter->vf_data[vf].num_vf_mc_hashes = 0;

	/* Flush and reset the mta with the new values */
	igb_set_rx_mode(adapter->netdev);
}

static void igb_vf_reset_event(struct igb_adapter *adapter, u32 vf)
{
	unsigned char *vf_mac = adapter->vf_data[vf].vf_mac_addresses;

	/* clear mac address as we were hotplug removed/added */
	if (!(adapter->vf_data[vf].flags & IGB_VF_FLAG_PF_SET_MAC))
		eth_zero_addr(vf_mac);

	/* process remaining reset events */
	igb_vf_reset(adapter, vf);
}

static void igb_vf_reset_msg(struct igb_adapter *adapter, u32 vf)
{
	struct e1000_hw *hw = &adapter->hw;
	unsigned char *vf_mac = adapter->vf_data[vf].vf_mac_addresses;
	int rar_entry = hw->mac.rar_entry_count - (vf + 1);
	u32 reg, msgbuf[3];
	u8 *addr = (u8 *)(&msgbuf[1]);

	/* process all the same items cleared in a function level reset */
	igb_vf_reset(adapter, vf);

	/* set vf mac address */
	igb_rar_set_qsel(adapter, vf_mac, rar_entry, vf);

	/* enable transmit and receive for vf */
	reg = rd32(E1000_VFTE);
	wr32(E1000_VFTE, reg | BIT(vf));
	reg = rd32(E1000_VFRE);
	wr32(E1000_VFRE, reg | BIT(vf));

	adapter->vf_data[vf].flags |= IGB_VF_FLAG_CTS;

	/* reply to reset with ack and vf mac address */
	if (!is_zero_ether_addr(vf_mac)) {
		msgbuf[0] = E1000_VF_RESET | E1000_VT_MSGTYPE_ACK;
		memcpy(addr, vf_mac, ETH_ALEN);
	} else {
		msgbuf[0] = E1000_VF_RESET | E1000_VT_MSGTYPE_NACK;
	}
	igb_write_mbx(hw, msgbuf, 3, vf);
}

static int igb_set_vf_mac_addr(struct igb_adapter *adapter, u32 *msg, int vf)
{
	/* The VF MAC Address is stored in a packed array of bytes
	 * starting at the second 32 bit word of the msg array
	 */
	unsigned char *addr = (char *)&msg[1];
	int err = -1;

	if (is_valid_ether_addr(addr))
		err = igb_set_vf_mac(adapter, vf, addr);

	return err;
}

static void igb_rcv_ack_from_vf(struct igb_adapter *adapter, u32 vf)
{
	struct e1000_hw *hw = &adapter->hw;
	struct vf_data_storage *vf_data = &adapter->vf_data[vf];
	u32 msg = E1000_VT_MSGTYPE_NACK;

	/* if device isn't clear to send it shouldn't be reading either */
	if (!(vf_data->flags & IGB_VF_FLAG_CTS) &&
	    time_after(jiffies, vf_data->last_nack + (2 * HZ))) {
		igb_write_mbx(hw, &msg, 1, vf);
		vf_data->last_nack = jiffies;
	}
}

static void igb_rcv_msg_from_vf(struct igb_adapter *adapter, u32 vf)
{
	struct pci_dev *pdev = adapter->pdev;
	u32 msgbuf[E1000_VFMAILBOX_SIZE];
	struct e1000_hw *hw = &adapter->hw;
	struct vf_data_storage *vf_data = &adapter->vf_data[vf];
	s32 retval;

	retval = igb_read_mbx(hw, msgbuf, E1000_VFMAILBOX_SIZE, vf);

	if (retval) {
		/* if receive failed revoke VF CTS stats and restart init */
		dev_err(&pdev->dev, "Error receiving message from VF\n");
		vf_data->flags &= ~IGB_VF_FLAG_CTS;
		if (!time_after(jiffies, vf_data->last_nack + (2 * HZ)))
			return;
		goto out;
	}

	/* this is a message we already processed, do nothing */
	if (msgbuf[0] & (E1000_VT_MSGTYPE_ACK | E1000_VT_MSGTYPE_NACK))
		return;

	/* until the vf completes a reset it should not be
	 * allowed to start any configuration.
	 */
	if (msgbuf[0] == E1000_VF_RESET) {
		igb_vf_reset_msg(adapter, vf);
		return;
	}

	if (!(vf_data->flags & IGB_VF_FLAG_CTS)) {
		if (!time_after(jiffies, vf_data->last_nack + (2 * HZ)))
			return;
		retval = -1;
		goto out;
	}

	switch ((msgbuf[0] & 0xFFFF)) {
	case E1000_VF_SET_MAC_ADDR:
		retval = -EINVAL;
		if (!(vf_data->flags & IGB_VF_FLAG_PF_SET_MAC))
			retval = igb_set_vf_mac_addr(adapter, msgbuf, vf);
		else
			dev_warn(&pdev->dev,
				 "VF %d attempted to override administratively set MAC address\nReload the VF driver to resume operations\n",
				 vf);
		break;
	case E1000_VF_SET_PROMISC:
		retval = igb_set_vf_promisc(adapter, msgbuf, vf);
		break;
	case E1000_VF_SET_MULTICAST:
		retval = igb_set_vf_multicasts(adapter, msgbuf, vf);
		break;
	case E1000_VF_SET_LPE:
		retval = igb_set_vf_rlpml(adapter, msgbuf[1], vf);
		break;
	case E1000_VF_SET_VLAN:
		retval = -1;
		if (vf_data->pf_vlan)
			dev_warn(&pdev->dev,
				 "VF %d attempted to override administratively set VLAN tag\nReload the VF driver to resume operations\n",
				 vf);
		else
			retval = igb_set_vf_vlan_msg(adapter, msgbuf, vf);
		break;
	default:
		dev_err(&pdev->dev, "Unhandled Msg %08x\n", msgbuf[0]);
		retval = -1;
		break;
	}

	msgbuf[0] |= E1000_VT_MSGTYPE_CTS;
out:
	/* notify the VF of the results of what it sent us */
	if (retval)
		msgbuf[0] |= E1000_VT_MSGTYPE_NACK;
	else
		msgbuf[0] |= E1000_VT_MSGTYPE_ACK;

	igb_write_mbx(hw, msgbuf, 1, vf);
}

static void igb_msg_task(struct igb_adapter *adapter)
{
	struct e1000_hw *hw = &adapter->hw;
	u32 vf;

	for (vf = 0; vf < adapter->vfs_allocated_count; vf++) {
		/* process any reset requests */
		if (!igb_check_for_rst(hw, vf))
			igb_vf_reset_event(adapter, vf);

		/* process any messages pending */
		if (!igb_check_for_msg(hw, vf))
			igb_rcv_msg_from_vf(adapter, vf);

		/* process any acks */
		if (!igb_check_for_ack(hw, vf))
			igb_rcv_ack_from_vf(adapter, vf);
	}
}

/**
 *  igb_set_uta - Set unicast filter table address
 *  @adapter: board private structure
 *  @set: boolean indicating if we are setting or clearing bits
 *
 *  The unicast table address is a register array of 32-bit registers.
 *  The table is meant to be used in a way similar to how the MTA is used
 *  however due to certain limitations in the hardware it is necessary to
 *  set all the hash bits to 1 and use the VMOLR ROPE bit as a promiscuous
 *  enable bit to allow vlan tag stripping when promiscuous mode is enabled
 **/
static void igb_set_uta(struct igb_adapter *adapter, bool set)
{
	struct e1000_hw *hw = &adapter->hw;
	u32 uta = set ? ~0 : 0;
	int i;

	/* we only need to do this if VMDq is enabled */
	if (!adapter->vfs_allocated_count)
		return;

	for (i = hw->mac.uta_reg_count; i--;)
		array_wr32(E1000_UTA, i, uta);
}

/**
 *  igb_intr_msi - Interrupt Handler
 *  @irq: interrupt number
 *  @data: pointer to a network interface device structure
 **/
static irqreturn_t igb_intr_msi(int irq, void *data)
{
	struct igb_adapter *adapter = data;
	struct igb_q_vector *q_vector = adapter->q_vector[0];
	struct e1000_hw *hw = &adapter->hw;
	/* read ICR disables interrupts using IAM */
	u32 icr = rd32(E1000_ICR);

	igb_write_itr(q_vector);

	if (icr & E1000_ICR_DRSTA)
		schedule_work(&adapter->reset_task);

	if (icr & E1000_ICR_DOUTSYNC) {
		/* HW is reporting DMA is out of sync */
		adapter->stats.doosync++;
	}

	if (icr & (E1000_ICR_RXSEQ | E1000_ICR_LSC)) {
		hw->mac.get_link_status = 1;
		if (!test_bit(__IGB_DOWN, &adapter->state))
			mod_timer(&adapter->watchdog_timer, jiffies + 1);
	}

	if (icr & E1000_ICR_TS)
		igb_tsync_interrupt(adapter);

	napi_schedule(&q_vector->napi);

	return IRQ_HANDLED;
}

/**
 *  igb_intr - Legacy Interrupt Handler
 *  @irq: interrupt number
 *  @data: pointer to a network interface device structure
 **/
static irqreturn_t igb_intr(int irq, void *data)
{
	struct igb_adapter *adapter = data;
	struct igb_q_vector *q_vector = adapter->q_vector[0];
	struct e1000_hw *hw = &adapter->hw;
	/* Interrupt Auto-Mask...upon reading ICR, interrupts are masked.  No
	 * need for the IMC write
	 */
	u32 icr = rd32(E1000_ICR);

	/* IMS will not auto-mask if INT_ASSERTED is not set, and if it is
	 * not set, then the adapter didn't send an interrupt
	 */
	if (!(icr & E1000_ICR_INT_ASSERTED))
		return IRQ_NONE;

	igb_write_itr(q_vector);

	if (icr & E1000_ICR_DRSTA)
		schedule_work(&adapter->reset_task);

	if (icr & E1000_ICR_DOUTSYNC) {
		/* HW is reporting DMA is out of sync */
		adapter->stats.doosync++;
	}

	if (icr & (E1000_ICR_RXSEQ | E1000_ICR_LSC)) {
		hw->mac.get_link_status = 1;
		/* guard against interrupt when we're going down */
		if (!test_bit(__IGB_DOWN, &adapter->state))
			mod_timer(&adapter->watchdog_timer, jiffies + 1);
	}

	if (icr & E1000_ICR_TS)
		igb_tsync_interrupt(adapter);

	napi_schedule(&q_vector->napi);

	return IRQ_HANDLED;
}

static void igb_ring_irq_enable(struct igb_q_vector *q_vector)
{
	struct igb_adapter *adapter = q_vector->adapter;
	struct e1000_hw *hw = &adapter->hw;

	if ((q_vector->rx.ring && (adapter->rx_itr_setting & 3)) ||
	    (!q_vector->rx.ring && (adapter->tx_itr_setting & 3))) {
		if ((adapter->num_q_vectors == 1) && !adapter->vf_data)
			igb_set_itr(q_vector);
		else
			igb_update_ring_itr(q_vector);
	}

	if (!test_bit(__IGB_DOWN, &adapter->state)) {
		if (adapter->flags & IGB_FLAG_HAS_MSIX)
			wr32(E1000_EIMS, q_vector->eims_value);
		else
			igb_irq_enable(adapter);
	}
}

/**
 *  igb_poll - NAPI Rx polling callback
 *  @napi: napi polling structure
 *  @budget: count of how many packets we should handle
 **/
static int igb_poll(struct napi_struct *napi, int budget)
{
	struct igb_q_vector *q_vector = container_of(napi,
						     struct igb_q_vector,
						     napi);
	bool clean_complete = true;
	int work_done = 0;

#ifdef CONFIG_IGB_DCA
	if (q_vector->adapter->flags & IGB_FLAG_DCA_ENABLED)
		igb_update_dca(q_vector);
#endif
	if (q_vector->tx.ring)
		clean_complete = igb_clean_tx_irq(q_vector, budget);

	if (q_vector->rx.ring) {
		int cleaned = igb_clean_rx_irq(q_vector, budget);

		work_done += cleaned;
		if (cleaned >= budget)
			clean_complete = false;
	}

	/* If all work not completed, return budget and keep polling */
	if (!clean_complete)
		return budget;

	/* If not enough Rx work done, exit the polling mode */
	napi_complete_done(napi, work_done);
	igb_ring_irq_enable(q_vector);

	return 0;
}

/**
 *  igb_clean_tx_irq - Reclaim resources after transmit completes
 *  @q_vector: pointer to q_vector containing needed info
 *  @napi_budget: Used to determine if we are in netpoll
 *
 *  returns true if ring is completely cleaned
 **/
static bool igb_clean_tx_irq(struct igb_q_vector *q_vector, int napi_budget)
{
	struct igb_adapter *adapter = q_vector->adapter;
	struct igb_ring *tx_ring = q_vector->tx.ring;
	struct igb_tx_buffer *tx_buffer;
	union e1000_adv_tx_desc *tx_desc;
	unsigned int total_bytes = 0, total_packets = 0;
	unsigned int budget = q_vector->tx.work_limit;
	unsigned int i = tx_ring->next_to_clean;

	if (test_bit(__IGB_DOWN, &adapter->state))
		return true;

	tx_buffer = &tx_ring->tx_buffer_info[i];
	tx_desc = IGB_TX_DESC(tx_ring, i);
	i -= tx_ring->count;

	do {
		union e1000_adv_tx_desc *eop_desc = tx_buffer->next_to_watch;

		/* if next_to_watch is not set then there is no work pending */
		if (!eop_desc)
			break;

		/* prevent any other reads prior to eop_desc */
		read_barrier_depends();

		/* if DD is not set pending work has not been completed */
		if (!(eop_desc->wb.status & cpu_to_le32(E1000_TXD_STAT_DD)))
			break;

		/* clear next_to_watch to prevent false hangs */
		tx_buffer->next_to_watch = NULL;

		/* update the statistics for this packet */
		total_bytes += tx_buffer->bytecount;
		total_packets += tx_buffer->gso_segs;

		/* free the skb */
		napi_consume_skb(tx_buffer->skb, napi_budget);

		/* unmap skb header data */
		dma_unmap_single(tx_ring->dev,
				 dma_unmap_addr(tx_buffer, dma),
				 dma_unmap_len(tx_buffer, len),
				 DMA_TO_DEVICE);

		/* clear tx_buffer data */
		tx_buffer->skb = NULL;
		dma_unmap_len_set(tx_buffer, len, 0);

		/* clear last DMA location and unmap remaining buffers */
		while (tx_desc != eop_desc) {
			tx_buffer++;
			tx_desc++;
			i++;
			if (unlikely(!i)) {
				i -= tx_ring->count;
				tx_buffer = tx_ring->tx_buffer_info;
				tx_desc = IGB_TX_DESC(tx_ring, 0);
			}

			/* unmap any remaining paged data */
			if (dma_unmap_len(tx_buffer, len)) {
				dma_unmap_page(tx_ring->dev,
					       dma_unmap_addr(tx_buffer, dma),
					       dma_unmap_len(tx_buffer, len),
					       DMA_TO_DEVICE);
				dma_unmap_len_set(tx_buffer, len, 0);
			}
		}

		/* move us one more past the eop_desc for start of next pkt */
		tx_buffer++;
		tx_desc++;
		i++;
		if (unlikely(!i)) {
			i -= tx_ring->count;
			tx_buffer = tx_ring->tx_buffer_info;
			tx_desc = IGB_TX_DESC(tx_ring, 0);
		}

		/* issue prefetch for next Tx descriptor */
		prefetch(tx_desc);

		/* update budget accounting */
		budget--;
	} while (likely(budget));

	netdev_tx_completed_queue(txring_txq(tx_ring),
				  total_packets, total_bytes);
	i += tx_ring->count;
	tx_ring->next_to_clean = i;
	u64_stats_update_begin(&tx_ring->tx_syncp);
	tx_ring->tx_stats.bytes += total_bytes;
	tx_ring->tx_stats.packets += total_packets;
	u64_stats_update_end(&tx_ring->tx_syncp);
	q_vector->tx.total_bytes += total_bytes;
	q_vector->tx.total_packets += total_packets;

	if (test_bit(IGB_RING_FLAG_TX_DETECT_HANG, &tx_ring->flags)) {
		struct e1000_hw *hw = &adapter->hw;

		/* Detect a transmit hang in hardware, this serializes the
		 * check with the clearing of time_stamp and movement of i
		 */
		clear_bit(IGB_RING_FLAG_TX_DETECT_HANG, &tx_ring->flags);
		if (tx_buffer->next_to_watch &&
		    time_after(jiffies, tx_buffer->time_stamp +
			       (adapter->tx_timeout_factor * HZ)) &&
		    !(rd32(E1000_STATUS) & E1000_STATUS_TXOFF)) {

			/* detected Tx unit hang */
			dev_err(tx_ring->dev,
				"Detected Tx Unit Hang\n"
				"  Tx Queue             <%d>\n"
				"  TDH                  <%x>\n"
				"  TDT                  <%x>\n"
				"  next_to_use          <%x>\n"
				"  next_to_clean        <%x>\n"
				"buffer_info[next_to_clean]\n"
				"  time_stamp           <%lx>\n"
				"  next_to_watch        <%p>\n"
				"  jiffies              <%lx>\n"
				"  desc.status          <%x>\n",
				tx_ring->queue_index,
				rd32(E1000_TDH(tx_ring->reg_idx)),
				readl(tx_ring->tail),
				tx_ring->next_to_use,
				tx_ring->next_to_clean,
				tx_buffer->time_stamp,
				tx_buffer->next_to_watch,
				jiffies,
				tx_buffer->next_to_watch->wb.status);
			netif_stop_subqueue(tx_ring->netdev,
					    tx_ring->queue_index);

			/* we are about to reset, no point in enabling stuff */
			return true;
		}
	}

#define TX_WAKE_THRESHOLD (DESC_NEEDED * 2)
	if (unlikely(total_packets &&
	    netif_carrier_ok(tx_ring->netdev) &&
	    igb_desc_unused(tx_ring) >= TX_WAKE_THRESHOLD)) {
		/* Make sure that anybody stopping the queue after this
		 * sees the new next_to_clean.
		 */
		smp_mb();
		if (__netif_subqueue_stopped(tx_ring->netdev,
					     tx_ring->queue_index) &&
		    !(test_bit(__IGB_DOWN, &adapter->state))) {
			netif_wake_subqueue(tx_ring->netdev,
					    tx_ring->queue_index);

			u64_stats_update_begin(&tx_ring->tx_syncp);
			tx_ring->tx_stats.restart_queue++;
			u64_stats_update_end(&tx_ring->tx_syncp);
		}
	}

	return !!budget;
}

/**
 *  igb_reuse_rx_page - page flip buffer and store it back on the ring
 *  @rx_ring: rx descriptor ring to store buffers on
 *  @old_buff: donor buffer to have page reused
 *
 *  Synchronizes page for reuse by the adapter
 **/
static void igb_reuse_rx_page(struct igb_ring *rx_ring,
			      struct igb_rx_buffer *old_buff)
{
	struct igb_rx_buffer *new_buff;
	u16 nta = rx_ring->next_to_alloc;

	new_buff = &rx_ring->rx_buffer_info[nta];

	/* update, and store next to alloc */
	nta++;
	rx_ring->next_to_alloc = (nta < rx_ring->count) ? nta : 0;

	/* transfer page from old buffer to new buffer */
	*new_buff = *old_buff;

	/* sync the buffer for use by the device */
	dma_sync_single_range_for_device(rx_ring->dev, old_buff->dma,
					 old_buff->page_offset,
					 IGB_RX_BUFSZ,
					 DMA_FROM_DEVICE);
}

static inline bool igb_page_is_reserved(struct page *page)
{
	return (page_to_nid(page) != numa_mem_id()) || page_is_pfmemalloc(page);
}

static bool igb_can_reuse_rx_page(struct igb_rx_buffer *rx_buffer,
				  struct page *page,
				  unsigned int truesize)
{
	/* avoid re-using remote pages */
	if (unlikely(igb_page_is_reserved(page)))
		return false;

#if (PAGE_SIZE < 8192)
	/* if we are only owner of page we can reuse it */
	if (unlikely(page_count(page) != 1))
		return false;

	/* flip page offset to other buffer */
	rx_buffer->page_offset ^= IGB_RX_BUFSZ;
#else
	/* move offset up to the next cache line */
	rx_buffer->page_offset += truesize;

	if (rx_buffer->page_offset > (PAGE_SIZE - IGB_RX_BUFSZ))
		return false;
#endif

	/* Even if we own the page, we are not allowed to use atomic_set()
	 * This would break get_page_unless_zero() users.
	 */
	page_ref_inc(page);

	return true;
}

/**
 *  igb_add_rx_frag - Add contents of Rx buffer to sk_buff
 *  @rx_ring: rx descriptor ring to transact packets on
 *  @rx_buffer: buffer containing page to add
 *  @rx_desc: descriptor containing length of buffer written by hardware
 *  @skb: sk_buff to place the data into
 *
 *  This function will add the data contained in rx_buffer->page to the skb.
 *  This is done either through a direct copy if the data in the buffer is
 *  less than the skb header size, otherwise it will just attach the page as
 *  a frag to the skb.
 *
 *  The function will then update the page offset if necessary and return
 *  true if the buffer can be reused by the adapter.
 **/
static bool igb_add_rx_frag(struct igb_ring *rx_ring,
			    struct igb_rx_buffer *rx_buffer,
			    union e1000_adv_rx_desc *rx_desc,
			    struct sk_buff *skb)
{
	struct page *page = rx_buffer->page;
	unsigned char *va = page_address(page) + rx_buffer->page_offset;
	unsigned int size = le16_to_cpu(rx_desc->wb.upper.length);
#if (PAGE_SIZE < 8192)
	unsigned int truesize = IGB_RX_BUFSZ;
#else
	unsigned int truesize = SKB_DATA_ALIGN(size);
#endif
	unsigned int pull_len;

	if (unlikely(skb_is_nonlinear(skb)))
		goto add_tail_frag;

	if (unlikely(igb_test_staterr(rx_desc, E1000_RXDADV_STAT_TSIP))) {
		igb_ptp_rx_pktstamp(rx_ring->q_vector, va, skb);
		va += IGB_TS_HDR_LEN;
		size -= IGB_TS_HDR_LEN;
	}

	if (likely(size <= IGB_RX_HDR_LEN)) {
		memcpy(__skb_put(skb, size), va, ALIGN(size, sizeof(long)));

		/* page is not reserved, we can reuse buffer as-is */
		if (likely(!igb_page_is_reserved(page)))
			return true;

		/* this page cannot be reused so discard it */
		__free_page(page);
		return false;
	}

	/* we need the header to contain the greater of either ETH_HLEN or
	 * 60 bytes if the skb->len is less than 60 for skb_pad.
	 */
	pull_len = eth_get_headlen(va, IGB_RX_HDR_LEN);

	/* align pull length to size of long to optimize memcpy performance */
	memcpy(__skb_put(skb, pull_len), va, ALIGN(pull_len, sizeof(long)));

	/* update all of the pointers */
	va += pull_len;
	size -= pull_len;

add_tail_frag:
	skb_add_rx_frag(skb, skb_shinfo(skb)->nr_frags, page,
			(unsigned long)va & ~PAGE_MASK, size, truesize);

	return igb_can_reuse_rx_page(rx_buffer, page, truesize);
}

static struct sk_buff *igb_fetch_rx_buffer(struct igb_ring *rx_ring,
					   union e1000_adv_rx_desc *rx_desc,
					   struct sk_buff *skb)
{
	struct igb_rx_buffer *rx_buffer;
	struct page *page;

	rx_buffer = &rx_ring->rx_buffer_info[rx_ring->next_to_clean];
	page = rx_buffer->page;
	prefetchw(page);

	if (likely(!skb)) {
		void *page_addr = page_address(page) +
				  rx_buffer->page_offset;

		/* prefetch first cache line of first page */
		prefetch(page_addr);
#if L1_CACHE_BYTES < 128
		prefetch(page_addr + L1_CACHE_BYTES);
#endif

		/* allocate a skb to store the frags */
		skb = napi_alloc_skb(&rx_ring->q_vector->napi, IGB_RX_HDR_LEN);
		if (unlikely(!skb)) {
			rx_ring->rx_stats.alloc_failed++;
			return NULL;
		}

		/* we will be copying header into skb->data in
		 * pskb_may_pull so it is in our interest to prefetch
		 * it now to avoid a possible cache miss
		 */
		prefetchw(skb->data);
	}

	/* we are reusing so sync this buffer for CPU use */
	dma_sync_single_range_for_cpu(rx_ring->dev,
				      rx_buffer->dma,
				      rx_buffer->page_offset,
				      IGB_RX_BUFSZ,
				      DMA_FROM_DEVICE);

	/* pull page into skb */
	if (igb_add_rx_frag(rx_ring, rx_buffer, rx_desc, skb)) {
		/* hand second half of page back to the ring */
		igb_reuse_rx_page(rx_ring, rx_buffer);
	} else {
		/* we are not reusing the buffer so unmap it */
		dma_unmap_page(rx_ring->dev, rx_buffer->dma,
			       PAGE_SIZE, DMA_FROM_DEVICE);
	}

	/* clear contents of rx_buffer */
	rx_buffer->page = NULL;

	return skb;
}

static inline void igb_rx_checksum(struct igb_ring *ring,
				   union e1000_adv_rx_desc *rx_desc,
				   struct sk_buff *skb)
{
	skb_checksum_none_assert(skb);

	/* Ignore Checksum bit is set */
	if (igb_test_staterr(rx_desc, E1000_RXD_STAT_IXSM))
		return;

	/* Rx checksum disabled via ethtool */
	if (!(ring->netdev->features & NETIF_F_RXCSUM))
		return;

	/* TCP/UDP checksum error bit is set */
	if (igb_test_staterr(rx_desc,
			     E1000_RXDEXT_STATERR_TCPE |
			     E1000_RXDEXT_STATERR_IPE)) {
		/* work around errata with sctp packets where the TCPE aka
		 * L4E bit is set incorrectly on 64 byte (60 byte w/o crc)
		 * packets, (aka let the stack check the crc32c)
		 */
		if (!((skb->len == 60) &&
		      test_bit(IGB_RING_FLAG_RX_SCTP_CSUM, &ring->flags))) {
			u64_stats_update_begin(&ring->rx_syncp);
			ring->rx_stats.csum_err++;
			u64_stats_update_end(&ring->rx_syncp);
		}
		/* let the stack verify checksum errors */
		return;
	}
	/* It must be a TCP or UDP packet with a valid checksum */
	if (igb_test_staterr(rx_desc, E1000_RXD_STAT_TCPCS |
				      E1000_RXD_STAT_UDPCS))
		skb->ip_summed = CHECKSUM_UNNECESSARY;

	dev_dbg(ring->dev, "cksum success: bits %08X\n",
		le32_to_cpu(rx_desc->wb.upper.status_error));
}

static inline void igb_rx_hash(struct igb_ring *ring,
			       union e1000_adv_rx_desc *rx_desc,
			       struct sk_buff *skb)
{
	if (ring->netdev->features & NETIF_F_RXHASH)
		skb_set_hash(skb,
			     le32_to_cpu(rx_desc->wb.lower.hi_dword.rss),
			     PKT_HASH_TYPE_L3);
}

/**
 *  igb_is_non_eop - process handling of non-EOP buffers
 *  @rx_ring: Rx ring being processed
 *  @rx_desc: Rx descriptor for current buffer
 *  @skb: current socket buffer containing buffer in progress
 *
 *  This function updates next to clean.  If the buffer is an EOP buffer
 *  this function exits returning false, otherwise it will place the
 *  sk_buff in the next buffer to be chained and return true indicating
 *  that this is in fact a non-EOP buffer.
 **/
static bool igb_is_non_eop(struct igb_ring *rx_ring,
			   union e1000_adv_rx_desc *rx_desc)
{
	u32 ntc = rx_ring->next_to_clean + 1;

	/* fetch, update, and store next to clean */
	ntc = (ntc < rx_ring->count) ? ntc : 0;
	rx_ring->next_to_clean = ntc;

	prefetch(IGB_RX_DESC(rx_ring, ntc));

	if (likely(igb_test_staterr(rx_desc, E1000_RXD_STAT_EOP)))
		return false;

	return true;
}

/**
 *  igb_cleanup_headers - Correct corrupted or empty headers
 *  @rx_ring: rx descriptor ring packet is being transacted on
 *  @rx_desc: pointer to the EOP Rx descriptor
 *  @skb: pointer to current skb being fixed
 *
 *  Address the case where we are pulling data in on pages only
 *  and as such no data is present in the skb header.
 *
 *  In addition if skb is not at least 60 bytes we need to pad it so that
 *  it is large enough to qualify as a valid Ethernet frame.
 *
 *  Returns true if an error was encountered and skb was freed.
 **/
static bool igb_cleanup_headers(struct igb_ring *rx_ring,
				union e1000_adv_rx_desc *rx_desc,
				struct sk_buff *skb)
{
	if (unlikely((igb_test_staterr(rx_desc,
				       E1000_RXDEXT_ERR_FRAME_ERR_MASK)))) {
		struct net_device *netdev = rx_ring->netdev;
		if (!(netdev->features & NETIF_F_RXALL)) {
			dev_kfree_skb_any(skb);
			return true;
		}
	}

	/* if eth_skb_pad returns an error the skb was freed */
	if (eth_skb_pad(skb))
		return true;

	return false;
}

/**
 *  igb_process_skb_fields - Populate skb header fields from Rx descriptor
 *  @rx_ring: rx descriptor ring packet is being transacted on
 *  @rx_desc: pointer to the EOP Rx descriptor
 *  @skb: pointer to current skb being populated
 *
 *  This function checks the ring, descriptor, and packet information in
 *  order to populate the hash, checksum, VLAN, timestamp, protocol, and
 *  other fields within the skb.
 **/
static void igb_process_skb_fields(struct igb_ring *rx_ring,
				   union e1000_adv_rx_desc *rx_desc,
				   struct sk_buff *skb)
{
	struct net_device *dev = rx_ring->netdev;

	igb_rx_hash(rx_ring, rx_desc, skb);

	igb_rx_checksum(rx_ring, rx_desc, skb);

	if (igb_test_staterr(rx_desc, E1000_RXDADV_STAT_TS) &&
	    !igb_test_staterr(rx_desc, E1000_RXDADV_STAT_TSIP))
		igb_ptp_rx_rgtstamp(rx_ring->q_vector, skb);

	if ((dev->features & NETIF_F_HW_VLAN_CTAG_RX) &&
	    igb_test_staterr(rx_desc, E1000_RXD_STAT_VP)) {
		u16 vid;

		if (igb_test_staterr(rx_desc, E1000_RXDEXT_STATERR_LB) &&
		    test_bit(IGB_RING_FLAG_RX_LB_VLAN_BSWAP, &rx_ring->flags))
			vid = be16_to_cpu(rx_desc->wb.upper.vlan);
		else
			vid = le16_to_cpu(rx_desc->wb.upper.vlan);

		__vlan_hwaccel_put_tag(skb, htons(ETH_P_8021Q), vid);
	}

	skb_record_rx_queue(skb, rx_ring->queue_index);

	skb->protocol = eth_type_trans(skb, rx_ring->netdev);
}

static int igb_clean_rx_irq(struct igb_q_vector *q_vector, const int budget)
{
	struct igb_ring *rx_ring = q_vector->rx.ring;
	struct sk_buff *skb = rx_ring->skb;
	unsigned int total_bytes = 0, total_packets = 0;
	u16 cleaned_count = igb_desc_unused(rx_ring);

	while (likely(total_packets < budget)) {
		union e1000_adv_rx_desc *rx_desc;

		/* return some buffers to hardware, one at a time is too slow */
		if (cleaned_count >= IGB_RX_BUFFER_WRITE) {
			igb_alloc_rx_buffers(rx_ring, cleaned_count);
			cleaned_count = 0;
		}

		rx_desc = IGB_RX_DESC(rx_ring, rx_ring->next_to_clean);

		if (!rx_desc->wb.upper.status_error)
			break;

		/* This memory barrier is needed to keep us from reading
		 * any other fields out of the rx_desc until we know the
		 * descriptor has been written back
		 */
		dma_rmb();

		/* retrieve a buffer from the ring */
		skb = igb_fetch_rx_buffer(rx_ring, rx_desc, skb);

		/* exit if we failed to retrieve a buffer */
		if (!skb)
			break;

		cleaned_count++;

		/* fetch next buffer in frame if non-eop */
		if (igb_is_non_eop(rx_ring, rx_desc))
			continue;

		/* verify the packet layout is correct */
		if (igb_cleanup_headers(rx_ring, rx_desc, skb)) {
			skb = NULL;
			continue;
		}

		/* probably a little skewed due to removing CRC */
		total_bytes += skb->len;

		/* populate checksum, timestamp, VLAN, and protocol */
		igb_process_skb_fields(rx_ring, rx_desc, skb);

		napi_gro_receive(&q_vector->napi, skb);

		/* reset skb pointer */
		skb = NULL;

		/* update budget accounting */
		total_packets++;
	}

	/* place incomplete frames back on ring for completion */
	rx_ring->skb = skb;

	u64_stats_update_begin(&rx_ring->rx_syncp);
	rx_ring->rx_stats.packets += total_packets;
	rx_ring->rx_stats.bytes += total_bytes;
	u64_stats_update_end(&rx_ring->rx_syncp);
	q_vector->rx.total_packets += total_packets;
	q_vector->rx.total_bytes += total_bytes;

	if (cleaned_count)
		igb_alloc_rx_buffers(rx_ring, cleaned_count);

	return total_packets;
}

static bool igb_alloc_mapped_page(struct igb_ring *rx_ring,
				  struct igb_rx_buffer *bi)
{
	struct page *page = bi->page;
	dma_addr_t dma;

	/* since we are recycling buffers we should seldom need to alloc */
	if (likely(page))
		return true;

	/* alloc new page for storage */
	page = dev_alloc_page();
	if (unlikely(!page)) {
		rx_ring->rx_stats.alloc_failed++;
		return false;
	}

	/* map page for use */
	dma = dma_map_page(rx_ring->dev, page, 0, PAGE_SIZE, DMA_FROM_DEVICE);

	/* if mapping failed free memory back to system since
	 * there isn't much point in holding memory we can't use
	 */
	if (dma_mapping_error(rx_ring->dev, dma)) {
		__free_page(page);

		rx_ring->rx_stats.alloc_failed++;
		return false;
	}

	bi->dma = dma;
	bi->page = page;
	bi->page_offset = 0;

	return true;
}

/**
 *  igb_alloc_rx_buffers - Replace used receive buffers; packet split
 *  @adapter: address of board private structure
 **/
void igb_alloc_rx_buffers(struct igb_ring *rx_ring, u16 cleaned_count)
{
	union e1000_adv_rx_desc *rx_desc;
	struct igb_rx_buffer *bi;
	u16 i = rx_ring->next_to_use;

	/* nothing to do */
	if (!cleaned_count)
		return;

	rx_desc = IGB_RX_DESC(rx_ring, i);
	bi = &rx_ring->rx_buffer_info[i];
	i -= rx_ring->count;

	do {
		if (!igb_alloc_mapped_page(rx_ring, bi))
			break;

		/* Refresh the desc even if buffer_addrs didn't change
		 * because each write-back erases this info.
		 */
		rx_desc->read.pkt_addr = cpu_to_le64(bi->dma + bi->page_offset);

		rx_desc++;
		bi++;
		i++;
		if (unlikely(!i)) {
			rx_desc = IGB_RX_DESC(rx_ring, 0);
			bi = rx_ring->rx_buffer_info;
			i -= rx_ring->count;
		}

		/* clear the status bits for the next_to_use descriptor */
		rx_desc->wb.upper.status_error = 0;

		cleaned_count--;
	} while (cleaned_count);

	i += rx_ring->count;

	if (rx_ring->next_to_use != i) {
		/* record the next descriptor to use */
		rx_ring->next_to_use = i;

		/* update next to alloc since we have filled the ring */
		rx_ring->next_to_alloc = i;

		/* Force memory writes to complete before letting h/w
		 * know there are new descriptors to fetch.  (Only
		 * applicable for weak-ordered memory model archs,
		 * such as IA-64).
		 */
		wmb();
		writel(i, rx_ring->tail);
	}
}

/**
 * igb_mii_ioctl -
 * @netdev:
 * @ifreq:
 * @cmd:
 **/
static int igb_mii_ioctl(struct net_device *netdev, struct ifreq *ifr, int cmd)
{
	struct igb_adapter *adapter = netdev_priv(netdev);
	struct mii_ioctl_data *data = if_mii(ifr);

	if (adapter->hw.phy.media_type != e1000_media_type_copper)
		return -EOPNOTSUPP;

	switch (cmd) {
	case SIOCGMIIPHY:
		data->phy_id = adapter->hw.phy.addr;
		break;
	case SIOCGMIIREG:
		if (igb_read_phy_reg(&adapter->hw, data->reg_num & 0x1F,
				     &data->val_out))
			return -EIO;
		break;
	case SIOCSMIIREG:
	default:
		return -EOPNOTSUPP;
	}
	return 0;
}

/**
 * igb_ioctl -
 * @netdev:
 * @ifreq:
 * @cmd:
 **/
static int igb_ioctl(struct net_device *netdev, struct ifreq *ifr, int cmd)
{
	switch (cmd) {
	case SIOCGMIIPHY:
	case SIOCGMIIREG:
	case SIOCSMIIREG:
		return igb_mii_ioctl(netdev, ifr, cmd);
	case SIOCGHWTSTAMP:
		return igb_ptp_get_ts_config(netdev, ifr);
	case SIOCSHWTSTAMP:
		return igb_ptp_set_ts_config(netdev, ifr);
	default:
		return -EOPNOTSUPP;
	}
}

void igb_read_pci_cfg(struct e1000_hw *hw, u32 reg, u16 *value)
{
	struct igb_adapter *adapter = hw->back;

	pci_read_config_word(adapter->pdev, reg, value);
}

void igb_write_pci_cfg(struct e1000_hw *hw, u32 reg, u16 *value)
{
	struct igb_adapter *adapter = hw->back;

	pci_write_config_word(adapter->pdev, reg, *value);
}

s32 igb_read_pcie_cap_reg(struct e1000_hw *hw, u32 reg, u16 *value)
{
	struct igb_adapter *adapter = hw->back;

	if (pcie_capability_read_word(adapter->pdev, reg, value))
		return -E1000_ERR_CONFIG;

	return 0;
}

s32 igb_write_pcie_cap_reg(struct e1000_hw *hw, u32 reg, u16 *value)
{
	struct igb_adapter *adapter = hw->back;

	if (pcie_capability_write_word(adapter->pdev, reg, *value))
		return -E1000_ERR_CONFIG;

	return 0;
}

static void igb_vlan_mode(struct net_device *netdev, netdev_features_t features)
{
	struct igb_adapter *adapter = netdev_priv(netdev);
	struct e1000_hw *hw = &adapter->hw;
	u32 ctrl, rctl;
	bool enable = !!(features & NETIF_F_HW_VLAN_CTAG_RX);

	if (enable) {
		/* enable VLAN tag insert/strip */
		ctrl = rd32(E1000_CTRL);
		ctrl |= E1000_CTRL_VME;
		wr32(E1000_CTRL, ctrl);

		/* Disable CFI check */
		rctl = rd32(E1000_RCTL);
		rctl &= ~E1000_RCTL_CFIEN;
		wr32(E1000_RCTL, rctl);
	} else {
		/* disable VLAN tag insert/strip */
		ctrl = rd32(E1000_CTRL);
		ctrl &= ~E1000_CTRL_VME;
		wr32(E1000_CTRL, ctrl);
	}

	igb_set_vf_vlan_strip(adapter, adapter->vfs_allocated_count, enable);
}

static int igb_vlan_rx_add_vid(struct net_device *netdev,
			       __be16 proto, u16 vid)
{
	struct igb_adapter *adapter = netdev_priv(netdev);
	struct e1000_hw *hw = &adapter->hw;
	int pf_id = adapter->vfs_allocated_count;

	/* add the filter since PF can receive vlans w/o entry in vlvf */
	if (!vid || !(adapter->flags & IGB_FLAG_VLAN_PROMISC))
		igb_vfta_set(hw, vid, pf_id, true, !!vid);

	set_bit(vid, adapter->active_vlans);

	return 0;
}

static int igb_vlan_rx_kill_vid(struct net_device *netdev,
				__be16 proto, u16 vid)
{
	struct igb_adapter *adapter = netdev_priv(netdev);
	int pf_id = adapter->vfs_allocated_count;
	struct e1000_hw *hw = &adapter->hw;

	/* remove VID from filter table */
	if (vid && !(adapter->flags & IGB_FLAG_VLAN_PROMISC))
		igb_vfta_set(hw, vid, pf_id, false, true);

	clear_bit(vid, adapter->active_vlans);

	return 0;
}

static void igb_restore_vlan(struct igb_adapter *adapter)
{
	u16 vid = 1;

	igb_vlan_mode(adapter->netdev, adapter->netdev->features);
	igb_vlan_rx_add_vid(adapter->netdev, htons(ETH_P_8021Q), 0);

	for_each_set_bit_from(vid, adapter->active_vlans, VLAN_N_VID)
		igb_vlan_rx_add_vid(adapter->netdev, htons(ETH_P_8021Q), vid);
}

int igb_set_spd_dplx(struct igb_adapter *adapter, u32 spd, u8 dplx)
{
	struct pci_dev *pdev = adapter->pdev;
	struct e1000_mac_info *mac = &adapter->hw.mac;

	mac->autoneg = 0;

	/* Make sure dplx is at most 1 bit and lsb of speed is not set
	 * for the switch() below to work
	 */
	if ((spd & 1) || (dplx & ~1))
		goto err_inval;

	/* Fiber NIC's only allow 1000 gbps Full duplex
	 * and 100Mbps Full duplex for 100baseFx sfp
	 */
	if (adapter->hw.phy.media_type == e1000_media_type_internal_serdes) {
		switch (spd + dplx) {
		case SPEED_10 + DUPLEX_HALF:
		case SPEED_10 + DUPLEX_FULL:
		case SPEED_100 + DUPLEX_HALF:
			goto err_inval;
		default:
			break;
		}
	}

	switch (spd + dplx) {
	case SPEED_10 + DUPLEX_HALF:
		mac->forced_speed_duplex = ADVERTISE_10_HALF;
		break;
	case SPEED_10 + DUPLEX_FULL:
		mac->forced_speed_duplex = ADVERTISE_10_FULL;
		break;
	case SPEED_100 + DUPLEX_HALF:
		mac->forced_speed_duplex = ADVERTISE_100_HALF;
		break;
	case SPEED_100 + DUPLEX_FULL:
		mac->forced_speed_duplex = ADVERTISE_100_FULL;
		break;
	case SPEED_1000 + DUPLEX_FULL:
		mac->autoneg = 1;
		adapter->hw.phy.autoneg_advertised = ADVERTISE_1000_FULL;
		break;
	case SPEED_1000 + DUPLEX_HALF: /* not supported */
	default:
		goto err_inval;
	}

	/* clear MDI, MDI(-X) override is only allowed when autoneg enabled */
	adapter->hw.phy.mdix = AUTO_ALL_MODES;

	return 0;

err_inval:
	dev_err(&pdev->dev, "Unsupported Speed/Duplex configuration\n");
	return -EINVAL;
}

static int __igb_shutdown(struct pci_dev *pdev, bool *enable_wake,
			  bool runtime)
{
	struct net_device *netdev = pci_get_drvdata(pdev);
	struct igb_adapter *adapter = netdev_priv(netdev);
	struct e1000_hw *hw = &adapter->hw;
	u32 ctrl, rctl, status;
	u32 wufc = runtime ? E1000_WUFC_LNKC : adapter->wol;
#ifdef CONFIG_PM
	int retval = 0;
#endif

	netif_device_detach(netdev);

	if (netif_running(netdev))
		__igb_close(netdev, true);

	igb_clear_interrupt_scheme(adapter);

#ifdef CONFIG_PM
	retval = pci_save_state(pdev);
	if (retval)
		return retval;
#endif

	status = rd32(E1000_STATUS);
	if (status & E1000_STATUS_LU)
		wufc &= ~E1000_WUFC_LNKC;

	if (wufc) {
		igb_setup_rctl(adapter);
		igb_set_rx_mode(netdev);

		/* turn on all-multi mode if wake on multicast is enabled */
		if (wufc & E1000_WUFC_MC) {
			rctl = rd32(E1000_RCTL);
			rctl |= E1000_RCTL_MPE;
			wr32(E1000_RCTL, rctl);
		}

		ctrl = rd32(E1000_CTRL);
		/* advertise wake from D3Cold */
		#define E1000_CTRL_ADVD3WUC 0x00100000
		/* phy power management enable */
		#define E1000_CTRL_EN_PHY_PWR_MGMT 0x00200000
		ctrl |= E1000_CTRL_ADVD3WUC;
		wr32(E1000_CTRL, ctrl);

		/* Allow time for pending master requests to run */
		igb_disable_pcie_master(hw);

		wr32(E1000_WUC, E1000_WUC_PME_EN);
		wr32(E1000_WUFC, wufc);
	} else {
		wr32(E1000_WUC, 0);
		wr32(E1000_WUFC, 0);
	}

	*enable_wake = wufc || adapter->en_mng_pt;
	if (!*enable_wake)
		igb_power_down_link(adapter);
	else
		igb_power_up_link(adapter);

	/* Release control of h/w to f/w.  If f/w is AMT enabled, this
	 * would have already happened in close and is redundant.
	 */
	igb_release_hw_control(adapter);

	pci_disable_device(pdev);

	return 0;
}

#ifdef CONFIG_PM
#ifdef CONFIG_PM_SLEEP
static int igb_suspend(struct device *dev)
{
	int retval;
	bool wake;
	struct pci_dev *pdev = to_pci_dev(dev);

	retval = __igb_shutdown(pdev, &wake, 0);
	if (retval)
		return retval;

	if (wake) {
		pci_prepare_to_sleep(pdev);
	} else {
		pci_wake_from_d3(pdev, false);
		pci_set_power_state(pdev, PCI_D3hot);
	}

	return 0;
}
#endif /* CONFIG_PM_SLEEP */

static int igb_resume(struct device *dev)
{
	struct pci_dev *pdev = to_pci_dev(dev);
	struct net_device *netdev = pci_get_drvdata(pdev);
	struct igb_adapter *adapter = netdev_priv(netdev);
	struct e1000_hw *hw = &adapter->hw;
	u32 err;

	pci_set_power_state(pdev, PCI_D0);
	pci_restore_state(pdev);
	pci_save_state(pdev);

	if (!pci_device_is_present(pdev))
		return -ENODEV;
	err = pci_enable_device_mem(pdev);
	if (err) {
		dev_err(&pdev->dev,
			"igb: Cannot enable PCI device from suspend\n");
		return err;
	}
	pci_set_master(pdev);

	pci_enable_wake(pdev, PCI_D3hot, 0);
	pci_enable_wake(pdev, PCI_D3cold, 0);

	if (igb_init_interrupt_scheme(adapter, true)) {
		dev_err(&pdev->dev, "Unable to allocate memory for queues\n");
		return -ENOMEM;
	}

	igb_reset(adapter);

	/* let the f/w know that the h/w is now under the control of the
	 * driver.
	 */
	igb_get_hw_control(adapter);

	wr32(E1000_WUS, ~0);

	if (netdev->flags & IFF_UP) {
		rtnl_lock();
		err = __igb_open(netdev, true);
		rtnl_unlock();
		if (err)
			return err;
	}

	netif_device_attach(netdev);
	return 0;
}

static int igb_runtime_idle(struct device *dev)
{
	struct pci_dev *pdev = to_pci_dev(dev);
	struct net_device *netdev = pci_get_drvdata(pdev);
	struct igb_adapter *adapter = netdev_priv(netdev);

	if (!igb_has_link(adapter))
		pm_schedule_suspend(dev, MSEC_PER_SEC * 5);

	return -EBUSY;
}

static int igb_runtime_suspend(struct device *dev)
{
	struct pci_dev *pdev = to_pci_dev(dev);
	int retval;
	bool wake;

	retval = __igb_shutdown(pdev, &wake, 1);
	if (retval)
		return retval;

	if (wake) {
		pci_prepare_to_sleep(pdev);
	} else {
		pci_wake_from_d3(pdev, false);
		pci_set_power_state(pdev, PCI_D3hot);
	}

	return 0;
}

static int igb_runtime_resume(struct device *dev)
{
	return igb_resume(dev);
}
#endif /* CONFIG_PM */

static void igb_shutdown(struct pci_dev *pdev)
{
	bool wake;

	__igb_shutdown(pdev, &wake, 0);

	if (system_state == SYSTEM_POWER_OFF) {
		pci_wake_from_d3(pdev, wake);
		pci_set_power_state(pdev, PCI_D3hot);
	}
}

#ifdef CONFIG_PCI_IOV
static int igb_sriov_reinit(struct pci_dev *dev)
{
	struct net_device *netdev = pci_get_drvdata(dev);
	struct igb_adapter *adapter = netdev_priv(netdev);
	struct pci_dev *pdev = adapter->pdev;

	rtnl_lock();

	if (netif_running(netdev))
		igb_close(netdev);
	else
		igb_reset(adapter);

	igb_clear_interrupt_scheme(adapter);

	igb_init_queue_configuration(adapter);

	if (igb_init_interrupt_scheme(adapter, true)) {
		rtnl_unlock();
		dev_err(&pdev->dev, "Unable to allocate memory for queues\n");
		return -ENOMEM;
	}

	if (netif_running(netdev))
		igb_open(netdev);

	rtnl_unlock();

	return 0;
}

static int igb_pci_disable_sriov(struct pci_dev *dev)
{
	int err = igb_disable_sriov(dev);

	if (!err)
		err = igb_sriov_reinit(dev);

	return err;
}

static int igb_pci_enable_sriov(struct pci_dev *dev, int num_vfs)
{
	int err = igb_enable_sriov(dev, num_vfs);

	if (err)
		goto out;

	err = igb_sriov_reinit(dev);
	if (!err)
		return num_vfs;

out:
	return err;
}

#endif
static int igb_pci_sriov_configure(struct pci_dev *dev, int num_vfs)
{
#ifdef CONFIG_PCI_IOV
	if (num_vfs == 0)
		return igb_pci_disable_sriov(dev);
	else
		return igb_pci_enable_sriov(dev, num_vfs);
#endif
	return 0;
}

#ifdef CONFIG_NET_POLL_CONTROLLER
/* Polling 'interrupt' - used by things like netconsole to send skbs
 * without having to re-enable interrupts. It's not called while
 * the interrupt routine is executing.
 */
static void igb_netpoll(struct net_device *netdev)
{
	struct igb_adapter *adapter = netdev_priv(netdev);
	struct e1000_hw *hw = &adapter->hw;
	struct igb_q_vector *q_vector;
	int i;

	for (i = 0; i < adapter->num_q_vectors; i++) {
		q_vector = adapter->q_vector[i];
		if (adapter->flags & IGB_FLAG_HAS_MSIX)
			wr32(E1000_EIMC, q_vector->eims_value);
		else
			igb_irq_disable(adapter);
		napi_schedule(&q_vector->napi);
	}
}
#endif /* CONFIG_NET_POLL_CONTROLLER */

/**
 *  igb_io_error_detected - called when PCI error is detected
 *  @pdev: Pointer to PCI device
 *  @state: The current pci connection state
 *
 *  This function is called after a PCI bus error affecting
 *  this device has been detected.
 **/
static pci_ers_result_t igb_io_error_detected(struct pci_dev *pdev,
					      pci_channel_state_t state)
{
	struct net_device *netdev = pci_get_drvdata(pdev);
	struct igb_adapter *adapter = netdev_priv(netdev);

	netif_device_detach(netdev);

	if (state == pci_channel_io_perm_failure)
		return PCI_ERS_RESULT_DISCONNECT;

	if (netif_running(netdev))
		igb_down(adapter);
	pci_disable_device(pdev);

	/* Request a slot slot reset. */
	return PCI_ERS_RESULT_NEED_RESET;
}

/**
 *  igb_io_slot_reset - called after the pci bus has been reset.
 *  @pdev: Pointer to PCI device
 *
 *  Restart the card from scratch, as if from a cold-boot. Implementation
 *  resembles the first-half of the igb_resume routine.
 **/
static pci_ers_result_t igb_io_slot_reset(struct pci_dev *pdev)
{
	struct net_device *netdev = pci_get_drvdata(pdev);
	struct igb_adapter *adapter = netdev_priv(netdev);
	struct e1000_hw *hw = &adapter->hw;
	pci_ers_result_t result;
	int err;

	if (pci_enable_device_mem(pdev)) {
		dev_err(&pdev->dev,
			"Cannot re-enable PCI device after reset.\n");
		result = PCI_ERS_RESULT_DISCONNECT;
	} else {
		pci_set_master(pdev);
		pci_restore_state(pdev);
		pci_save_state(pdev);

		pci_enable_wake(pdev, PCI_D3hot, 0);
		pci_enable_wake(pdev, PCI_D3cold, 0);

		igb_reset(adapter);
		wr32(E1000_WUS, ~0);
		result = PCI_ERS_RESULT_RECOVERED;
	}

	err = pci_cleanup_aer_uncorrect_error_status(pdev);
	if (err) {
		dev_err(&pdev->dev,
			"pci_cleanup_aer_uncorrect_error_status failed 0x%0x\n",
			err);
		/* non-fatal, continue */
	}

	return result;
}

/**
 *  igb_io_resume - called when traffic can start flowing again.
 *  @pdev: Pointer to PCI device
 *
 *  This callback is called when the error recovery driver tells us that
 *  its OK to resume normal operation. Implementation resembles the
 *  second-half of the igb_resume routine.
 */
static void igb_io_resume(struct pci_dev *pdev)
{
	struct net_device *netdev = pci_get_drvdata(pdev);
	struct igb_adapter *adapter = netdev_priv(netdev);

	if (netif_running(netdev)) {
		if (igb_up(adapter)) {
			dev_err(&pdev->dev, "igb_up failed after reset\n");
			return;
		}
	}

	netif_device_attach(netdev);

	/* let the f/w know that the h/w is now under the control of the
	 * driver.
	 */
	igb_get_hw_control(adapter);
}

static void igb_rar_set_qsel(struct igb_adapter *adapter, u8 *addr, u32 index,
			     u8 qsel)
{
	struct e1000_hw *hw = &adapter->hw;
	u32 rar_low, rar_high;

<<<<<<< HEAD
	/* HW expects these in little endian so we reverse the byte order
	 * from network order (big endian) to CPU endian
	 */
	rar_low = le32_to_cpup((__be32 *)(addr));
	rar_high = le16_to_cpup((__be16 *)(addr + 4));
=======
	/* HW expects these to be in network order when they are plugged
	 * into the registers which are little endian.  In order to guarantee
	 * that ordering we need to do an leXX_to_cpup here in order to be
	 * ready for the byteswap that occurs with writel
	 */
	rar_low = le32_to_cpup((__le32 *)(addr));
	rar_high = le16_to_cpup((__le16 *)(addr + 4));
>>>>>>> ed596a4a

	/* Indicate to hardware the Address is Valid. */
	rar_high |= E1000_RAH_AV;

	if (hw->mac.type == e1000_82575)
		rar_high |= E1000_RAH_POOL_1 * qsel;
	else
		rar_high |= E1000_RAH_POOL_1 << qsel;

	wr32(E1000_RAL(index), rar_low);
	wrfl();
	wr32(E1000_RAH(index), rar_high);
	wrfl();
}

static int igb_set_vf_mac(struct igb_adapter *adapter,
			  int vf, unsigned char *mac_addr)
{
	struct e1000_hw *hw = &adapter->hw;
	/* VF MAC addresses start at end of receive addresses and moves
	 * towards the first, as a result a collision should not be possible
	 */
	int rar_entry = hw->mac.rar_entry_count - (vf + 1);

	memcpy(adapter->vf_data[vf].vf_mac_addresses, mac_addr, ETH_ALEN);

	igb_rar_set_qsel(adapter, mac_addr, rar_entry, vf);

	return 0;
}

static int igb_ndo_set_vf_mac(struct net_device *netdev, int vf, u8 *mac)
{
	struct igb_adapter *adapter = netdev_priv(netdev);
	if (!is_valid_ether_addr(mac) || (vf >= adapter->vfs_allocated_count))
		return -EINVAL;
	adapter->vf_data[vf].flags |= IGB_VF_FLAG_PF_SET_MAC;
	dev_info(&adapter->pdev->dev, "setting MAC %pM on VF %d\n", mac, vf);
	dev_info(&adapter->pdev->dev,
		 "Reload the VF driver to make this change effective.");
	if (test_bit(__IGB_DOWN, &adapter->state)) {
		dev_warn(&adapter->pdev->dev,
			 "The VF MAC address has been set, but the PF device is not up.\n");
		dev_warn(&adapter->pdev->dev,
			 "Bring the PF device up before attempting to use the VF device.\n");
	}
	return igb_set_vf_mac(adapter, vf, mac);
}

static int igb_link_mbps(int internal_link_speed)
{
	switch (internal_link_speed) {
	case SPEED_100:
		return 100;
	case SPEED_1000:
		return 1000;
	default:
		return 0;
	}
}

static void igb_set_vf_rate_limit(struct e1000_hw *hw, int vf, int tx_rate,
				  int link_speed)
{
	int rf_dec, rf_int;
	u32 bcnrc_val;

	if (tx_rate != 0) {
		/* Calculate the rate factor values to set */
		rf_int = link_speed / tx_rate;
		rf_dec = (link_speed - (rf_int * tx_rate));
		rf_dec = (rf_dec * BIT(E1000_RTTBCNRC_RF_INT_SHIFT)) /
			 tx_rate;

		bcnrc_val = E1000_RTTBCNRC_RS_ENA;
		bcnrc_val |= ((rf_int << E1000_RTTBCNRC_RF_INT_SHIFT) &
			      E1000_RTTBCNRC_RF_INT_MASK);
		bcnrc_val |= (rf_dec & E1000_RTTBCNRC_RF_DEC_MASK);
	} else {
		bcnrc_val = 0;
	}

	wr32(E1000_RTTDQSEL, vf); /* vf X uses queue X */
	/* Set global transmit compensation time to the MMW_SIZE in RTTBCNRM
	 * register. MMW_SIZE=0x014 if 9728-byte jumbo is supported.
	 */
	wr32(E1000_RTTBCNRM, 0x14);
	wr32(E1000_RTTBCNRC, bcnrc_val);
}

static void igb_check_vf_rate_limit(struct igb_adapter *adapter)
{
	int actual_link_speed, i;
	bool reset_rate = false;

	/* VF TX rate limit was not set or not supported */
	if ((adapter->vf_rate_link_speed == 0) ||
	    (adapter->hw.mac.type != e1000_82576))
		return;

	actual_link_speed = igb_link_mbps(adapter->link_speed);
	if (actual_link_speed != adapter->vf_rate_link_speed) {
		reset_rate = true;
		adapter->vf_rate_link_speed = 0;
		dev_info(&adapter->pdev->dev,
			 "Link speed has been changed. VF Transmit rate is disabled\n");
	}

	for (i = 0; i < adapter->vfs_allocated_count; i++) {
		if (reset_rate)
			adapter->vf_data[i].tx_rate = 0;

		igb_set_vf_rate_limit(&adapter->hw, i,
				      adapter->vf_data[i].tx_rate,
				      actual_link_speed);
	}
}

static int igb_ndo_set_vf_bw(struct net_device *netdev, int vf,
			     int min_tx_rate, int max_tx_rate)
{
	struct igb_adapter *adapter = netdev_priv(netdev);
	struct e1000_hw *hw = &adapter->hw;
	int actual_link_speed;

	if (hw->mac.type != e1000_82576)
		return -EOPNOTSUPP;

	if (min_tx_rate)
		return -EINVAL;

	actual_link_speed = igb_link_mbps(adapter->link_speed);
	if ((vf >= adapter->vfs_allocated_count) ||
	    (!(rd32(E1000_STATUS) & E1000_STATUS_LU)) ||
	    (max_tx_rate < 0) ||
	    (max_tx_rate > actual_link_speed))
		return -EINVAL;

	adapter->vf_rate_link_speed = actual_link_speed;
	adapter->vf_data[vf].tx_rate = (u16)max_tx_rate;
	igb_set_vf_rate_limit(hw, vf, max_tx_rate, actual_link_speed);

	return 0;
}

static int igb_ndo_set_vf_spoofchk(struct net_device *netdev, int vf,
				   bool setting)
{
	struct igb_adapter *adapter = netdev_priv(netdev);
	struct e1000_hw *hw = &adapter->hw;
	u32 reg_val, reg_offset;

	if (!adapter->vfs_allocated_count)
		return -EOPNOTSUPP;

	if (vf >= adapter->vfs_allocated_count)
		return -EINVAL;

	reg_offset = (hw->mac.type == e1000_82576) ? E1000_DTXSWC : E1000_TXSWC;
	reg_val = rd32(reg_offset);
	if (setting)
		reg_val |= (BIT(vf) |
			    BIT(vf + E1000_DTXSWC_VLAN_SPOOF_SHIFT));
	else
		reg_val &= ~(BIT(vf) |
			     BIT(vf + E1000_DTXSWC_VLAN_SPOOF_SHIFT));
	wr32(reg_offset, reg_val);

	adapter->vf_data[vf].spoofchk_enabled = setting;
	return 0;
}

static int igb_ndo_get_vf_config(struct net_device *netdev,
				 int vf, struct ifla_vf_info *ivi)
{
	struct igb_adapter *adapter = netdev_priv(netdev);
	if (vf >= adapter->vfs_allocated_count)
		return -EINVAL;
	ivi->vf = vf;
	memcpy(&ivi->mac, adapter->vf_data[vf].vf_mac_addresses, ETH_ALEN);
	ivi->max_tx_rate = adapter->vf_data[vf].tx_rate;
	ivi->min_tx_rate = 0;
	ivi->vlan = adapter->vf_data[vf].pf_vlan;
	ivi->qos = adapter->vf_data[vf].pf_qos;
	ivi->spoofchk = adapter->vf_data[vf].spoofchk_enabled;
	return 0;
}

static void igb_vmm_control(struct igb_adapter *adapter)
{
	struct e1000_hw *hw = &adapter->hw;
	u32 reg;

	switch (hw->mac.type) {
	case e1000_82575:
	case e1000_i210:
	case e1000_i211:
	case e1000_i354:
	default:
		/* replication is not supported for 82575 */
		return;
	case e1000_82576:
		/* notify HW that the MAC is adding vlan tags */
		reg = rd32(E1000_DTXCTL);
		reg |= E1000_DTXCTL_VLAN_ADDED;
		wr32(E1000_DTXCTL, reg);
		/* Fall through */
	case e1000_82580:
		/* enable replication vlan tag stripping */
		reg = rd32(E1000_RPLOLR);
		reg |= E1000_RPLOLR_STRVLAN;
		wr32(E1000_RPLOLR, reg);
		/* Fall through */
	case e1000_i350:
		/* none of the above registers are supported by i350 */
		break;
	}

	if (adapter->vfs_allocated_count) {
		igb_vmdq_set_loopback_pf(hw, true);
		igb_vmdq_set_replication_pf(hw, true);
		igb_vmdq_set_anti_spoofing_pf(hw, true,
					      adapter->vfs_allocated_count);
	} else {
		igb_vmdq_set_loopback_pf(hw, false);
		igb_vmdq_set_replication_pf(hw, false);
	}
}

static void igb_init_dmac(struct igb_adapter *adapter, u32 pba)
{
	struct e1000_hw *hw = &adapter->hw;
	u32 dmac_thr;
	u16 hwm;

	if (hw->mac.type > e1000_82580) {
		if (adapter->flags & IGB_FLAG_DMAC) {
			u32 reg;

			/* force threshold to 0. */
			wr32(E1000_DMCTXTH, 0);

			/* DMA Coalescing high water mark needs to be greater
			 * than the Rx threshold. Set hwm to PBA - max frame
			 * size in 16B units, capping it at PBA - 6KB.
			 */
			hwm = 64 * (pba - 6);
			reg = rd32(E1000_FCRTC);
			reg &= ~E1000_FCRTC_RTH_COAL_MASK;
			reg |= ((hwm << E1000_FCRTC_RTH_COAL_SHIFT)
				& E1000_FCRTC_RTH_COAL_MASK);
			wr32(E1000_FCRTC, reg);

			/* Set the DMA Coalescing Rx threshold to PBA - 2 * max
			 * frame size, capping it at PBA - 10KB.
			 */
			dmac_thr = pba - 10;
			reg = rd32(E1000_DMACR);
			reg &= ~E1000_DMACR_DMACTHR_MASK;
			reg |= ((dmac_thr << E1000_DMACR_DMACTHR_SHIFT)
				& E1000_DMACR_DMACTHR_MASK);

			/* transition to L0x or L1 if available..*/
			reg |= (E1000_DMACR_DMAC_EN | E1000_DMACR_DMAC_LX_MASK);

			/* watchdog timer= +-1000 usec in 32usec intervals */
			reg |= (1000 >> 5);

			/* Disable BMC-to-OS Watchdog Enable */
			if (hw->mac.type != e1000_i354)
				reg &= ~E1000_DMACR_DC_BMC2OSW_EN;

			wr32(E1000_DMACR, reg);

			/* no lower threshold to disable
			 * coalescing(smart fifb)-UTRESH=0
			 */
			wr32(E1000_DMCRTRH, 0);

			reg = (IGB_DMCTLX_DCFLUSH_DIS | 0x4);

			wr32(E1000_DMCTLX, reg);

			/* free space in tx packet buffer to wake from
			 * DMA coal
			 */
			wr32(E1000_DMCTXTH, (IGB_MIN_TXPBSIZE -
			     (IGB_TX_BUF_4096 + adapter->max_frame_size)) >> 6);

			/* make low power state decision controlled
			 * by DMA coal
			 */
			reg = rd32(E1000_PCIEMISC);
			reg &= ~E1000_PCIEMISC_LX_DECISION;
			wr32(E1000_PCIEMISC, reg);
		} /* endif adapter->dmac is not disabled */
	} else if (hw->mac.type == e1000_82580) {
		u32 reg = rd32(E1000_PCIEMISC);

		wr32(E1000_PCIEMISC, reg & ~E1000_PCIEMISC_LX_DECISION);
		wr32(E1000_DMACR, 0);
	}
}

/**
 *  igb_read_i2c_byte - Reads 8 bit word over I2C
 *  @hw: pointer to hardware structure
 *  @byte_offset: byte offset to read
 *  @dev_addr: device address
 *  @data: value read
 *
 *  Performs byte read operation over I2C interface at
 *  a specified device address.
 **/
s32 igb_read_i2c_byte(struct e1000_hw *hw, u8 byte_offset,
		      u8 dev_addr, u8 *data)
{
	struct igb_adapter *adapter = container_of(hw, struct igb_adapter, hw);
	struct i2c_client *this_client = adapter->i2c_client;
	s32 status;
	u16 swfw_mask = 0;

	if (!this_client)
		return E1000_ERR_I2C;

	swfw_mask = E1000_SWFW_PHY0_SM;

	if (hw->mac.ops.acquire_swfw_sync(hw, swfw_mask))
		return E1000_ERR_SWFW_SYNC;

	status = i2c_smbus_read_byte_data(this_client, byte_offset);
	hw->mac.ops.release_swfw_sync(hw, swfw_mask);

	if (status < 0)
		return E1000_ERR_I2C;
	else {
		*data = status;
		return 0;
	}
}

/**
 *  igb_write_i2c_byte - Writes 8 bit word over I2C
 *  @hw: pointer to hardware structure
 *  @byte_offset: byte offset to write
 *  @dev_addr: device address
 *  @data: value to write
 *
 *  Performs byte write operation over I2C interface at
 *  a specified device address.
 **/
s32 igb_write_i2c_byte(struct e1000_hw *hw, u8 byte_offset,
		       u8 dev_addr, u8 data)
{
	struct igb_adapter *adapter = container_of(hw, struct igb_adapter, hw);
	struct i2c_client *this_client = adapter->i2c_client;
	s32 status;
	u16 swfw_mask = E1000_SWFW_PHY0_SM;

	if (!this_client)
		return E1000_ERR_I2C;

	if (hw->mac.ops.acquire_swfw_sync(hw, swfw_mask))
		return E1000_ERR_SWFW_SYNC;
	status = i2c_smbus_write_byte_data(this_client, byte_offset, data);
	hw->mac.ops.release_swfw_sync(hw, swfw_mask);

	if (status)
		return E1000_ERR_I2C;
	else
		return 0;

}

int igb_reinit_queues(struct igb_adapter *adapter)
{
	struct net_device *netdev = adapter->netdev;
	struct pci_dev *pdev = adapter->pdev;
	int err = 0;

	if (netif_running(netdev))
		igb_close(netdev);

	igb_reset_interrupt_capability(adapter);

	if (igb_init_interrupt_scheme(adapter, true)) {
		dev_err(&pdev->dev, "Unable to allocate memory for queues\n");
		return -ENOMEM;
	}

	if (netif_running(netdev))
		err = igb_open(netdev);

	return err;
}
/* igb_main.c */<|MERGE_RESOLUTION|>--- conflicted
+++ resolved
@@ -2087,8 +2087,6 @@
 	return ndo_dflt_fdb_add(ndm, tb, dev, addr, vid, flags);
 }
 
-<<<<<<< HEAD
-=======
 #define IGB_MAX_MAC_HDR_LEN	127
 #define IGB_MAX_NETWORK_HDR_LEN	511
 
@@ -2123,7 +2121,6 @@
 	return features;
 }
 
->>>>>>> ed596a4a
 static const struct net_device_ops igb_netdev_ops = {
 	.ndo_open		= igb_open,
 	.ndo_stop		= igb_close,
@@ -2148,11 +2145,7 @@
 	.ndo_fix_features	= igb_fix_features,
 	.ndo_set_features	= igb_set_features,
 	.ndo_fdb_add		= igb_ndo_fdb_add,
-<<<<<<< HEAD
-	.ndo_features_check	= passthru_features_check,
-=======
 	.ndo_features_check	= igb_features_check,
->>>>>>> ed596a4a
 };
 
 /**
@@ -2418,33 +2411,6 @@
 			    NETIF_F_TSO6 |
 			    NETIF_F_RXHASH |
 			    NETIF_F_RXCSUM |
-<<<<<<< HEAD
-			    NETIF_F_HW_CSUM |
-			    NETIF_F_HW_VLAN_CTAG_RX |
-			    NETIF_F_HW_VLAN_CTAG_TX;
-
-	if (hw->mac.type >= e1000_82576)
-		netdev->features |= NETIF_F_SCTP_CRC;
-
-	/* copy netdev features into list of user selectable features */
-	netdev->hw_features |= netdev->features;
-	netdev->hw_features |= NETIF_F_RXALL;
-
-	if (hw->mac.type >= e1000_i350)
-		netdev->hw_features |= NETIF_F_NTUPLE;
-
-	/* set this bit last since it cannot be part of hw_features */
-	netdev->features |= NETIF_F_HW_VLAN_CTAG_FILTER;
-
-	netdev->vlan_features |= NETIF_F_SG |
-				 NETIF_F_TSO |
-				 NETIF_F_TSO6 |
-				 NETIF_F_HW_CSUM |
-				 NETIF_F_SCTP_CRC;
-
-	netdev->mpls_features |= NETIF_F_HW_CSUM;
-	netdev->hw_enc_features |= NETIF_F_HW_CSUM;
-=======
 			    NETIF_F_HW_CSUM;
 
 	if (hw->mac.type >= e1000_82576)
@@ -2459,7 +2425,6 @@
 
 	netdev->gso_partial_features = IGB_GSO_PARTIAL_FEATURES;
 	netdev->features |= NETIF_F_GSO_PARTIAL | IGB_GSO_PARTIAL_FEATURES;
->>>>>>> ed596a4a
 
 	/* copy netdev features into list of user selectable features */
 	netdev->hw_features |= netdev->features |
@@ -2473,8 +2438,6 @@
 	if (pci_using_dac)
 		netdev->features |= NETIF_F_HIGHDMA;
 
-<<<<<<< HEAD
-=======
 	netdev->vlan_features |= netdev->features | NETIF_F_TSO_MANGLEID;
 	netdev->mpls_features |= NETIF_F_HW_CSUM;
 	netdev->hw_enc_features |= netdev->vlan_features;
@@ -2486,7 +2449,6 @@
 
 	netdev->priv_flags |= IFF_SUPP_NOFCS;
 
->>>>>>> ed596a4a
 	netdev->priv_flags |= IFF_UNICAST_FLT;
 
 	adapter->en_mng_pt = igb_enable_mng_pass_thru(hw);
@@ -3677,21 +3639,12 @@
 
 	if (hw->mac.type < e1000_82576)
 		return;
-<<<<<<< HEAD
 
 	if (hw->mac.type == e1000_i350)
 		reg = E1000_DVMOLR(vfn);
 	else
 		reg = E1000_VMOLR(vfn);
 
-=======
-
-	if (hw->mac.type == e1000_i350)
-		reg = E1000_DVMOLR(vfn);
-	else
-		reg = E1000_VMOLR(vfn);
-
->>>>>>> ed596a4a
 	val = rd32(reg);
 	if (enable)
 		val |= E1000_VMOLR_STRVLAN;
@@ -4150,11 +4103,7 @@
 	for (i = E1000_VLVF_ARRAY_SIZE; --i;) {
 		u32 vlvf = rd32(E1000_VLVF(i));
 
-<<<<<<< HEAD
-		vlvf |= 1 << pf_id;
-=======
 		vlvf |= BIT(pf_id);
->>>>>>> ed596a4a
 		wr32(E1000_VLVF(i), vlvf);
 	}
 
@@ -4181,11 +4130,7 @@
 	/* guarantee that we don't scrub out management VLAN */
 	vid = adapter->mng_vlan_id;
 	if (vid >= vid_start && vid < vid_end)
-<<<<<<< HEAD
-		vfta[(vid - vid_start) / 32] |= 1 << (vid % 32);
-=======
 		vfta[(vid - vid_start) / 32] |= BIT(vid % 32);
->>>>>>> ed596a4a
 
 	if (!adapter->vfs_allocated_count)
 		goto set_vfta;
@@ -4204,11 +4149,7 @@
 
 		if (vlvf & E1000_VLVF_VLANID_ENABLE) {
 			/* record VLAN ID in VFTA */
-<<<<<<< HEAD
-			vfta[(vid - vid_start) / 32] |= 1 << (vid % 32);
-=======
 			vfta[(vid - vid_start) / 32] |= BIT(vid % 32);
->>>>>>> ed596a4a
 
 			/* if PF is part of this then continue */
 			if (test_bit(vid, adapter->active_vlans))
@@ -4216,11 +4157,7 @@
 		}
 
 		/* remove PF from the pool */
-<<<<<<< HEAD
-		bits = ~(1 << pf_id);
-=======
 		bits = ~BIT(pf_id);
->>>>>>> ed596a4a
 		bits &= rd32(E1000_VLVF(i));
 		wr32(E1000_VLVF(i), bits);
 	}
@@ -6081,19 +6018,11 @@
 
 	/* create mask for VF and other pools */
 	pool_mask = E1000_VLVF_POOLSEL_MASK;
-<<<<<<< HEAD
-	vlvf_mask = 1 << (E1000_VLVF_POOLSEL_SHIFT + vf);
-
-	/* drop PF from pool bits */
-	pool_mask &= ~(1 << (E1000_VLVF_POOLSEL_SHIFT +
-			     adapter->vfs_allocated_count));
-=======
 	vlvf_mask = BIT(E1000_VLVF_POOLSEL_SHIFT + vf);
 
 	/* drop PF from pool bits */
 	pool_mask &= ~BIT(E1000_VLVF_POOLSEL_SHIFT +
 			     adapter->vfs_allocated_count);
->>>>>>> ed596a4a
 
 	/* Find the vlan filter for this id */
 	for (i = E1000_VLVF_ARRAY_SIZE; i--;) {
@@ -6110,14 +6039,13 @@
 		/* if other pools are present, just remove ourselves */
 		if (vlvf & pool_mask)
 			goto update_vlvfb;
-<<<<<<< HEAD
 
 		/* if PF is present, leave VFTA */
 		if (vlvf & E1000_VLVF_POOLSEL_MASK)
 			goto update_vlvf;
 
 		vid = vlvf & E1000_VLVF_VLANID_MASK;
-		vfta_mask = 1 << (vid % 32);
+		vfta_mask = BIT(vid % 32);
 
 		/* clear bit from VFTA */
 		vfta = adapter->shadow_vfta[vid / 32];
@@ -6132,28 +6060,6 @@
 update_vlvfb:
 		/* clear pool bits */
 		wr32(E1000_VLVF(i), vlvf);
-=======
-
-		/* if PF is present, leave VFTA */
-		if (vlvf & E1000_VLVF_POOLSEL_MASK)
-			goto update_vlvf;
-
-		vid = vlvf & E1000_VLVF_VLANID_MASK;
-		vfta_mask = BIT(vid % 32);
-
-		/* clear bit from VFTA */
-		vfta = adapter->shadow_vfta[vid / 32];
-		if (vfta & vfta_mask)
-			hw->mac.ops.write_vfta(hw, vid / 32, vfta ^ vfta_mask);
-update_vlvf:
-		/* clear pool selection enable */
-		if (adapter->flags & IGB_FLAG_VLAN_PROMISC)
-			vlvf &= E1000_VLVF_POOLSEL_MASK;
-		else
-			vlvf = 0;
-update_vlvfb:
-		/* clear pool bits */
-		wr32(E1000_VLVF(i), vlvf);
 	}
 }
 
@@ -6171,37 +6077,12 @@
 		vlvf = rd32(E1000_VLVF(idx));
 		if ((vlvf & VLAN_VID_MASK) == vlan)
 			break;
->>>>>>> ed596a4a
-	}
-}
-
-<<<<<<< HEAD
-static int igb_find_vlvf_entry(struct e1000_hw *hw, u32 vlan)
-{
-	u32 vlvf;
-	int idx;
-
-	/* short cut the special case */
-	if (vlan == 0)
-		return 0;
-
-	/* Search for the VLAN id in the VLVF entries */
-	for (idx = E1000_VLVF_ARRAY_SIZE; --idx;) {
-		vlvf = rd32(E1000_VLVF(idx));
-		if ((vlvf & VLAN_VID_MASK) == vlan)
-			break;
 	}
 
 	return idx;
 }
 
-void igb_update_pf_vlvf(struct igb_adapter *adapter, u32 vid)
-=======
-	return idx;
-}
-
 static void igb_update_pf_vlvf(struct igb_adapter *adapter, u32 vid)
->>>>>>> ed596a4a
 {
 	struct e1000_hw *hw = &adapter->hw;
 	u32 bits, pf_id;
@@ -6215,21 +6096,13 @@
 	 * entry other than the PF.
 	 */
 	pf_id = adapter->vfs_allocated_count + E1000_VLVF_POOLSEL_SHIFT;
-<<<<<<< HEAD
-	bits = ~(1 << pf_id) & E1000_VLVF_POOLSEL_MASK;
-=======
 	bits = ~BIT(pf_id) & E1000_VLVF_POOLSEL_MASK;
->>>>>>> ed596a4a
 	bits &= rd32(E1000_VLVF(idx));
 
 	/* Disable the filter so this falls into the default pool. */
 	if (!bits) {
 		if (adapter->flags & IGB_FLAG_VLAN_PROMISC)
-<<<<<<< HEAD
-			wr32(E1000_VLVF(idx), 1 << pf_id);
-=======
 			wr32(E1000_VLVF(idx), BIT(pf_id));
->>>>>>> ed596a4a
 		else
 			wr32(E1000_VLVF(idx), 0);
 	}
@@ -8031,13 +7904,6 @@
 	struct e1000_hw *hw = &adapter->hw;
 	u32 rar_low, rar_high;
 
-<<<<<<< HEAD
-	/* HW expects these in little endian so we reverse the byte order
-	 * from network order (big endian) to CPU endian
-	 */
-	rar_low = le32_to_cpup((__be32 *)(addr));
-	rar_high = le16_to_cpup((__be16 *)(addr + 4));
-=======
 	/* HW expects these to be in network order when they are plugged
 	 * into the registers which are little endian.  In order to guarantee
 	 * that ordering we need to do an leXX_to_cpup here in order to be
@@ -8045,7 +7911,6 @@
 	 */
 	rar_low = le32_to_cpup((__le32 *)(addr));
 	rar_high = le16_to_cpup((__le16 *)(addr + 4));
->>>>>>> ed596a4a
 
 	/* Indicate to hardware the Address is Valid. */
 	rar_high |= E1000_RAH_AV;
