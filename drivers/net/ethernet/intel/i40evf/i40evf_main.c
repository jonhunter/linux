--- conflicted
+++ resolved
@@ -37,13 +37,8 @@
 #define DRV_KERN "-k"
 
 #define DRV_VERSION_MAJOR 1
-<<<<<<< HEAD
-#define DRV_VERSION_MINOR 4
-#define DRV_VERSION_BUILD 15
-=======
 #define DRV_VERSION_MINOR 5
 #define DRV_VERSION_BUILD 10
->>>>>>> ed596a4a
 #define DRV_VERSION __stringify(DRV_VERSION_MAJOR) "." \
 	     __stringify(DRV_VERSION_MINOR) "." \
 	     __stringify(DRV_VERSION_BUILD) \
@@ -647,32 +642,10 @@
 {
 	struct i40e_hw *hw = &adapter->hw;
 	int i;
-<<<<<<< HEAD
-	int rx_buf_len;
-
-
-	/* Set the RX buffer length according to the mode */
-	if (adapter->flags & I40EVF_FLAG_RX_PS_ENABLED ||
-	    netdev->mtu <= ETH_DATA_LEN)
-		rx_buf_len = I40EVF_RXBUFFER_2048;
-	else
-		rx_buf_len = ALIGN(max_frame, 1024);
-
-	for (i = 0; i < adapter->num_active_queues; i++) {
-		adapter->rx_rings[i].tail = hw->hw_addr + I40E_QRX_TAIL1(i);
-		adapter->rx_rings[i].rx_buf_len = rx_buf_len;
-		if (adapter->flags & I40EVF_FLAG_RX_PS_ENABLED) {
-			set_ring_ps_enabled(&adapter->rx_rings[i]);
-			adapter->rx_rings[i].rx_hdr_len = I40E_RX_HDR_SIZE;
-		} else {
-			clear_ring_ps_enabled(&adapter->rx_rings[i]);
-		}
-=======
 
 	for (i = 0; i < adapter->num_active_queues; i++) {
 		adapter->rx_rings[i].tail = hw->hw_addr + I40E_QRX_TAIL1(i);
 		adapter->rx_rings[i].rx_buf_len = I40EVF_RXBUFFER_2048;
->>>>>>> ed596a4a
 	}
 }
 
@@ -1024,18 +997,7 @@
 	for (i = 0; i < adapter->num_active_queues; i++) {
 		struct i40e_ring *ring = &adapter->rx_rings[i];
 
-<<<<<<< HEAD
-	if (adapter->flags & I40EVF_FLAG_RX_PS_ENABLED) {
-		i40evf_alloc_rx_headers(ring);
-		i40evf_alloc_rx_buffers_ps(ring, ring->count);
-	} else {
-		i40evf_alloc_rx_buffers_1buf(ring, ring->count);
-	}
-		ring->next_to_use = ring->count - 1;
-		writel(ring->next_to_use, ring->tail);
-=======
 		i40evf_alloc_rx_buffers(ring, I40E_DESC_UNUSED(ring));
->>>>>>> ed596a4a
 	}
 }
 
@@ -1361,16 +1323,6 @@
 	struct i40e_hw *hw = &adapter->hw;
 	int ret;
 
-<<<<<<< HEAD
-	/* Enable PCTYPES for RSS, TCP/UDP with IPv4/IPv6 */
-	if (adapter->vf_res->vf_offload_flags &
-					I40E_VIRTCHNL_VF_OFFLOAD_RSS_PCTYPE_V2)
-		hena = I40E_DEFAULT_RSS_HENA_EXPANDED;
-	else
-		hena = I40E_DEFAULT_RSS_HENA;
-	wr32(hw, I40E_VFQF_HENA(0), (u32)hena);
-	wr32(hw, I40E_VFQF_HENA(1), (u32)(hena >> 32));
-=======
 	if (!RSS_PF(adapter)) {
 		/* Enable PCTYPES for RSS, TCP/UDP with IPv4/IPv6 */
 		if (adapter->vf_res->vf_offload_flags &
@@ -1378,7 +1330,6 @@
 			adapter->hena = I40E_DEFAULT_RSS_HENA_EXPANDED;
 		else
 			adapter->hena = I40E_DEFAULT_RSS_HENA;
->>>>>>> ed596a4a
 
 		wr32(hw, I40E_VFQF_HENA(0), (u32)adapter->hena);
 		wr32(hw, I40E_VFQF_HENA(1), (u32)(adapter->hena >> 32));
@@ -2269,46 +2220,6 @@
 		return -ENODEV;
 	}
 
-<<<<<<< HEAD
-	if (adapter->vf_res->vf_offload_flags
-	    & I40E_VIRTCHNL_VF_OFFLOAD_VLAN) {
-		netdev->vlan_features = netdev->features &
-					~(NETIF_F_HW_VLAN_CTAG_TX |
-					  NETIF_F_HW_VLAN_CTAG_RX |
-					  NETIF_F_HW_VLAN_CTAG_FILTER);
-		netdev->features |= NETIF_F_HW_VLAN_CTAG_TX |
-				    NETIF_F_HW_VLAN_CTAG_RX |
-				    NETIF_F_HW_VLAN_CTAG_FILTER;
-	}
-	netdev->features |= NETIF_F_HIGHDMA |
-			    NETIF_F_SG |
-			    NETIF_F_IP_CSUM |
-			    NETIF_F_SCTP_CRC |
-			    NETIF_F_IPV6_CSUM |
-			    NETIF_F_TSO |
-			    NETIF_F_TSO6 |
-			    NETIF_F_TSO_ECN |
-			    NETIF_F_GSO_GRE	       |
-			    NETIF_F_GSO_UDP_TUNNEL |
-			    NETIF_F_RXCSUM |
-			    NETIF_F_GRO;
-
-	netdev->hw_enc_features |= NETIF_F_IP_CSUM	       |
-				   NETIF_F_IPV6_CSUM	       |
-				   NETIF_F_TSO		       |
-				   NETIF_F_TSO6		       |
-				   NETIF_F_TSO_ECN	       |
-				   NETIF_F_GSO_GRE	       |
-				   NETIF_F_GSO_UDP_TUNNEL      |
-				   NETIF_F_GSO_UDP_TUNNEL_CSUM;
-
-	if (adapter->flags & I40EVF_FLAG_OUTER_UDP_CSUM_CAPABLE)
-		netdev->features |= NETIF_F_GSO_UDP_TUNNEL_CSUM;
-
-	/* copy netdev features into list of user selectable features */
-	netdev->hw_features |= netdev->features;
-	netdev->hw_features &= ~NETIF_F_RXCSUM;
-=======
 	netdev->hw_enc_features |= NETIF_F_SG			|
 				   NETIF_F_IP_CSUM		|
 				   NETIF_F_IPV6_CSUM		|
@@ -2349,7 +2260,6 @@
 	/* disable VLAN features if not supported */
 	if (!(vfres->vf_offload_flags & I40E_VIRTCHNL_VF_OFFLOAD_VLAN))
 		netdev->features ^= I40EVF_VLAN_FEATURES;
->>>>>>> ed596a4a
 
 	adapter->vsi.id = adapter->vsi_res->vsi_id;
 
@@ -2502,11 +2412,6 @@
 	adapter->current_op = I40E_VIRTCHNL_OP_UNKNOWN;
 
 	adapter->flags |= I40EVF_FLAG_RX_CSUM_ENABLED;
-	adapter->flags |= I40EVF_FLAG_RX_1BUF_CAPABLE;
-	adapter->flags |= I40EVF_FLAG_RX_PS_CAPABLE;
-
-	/* Default to single buffer rx, can be changed through ethtool. */
-	adapter->flags &= ~I40EVF_FLAG_RX_PS_ENABLED;
 
 	netdev->netdev_ops = &i40evf_netdev_ops;
 	i40evf_set_ethtool_ops(netdev);
