--- conflicted
+++ resolved
@@ -44,11 +44,8 @@
 #define I40E_DEV_ID_SFP_X722		0x37D0
 #define I40E_DEV_ID_1G_BASE_T_X722	0x37D1
 #define I40E_DEV_ID_10G_BASE_T_X722	0x37D2
-<<<<<<< HEAD
-=======
 #define I40E_DEV_ID_SFP_I_X722		0x37D3
 #define I40E_DEV_ID_QSFP_I_X722		0x37D4
->>>>>>> ed596a4a
 
 #define i40e_is_40G_device(d)		((d) == I40E_DEV_ID_QSFP_A  || \
 					 (d) == I40E_DEV_ID_QSFP_B  || \
