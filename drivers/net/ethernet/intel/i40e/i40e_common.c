/*******************************************************************************
 *
 * Intel Ethernet Controller XL710 Family Linux Driver
 * Copyright(c) 2013 - 2016 Intel Corporation.
 *
 * This program is free software; you can redistribute it and/or modify it
 * under the terms and conditions of the GNU General Public License,
 * version 2, as published by the Free Software Foundation.
 *
 * This program is distributed in the hope it will be useful, but WITHOUT
 * ANY WARRANTY; without even the implied warranty of MERCHANTABILITY or
 * FITNESS FOR A PARTICULAR PURPOSE.  See the GNU General Public License for
 * more details.
 *
 * You should have received a copy of the GNU General Public License along
 * with this program.  If not, see <http://www.gnu.org/licenses/>.
 *
 * The full GNU General Public License is included in this distribution in
 * the file called "COPYING".
 *
 * Contact Information:
 * e1000-devel Mailing List <e1000-devel@lists.sourceforge.net>
 * Intel Corporation, 5200 N.E. Elam Young Parkway, Hillsboro, OR 97124-6497
 *
 ******************************************************************************/

#include "i40e_type.h"
#include "i40e_adminq.h"
#include "i40e_prototype.h"
#include "i40e_virtchnl.h"

/**
 * i40e_set_mac_type - Sets MAC type
 * @hw: pointer to the HW structure
 *
 * This function sets the mac type of the adapter based on the
 * vendor ID and device ID stored in the hw structure.
 **/
static i40e_status i40e_set_mac_type(struct i40e_hw *hw)
{
	i40e_status status = 0;

	if (hw->vendor_id == PCI_VENDOR_ID_INTEL) {
		switch (hw->device_id) {
		case I40E_DEV_ID_SFP_XL710:
		case I40E_DEV_ID_QEMU:
		case I40E_DEV_ID_KX_B:
		case I40E_DEV_ID_KX_C:
		case I40E_DEV_ID_QSFP_A:
		case I40E_DEV_ID_QSFP_B:
		case I40E_DEV_ID_QSFP_C:
		case I40E_DEV_ID_10G_BASE_T:
		case I40E_DEV_ID_10G_BASE_T4:
		case I40E_DEV_ID_20G_KR2:
		case I40E_DEV_ID_20G_KR2_A:
			hw->mac.type = I40E_MAC_XL710;
			break;
		case I40E_DEV_ID_KX_X722:
		case I40E_DEV_ID_QSFP_X722:
		case I40E_DEV_ID_SFP_X722:
		case I40E_DEV_ID_1G_BASE_T_X722:
		case I40E_DEV_ID_10G_BASE_T_X722:
		case I40E_DEV_ID_SFP_I_X722:
		case I40E_DEV_ID_QSFP_I_X722:
			hw->mac.type = I40E_MAC_X722;
			break;
		default:
			hw->mac.type = I40E_MAC_GENERIC;
			break;
		}
	} else {
		status = I40E_ERR_DEVICE_NOT_SUPPORTED;
	}

	hw_dbg(hw, "i40e_set_mac_type found mac: %d, returns: %d\n",
		  hw->mac.type, status);
	return status;
}

/**
 * i40e_aq_str - convert AQ err code to a string
 * @hw: pointer to the HW structure
 * @aq_err: the AQ error code to convert
 **/
const char *i40e_aq_str(struct i40e_hw *hw, enum i40e_admin_queue_err aq_err)
{
	switch (aq_err) {
	case I40E_AQ_RC_OK:
		return "OK";
	case I40E_AQ_RC_EPERM:
		return "I40E_AQ_RC_EPERM";
	case I40E_AQ_RC_ENOENT:
		return "I40E_AQ_RC_ENOENT";
	case I40E_AQ_RC_ESRCH:
		return "I40E_AQ_RC_ESRCH";
	case I40E_AQ_RC_EINTR:
		return "I40E_AQ_RC_EINTR";
	case I40E_AQ_RC_EIO:
		return "I40E_AQ_RC_EIO";
	case I40E_AQ_RC_ENXIO:
		return "I40E_AQ_RC_ENXIO";
	case I40E_AQ_RC_E2BIG:
		return "I40E_AQ_RC_E2BIG";
	case I40E_AQ_RC_EAGAIN:
		return "I40E_AQ_RC_EAGAIN";
	case I40E_AQ_RC_ENOMEM:
		return "I40E_AQ_RC_ENOMEM";
	case I40E_AQ_RC_EACCES:
		return "I40E_AQ_RC_EACCES";
	case I40E_AQ_RC_EFAULT:
		return "I40E_AQ_RC_EFAULT";
	case I40E_AQ_RC_EBUSY:
		return "I40E_AQ_RC_EBUSY";
	case I40E_AQ_RC_EEXIST:
		return "I40E_AQ_RC_EEXIST";
	case I40E_AQ_RC_EINVAL:
		return "I40E_AQ_RC_EINVAL";
	case I40E_AQ_RC_ENOTTY:
		return "I40E_AQ_RC_ENOTTY";
	case I40E_AQ_RC_ENOSPC:
		return "I40E_AQ_RC_ENOSPC";
	case I40E_AQ_RC_ENOSYS:
		return "I40E_AQ_RC_ENOSYS";
	case I40E_AQ_RC_ERANGE:
		return "I40E_AQ_RC_ERANGE";
	case I40E_AQ_RC_EFLUSHED:
		return "I40E_AQ_RC_EFLUSHED";
	case I40E_AQ_RC_BAD_ADDR:
		return "I40E_AQ_RC_BAD_ADDR";
	case I40E_AQ_RC_EMODE:
		return "I40E_AQ_RC_EMODE";
	case I40E_AQ_RC_EFBIG:
		return "I40E_AQ_RC_EFBIG";
	}

	snprintf(hw->err_str, sizeof(hw->err_str), "%d", aq_err);
	return hw->err_str;
}

/**
 * i40e_stat_str - convert status err code to a string
 * @hw: pointer to the HW structure
 * @stat_err: the status error code to convert
 **/
const char *i40e_stat_str(struct i40e_hw *hw, i40e_status stat_err)
{
	switch (stat_err) {
	case 0:
		return "OK";
	case I40E_ERR_NVM:
		return "I40E_ERR_NVM";
	case I40E_ERR_NVM_CHECKSUM:
		return "I40E_ERR_NVM_CHECKSUM";
	case I40E_ERR_PHY:
		return "I40E_ERR_PHY";
	case I40E_ERR_CONFIG:
		return "I40E_ERR_CONFIG";
	case I40E_ERR_PARAM:
		return "I40E_ERR_PARAM";
	case I40E_ERR_MAC_TYPE:
		return "I40E_ERR_MAC_TYPE";
	case I40E_ERR_UNKNOWN_PHY:
		return "I40E_ERR_UNKNOWN_PHY";
	case I40E_ERR_LINK_SETUP:
		return "I40E_ERR_LINK_SETUP";
	case I40E_ERR_ADAPTER_STOPPED:
		return "I40E_ERR_ADAPTER_STOPPED";
	case I40E_ERR_INVALID_MAC_ADDR:
		return "I40E_ERR_INVALID_MAC_ADDR";
	case I40E_ERR_DEVICE_NOT_SUPPORTED:
		return "I40E_ERR_DEVICE_NOT_SUPPORTED";
	case I40E_ERR_MASTER_REQUESTS_PENDING:
		return "I40E_ERR_MASTER_REQUESTS_PENDING";
	case I40E_ERR_INVALID_LINK_SETTINGS:
		return "I40E_ERR_INVALID_LINK_SETTINGS";
	case I40E_ERR_AUTONEG_NOT_COMPLETE:
		return "I40E_ERR_AUTONEG_NOT_COMPLETE";
	case I40E_ERR_RESET_FAILED:
		return "I40E_ERR_RESET_FAILED";
	case I40E_ERR_SWFW_SYNC:
		return "I40E_ERR_SWFW_SYNC";
	case I40E_ERR_NO_AVAILABLE_VSI:
		return "I40E_ERR_NO_AVAILABLE_VSI";
	case I40E_ERR_NO_MEMORY:
		return "I40E_ERR_NO_MEMORY";
	case I40E_ERR_BAD_PTR:
		return "I40E_ERR_BAD_PTR";
	case I40E_ERR_RING_FULL:
		return "I40E_ERR_RING_FULL";
	case I40E_ERR_INVALID_PD_ID:
		return "I40E_ERR_INVALID_PD_ID";
	case I40E_ERR_INVALID_QP_ID:
		return "I40E_ERR_INVALID_QP_ID";
	case I40E_ERR_INVALID_CQ_ID:
		return "I40E_ERR_INVALID_CQ_ID";
	case I40E_ERR_INVALID_CEQ_ID:
		return "I40E_ERR_INVALID_CEQ_ID";
	case I40E_ERR_INVALID_AEQ_ID:
		return "I40E_ERR_INVALID_AEQ_ID";
	case I40E_ERR_INVALID_SIZE:
		return "I40E_ERR_INVALID_SIZE";
	case I40E_ERR_INVALID_ARP_INDEX:
		return "I40E_ERR_INVALID_ARP_INDEX";
	case I40E_ERR_INVALID_FPM_FUNC_ID:
		return "I40E_ERR_INVALID_FPM_FUNC_ID";
	case I40E_ERR_QP_INVALID_MSG_SIZE:
		return "I40E_ERR_QP_INVALID_MSG_SIZE";
	case I40E_ERR_QP_TOOMANY_WRS_POSTED:
		return "I40E_ERR_QP_TOOMANY_WRS_POSTED";
	case I40E_ERR_INVALID_FRAG_COUNT:
		return "I40E_ERR_INVALID_FRAG_COUNT";
	case I40E_ERR_QUEUE_EMPTY:
		return "I40E_ERR_QUEUE_EMPTY";
	case I40E_ERR_INVALID_ALIGNMENT:
		return "I40E_ERR_INVALID_ALIGNMENT";
	case I40E_ERR_FLUSHED_QUEUE:
		return "I40E_ERR_FLUSHED_QUEUE";
	case I40E_ERR_INVALID_PUSH_PAGE_INDEX:
		return "I40E_ERR_INVALID_PUSH_PAGE_INDEX";
	case I40E_ERR_INVALID_IMM_DATA_SIZE:
		return "I40E_ERR_INVALID_IMM_DATA_SIZE";
	case I40E_ERR_TIMEOUT:
		return "I40E_ERR_TIMEOUT";
	case I40E_ERR_OPCODE_MISMATCH:
		return "I40E_ERR_OPCODE_MISMATCH";
	case I40E_ERR_CQP_COMPL_ERROR:
		return "I40E_ERR_CQP_COMPL_ERROR";
	case I40E_ERR_INVALID_VF_ID:
		return "I40E_ERR_INVALID_VF_ID";
	case I40E_ERR_INVALID_HMCFN_ID:
		return "I40E_ERR_INVALID_HMCFN_ID";
	case I40E_ERR_BACKING_PAGE_ERROR:
		return "I40E_ERR_BACKING_PAGE_ERROR";
	case I40E_ERR_NO_PBLCHUNKS_AVAILABLE:
		return "I40E_ERR_NO_PBLCHUNKS_AVAILABLE";
	case I40E_ERR_INVALID_PBLE_INDEX:
		return "I40E_ERR_INVALID_PBLE_INDEX";
	case I40E_ERR_INVALID_SD_INDEX:
		return "I40E_ERR_INVALID_SD_INDEX";
	case I40E_ERR_INVALID_PAGE_DESC_INDEX:
		return "I40E_ERR_INVALID_PAGE_DESC_INDEX";
	case I40E_ERR_INVALID_SD_TYPE:
		return "I40E_ERR_INVALID_SD_TYPE";
	case I40E_ERR_MEMCPY_FAILED:
		return "I40E_ERR_MEMCPY_FAILED";
	case I40E_ERR_INVALID_HMC_OBJ_INDEX:
		return "I40E_ERR_INVALID_HMC_OBJ_INDEX";
	case I40E_ERR_INVALID_HMC_OBJ_COUNT:
		return "I40E_ERR_INVALID_HMC_OBJ_COUNT";
	case I40E_ERR_INVALID_SRQ_ARM_LIMIT:
		return "I40E_ERR_INVALID_SRQ_ARM_LIMIT";
	case I40E_ERR_SRQ_ENABLED:
		return "I40E_ERR_SRQ_ENABLED";
	case I40E_ERR_ADMIN_QUEUE_ERROR:
		return "I40E_ERR_ADMIN_QUEUE_ERROR";
	case I40E_ERR_ADMIN_QUEUE_TIMEOUT:
		return "I40E_ERR_ADMIN_QUEUE_TIMEOUT";
	case I40E_ERR_BUF_TOO_SHORT:
		return "I40E_ERR_BUF_TOO_SHORT";
	case I40E_ERR_ADMIN_QUEUE_FULL:
		return "I40E_ERR_ADMIN_QUEUE_FULL";
	case I40E_ERR_ADMIN_QUEUE_NO_WORK:
		return "I40E_ERR_ADMIN_QUEUE_NO_WORK";
	case I40E_ERR_BAD_IWARP_CQE:
		return "I40E_ERR_BAD_IWARP_CQE";
	case I40E_ERR_NVM_BLANK_MODE:
		return "I40E_ERR_NVM_BLANK_MODE";
	case I40E_ERR_NOT_IMPLEMENTED:
		return "I40E_ERR_NOT_IMPLEMENTED";
	case I40E_ERR_PE_DOORBELL_NOT_ENABLED:
		return "I40E_ERR_PE_DOORBELL_NOT_ENABLED";
	case I40E_ERR_DIAG_TEST_FAILED:
		return "I40E_ERR_DIAG_TEST_FAILED";
	case I40E_ERR_NOT_READY:
		return "I40E_ERR_NOT_READY";
	case I40E_NOT_SUPPORTED:
		return "I40E_NOT_SUPPORTED";
	case I40E_ERR_FIRMWARE_API_VERSION:
		return "I40E_ERR_FIRMWARE_API_VERSION";
	}

	snprintf(hw->err_str, sizeof(hw->err_str), "%d", stat_err);
	return hw->err_str;
}

/**
 * i40e_debug_aq
 * @hw: debug mask related to admin queue
 * @mask: debug mask
 * @desc: pointer to admin queue descriptor
 * @buffer: pointer to command buffer
 * @buf_len: max length of buffer
 *
 * Dumps debug log about adminq command with descriptor contents.
 **/
void i40e_debug_aq(struct i40e_hw *hw, enum i40e_debug_mask mask, void *desc,
		   void *buffer, u16 buf_len)
{
	struct i40e_aq_desc *aq_desc = (struct i40e_aq_desc *)desc;
	u16 len = le16_to_cpu(aq_desc->datalen);
	u8 *buf = (u8 *)buffer;
	u16 i = 0;

	if ((!(mask & hw->debug_mask)) || (desc == NULL))
		return;

	i40e_debug(hw, mask,
		   "AQ CMD: opcode 0x%04X, flags 0x%04X, datalen 0x%04X, retval 0x%04X\n",
		   le16_to_cpu(aq_desc->opcode),
		   le16_to_cpu(aq_desc->flags),
		   le16_to_cpu(aq_desc->datalen),
		   le16_to_cpu(aq_desc->retval));
	i40e_debug(hw, mask, "\tcookie (h,l) 0x%08X 0x%08X\n",
		   le32_to_cpu(aq_desc->cookie_high),
		   le32_to_cpu(aq_desc->cookie_low));
	i40e_debug(hw, mask, "\tparam (0,1)  0x%08X 0x%08X\n",
		   le32_to_cpu(aq_desc->params.internal.param0),
		   le32_to_cpu(aq_desc->params.internal.param1));
	i40e_debug(hw, mask, "\taddr (h,l)   0x%08X 0x%08X\n",
		   le32_to_cpu(aq_desc->params.external.addr_high),
		   le32_to_cpu(aq_desc->params.external.addr_low));

	if ((buffer != NULL) && (aq_desc->datalen != 0)) {
		i40e_debug(hw, mask, "AQ CMD Buffer:\n");
		if (buf_len < len)
			len = buf_len;
		/* write the full 16-byte chunks */
		for (i = 0; i < (len - 16); i += 16)
			i40e_debug(hw, mask, "\t0x%04X  %16ph\n", i, buf + i);
		/* write whatever's left over without overrunning the buffer */
		if (i < len)
			i40e_debug(hw, mask, "\t0x%04X  %*ph\n",
					     i, len - i, buf + i);
	}
}

/**
 * i40e_check_asq_alive
 * @hw: pointer to the hw struct
 *
 * Returns true if Queue is enabled else false.
 **/
bool i40e_check_asq_alive(struct i40e_hw *hw)
{
	if (hw->aq.asq.len)
		return !!(rd32(hw, hw->aq.asq.len) &
			  I40E_PF_ATQLEN_ATQENABLE_MASK);
	else
		return false;
}

/**
 * i40e_aq_queue_shutdown
 * @hw: pointer to the hw struct
 * @unloading: is the driver unloading itself
 *
 * Tell the Firmware that we're shutting down the AdminQ and whether
 * or not the driver is unloading as well.
 **/
i40e_status i40e_aq_queue_shutdown(struct i40e_hw *hw,
					     bool unloading)
{
	struct i40e_aq_desc desc;
	struct i40e_aqc_queue_shutdown *cmd =
		(struct i40e_aqc_queue_shutdown *)&desc.params.raw;
	i40e_status status;

	i40e_fill_default_direct_cmd_desc(&desc,
					  i40e_aqc_opc_queue_shutdown);

	if (unloading)
		cmd->driver_unloading = cpu_to_le32(I40E_AQ_DRIVER_UNLOADING);
	status = i40e_asq_send_command(hw, &desc, NULL, 0, NULL);

	return status;
}

/**
 * i40e_aq_get_set_rss_lut
 * @hw: pointer to the hardware structure
 * @vsi_id: vsi fw index
 * @pf_lut: for PF table set true, for VSI table set false
 * @lut: pointer to the lut buffer provided by the caller
 * @lut_size: size of the lut buffer
 * @set: set true to set the table, false to get the table
 *
 * Internal function to get or set RSS look up table
 **/
static i40e_status i40e_aq_get_set_rss_lut(struct i40e_hw *hw,
					   u16 vsi_id, bool pf_lut,
					   u8 *lut, u16 lut_size,
					   bool set)
{
	i40e_status status;
	struct i40e_aq_desc desc;
	struct i40e_aqc_get_set_rss_lut *cmd_resp =
		   (struct i40e_aqc_get_set_rss_lut *)&desc.params.raw;

	if (set)
		i40e_fill_default_direct_cmd_desc(&desc,
						  i40e_aqc_opc_set_rss_lut);
	else
		i40e_fill_default_direct_cmd_desc(&desc,
						  i40e_aqc_opc_get_rss_lut);

	/* Indirect command */
	desc.flags |= cpu_to_le16((u16)I40E_AQ_FLAG_BUF);
	desc.flags |= cpu_to_le16((u16)I40E_AQ_FLAG_RD);

	cmd_resp->vsi_id =
			cpu_to_le16((u16)((vsi_id <<
					  I40E_AQC_SET_RSS_LUT_VSI_ID_SHIFT) &
					  I40E_AQC_SET_RSS_LUT_VSI_ID_MASK));
	cmd_resp->vsi_id |= cpu_to_le16((u16)I40E_AQC_SET_RSS_LUT_VSI_VALID);

	if (pf_lut)
		cmd_resp->flags |= cpu_to_le16((u16)
					((I40E_AQC_SET_RSS_LUT_TABLE_TYPE_PF <<
					I40E_AQC_SET_RSS_LUT_TABLE_TYPE_SHIFT) &
					I40E_AQC_SET_RSS_LUT_TABLE_TYPE_MASK));
	else
		cmd_resp->flags |= cpu_to_le16((u16)
					((I40E_AQC_SET_RSS_LUT_TABLE_TYPE_VSI <<
					I40E_AQC_SET_RSS_LUT_TABLE_TYPE_SHIFT) &
					I40E_AQC_SET_RSS_LUT_TABLE_TYPE_MASK));

	status = i40e_asq_send_command(hw, &desc, lut, lut_size, NULL);

	return status;
}

/**
 * i40e_aq_get_rss_lut
 * @hw: pointer to the hardware structure
 * @vsi_id: vsi fw index
 * @pf_lut: for PF table set true, for VSI table set false
 * @lut: pointer to the lut buffer provided by the caller
 * @lut_size: size of the lut buffer
 *
 * get the RSS lookup table, PF or VSI type
 **/
i40e_status i40e_aq_get_rss_lut(struct i40e_hw *hw, u16 vsi_id,
				bool pf_lut, u8 *lut, u16 lut_size)
{
	return i40e_aq_get_set_rss_lut(hw, vsi_id, pf_lut, lut, lut_size,
				       false);
}

/**
 * i40e_aq_set_rss_lut
 * @hw: pointer to the hardware structure
 * @vsi_id: vsi fw index
 * @pf_lut: for PF table set true, for VSI table set false
 * @lut: pointer to the lut buffer provided by the caller
 * @lut_size: size of the lut buffer
 *
 * set the RSS lookup table, PF or VSI type
 **/
i40e_status i40e_aq_set_rss_lut(struct i40e_hw *hw, u16 vsi_id,
				bool pf_lut, u8 *lut, u16 lut_size)
{
	return i40e_aq_get_set_rss_lut(hw, vsi_id, pf_lut, lut, lut_size, true);
}

/**
 * i40e_aq_get_set_rss_key
 * @hw: pointer to the hw struct
 * @vsi_id: vsi fw index
 * @key: pointer to key info struct
 * @set: set true to set the key, false to get the key
 *
 * get the RSS key per VSI
 **/
static i40e_status i40e_aq_get_set_rss_key(struct i40e_hw *hw,
				      u16 vsi_id,
				      struct i40e_aqc_get_set_rss_key_data *key,
				      bool set)
{
	i40e_status status;
	struct i40e_aq_desc desc;
	struct i40e_aqc_get_set_rss_key *cmd_resp =
			(struct i40e_aqc_get_set_rss_key *)&desc.params.raw;
	u16 key_size = sizeof(struct i40e_aqc_get_set_rss_key_data);

	if (set)
		i40e_fill_default_direct_cmd_desc(&desc,
						  i40e_aqc_opc_set_rss_key);
	else
		i40e_fill_default_direct_cmd_desc(&desc,
						  i40e_aqc_opc_get_rss_key);

	/* Indirect command */
	desc.flags |= cpu_to_le16((u16)I40E_AQ_FLAG_BUF);
	desc.flags |= cpu_to_le16((u16)I40E_AQ_FLAG_RD);

	cmd_resp->vsi_id =
			cpu_to_le16((u16)((vsi_id <<
					  I40E_AQC_SET_RSS_KEY_VSI_ID_SHIFT) &
					  I40E_AQC_SET_RSS_KEY_VSI_ID_MASK));
	cmd_resp->vsi_id |= cpu_to_le16((u16)I40E_AQC_SET_RSS_KEY_VSI_VALID);

	status = i40e_asq_send_command(hw, &desc, key, key_size, NULL);

	return status;
}

/**
 * i40e_aq_get_rss_key
 * @hw: pointer to the hw struct
 * @vsi_id: vsi fw index
 * @key: pointer to key info struct
 *
 **/
i40e_status i40e_aq_get_rss_key(struct i40e_hw *hw,
				u16 vsi_id,
				struct i40e_aqc_get_set_rss_key_data *key)
{
	return i40e_aq_get_set_rss_key(hw, vsi_id, key, false);
}

/**
 * i40e_aq_set_rss_key
 * @hw: pointer to the hw struct
 * @vsi_id: vsi fw index
 * @key: pointer to key info struct
 *
 * set the RSS key per VSI
 **/
i40e_status i40e_aq_set_rss_key(struct i40e_hw *hw,
				u16 vsi_id,
				struct i40e_aqc_get_set_rss_key_data *key)
{
	return i40e_aq_get_set_rss_key(hw, vsi_id, key, true);
}

/* The i40e_ptype_lookup table is used to convert from the 8-bit ptype in the
 * hardware to a bit-field that can be used by SW to more easily determine the
 * packet type.
 *
 * Macros are used to shorten the table lines and make this table human
 * readable.
 *
 * We store the PTYPE in the top byte of the bit field - this is just so that
 * we can check that the table doesn't have a row missing, as the index into
 * the table should be the PTYPE.
 *
 * Typical work flow:
 *
 * IF NOT i40e_ptype_lookup[ptype].known
 * THEN
 *      Packet is unknown
 * ELSE IF i40e_ptype_lookup[ptype].outer_ip == I40E_RX_PTYPE_OUTER_IP
 *      Use the rest of the fields to look at the tunnels, inner protocols, etc
 * ELSE
 *      Use the enum i40e_rx_l2_ptype to decode the packet type
 * ENDIF
 */

/* macro to make the table lines short */
#define I40E_PTT(PTYPE, OUTER_IP, OUTER_IP_VER, OUTER_FRAG, T, TE, TEF, I, PL)\
	{	PTYPE, \
		1, \
		I40E_RX_PTYPE_OUTER_##OUTER_IP, \
		I40E_RX_PTYPE_OUTER_##OUTER_IP_VER, \
		I40E_RX_PTYPE_##OUTER_FRAG, \
		I40E_RX_PTYPE_TUNNEL_##T, \
		I40E_RX_PTYPE_TUNNEL_END_##TE, \
		I40E_RX_PTYPE_##TEF, \
		I40E_RX_PTYPE_INNER_PROT_##I, \
		I40E_RX_PTYPE_PAYLOAD_LAYER_##PL }

#define I40E_PTT_UNUSED_ENTRY(PTYPE) \
		{ PTYPE, 0, 0, 0, 0, 0, 0, 0, 0, 0 }

/* shorter macros makes the table fit but are terse */
#define I40E_RX_PTYPE_NOF		I40E_RX_PTYPE_NOT_FRAG
#define I40E_RX_PTYPE_FRG		I40E_RX_PTYPE_FRAG
#define I40E_RX_PTYPE_INNER_PROT_TS	I40E_RX_PTYPE_INNER_PROT_TIMESYNC

/* Lookup table mapping the HW PTYPE to the bit field for decoding */
struct i40e_rx_ptype_decoded i40e_ptype_lookup[] = {
	/* L2 Packet types */
	I40E_PTT_UNUSED_ENTRY(0),
	I40E_PTT(1,  L2, NONE, NOF, NONE, NONE, NOF, NONE, PAY2),
	I40E_PTT(2,  L2, NONE, NOF, NONE, NONE, NOF, TS,   PAY2),
	I40E_PTT(3,  L2, NONE, NOF, NONE, NONE, NOF, NONE, PAY2),
	I40E_PTT_UNUSED_ENTRY(4),
	I40E_PTT_UNUSED_ENTRY(5),
	I40E_PTT(6,  L2, NONE, NOF, NONE, NONE, NOF, NONE, PAY2),
	I40E_PTT(7,  L2, NONE, NOF, NONE, NONE, NOF, NONE, PAY2),
	I40E_PTT_UNUSED_ENTRY(8),
	I40E_PTT_UNUSED_ENTRY(9),
	I40E_PTT(10, L2, NONE, NOF, NONE, NONE, NOF, NONE, PAY2),
	I40E_PTT(11, L2, NONE, NOF, NONE, NONE, NOF, NONE, NONE),
	I40E_PTT(12, L2, NONE, NOF, NONE, NONE, NOF, NONE, PAY3),
	I40E_PTT(13, L2, NONE, NOF, NONE, NONE, NOF, NONE, PAY3),
	I40E_PTT(14, L2, NONE, NOF, NONE, NONE, NOF, NONE, PAY3),
	I40E_PTT(15, L2, NONE, NOF, NONE, NONE, NOF, NONE, PAY3),
	I40E_PTT(16, L2, NONE, NOF, NONE, NONE, NOF, NONE, PAY3),
	I40E_PTT(17, L2, NONE, NOF, NONE, NONE, NOF, NONE, PAY3),
	I40E_PTT(18, L2, NONE, NOF, NONE, NONE, NOF, NONE, PAY3),
	I40E_PTT(19, L2, NONE, NOF, NONE, NONE, NOF, NONE, PAY3),
	I40E_PTT(20, L2, NONE, NOF, NONE, NONE, NOF, NONE, PAY3),
	I40E_PTT(21, L2, NONE, NOF, NONE, NONE, NOF, NONE, PAY3),

	/* Non Tunneled IPv4 */
	I40E_PTT(22, IP, IPV4, FRG, NONE, NONE, NOF, NONE, PAY3),
	I40E_PTT(23, IP, IPV4, NOF, NONE, NONE, NOF, NONE, PAY3),
	I40E_PTT(24, IP, IPV4, NOF, NONE, NONE, NOF, UDP,  PAY4),
	I40E_PTT_UNUSED_ENTRY(25),
	I40E_PTT(26, IP, IPV4, NOF, NONE, NONE, NOF, TCP,  PAY4),
	I40E_PTT(27, IP, IPV4, NOF, NONE, NONE, NOF, SCTP, PAY4),
	I40E_PTT(28, IP, IPV4, NOF, NONE, NONE, NOF, ICMP, PAY4),

	/* IPv4 --> IPv4 */
	I40E_PTT(29, IP, IPV4, NOF, IP_IP, IPV4, FRG, NONE, PAY3),
	I40E_PTT(30, IP, IPV4, NOF, IP_IP, IPV4, NOF, NONE, PAY3),
	I40E_PTT(31, IP, IPV4, NOF, IP_IP, IPV4, NOF, UDP,  PAY4),
	I40E_PTT_UNUSED_ENTRY(32),
	I40E_PTT(33, IP, IPV4, NOF, IP_IP, IPV4, NOF, TCP,  PAY4),
	I40E_PTT(34, IP, IPV4, NOF, IP_IP, IPV4, NOF, SCTP, PAY4),
	I40E_PTT(35, IP, IPV4, NOF, IP_IP, IPV4, NOF, ICMP, PAY4),

	/* IPv4 --> IPv6 */
	I40E_PTT(36, IP, IPV4, NOF, IP_IP, IPV6, FRG, NONE, PAY3),
	I40E_PTT(37, IP, IPV4, NOF, IP_IP, IPV6, NOF, NONE, PAY3),
	I40E_PTT(38, IP, IPV4, NOF, IP_IP, IPV6, NOF, UDP,  PAY4),
	I40E_PTT_UNUSED_ENTRY(39),
	I40E_PTT(40, IP, IPV4, NOF, IP_IP, IPV6, NOF, TCP,  PAY4),
	I40E_PTT(41, IP, IPV4, NOF, IP_IP, IPV6, NOF, SCTP, PAY4),
	I40E_PTT(42, IP, IPV4, NOF, IP_IP, IPV6, NOF, ICMP, PAY4),

	/* IPv4 --> GRE/NAT */
	I40E_PTT(43, IP, IPV4, NOF, IP_GRENAT, NONE, NOF, NONE, PAY3),

	/* IPv4 --> GRE/NAT --> IPv4 */
	I40E_PTT(44, IP, IPV4, NOF, IP_GRENAT, IPV4, FRG, NONE, PAY3),
	I40E_PTT(45, IP, IPV4, NOF, IP_GRENAT, IPV4, NOF, NONE, PAY3),
	I40E_PTT(46, IP, IPV4, NOF, IP_GRENAT, IPV4, NOF, UDP,  PAY4),
	I40E_PTT_UNUSED_ENTRY(47),
	I40E_PTT(48, IP, IPV4, NOF, IP_GRENAT, IPV4, NOF, TCP,  PAY4),
	I40E_PTT(49, IP, IPV4, NOF, IP_GRENAT, IPV4, NOF, SCTP, PAY4),
	I40E_PTT(50, IP, IPV4, NOF, IP_GRENAT, IPV4, NOF, ICMP, PAY4),

	/* IPv4 --> GRE/NAT --> IPv6 */
	I40E_PTT(51, IP, IPV4, NOF, IP_GRENAT, IPV6, FRG, NONE, PAY3),
	I40E_PTT(52, IP, IPV4, NOF, IP_GRENAT, IPV6, NOF, NONE, PAY3),
	I40E_PTT(53, IP, IPV4, NOF, IP_GRENAT, IPV6, NOF, UDP,  PAY4),
	I40E_PTT_UNUSED_ENTRY(54),
	I40E_PTT(55, IP, IPV4, NOF, IP_GRENAT, IPV6, NOF, TCP,  PAY4),
	I40E_PTT(56, IP, IPV4, NOF, IP_GRENAT, IPV6, NOF, SCTP, PAY4),
	I40E_PTT(57, IP, IPV4, NOF, IP_GRENAT, IPV6, NOF, ICMP, PAY4),

	/* IPv4 --> GRE/NAT --> MAC */
	I40E_PTT(58, IP, IPV4, NOF, IP_GRENAT_MAC, NONE, NOF, NONE, PAY3),

	/* IPv4 --> GRE/NAT --> MAC --> IPv4 */
	I40E_PTT(59, IP, IPV4, NOF, IP_GRENAT_MAC, IPV4, FRG, NONE, PAY3),
	I40E_PTT(60, IP, IPV4, NOF, IP_GRENAT_MAC, IPV4, NOF, NONE, PAY3),
	I40E_PTT(61, IP, IPV4, NOF, IP_GRENAT_MAC, IPV4, NOF, UDP,  PAY4),
	I40E_PTT_UNUSED_ENTRY(62),
	I40E_PTT(63, IP, IPV4, NOF, IP_GRENAT_MAC, IPV4, NOF, TCP,  PAY4),
	I40E_PTT(64, IP, IPV4, NOF, IP_GRENAT_MAC, IPV4, NOF, SCTP, PAY4),
	I40E_PTT(65, IP, IPV4, NOF, IP_GRENAT_MAC, IPV4, NOF, ICMP, PAY4),

	/* IPv4 --> GRE/NAT -> MAC --> IPv6 */
	I40E_PTT(66, IP, IPV4, NOF, IP_GRENAT_MAC, IPV6, FRG, NONE, PAY3),
	I40E_PTT(67, IP, IPV4, NOF, IP_GRENAT_MAC, IPV6, NOF, NONE, PAY3),
	I40E_PTT(68, IP, IPV4, NOF, IP_GRENAT_MAC, IPV6, NOF, UDP,  PAY4),
	I40E_PTT_UNUSED_ENTRY(69),
	I40E_PTT(70, IP, IPV4, NOF, IP_GRENAT_MAC, IPV6, NOF, TCP,  PAY4),
	I40E_PTT(71, IP, IPV4, NOF, IP_GRENAT_MAC, IPV6, NOF, SCTP, PAY4),
	I40E_PTT(72, IP, IPV4, NOF, IP_GRENAT_MAC, IPV6, NOF, ICMP, PAY4),

	/* IPv4 --> GRE/NAT --> MAC/VLAN */
	I40E_PTT(73, IP, IPV4, NOF, IP_GRENAT_MAC_VLAN, NONE, NOF, NONE, PAY3),

	/* IPv4 ---> GRE/NAT -> MAC/VLAN --> IPv4 */
	I40E_PTT(74, IP, IPV4, NOF, IP_GRENAT_MAC_VLAN, IPV4, FRG, NONE, PAY3),
	I40E_PTT(75, IP, IPV4, NOF, IP_GRENAT_MAC_VLAN, IPV4, NOF, NONE, PAY3),
	I40E_PTT(76, IP, IPV4, NOF, IP_GRENAT_MAC_VLAN, IPV4, NOF, UDP,  PAY4),
	I40E_PTT_UNUSED_ENTRY(77),
	I40E_PTT(78, IP, IPV4, NOF, IP_GRENAT_MAC_VLAN, IPV4, NOF, TCP,  PAY4),
	I40E_PTT(79, IP, IPV4, NOF, IP_GRENAT_MAC_VLAN, IPV4, NOF, SCTP, PAY4),
	I40E_PTT(80, IP, IPV4, NOF, IP_GRENAT_MAC_VLAN, IPV4, NOF, ICMP, PAY4),

	/* IPv4 -> GRE/NAT -> MAC/VLAN --> IPv6 */
	I40E_PTT(81, IP, IPV4, NOF, IP_GRENAT_MAC_VLAN, IPV6, FRG, NONE, PAY3),
	I40E_PTT(82, IP, IPV4, NOF, IP_GRENAT_MAC_VLAN, IPV6, NOF, NONE, PAY3),
	I40E_PTT(83, IP, IPV4, NOF, IP_GRENAT_MAC_VLAN, IPV6, NOF, UDP,  PAY4),
	I40E_PTT_UNUSED_ENTRY(84),
	I40E_PTT(85, IP, IPV4, NOF, IP_GRENAT_MAC_VLAN, IPV6, NOF, TCP,  PAY4),
	I40E_PTT(86, IP, IPV4, NOF, IP_GRENAT_MAC_VLAN, IPV6, NOF, SCTP, PAY4),
	I40E_PTT(87, IP, IPV4, NOF, IP_GRENAT_MAC_VLAN, IPV6, NOF, ICMP, PAY4),

	/* Non Tunneled IPv6 */
	I40E_PTT(88, IP, IPV6, FRG, NONE, NONE, NOF, NONE, PAY3),
	I40E_PTT(89, IP, IPV6, NOF, NONE, NONE, NOF, NONE, PAY3),
	I40E_PTT(90, IP, IPV6, NOF, NONE, NONE, NOF, UDP,  PAY4),
	I40E_PTT_UNUSED_ENTRY(91),
	I40E_PTT(92, IP, IPV6, NOF, NONE, NONE, NOF, TCP,  PAY4),
	I40E_PTT(93, IP, IPV6, NOF, NONE, NONE, NOF, SCTP, PAY4),
	I40E_PTT(94, IP, IPV6, NOF, NONE, NONE, NOF, ICMP, PAY4),

	/* IPv6 --> IPv4 */
	I40E_PTT(95,  IP, IPV6, NOF, IP_IP, IPV4, FRG, NONE, PAY3),
	I40E_PTT(96,  IP, IPV6, NOF, IP_IP, IPV4, NOF, NONE, PAY3),
	I40E_PTT(97,  IP, IPV6, NOF, IP_IP, IPV4, NOF, UDP,  PAY4),
	I40E_PTT_UNUSED_ENTRY(98),
	I40E_PTT(99,  IP, IPV6, NOF, IP_IP, IPV4, NOF, TCP,  PAY4),
	I40E_PTT(100, IP, IPV6, NOF, IP_IP, IPV4, NOF, SCTP, PAY4),
	I40E_PTT(101, IP, IPV6, NOF, IP_IP, IPV4, NOF, ICMP, PAY4),

	/* IPv6 --> IPv6 */
	I40E_PTT(102, IP, IPV6, NOF, IP_IP, IPV6, FRG, NONE, PAY3),
	I40E_PTT(103, IP, IPV6, NOF, IP_IP, IPV6, NOF, NONE, PAY3),
	I40E_PTT(104, IP, IPV6, NOF, IP_IP, IPV6, NOF, UDP,  PAY4),
	I40E_PTT_UNUSED_ENTRY(105),
	I40E_PTT(106, IP, IPV6, NOF, IP_IP, IPV6, NOF, TCP,  PAY4),
	I40E_PTT(107, IP, IPV6, NOF, IP_IP, IPV6, NOF, SCTP, PAY4),
	I40E_PTT(108, IP, IPV6, NOF, IP_IP, IPV6, NOF, ICMP, PAY4),

	/* IPv6 --> GRE/NAT */
	I40E_PTT(109, IP, IPV6, NOF, IP_GRENAT, NONE, NOF, NONE, PAY3),

	/* IPv6 --> GRE/NAT -> IPv4 */
	I40E_PTT(110, IP, IPV6, NOF, IP_GRENAT, IPV4, FRG, NONE, PAY3),
	I40E_PTT(111, IP, IPV6, NOF, IP_GRENAT, IPV4, NOF, NONE, PAY3),
	I40E_PTT(112, IP, IPV6, NOF, IP_GRENAT, IPV4, NOF, UDP,  PAY4),
	I40E_PTT_UNUSED_ENTRY(113),
	I40E_PTT(114, IP, IPV6, NOF, IP_GRENAT, IPV4, NOF, TCP,  PAY4),
	I40E_PTT(115, IP, IPV6, NOF, IP_GRENAT, IPV4, NOF, SCTP, PAY4),
	I40E_PTT(116, IP, IPV6, NOF, IP_GRENAT, IPV4, NOF, ICMP, PAY4),

	/* IPv6 --> GRE/NAT -> IPv6 */
	I40E_PTT(117, IP, IPV6, NOF, IP_GRENAT, IPV6, FRG, NONE, PAY3),
	I40E_PTT(118, IP, IPV6, NOF, IP_GRENAT, IPV6, NOF, NONE, PAY3),
	I40E_PTT(119, IP, IPV6, NOF, IP_GRENAT, IPV6, NOF, UDP,  PAY4),
	I40E_PTT_UNUSED_ENTRY(120),
	I40E_PTT(121, IP, IPV6, NOF, IP_GRENAT, IPV6, NOF, TCP,  PAY4),
	I40E_PTT(122, IP, IPV6, NOF, IP_GRENAT, IPV6, NOF, SCTP, PAY4),
	I40E_PTT(123, IP, IPV6, NOF, IP_GRENAT, IPV6, NOF, ICMP, PAY4),

	/* IPv6 --> GRE/NAT -> MAC */
	I40E_PTT(124, IP, IPV6, NOF, IP_GRENAT_MAC, NONE, NOF, NONE, PAY3),

	/* IPv6 --> GRE/NAT -> MAC -> IPv4 */
	I40E_PTT(125, IP, IPV6, NOF, IP_GRENAT_MAC, IPV4, FRG, NONE, PAY3),
	I40E_PTT(126, IP, IPV6, NOF, IP_GRENAT_MAC, IPV4, NOF, NONE, PAY3),
	I40E_PTT(127, IP, IPV6, NOF, IP_GRENAT_MAC, IPV4, NOF, UDP,  PAY4),
	I40E_PTT_UNUSED_ENTRY(128),
	I40E_PTT(129, IP, IPV6, NOF, IP_GRENAT_MAC, IPV4, NOF, TCP,  PAY4),
	I40E_PTT(130, IP, IPV6, NOF, IP_GRENAT_MAC, IPV4, NOF, SCTP, PAY4),
	I40E_PTT(131, IP, IPV6, NOF, IP_GRENAT_MAC, IPV4, NOF, ICMP, PAY4),

	/* IPv6 --> GRE/NAT -> MAC -> IPv6 */
	I40E_PTT(132, IP, IPV6, NOF, IP_GRENAT_MAC, IPV6, FRG, NONE, PAY3),
	I40E_PTT(133, IP, IPV6, NOF, IP_GRENAT_MAC, IPV6, NOF, NONE, PAY3),
	I40E_PTT(134, IP, IPV6, NOF, IP_GRENAT_MAC, IPV6, NOF, UDP,  PAY4),
	I40E_PTT_UNUSED_ENTRY(135),
	I40E_PTT(136, IP, IPV6, NOF, IP_GRENAT_MAC, IPV6, NOF, TCP,  PAY4),
	I40E_PTT(137, IP, IPV6, NOF, IP_GRENAT_MAC, IPV6, NOF, SCTP, PAY4),
	I40E_PTT(138, IP, IPV6, NOF, IP_GRENAT_MAC, IPV6, NOF, ICMP, PAY4),

	/* IPv6 --> GRE/NAT -> MAC/VLAN */
	I40E_PTT(139, IP, IPV6, NOF, IP_GRENAT_MAC_VLAN, NONE, NOF, NONE, PAY3),

	/* IPv6 --> GRE/NAT -> MAC/VLAN --> IPv4 */
	I40E_PTT(140, IP, IPV6, NOF, IP_GRENAT_MAC_VLAN, IPV4, FRG, NONE, PAY3),
	I40E_PTT(141, IP, IPV6, NOF, IP_GRENAT_MAC_VLAN, IPV4, NOF, NONE, PAY3),
	I40E_PTT(142, IP, IPV6, NOF, IP_GRENAT_MAC_VLAN, IPV4, NOF, UDP,  PAY4),
	I40E_PTT_UNUSED_ENTRY(143),
	I40E_PTT(144, IP, IPV6, NOF, IP_GRENAT_MAC_VLAN, IPV4, NOF, TCP,  PAY4),
	I40E_PTT(145, IP, IPV6, NOF, IP_GRENAT_MAC_VLAN, IPV4, NOF, SCTP, PAY4),
	I40E_PTT(146, IP, IPV6, NOF, IP_GRENAT_MAC_VLAN, IPV4, NOF, ICMP, PAY4),

	/* IPv6 --> GRE/NAT -> MAC/VLAN --> IPv6 */
	I40E_PTT(147, IP, IPV6, NOF, IP_GRENAT_MAC_VLAN, IPV6, FRG, NONE, PAY3),
	I40E_PTT(148, IP, IPV6, NOF, IP_GRENAT_MAC_VLAN, IPV6, NOF, NONE, PAY3),
	I40E_PTT(149, IP, IPV6, NOF, IP_GRENAT_MAC_VLAN, IPV6, NOF, UDP,  PAY4),
	I40E_PTT_UNUSED_ENTRY(150),
	I40E_PTT(151, IP, IPV6, NOF, IP_GRENAT_MAC_VLAN, IPV6, NOF, TCP,  PAY4),
	I40E_PTT(152, IP, IPV6, NOF, IP_GRENAT_MAC_VLAN, IPV6, NOF, SCTP, PAY4),
	I40E_PTT(153, IP, IPV6, NOF, IP_GRENAT_MAC_VLAN, IPV6, NOF, ICMP, PAY4),

	/* unused entries */
	I40E_PTT_UNUSED_ENTRY(154),
	I40E_PTT_UNUSED_ENTRY(155),
	I40E_PTT_UNUSED_ENTRY(156),
	I40E_PTT_UNUSED_ENTRY(157),
	I40E_PTT_UNUSED_ENTRY(158),
	I40E_PTT_UNUSED_ENTRY(159),

	I40E_PTT_UNUSED_ENTRY(160),
	I40E_PTT_UNUSED_ENTRY(161),
	I40E_PTT_UNUSED_ENTRY(162),
	I40E_PTT_UNUSED_ENTRY(163),
	I40E_PTT_UNUSED_ENTRY(164),
	I40E_PTT_UNUSED_ENTRY(165),
	I40E_PTT_UNUSED_ENTRY(166),
	I40E_PTT_UNUSED_ENTRY(167),
	I40E_PTT_UNUSED_ENTRY(168),
	I40E_PTT_UNUSED_ENTRY(169),

	I40E_PTT_UNUSED_ENTRY(170),
	I40E_PTT_UNUSED_ENTRY(171),
	I40E_PTT_UNUSED_ENTRY(172),
	I40E_PTT_UNUSED_ENTRY(173),
	I40E_PTT_UNUSED_ENTRY(174),
	I40E_PTT_UNUSED_ENTRY(175),
	I40E_PTT_UNUSED_ENTRY(176),
	I40E_PTT_UNUSED_ENTRY(177),
	I40E_PTT_UNUSED_ENTRY(178),
	I40E_PTT_UNUSED_ENTRY(179),

	I40E_PTT_UNUSED_ENTRY(180),
	I40E_PTT_UNUSED_ENTRY(181),
	I40E_PTT_UNUSED_ENTRY(182),
	I40E_PTT_UNUSED_ENTRY(183),
	I40E_PTT_UNUSED_ENTRY(184),
	I40E_PTT_UNUSED_ENTRY(185),
	I40E_PTT_UNUSED_ENTRY(186),
	I40E_PTT_UNUSED_ENTRY(187),
	I40E_PTT_UNUSED_ENTRY(188),
	I40E_PTT_UNUSED_ENTRY(189),

	I40E_PTT_UNUSED_ENTRY(190),
	I40E_PTT_UNUSED_ENTRY(191),
	I40E_PTT_UNUSED_ENTRY(192),
	I40E_PTT_UNUSED_ENTRY(193),
	I40E_PTT_UNUSED_ENTRY(194),
	I40E_PTT_UNUSED_ENTRY(195),
	I40E_PTT_UNUSED_ENTRY(196),
	I40E_PTT_UNUSED_ENTRY(197),
	I40E_PTT_UNUSED_ENTRY(198),
	I40E_PTT_UNUSED_ENTRY(199),

	I40E_PTT_UNUSED_ENTRY(200),
	I40E_PTT_UNUSED_ENTRY(201),
	I40E_PTT_UNUSED_ENTRY(202),
	I40E_PTT_UNUSED_ENTRY(203),
	I40E_PTT_UNUSED_ENTRY(204),
	I40E_PTT_UNUSED_ENTRY(205),
	I40E_PTT_UNUSED_ENTRY(206),
	I40E_PTT_UNUSED_ENTRY(207),
	I40E_PTT_UNUSED_ENTRY(208),
	I40E_PTT_UNUSED_ENTRY(209),

	I40E_PTT_UNUSED_ENTRY(210),
	I40E_PTT_UNUSED_ENTRY(211),
	I40E_PTT_UNUSED_ENTRY(212),
	I40E_PTT_UNUSED_ENTRY(213),
	I40E_PTT_UNUSED_ENTRY(214),
	I40E_PTT_UNUSED_ENTRY(215),
	I40E_PTT_UNUSED_ENTRY(216),
	I40E_PTT_UNUSED_ENTRY(217),
	I40E_PTT_UNUSED_ENTRY(218),
	I40E_PTT_UNUSED_ENTRY(219),

	I40E_PTT_UNUSED_ENTRY(220),
	I40E_PTT_UNUSED_ENTRY(221),
	I40E_PTT_UNUSED_ENTRY(222),
	I40E_PTT_UNUSED_ENTRY(223),
	I40E_PTT_UNUSED_ENTRY(224),
	I40E_PTT_UNUSED_ENTRY(225),
	I40E_PTT_UNUSED_ENTRY(226),
	I40E_PTT_UNUSED_ENTRY(227),
	I40E_PTT_UNUSED_ENTRY(228),
	I40E_PTT_UNUSED_ENTRY(229),

	I40E_PTT_UNUSED_ENTRY(230),
	I40E_PTT_UNUSED_ENTRY(231),
	I40E_PTT_UNUSED_ENTRY(232),
	I40E_PTT_UNUSED_ENTRY(233),
	I40E_PTT_UNUSED_ENTRY(234),
	I40E_PTT_UNUSED_ENTRY(235),
	I40E_PTT_UNUSED_ENTRY(236),
	I40E_PTT_UNUSED_ENTRY(237),
	I40E_PTT_UNUSED_ENTRY(238),
	I40E_PTT_UNUSED_ENTRY(239),

	I40E_PTT_UNUSED_ENTRY(240),
	I40E_PTT_UNUSED_ENTRY(241),
	I40E_PTT_UNUSED_ENTRY(242),
	I40E_PTT_UNUSED_ENTRY(243),
	I40E_PTT_UNUSED_ENTRY(244),
	I40E_PTT_UNUSED_ENTRY(245),
	I40E_PTT_UNUSED_ENTRY(246),
	I40E_PTT_UNUSED_ENTRY(247),
	I40E_PTT_UNUSED_ENTRY(248),
	I40E_PTT_UNUSED_ENTRY(249),

	I40E_PTT_UNUSED_ENTRY(250),
	I40E_PTT_UNUSED_ENTRY(251),
	I40E_PTT_UNUSED_ENTRY(252),
	I40E_PTT_UNUSED_ENTRY(253),
	I40E_PTT_UNUSED_ENTRY(254),
	I40E_PTT_UNUSED_ENTRY(255)
};

/**
 * i40e_init_shared_code - Initialize the shared code
 * @hw: pointer to hardware structure
 *
 * This assigns the MAC type and PHY code and inits the NVM.
 * Does not touch the hardware. This function must be called prior to any
 * other function in the shared code. The i40e_hw structure should be
 * memset to 0 prior to calling this function.  The following fields in
 * hw structure should be filled in prior to calling this function:
 * hw_addr, back, device_id, vendor_id, subsystem_device_id,
 * subsystem_vendor_id, and revision_id
 **/
i40e_status i40e_init_shared_code(struct i40e_hw *hw)
{
	i40e_status status = 0;
	u32 port, ari, func_rid;

	i40e_set_mac_type(hw);

	switch (hw->mac.type) {
	case I40E_MAC_XL710:
	case I40E_MAC_X722:
		break;
	default:
		return I40E_ERR_DEVICE_NOT_SUPPORTED;
	}

	hw->phy.get_link_info = true;

	/* Determine port number and PF number*/
	port = (rd32(hw, I40E_PFGEN_PORTNUM) & I40E_PFGEN_PORTNUM_PORT_NUM_MASK)
					   >> I40E_PFGEN_PORTNUM_PORT_NUM_SHIFT;
	hw->port = (u8)port;
	ari = (rd32(hw, I40E_GLPCI_CAPSUP) & I40E_GLPCI_CAPSUP_ARI_EN_MASK) >>
						 I40E_GLPCI_CAPSUP_ARI_EN_SHIFT;
	func_rid = rd32(hw, I40E_PF_FUNC_RID);
	if (ari)
		hw->pf_id = (u8)(func_rid & 0xff);
	else
		hw->pf_id = (u8)(func_rid & 0x7);

	if (hw->mac.type == I40E_MAC_X722)
		hw->flags |= I40E_HW_FLAG_AQ_SRCTL_ACCESS_ENABLE;

	status = i40e_init_nvm(hw);
	return status;
}

/**
 * i40e_aq_mac_address_read - Retrieve the MAC addresses
 * @hw: pointer to the hw struct
 * @flags: a return indicator of what addresses were added to the addr store
 * @addrs: the requestor's mac addr store
 * @cmd_details: pointer to command details structure or NULL
 **/
static i40e_status i40e_aq_mac_address_read(struct i40e_hw *hw,
				   u16 *flags,
				   struct i40e_aqc_mac_address_read_data *addrs,
				   struct i40e_asq_cmd_details *cmd_details)
{
	struct i40e_aq_desc desc;
	struct i40e_aqc_mac_address_read *cmd_data =
		(struct i40e_aqc_mac_address_read *)&desc.params.raw;
	i40e_status status;

	i40e_fill_default_direct_cmd_desc(&desc, i40e_aqc_opc_mac_address_read);
	desc.flags |= cpu_to_le16(I40E_AQ_FLAG_BUF);

	status = i40e_asq_send_command(hw, &desc, addrs,
				       sizeof(*addrs), cmd_details);
	*flags = le16_to_cpu(cmd_data->command_flags);

	return status;
}

/**
 * i40e_aq_mac_address_write - Change the MAC addresses
 * @hw: pointer to the hw struct
 * @flags: indicates which MAC to be written
 * @mac_addr: address to write
 * @cmd_details: pointer to command details structure or NULL
 **/
i40e_status i40e_aq_mac_address_write(struct i40e_hw *hw,
				    u16 flags, u8 *mac_addr,
				    struct i40e_asq_cmd_details *cmd_details)
{
	struct i40e_aq_desc desc;
	struct i40e_aqc_mac_address_write *cmd_data =
		(struct i40e_aqc_mac_address_write *)&desc.params.raw;
	i40e_status status;

	i40e_fill_default_direct_cmd_desc(&desc,
					  i40e_aqc_opc_mac_address_write);
	cmd_data->command_flags = cpu_to_le16(flags);
	cmd_data->mac_sah = cpu_to_le16((u16)mac_addr[0] << 8 | mac_addr[1]);
	cmd_data->mac_sal = cpu_to_le32(((u32)mac_addr[2] << 24) |
					((u32)mac_addr[3] << 16) |
					((u32)mac_addr[4] << 8) |
					mac_addr[5]);

	status = i40e_asq_send_command(hw, &desc, NULL, 0, cmd_details);

	return status;
}

/**
 * i40e_get_mac_addr - get MAC address
 * @hw: pointer to the HW structure
 * @mac_addr: pointer to MAC address
 *
 * Reads the adapter's MAC address from register
 **/
i40e_status i40e_get_mac_addr(struct i40e_hw *hw, u8 *mac_addr)
{
	struct i40e_aqc_mac_address_read_data addrs;
	i40e_status status;
	u16 flags = 0;

	status = i40e_aq_mac_address_read(hw, &flags, &addrs, NULL);

	if (flags & I40E_AQC_LAN_ADDR_VALID)
		ether_addr_copy(mac_addr, addrs.pf_lan_mac);

	return status;
}

/**
 * i40e_get_port_mac_addr - get Port MAC address
 * @hw: pointer to the HW structure
 * @mac_addr: pointer to Port MAC address
 *
 * Reads the adapter's Port MAC address
 **/
i40e_status i40e_get_port_mac_addr(struct i40e_hw *hw, u8 *mac_addr)
{
	struct i40e_aqc_mac_address_read_data addrs;
	i40e_status status;
	u16 flags = 0;

	status = i40e_aq_mac_address_read(hw, &flags, &addrs, NULL);
	if (status)
		return status;

	if (flags & I40E_AQC_PORT_ADDR_VALID)
		ether_addr_copy(mac_addr, addrs.port_mac);
	else
		status = I40E_ERR_INVALID_MAC_ADDR;

	return status;
}

/**
 * i40e_pre_tx_queue_cfg - pre tx queue configure
 * @hw: pointer to the HW structure
 * @queue: target PF queue index
 * @enable: state change request
 *
 * Handles hw requirement to indicate intention to enable
 * or disable target queue.
 **/
void i40e_pre_tx_queue_cfg(struct i40e_hw *hw, u32 queue, bool enable)
{
	u32 abs_queue_idx = hw->func_caps.base_queue + queue;
	u32 reg_block = 0;
	u32 reg_val;

	if (abs_queue_idx >= 128) {
		reg_block = abs_queue_idx / 128;
		abs_queue_idx %= 128;
	}

	reg_val = rd32(hw, I40E_GLLAN_TXPRE_QDIS(reg_block));
	reg_val &= ~I40E_GLLAN_TXPRE_QDIS_QINDX_MASK;
	reg_val |= (abs_queue_idx << I40E_GLLAN_TXPRE_QDIS_QINDX_SHIFT);

	if (enable)
		reg_val |= I40E_GLLAN_TXPRE_QDIS_CLEAR_QDIS_MASK;
	else
		reg_val |= I40E_GLLAN_TXPRE_QDIS_SET_QDIS_MASK;

	wr32(hw, I40E_GLLAN_TXPRE_QDIS(reg_block), reg_val);
}
#ifdef I40E_FCOE

/**
 * i40e_get_san_mac_addr - get SAN MAC address
 * @hw: pointer to the HW structure
 * @mac_addr: pointer to SAN MAC address
 *
 * Reads the adapter's SAN MAC address from NVM
 **/
i40e_status i40e_get_san_mac_addr(struct i40e_hw *hw, u8 *mac_addr)
{
	struct i40e_aqc_mac_address_read_data addrs;
	i40e_status status;
	u16 flags = 0;

	status = i40e_aq_mac_address_read(hw, &flags, &addrs, NULL);
	if (status)
		return status;

	if (flags & I40E_AQC_SAN_ADDR_VALID)
		ether_addr_copy(mac_addr, addrs.pf_san_mac);
	else
		status = I40E_ERR_INVALID_MAC_ADDR;

	return status;
}
#endif

/**
 *  i40e_read_pba_string - Reads part number string from EEPROM
 *  @hw: pointer to hardware structure
 *  @pba_num: stores the part number string from the EEPROM
 *  @pba_num_size: part number string buffer length
 *
 *  Reads the part number string from the EEPROM.
 **/
i40e_status i40e_read_pba_string(struct i40e_hw *hw, u8 *pba_num,
				 u32 pba_num_size)
{
	i40e_status status = 0;
	u16 pba_word = 0;
	u16 pba_size = 0;
	u16 pba_ptr = 0;
	u16 i = 0;

	status = i40e_read_nvm_word(hw, I40E_SR_PBA_FLAGS, &pba_word);
	if (status || (pba_word != 0xFAFA)) {
		hw_dbg(hw, "Failed to read PBA flags or flag is invalid.\n");
		return status;
	}

	status = i40e_read_nvm_word(hw, I40E_SR_PBA_BLOCK_PTR, &pba_ptr);
	if (status) {
		hw_dbg(hw, "Failed to read PBA Block pointer.\n");
		return status;
	}

	status = i40e_read_nvm_word(hw, pba_ptr, &pba_size);
	if (status) {
		hw_dbg(hw, "Failed to read PBA Block size.\n");
		return status;
	}

	/* Subtract one to get PBA word count (PBA Size word is included in
	 * total size)
	 */
	pba_size--;
	if (pba_num_size < (((u32)pba_size * 2) + 1)) {
		hw_dbg(hw, "Buffer to small for PBA data.\n");
		return I40E_ERR_PARAM;
	}

	for (i = 0; i < pba_size; i++) {
		status = i40e_read_nvm_word(hw, (pba_ptr + 1) + i, &pba_word);
		if (status) {
			hw_dbg(hw, "Failed to read PBA Block word %d.\n", i);
			return status;
		}

		pba_num[(i * 2)] = (pba_word >> 8) & 0xFF;
		pba_num[(i * 2) + 1] = pba_word & 0xFF;
	}
	pba_num[(pba_size * 2)] = '\0';

	return status;
}

/**
 * i40e_get_media_type - Gets media type
 * @hw: pointer to the hardware structure
 **/
static enum i40e_media_type i40e_get_media_type(struct i40e_hw *hw)
{
	enum i40e_media_type media;

	switch (hw->phy.link_info.phy_type) {
	case I40E_PHY_TYPE_10GBASE_SR:
	case I40E_PHY_TYPE_10GBASE_LR:
	case I40E_PHY_TYPE_1000BASE_SX:
	case I40E_PHY_TYPE_1000BASE_LX:
	case I40E_PHY_TYPE_40GBASE_SR4:
	case I40E_PHY_TYPE_40GBASE_LR4:
		media = I40E_MEDIA_TYPE_FIBER;
		break;
	case I40E_PHY_TYPE_100BASE_TX:
	case I40E_PHY_TYPE_1000BASE_T:
	case I40E_PHY_TYPE_10GBASE_T:
		media = I40E_MEDIA_TYPE_BASET;
		break;
	case I40E_PHY_TYPE_10GBASE_CR1_CU:
	case I40E_PHY_TYPE_40GBASE_CR4_CU:
	case I40E_PHY_TYPE_10GBASE_CR1:
	case I40E_PHY_TYPE_40GBASE_CR4:
	case I40E_PHY_TYPE_10GBASE_SFPP_CU:
	case I40E_PHY_TYPE_40GBASE_AOC:
	case I40E_PHY_TYPE_10GBASE_AOC:
		media = I40E_MEDIA_TYPE_DA;
		break;
	case I40E_PHY_TYPE_1000BASE_KX:
	case I40E_PHY_TYPE_10GBASE_KX4:
	case I40E_PHY_TYPE_10GBASE_KR:
	case I40E_PHY_TYPE_40GBASE_KR4:
	case I40E_PHY_TYPE_20GBASE_KR2:
		media = I40E_MEDIA_TYPE_BACKPLANE;
		break;
	case I40E_PHY_TYPE_SGMII:
	case I40E_PHY_TYPE_XAUI:
	case I40E_PHY_TYPE_XFI:
	case I40E_PHY_TYPE_XLAUI:
	case I40E_PHY_TYPE_XLPPI:
	default:
		media = I40E_MEDIA_TYPE_UNKNOWN;
		break;
	}

	return media;
}

#define I40E_PF_RESET_WAIT_COUNT_A0	200
#define I40E_PF_RESET_WAIT_COUNT	200
/**
 * i40e_pf_reset - Reset the PF
 * @hw: pointer to the hardware structure
 *
 * Assuming someone else has triggered a global reset,
 * assure the global reset is complete and then reset the PF
 **/
i40e_status i40e_pf_reset(struct i40e_hw *hw)
{
	u32 cnt = 0;
	u32 cnt1 = 0;
	u32 reg = 0;
	u32 grst_del;

	/* Poll for Global Reset steady state in case of recent GRST.
	 * The grst delay value is in 100ms units, and we'll wait a
	 * couple counts longer to be sure we don't just miss the end.
	 */
	grst_del = (rd32(hw, I40E_GLGEN_RSTCTL) &
		    I40E_GLGEN_RSTCTL_GRSTDEL_MASK) >>
		    I40E_GLGEN_RSTCTL_GRSTDEL_SHIFT;

	/* It can take upto 15 secs for GRST steady state.
	 * Bump it to 16 secs max to be safe.
	 */
	grst_del = grst_del * 20;

	for (cnt = 0; cnt < grst_del; cnt++) {
		reg = rd32(hw, I40E_GLGEN_RSTAT);
		if (!(reg & I40E_GLGEN_RSTAT_DEVSTATE_MASK))
			break;
		msleep(100);
	}
	if (reg & I40E_GLGEN_RSTAT_DEVSTATE_MASK) {
		hw_dbg(hw, "Global reset polling failed to complete.\n");
		return I40E_ERR_RESET_FAILED;
	}

	/* Now Wait for the FW to be ready */
	for (cnt1 = 0; cnt1 < I40E_PF_RESET_WAIT_COUNT; cnt1++) {
		reg = rd32(hw, I40E_GLNVM_ULD);
		reg &= (I40E_GLNVM_ULD_CONF_CORE_DONE_MASK |
			I40E_GLNVM_ULD_CONF_GLOBAL_DONE_MASK);
		if (reg == (I40E_GLNVM_ULD_CONF_CORE_DONE_MASK |
			    I40E_GLNVM_ULD_CONF_GLOBAL_DONE_MASK)) {
			hw_dbg(hw, "Core and Global modules ready %d\n", cnt1);
			break;
		}
		usleep_range(10000, 20000);
	}
	if (!(reg & (I40E_GLNVM_ULD_CONF_CORE_DONE_MASK |
		     I40E_GLNVM_ULD_CONF_GLOBAL_DONE_MASK))) {
		hw_dbg(hw, "wait for FW Reset complete timedout\n");
		hw_dbg(hw, "I40E_GLNVM_ULD = 0x%x\n", reg);
		return I40E_ERR_RESET_FAILED;
	}

	/* If there was a Global Reset in progress when we got here,
	 * we don't need to do the PF Reset
	 */
	if (!cnt) {
		if (hw->revision_id == 0)
			cnt = I40E_PF_RESET_WAIT_COUNT_A0;
		else
			cnt = I40E_PF_RESET_WAIT_COUNT;
		reg = rd32(hw, I40E_PFGEN_CTRL);
		wr32(hw, I40E_PFGEN_CTRL,
		     (reg | I40E_PFGEN_CTRL_PFSWR_MASK));
		for (; cnt; cnt--) {
			reg = rd32(hw, I40E_PFGEN_CTRL);
			if (!(reg & I40E_PFGEN_CTRL_PFSWR_MASK))
				break;
			usleep_range(1000, 2000);
		}
		if (reg & I40E_PFGEN_CTRL_PFSWR_MASK) {
			hw_dbg(hw, "PF reset polling failed to complete.\n");
			return I40E_ERR_RESET_FAILED;
		}
	}

	i40e_clear_pxe_mode(hw);

	return 0;
}

/**
 * i40e_clear_hw - clear out any left over hw state
 * @hw: pointer to the hw struct
 *
 * Clear queues and interrupts, typically called at init time,
 * but after the capabilities have been found so we know how many
 * queues and msix vectors have been allocated.
 **/
void i40e_clear_hw(struct i40e_hw *hw)
{
	u32 num_queues, base_queue;
	u32 num_pf_int;
	u32 num_vf_int;
	u32 num_vfs;
	u32 i, j;
	u32 val;
	u32 eol = 0x7ff;

	/* get number of interrupts, queues, and VFs */
	val = rd32(hw, I40E_GLPCI_CNF2);
	num_pf_int = (val & I40E_GLPCI_CNF2_MSI_X_PF_N_MASK) >>
		     I40E_GLPCI_CNF2_MSI_X_PF_N_SHIFT;
	num_vf_int = (val & I40E_GLPCI_CNF2_MSI_X_VF_N_MASK) >>
		     I40E_GLPCI_CNF2_MSI_X_VF_N_SHIFT;

	val = rd32(hw, I40E_PFLAN_QALLOC);
	base_queue = (val & I40E_PFLAN_QALLOC_FIRSTQ_MASK) >>
		     I40E_PFLAN_QALLOC_FIRSTQ_SHIFT;
	j = (val & I40E_PFLAN_QALLOC_LASTQ_MASK) >>
	    I40E_PFLAN_QALLOC_LASTQ_SHIFT;
	if (val & I40E_PFLAN_QALLOC_VALID_MASK)
		num_queues = (j - base_queue) + 1;
	else
		num_queues = 0;

	val = rd32(hw, I40E_PF_VT_PFALLOC);
	i = (val & I40E_PF_VT_PFALLOC_FIRSTVF_MASK) >>
	    I40E_PF_VT_PFALLOC_FIRSTVF_SHIFT;
	j = (val & I40E_PF_VT_PFALLOC_LASTVF_MASK) >>
	    I40E_PF_VT_PFALLOC_LASTVF_SHIFT;
	if (val & I40E_PF_VT_PFALLOC_VALID_MASK)
		num_vfs = (j - i) + 1;
	else
		num_vfs = 0;

	/* stop all the interrupts */
	wr32(hw, I40E_PFINT_ICR0_ENA, 0);
	val = 0x3 << I40E_PFINT_DYN_CTLN_ITR_INDX_SHIFT;
	for (i = 0; i < num_pf_int - 2; i++)
		wr32(hw, I40E_PFINT_DYN_CTLN(i), val);

	/* Set the FIRSTQ_INDX field to 0x7FF in PFINT_LNKLSTx */
	val = eol << I40E_PFINT_LNKLST0_FIRSTQ_INDX_SHIFT;
	wr32(hw, I40E_PFINT_LNKLST0, val);
	for (i = 0; i < num_pf_int - 2; i++)
		wr32(hw, I40E_PFINT_LNKLSTN(i), val);
	val = eol << I40E_VPINT_LNKLST0_FIRSTQ_INDX_SHIFT;
	for (i = 0; i < num_vfs; i++)
		wr32(hw, I40E_VPINT_LNKLST0(i), val);
	for (i = 0; i < num_vf_int - 2; i++)
		wr32(hw, I40E_VPINT_LNKLSTN(i), val);

	/* warn the HW of the coming Tx disables */
	for (i = 0; i < num_queues; i++) {
		u32 abs_queue_idx = base_queue + i;
		u32 reg_block = 0;

		if (abs_queue_idx >= 128) {
			reg_block = abs_queue_idx / 128;
			abs_queue_idx %= 128;
		}

		val = rd32(hw, I40E_GLLAN_TXPRE_QDIS(reg_block));
		val &= ~I40E_GLLAN_TXPRE_QDIS_QINDX_MASK;
		val |= (abs_queue_idx << I40E_GLLAN_TXPRE_QDIS_QINDX_SHIFT);
		val |= I40E_GLLAN_TXPRE_QDIS_SET_QDIS_MASK;

		wr32(hw, I40E_GLLAN_TXPRE_QDIS(reg_block), val);
	}
	udelay(400);

	/* stop all the queues */
	for (i = 0; i < num_queues; i++) {
		wr32(hw, I40E_QINT_TQCTL(i), 0);
		wr32(hw, I40E_QTX_ENA(i), 0);
		wr32(hw, I40E_QINT_RQCTL(i), 0);
		wr32(hw, I40E_QRX_ENA(i), 0);
	}

	/* short wait for all queue disables to settle */
	udelay(50);
}

/**
 * i40e_clear_pxe_mode - clear pxe operations mode
 * @hw: pointer to the hw struct
 *
 * Make sure all PXE mode settings are cleared, including things
 * like descriptor fetch/write-back mode.
 **/
void i40e_clear_pxe_mode(struct i40e_hw *hw)
{
	u32 reg;

	if (i40e_check_asq_alive(hw))
		i40e_aq_clear_pxe_mode(hw, NULL);

	/* Clear single descriptor fetch/write-back mode */
	reg = rd32(hw, I40E_GLLAN_RCTL_0);

	if (hw->revision_id == 0) {
		/* As a work around clear PXE_MODE instead of setting it */
		wr32(hw, I40E_GLLAN_RCTL_0, (reg & (~I40E_GLLAN_RCTL_0_PXE_MODE_MASK)));
	} else {
		wr32(hw, I40E_GLLAN_RCTL_0, (reg | I40E_GLLAN_RCTL_0_PXE_MODE_MASK));
	}
}

/**
 * i40e_led_is_mine - helper to find matching led
 * @hw: pointer to the hw struct
 * @idx: index into GPIO registers
 *
 * returns: 0 if no match, otherwise the value of the GPIO_CTL register
 */
static u32 i40e_led_is_mine(struct i40e_hw *hw, int idx)
{
	u32 gpio_val = 0;
	u32 port;

	if (!hw->func_caps.led[idx])
		return 0;

	gpio_val = rd32(hw, I40E_GLGEN_GPIO_CTL(idx));
	port = (gpio_val & I40E_GLGEN_GPIO_CTL_PRT_NUM_MASK) >>
		I40E_GLGEN_GPIO_CTL_PRT_NUM_SHIFT;

	/* if PRT_NUM_NA is 1 then this LED is not port specific, OR
	 * if it is not our port then ignore
	 */
	if ((gpio_val & I40E_GLGEN_GPIO_CTL_PRT_NUM_NA_MASK) ||
	    (port != hw->port))
		return 0;

	return gpio_val;
}

#define I40E_COMBINED_ACTIVITY 0xA
#define I40E_FILTER_ACTIVITY 0xE
#define I40E_LINK_ACTIVITY 0xC
#define I40E_MAC_ACTIVITY 0xD
#define I40E_LED0 22

/**
 * i40e_led_get - return current on/off mode
 * @hw: pointer to the hw struct
 *
 * The value returned is the 'mode' field as defined in the
 * GPIO register definitions: 0x0 = off, 0xf = on, and other
 * values are variations of possible behaviors relating to
 * blink, link, and wire.
 **/
u32 i40e_led_get(struct i40e_hw *hw)
{
	u32 current_mode = 0;
	u32 mode = 0;
	int i;

	/* as per the documentation GPIO 22-29 are the LED
	 * GPIO pins named LED0..LED7
	 */
	for (i = I40E_LED0; i <= I40E_GLGEN_GPIO_CTL_MAX_INDEX; i++) {
		u32 gpio_val = i40e_led_is_mine(hw, i);

		if (!gpio_val)
			continue;

		/* ignore gpio LED src mode entries related to the activity
		 * LEDs
		 */
		current_mode = ((gpio_val & I40E_GLGEN_GPIO_CTL_LED_MODE_MASK)
				>> I40E_GLGEN_GPIO_CTL_LED_MODE_SHIFT);
		switch (current_mode) {
		case I40E_COMBINED_ACTIVITY:
		case I40E_FILTER_ACTIVITY:
		case I40E_MAC_ACTIVITY:
			continue;
		default:
			break;
		}

		mode = (gpio_val & I40E_GLGEN_GPIO_CTL_LED_MODE_MASK) >>
			I40E_GLGEN_GPIO_CTL_LED_MODE_SHIFT;
		break;
	}

	return mode;
}

/**
 * i40e_led_set - set new on/off mode
 * @hw: pointer to the hw struct
 * @mode: 0=off, 0xf=on (else see manual for mode details)
 * @blink: true if the LED should blink when on, false if steady
 *
 * if this function is used to turn on the blink it should
 * be used to disable the blink when restoring the original state.
 **/
void i40e_led_set(struct i40e_hw *hw, u32 mode, bool blink)
{
	u32 current_mode = 0;
	int i;

	if (mode & 0xfffffff0)
		hw_dbg(hw, "invalid mode passed in %X\n", mode);

	/* as per the documentation GPIO 22-29 are the LED
	 * GPIO pins named LED0..LED7
	 */
	for (i = I40E_LED0; i <= I40E_GLGEN_GPIO_CTL_MAX_INDEX; i++) {
		u32 gpio_val = i40e_led_is_mine(hw, i);

		if (!gpio_val)
			continue;

		/* ignore gpio LED src mode entries related to the activity
		 * LEDs
		 */
		current_mode = ((gpio_val & I40E_GLGEN_GPIO_CTL_LED_MODE_MASK)
				>> I40E_GLGEN_GPIO_CTL_LED_MODE_SHIFT);
		switch (current_mode) {
		case I40E_COMBINED_ACTIVITY:
		case I40E_FILTER_ACTIVITY:
		case I40E_MAC_ACTIVITY:
			continue;
		default:
			break;
		}

		gpio_val &= ~I40E_GLGEN_GPIO_CTL_LED_MODE_MASK;
		/* this & is a bit of paranoia, but serves as a range check */
		gpio_val |= ((mode << I40E_GLGEN_GPIO_CTL_LED_MODE_SHIFT) &
			     I40E_GLGEN_GPIO_CTL_LED_MODE_MASK);

		if (mode == I40E_LINK_ACTIVITY)
			blink = false;

		if (blink)
			gpio_val |= BIT(I40E_GLGEN_GPIO_CTL_LED_BLINK_SHIFT);
		else
			gpio_val &= ~BIT(I40E_GLGEN_GPIO_CTL_LED_BLINK_SHIFT);

		wr32(hw, I40E_GLGEN_GPIO_CTL(i), gpio_val);
		break;
	}
}

/* Admin command wrappers */

/**
 * i40e_aq_get_phy_capabilities
 * @hw: pointer to the hw struct
 * @abilities: structure for PHY capabilities to be filled
 * @qualified_modules: report Qualified Modules
 * @report_init: report init capabilities (active are default)
 * @cmd_details: pointer to command details structure or NULL
 *
 * Returns the various PHY abilities supported on the Port.
 **/
i40e_status i40e_aq_get_phy_capabilities(struct i40e_hw *hw,
			bool qualified_modules, bool report_init,
			struct i40e_aq_get_phy_abilities_resp *abilities,
			struct i40e_asq_cmd_details *cmd_details)
{
	struct i40e_aq_desc desc;
	i40e_status status;
	u16 abilities_size = sizeof(struct i40e_aq_get_phy_abilities_resp);

	if (!abilities)
		return I40E_ERR_PARAM;

	i40e_fill_default_direct_cmd_desc(&desc,
					  i40e_aqc_opc_get_phy_abilities);

	desc.flags |= cpu_to_le16((u16)I40E_AQ_FLAG_BUF);
	if (abilities_size > I40E_AQ_LARGE_BUF)
		desc.flags |= cpu_to_le16((u16)I40E_AQ_FLAG_LB);

	if (qualified_modules)
		desc.params.external.param0 |=
			cpu_to_le32(I40E_AQ_PHY_REPORT_QUALIFIED_MODULES);

	if (report_init)
		desc.params.external.param0 |=
			cpu_to_le32(I40E_AQ_PHY_REPORT_INITIAL_VALUES);

	status = i40e_asq_send_command(hw, &desc, abilities, abilities_size,
				       cmd_details);

	if (hw->aq.asq_last_status == I40E_AQ_RC_EIO)
		status = I40E_ERR_UNKNOWN_PHY;

	if (report_init)
		hw->phy.phy_types = le32_to_cpu(abilities->phy_type);

	return status;
}

/**
 * i40e_aq_set_phy_config
 * @hw: pointer to the hw struct
 * @config: structure with PHY configuration to be set
 * @cmd_details: pointer to command details structure or NULL
 *
 * Set the various PHY configuration parameters
 * supported on the Port.One or more of the Set PHY config parameters may be
 * ignored in an MFP mode as the PF may not have the privilege to set some
 * of the PHY Config parameters. This status will be indicated by the
 * command response.
 **/
enum i40e_status_code i40e_aq_set_phy_config(struct i40e_hw *hw,
				struct i40e_aq_set_phy_config *config,
				struct i40e_asq_cmd_details *cmd_details)
{
	struct i40e_aq_desc desc;
	struct i40e_aq_set_phy_config *cmd =
			(struct i40e_aq_set_phy_config *)&desc.params.raw;
	enum i40e_status_code status;

	if (!config)
		return I40E_ERR_PARAM;

	i40e_fill_default_direct_cmd_desc(&desc,
					  i40e_aqc_opc_set_phy_config);

	*cmd = *config;

	status = i40e_asq_send_command(hw, &desc, NULL, 0, cmd_details);

	return status;
}

/**
 * i40e_set_fc
 * @hw: pointer to the hw struct
 *
 * Set the requested flow control mode using set_phy_config.
 **/
enum i40e_status_code i40e_set_fc(struct i40e_hw *hw, u8 *aq_failures,
				  bool atomic_restart)
{
	enum i40e_fc_mode fc_mode = hw->fc.requested_mode;
	struct i40e_aq_get_phy_abilities_resp abilities;
	struct i40e_aq_set_phy_config config;
	enum i40e_status_code status;
	u8 pause_mask = 0x0;

	*aq_failures = 0x0;

	switch (fc_mode) {
	case I40E_FC_FULL:
		pause_mask |= I40E_AQ_PHY_FLAG_PAUSE_TX;
		pause_mask |= I40E_AQ_PHY_FLAG_PAUSE_RX;
		break;
	case I40E_FC_RX_PAUSE:
		pause_mask |= I40E_AQ_PHY_FLAG_PAUSE_RX;
		break;
	case I40E_FC_TX_PAUSE:
		pause_mask |= I40E_AQ_PHY_FLAG_PAUSE_TX;
		break;
	default:
		break;
	}

	/* Get the current phy config */
	status = i40e_aq_get_phy_capabilities(hw, false, false, &abilities,
					      NULL);
	if (status) {
		*aq_failures |= I40E_SET_FC_AQ_FAIL_GET;
		return status;
	}

	memset(&config, 0, sizeof(struct i40e_aq_set_phy_config));
	/* clear the old pause settings */
	config.abilities = abilities.abilities & ~(I40E_AQ_PHY_FLAG_PAUSE_TX) &
			   ~(I40E_AQ_PHY_FLAG_PAUSE_RX);
	/* set the new abilities */
	config.abilities |= pause_mask;
	/* If the abilities have changed, then set the new config */
	if (config.abilities != abilities.abilities) {
		/* Auto restart link so settings take effect */
		if (atomic_restart)
			config.abilities |= I40E_AQ_PHY_ENABLE_ATOMIC_LINK;
		/* Copy over all the old settings */
		config.phy_type = abilities.phy_type;
		config.link_speed = abilities.link_speed;
		config.eee_capability = abilities.eee_capability;
		config.eeer = abilities.eeer_val;
		config.low_power_ctrl = abilities.d3_lpan;
		status = i40e_aq_set_phy_config(hw, &config, NULL);

		if (status)
			*aq_failures |= I40E_SET_FC_AQ_FAIL_SET;
	}
	/* Update the link info */
	status = i40e_update_link_info(hw);
	if (status) {
		/* Wait a little bit (on 40G cards it sometimes takes a really
		 * long time for link to come back from the atomic reset)
		 * and try once more
		 */
		msleep(1000);
		status = i40e_update_link_info(hw);
	}
	if (status)
		*aq_failures |= I40E_SET_FC_AQ_FAIL_UPDATE;

	return status;
}

/**
 * i40e_aq_clear_pxe_mode
 * @hw: pointer to the hw struct
 * @cmd_details: pointer to command details structure or NULL
 *
 * Tell the firmware that the driver is taking over from PXE
 **/
i40e_status i40e_aq_clear_pxe_mode(struct i40e_hw *hw,
				struct i40e_asq_cmd_details *cmd_details)
{
	i40e_status status;
	struct i40e_aq_desc desc;
	struct i40e_aqc_clear_pxe *cmd =
		(struct i40e_aqc_clear_pxe *)&desc.params.raw;

	i40e_fill_default_direct_cmd_desc(&desc,
					  i40e_aqc_opc_clear_pxe_mode);

	cmd->rx_cnt = 0x2;

	status = i40e_asq_send_command(hw, &desc, NULL, 0, cmd_details);

	wr32(hw, I40E_GLLAN_RCTL_0, 0x1);

	return status;
}

/**
 * i40e_aq_set_link_restart_an
 * @hw: pointer to the hw struct
 * @enable_link: if true: enable link, if false: disable link
 * @cmd_details: pointer to command details structure or NULL
 *
 * Sets up the link and restarts the Auto-Negotiation over the link.
 **/
i40e_status i40e_aq_set_link_restart_an(struct i40e_hw *hw,
					bool enable_link,
					struct i40e_asq_cmd_details *cmd_details)
{
	struct i40e_aq_desc desc;
	struct i40e_aqc_set_link_restart_an *cmd =
		(struct i40e_aqc_set_link_restart_an *)&desc.params.raw;
	i40e_status status;

	i40e_fill_default_direct_cmd_desc(&desc,
					  i40e_aqc_opc_set_link_restart_an);

	cmd->command = I40E_AQ_PHY_RESTART_AN;
	if (enable_link)
		cmd->command |= I40E_AQ_PHY_LINK_ENABLE;
	else
		cmd->command &= ~I40E_AQ_PHY_LINK_ENABLE;

	status = i40e_asq_send_command(hw, &desc, NULL, 0, cmd_details);

	return status;
}

/**
 * i40e_aq_get_link_info
 * @hw: pointer to the hw struct
 * @enable_lse: enable/disable LinkStatusEvent reporting
 * @link: pointer to link status structure - optional
 * @cmd_details: pointer to command details structure or NULL
 *
 * Returns the link status of the adapter.
 **/
i40e_status i40e_aq_get_link_info(struct i40e_hw *hw,
				bool enable_lse, struct i40e_link_status *link,
				struct i40e_asq_cmd_details *cmd_details)
{
	struct i40e_aq_desc desc;
	struct i40e_aqc_get_link_status *resp =
		(struct i40e_aqc_get_link_status *)&desc.params.raw;
	struct i40e_link_status *hw_link_info = &hw->phy.link_info;
	i40e_status status;
	bool tx_pause, rx_pause;
	u16 command_flags;

	i40e_fill_default_direct_cmd_desc(&desc, i40e_aqc_opc_get_link_status);

	if (enable_lse)
		command_flags = I40E_AQ_LSE_ENABLE;
	else
		command_flags = I40E_AQ_LSE_DISABLE;
	resp->command_flags = cpu_to_le16(command_flags);

	status = i40e_asq_send_command(hw, &desc, NULL, 0, cmd_details);

	if (status)
		goto aq_get_link_info_exit;

	/* save off old link status information */
	hw->phy.link_info_old = *hw_link_info;

	/* update link status */
	hw_link_info->phy_type = (enum i40e_aq_phy_type)resp->phy_type;
	hw->phy.media_type = i40e_get_media_type(hw);
	hw_link_info->link_speed = (enum i40e_aq_link_speed)resp->link_speed;
	hw_link_info->link_info = resp->link_info;
	hw_link_info->an_info = resp->an_info;
	hw_link_info->ext_info = resp->ext_info;
	hw_link_info->loopback = resp->loopback;
	hw_link_info->max_frame_size = le16_to_cpu(resp->max_frame_size);
	hw_link_info->pacing = resp->config & I40E_AQ_CONFIG_PACING_MASK;

	/* update fc info */
	tx_pause = !!(resp->an_info & I40E_AQ_LINK_PAUSE_TX);
	rx_pause = !!(resp->an_info & I40E_AQ_LINK_PAUSE_RX);
	if (tx_pause & rx_pause)
		hw->fc.current_mode = I40E_FC_FULL;
	else if (tx_pause)
		hw->fc.current_mode = I40E_FC_TX_PAUSE;
	else if (rx_pause)
		hw->fc.current_mode = I40E_FC_RX_PAUSE;
	else
		hw->fc.current_mode = I40E_FC_NONE;

	if (resp->config & I40E_AQ_CONFIG_CRC_ENA)
		hw_link_info->crc_enable = true;
	else
		hw_link_info->crc_enable = false;

	if (resp->command_flags & cpu_to_le16(I40E_AQ_LSE_ENABLE))
		hw_link_info->lse_enable = true;
	else
		hw_link_info->lse_enable = false;

	if ((hw->aq.fw_maj_ver < 4 || (hw->aq.fw_maj_ver == 4 &&
	     hw->aq.fw_min_ver < 40)) && hw_link_info->phy_type == 0xE)
		hw_link_info->phy_type = I40E_PHY_TYPE_10GBASE_SFPP_CU;

	/* save link status information */
	if (link)
		*link = *hw_link_info;

	/* flag cleared so helper functions don't call AQ again */
	hw->phy.get_link_info = false;

aq_get_link_info_exit:
	return status;
}

/**
 * i40e_aq_set_phy_int_mask
 * @hw: pointer to the hw struct
 * @mask: interrupt mask to be set
 * @cmd_details: pointer to command details structure or NULL
 *
 * Set link interrupt mask.
 **/
i40e_status i40e_aq_set_phy_int_mask(struct i40e_hw *hw,
				     u16 mask,
				     struct i40e_asq_cmd_details *cmd_details)
{
	struct i40e_aq_desc desc;
	struct i40e_aqc_set_phy_int_mask *cmd =
		(struct i40e_aqc_set_phy_int_mask *)&desc.params.raw;
	i40e_status status;

	i40e_fill_default_direct_cmd_desc(&desc,
					  i40e_aqc_opc_set_phy_int_mask);

	cmd->event_mask = cpu_to_le16(mask);

	status = i40e_asq_send_command(hw, &desc, NULL, 0, cmd_details);

	return status;
}

/**
 * i40e_aq_set_phy_debug
 * @hw: pointer to the hw struct
 * @cmd_flags: debug command flags
 * @cmd_details: pointer to command details structure or NULL
 *
 * Reset the external PHY.
 **/
<<<<<<< HEAD
enum i40e_status_code i40e_aq_set_phy_debug(struct i40e_hw *hw, u8 cmd_flags,
					struct i40e_asq_cmd_details *cmd_details)
=======
i40e_status i40e_aq_set_phy_debug(struct i40e_hw *hw, u8 cmd_flags,
				  struct i40e_asq_cmd_details *cmd_details)
>>>>>>> ed596a4a
{
	struct i40e_aq_desc desc;
	struct i40e_aqc_set_phy_debug *cmd =
		(struct i40e_aqc_set_phy_debug *)&desc.params.raw;
<<<<<<< HEAD
	enum i40e_status_code status;
=======
	i40e_status status;
>>>>>>> ed596a4a

	i40e_fill_default_direct_cmd_desc(&desc,
					  i40e_aqc_opc_set_phy_debug);

	cmd->command_flags = cmd_flags;

	status = i40e_asq_send_command(hw, &desc, NULL, 0, cmd_details);

	return status;
}

/**
 * i40e_aq_add_vsi
 * @hw: pointer to the hw struct
 * @vsi_ctx: pointer to a vsi context struct
 * @cmd_details: pointer to command details structure or NULL
 *
 * Add a VSI context to the hardware.
**/
i40e_status i40e_aq_add_vsi(struct i40e_hw *hw,
				struct i40e_vsi_context *vsi_ctx,
				struct i40e_asq_cmd_details *cmd_details)
{
	struct i40e_aq_desc desc;
	struct i40e_aqc_add_get_update_vsi *cmd =
		(struct i40e_aqc_add_get_update_vsi *)&desc.params.raw;
	struct i40e_aqc_add_get_update_vsi_completion *resp =
		(struct i40e_aqc_add_get_update_vsi_completion *)
		&desc.params.raw;
	i40e_status status;

	i40e_fill_default_direct_cmd_desc(&desc,
					  i40e_aqc_opc_add_vsi);

	cmd->uplink_seid = cpu_to_le16(vsi_ctx->uplink_seid);
	cmd->connection_type = vsi_ctx->connection_type;
	cmd->vf_id = vsi_ctx->vf_num;
	cmd->vsi_flags = cpu_to_le16(vsi_ctx->flags);

	desc.flags |= cpu_to_le16((u16)(I40E_AQ_FLAG_BUF | I40E_AQ_FLAG_RD));

	status = i40e_asq_send_command(hw, &desc, &vsi_ctx->info,
				    sizeof(vsi_ctx->info), cmd_details);

	if (status)
		goto aq_add_vsi_exit;

	vsi_ctx->seid = le16_to_cpu(resp->seid);
	vsi_ctx->vsi_number = le16_to_cpu(resp->vsi_number);
	vsi_ctx->vsis_allocated = le16_to_cpu(resp->vsi_used);
	vsi_ctx->vsis_unallocated = le16_to_cpu(resp->vsi_free);

aq_add_vsi_exit:
	return status;
}

/**
 * i40e_aq_set_vsi_unicast_promiscuous
 * @hw: pointer to the hw struct
 * @seid: vsi number
 * @set: set unicast promiscuous enable/disable
 * @cmd_details: pointer to command details structure or NULL
 * @rx_only_promisc: flag to decide if egress traffic gets mirrored in promisc
 **/
i40e_status i40e_aq_set_vsi_unicast_promiscuous(struct i40e_hw *hw,
				u16 seid, bool set,
				struct i40e_asq_cmd_details *cmd_details,
				bool rx_only_promisc)
{
	struct i40e_aq_desc desc;
	struct i40e_aqc_set_vsi_promiscuous_modes *cmd =
		(struct i40e_aqc_set_vsi_promiscuous_modes *)&desc.params.raw;
	i40e_status status;
	u16 flags = 0;

	i40e_fill_default_direct_cmd_desc(&desc,
					i40e_aqc_opc_set_vsi_promiscuous_modes);

	if (set) {
		flags |= I40E_AQC_SET_VSI_PROMISC_UNICAST;
<<<<<<< HEAD
		if (((hw->aq.api_maj_ver == 1) && (hw->aq.api_min_ver >= 5)) ||
		    (hw->aq.api_maj_ver > 1))
=======
		if (rx_only_promisc &&
		    (((hw->aq.api_maj_ver == 1) && (hw->aq.api_min_ver >= 5)) ||
		     (hw->aq.api_maj_ver > 1)))
>>>>>>> ed596a4a
			flags |= I40E_AQC_SET_VSI_PROMISC_TX;
	}

	cmd->promiscuous_flags = cpu_to_le16(flags);

	cmd->valid_flags = cpu_to_le16(I40E_AQC_SET_VSI_PROMISC_UNICAST);
	if (((hw->aq.api_maj_ver >= 1) && (hw->aq.api_min_ver >= 5)) ||
	    (hw->aq.api_maj_ver > 1))
		cmd->valid_flags |= cpu_to_le16(I40E_AQC_SET_VSI_PROMISC_TX);

	cmd->seid = cpu_to_le16(seid);
	status = i40e_asq_send_command(hw, &desc, NULL, 0, cmd_details);

	return status;
}

/**
 * i40e_aq_set_vsi_multicast_promiscuous
 * @hw: pointer to the hw struct
 * @seid: vsi number
 * @set: set multicast promiscuous enable/disable
 * @cmd_details: pointer to command details structure or NULL
 **/
i40e_status i40e_aq_set_vsi_multicast_promiscuous(struct i40e_hw *hw,
				u16 seid, bool set, struct i40e_asq_cmd_details *cmd_details)
{
	struct i40e_aq_desc desc;
	struct i40e_aqc_set_vsi_promiscuous_modes *cmd =
		(struct i40e_aqc_set_vsi_promiscuous_modes *)&desc.params.raw;
	i40e_status status;
	u16 flags = 0;

	i40e_fill_default_direct_cmd_desc(&desc,
					i40e_aqc_opc_set_vsi_promiscuous_modes);

	if (set)
		flags |= I40E_AQC_SET_VSI_PROMISC_MULTICAST;

	cmd->promiscuous_flags = cpu_to_le16(flags);

	cmd->valid_flags = cpu_to_le16(I40E_AQC_SET_VSI_PROMISC_MULTICAST);

	cmd->seid = cpu_to_le16(seid);
	status = i40e_asq_send_command(hw, &desc, NULL, 0, cmd_details);

	return status;
}

/**
 * i40e_aq_set_vsi_mc_promisc_on_vlan
 * @hw: pointer to the hw struct
 * @seid: vsi number
 * @enable: set MAC L2 layer unicast promiscuous enable/disable for a given VLAN
 * @vid: The VLAN tag filter - capture any multicast packet with this VLAN tag
 * @cmd_details: pointer to command details structure or NULL
 **/
enum i40e_status_code i40e_aq_set_vsi_mc_promisc_on_vlan(struct i40e_hw *hw,
							 u16 seid, bool enable,
							 u16 vid,
				struct i40e_asq_cmd_details *cmd_details)
{
	struct i40e_aq_desc desc;
	struct i40e_aqc_set_vsi_promiscuous_modes *cmd =
		(struct i40e_aqc_set_vsi_promiscuous_modes *)&desc.params.raw;
	enum i40e_status_code status;
	u16 flags = 0;

	i40e_fill_default_direct_cmd_desc(&desc,
					  i40e_aqc_opc_set_vsi_promiscuous_modes);

	if (enable)
		flags |= I40E_AQC_SET_VSI_PROMISC_MULTICAST;

	cmd->promiscuous_flags = cpu_to_le16(flags);
	cmd->valid_flags = cpu_to_le16(I40E_AQC_SET_VSI_PROMISC_MULTICAST);
	cmd->seid = cpu_to_le16(seid);
	cmd->vlan_tag = cpu_to_le16(vid | I40E_AQC_SET_VSI_VLAN_VALID);

	status = i40e_asq_send_command(hw, &desc, NULL, 0, cmd_details);

	return status;
}

/**
 * i40e_aq_set_vsi_uc_promisc_on_vlan
 * @hw: pointer to the hw struct
 * @seid: vsi number
 * @enable: set MAC L2 layer unicast promiscuous enable/disable for a given VLAN
 * @vid: The VLAN tag filter - capture any unicast packet with this VLAN tag
 * @cmd_details: pointer to command details structure or NULL
 **/
enum i40e_status_code i40e_aq_set_vsi_uc_promisc_on_vlan(struct i40e_hw *hw,
							 u16 seid, bool enable,
							 u16 vid,
				struct i40e_asq_cmd_details *cmd_details)
{
	struct i40e_aq_desc desc;
	struct i40e_aqc_set_vsi_promiscuous_modes *cmd =
		(struct i40e_aqc_set_vsi_promiscuous_modes *)&desc.params.raw;
	enum i40e_status_code status;
	u16 flags = 0;

	i40e_fill_default_direct_cmd_desc(&desc,
					  i40e_aqc_opc_set_vsi_promiscuous_modes);

	if (enable)
		flags |= I40E_AQC_SET_VSI_PROMISC_UNICAST;

	cmd->promiscuous_flags = cpu_to_le16(flags);
	cmd->valid_flags = cpu_to_le16(I40E_AQC_SET_VSI_PROMISC_UNICAST);
	cmd->seid = cpu_to_le16(seid);
	cmd->vlan_tag = cpu_to_le16(vid | I40E_AQC_SET_VSI_VLAN_VALID);

	status = i40e_asq_send_command(hw, &desc, NULL, 0, cmd_details);

	return status;
}

/**
 * i40e_aq_set_vsi_broadcast
 * @hw: pointer to the hw struct
 * @seid: vsi number
 * @set_filter: true to set filter, false to clear filter
 * @cmd_details: pointer to command details structure or NULL
 *
 * Set or clear the broadcast promiscuous flag (filter) for a given VSI.
 **/
i40e_status i40e_aq_set_vsi_broadcast(struct i40e_hw *hw,
				u16 seid, bool set_filter,
				struct i40e_asq_cmd_details *cmd_details)
{
	struct i40e_aq_desc desc;
	struct i40e_aqc_set_vsi_promiscuous_modes *cmd =
		(struct i40e_aqc_set_vsi_promiscuous_modes *)&desc.params.raw;
	i40e_status status;

	i40e_fill_default_direct_cmd_desc(&desc,
					i40e_aqc_opc_set_vsi_promiscuous_modes);

	if (set_filter)
		cmd->promiscuous_flags
			    |= cpu_to_le16(I40E_AQC_SET_VSI_PROMISC_BROADCAST);
	else
		cmd->promiscuous_flags
			    &= cpu_to_le16(~I40E_AQC_SET_VSI_PROMISC_BROADCAST);

	cmd->valid_flags = cpu_to_le16(I40E_AQC_SET_VSI_PROMISC_BROADCAST);
	cmd->seid = cpu_to_le16(seid);
	status = i40e_asq_send_command(hw, &desc, NULL, 0, cmd_details);

	return status;
}

/**
 * i40e_aq_set_vsi_vlan_promisc - control the VLAN promiscuous setting
 * @hw: pointer to the hw struct
 * @seid: vsi number
 * @enable: set MAC L2 layer unicast promiscuous enable/disable for a given VLAN
 * @cmd_details: pointer to command details structure or NULL
 **/
i40e_status i40e_aq_set_vsi_vlan_promisc(struct i40e_hw *hw,
				       u16 seid, bool enable,
				       struct i40e_asq_cmd_details *cmd_details)
{
	struct i40e_aq_desc desc;
	struct i40e_aqc_set_vsi_promiscuous_modes *cmd =
		(struct i40e_aqc_set_vsi_promiscuous_modes *)&desc.params.raw;
	i40e_status status;
	u16 flags = 0;

	i40e_fill_default_direct_cmd_desc(&desc,
					i40e_aqc_opc_set_vsi_promiscuous_modes);
	if (enable)
		flags |= I40E_AQC_SET_VSI_PROMISC_VLAN;

	cmd->promiscuous_flags = cpu_to_le16(flags);
	cmd->valid_flags = cpu_to_le16(I40E_AQC_SET_VSI_PROMISC_VLAN);
	cmd->seid = cpu_to_le16(seid);

	status = i40e_asq_send_command(hw, &desc, NULL, 0, cmd_details);

	return status;
}

/**
 * i40e_get_vsi_params - get VSI configuration info
 * @hw: pointer to the hw struct
 * @vsi_ctx: pointer to a vsi context struct
 * @cmd_details: pointer to command details structure or NULL
 **/
i40e_status i40e_aq_get_vsi_params(struct i40e_hw *hw,
				struct i40e_vsi_context *vsi_ctx,
				struct i40e_asq_cmd_details *cmd_details)
{
	struct i40e_aq_desc desc;
	struct i40e_aqc_add_get_update_vsi *cmd =
		(struct i40e_aqc_add_get_update_vsi *)&desc.params.raw;
	struct i40e_aqc_add_get_update_vsi_completion *resp =
		(struct i40e_aqc_add_get_update_vsi_completion *)
		&desc.params.raw;
	i40e_status status;

	i40e_fill_default_direct_cmd_desc(&desc,
					  i40e_aqc_opc_get_vsi_parameters);

	cmd->uplink_seid = cpu_to_le16(vsi_ctx->seid);

	desc.flags |= cpu_to_le16((u16)I40E_AQ_FLAG_BUF);

	status = i40e_asq_send_command(hw, &desc, &vsi_ctx->info,
				    sizeof(vsi_ctx->info), NULL);

	if (status)
		goto aq_get_vsi_params_exit;

	vsi_ctx->seid = le16_to_cpu(resp->seid);
	vsi_ctx->vsi_number = le16_to_cpu(resp->vsi_number);
	vsi_ctx->vsis_allocated = le16_to_cpu(resp->vsi_used);
	vsi_ctx->vsis_unallocated = le16_to_cpu(resp->vsi_free);

aq_get_vsi_params_exit:
	return status;
}

/**
 * i40e_aq_update_vsi_params
 * @hw: pointer to the hw struct
 * @vsi_ctx: pointer to a vsi context struct
 * @cmd_details: pointer to command details structure or NULL
 *
 * Update a VSI context.
 **/
i40e_status i40e_aq_update_vsi_params(struct i40e_hw *hw,
				struct i40e_vsi_context *vsi_ctx,
				struct i40e_asq_cmd_details *cmd_details)
{
	struct i40e_aq_desc desc;
	struct i40e_aqc_add_get_update_vsi *cmd =
		(struct i40e_aqc_add_get_update_vsi *)&desc.params.raw;
	struct i40e_aqc_add_get_update_vsi_completion *resp =
		(struct i40e_aqc_add_get_update_vsi_completion *)
		&desc.params.raw;
	i40e_status status;

	i40e_fill_default_direct_cmd_desc(&desc,
					  i40e_aqc_opc_update_vsi_parameters);
	cmd->uplink_seid = cpu_to_le16(vsi_ctx->seid);

	desc.flags |= cpu_to_le16((u16)(I40E_AQ_FLAG_BUF | I40E_AQ_FLAG_RD));

	status = i40e_asq_send_command(hw, &desc, &vsi_ctx->info,
				    sizeof(vsi_ctx->info), cmd_details);

	vsi_ctx->vsis_allocated = le16_to_cpu(resp->vsi_used);
	vsi_ctx->vsis_unallocated = le16_to_cpu(resp->vsi_free);

	return status;
}

/**
 * i40e_aq_get_switch_config
 * @hw: pointer to the hardware structure
 * @buf: pointer to the result buffer
 * @buf_size: length of input buffer
 * @start_seid: seid to start for the report, 0 == beginning
 * @cmd_details: pointer to command details structure or NULL
 *
 * Fill the buf with switch configuration returned from AdminQ command
 **/
i40e_status i40e_aq_get_switch_config(struct i40e_hw *hw,
				struct i40e_aqc_get_switch_config_resp *buf,
				u16 buf_size, u16 *start_seid,
				struct i40e_asq_cmd_details *cmd_details)
{
	struct i40e_aq_desc desc;
	struct i40e_aqc_switch_seid *scfg =
		(struct i40e_aqc_switch_seid *)&desc.params.raw;
	i40e_status status;

	i40e_fill_default_direct_cmd_desc(&desc,
					  i40e_aqc_opc_get_switch_config);
	desc.flags |= cpu_to_le16((u16)I40E_AQ_FLAG_BUF);
	if (buf_size > I40E_AQ_LARGE_BUF)
		desc.flags |= cpu_to_le16((u16)I40E_AQ_FLAG_LB);
	scfg->seid = cpu_to_le16(*start_seid);

	status = i40e_asq_send_command(hw, &desc, buf, buf_size, cmd_details);
	*start_seid = le16_to_cpu(scfg->seid);

	return status;
}

/**
 * i40e_aq_set_switch_config
 * @hw: pointer to the hardware structure
 * @flags: bit flag values to set
 * @valid_flags: which bit flags to set
 * @cmd_details: pointer to command details structure or NULL
 *
 * Set switch configuration bits
 **/
enum i40e_status_code i40e_aq_set_switch_config(struct i40e_hw *hw,
						u16 flags,
						u16 valid_flags,
				struct i40e_asq_cmd_details *cmd_details)
{
	struct i40e_aq_desc desc;
	struct i40e_aqc_set_switch_config *scfg =
		(struct i40e_aqc_set_switch_config *)&desc.params.raw;
	enum i40e_status_code status;

	i40e_fill_default_direct_cmd_desc(&desc,
					  i40e_aqc_opc_set_switch_config);
	scfg->flags = cpu_to_le16(flags);
	scfg->valid_flags = cpu_to_le16(valid_flags);

	status = i40e_asq_send_command(hw, &desc, NULL, 0, cmd_details);

	return status;
}

/**
 * i40e_aq_get_firmware_version
 * @hw: pointer to the hw struct
 * @fw_major_version: firmware major version
 * @fw_minor_version: firmware minor version
 * @fw_build: firmware build number
 * @api_major_version: major queue version
 * @api_minor_version: minor queue version
 * @cmd_details: pointer to command details structure or NULL
 *
 * Get the firmware version from the admin queue commands
 **/
i40e_status i40e_aq_get_firmware_version(struct i40e_hw *hw,
				u16 *fw_major_version, u16 *fw_minor_version,
				u32 *fw_build,
				u16 *api_major_version, u16 *api_minor_version,
				struct i40e_asq_cmd_details *cmd_details)
{
	struct i40e_aq_desc desc;
	struct i40e_aqc_get_version *resp =
		(struct i40e_aqc_get_version *)&desc.params.raw;
	i40e_status status;

	i40e_fill_default_direct_cmd_desc(&desc, i40e_aqc_opc_get_version);

	status = i40e_asq_send_command(hw, &desc, NULL, 0, cmd_details);

	if (!status) {
		if (fw_major_version)
			*fw_major_version = le16_to_cpu(resp->fw_major);
		if (fw_minor_version)
			*fw_minor_version = le16_to_cpu(resp->fw_minor);
		if (fw_build)
			*fw_build = le32_to_cpu(resp->fw_build);
		if (api_major_version)
			*api_major_version = le16_to_cpu(resp->api_major);
		if (api_minor_version)
			*api_minor_version = le16_to_cpu(resp->api_minor);
	}

	return status;
}

/**
 * i40e_aq_send_driver_version
 * @hw: pointer to the hw struct
 * @dv: driver's major, minor version
 * @cmd_details: pointer to command details structure or NULL
 *
 * Send the driver version to the firmware
 **/
i40e_status i40e_aq_send_driver_version(struct i40e_hw *hw,
				struct i40e_driver_version *dv,
				struct i40e_asq_cmd_details *cmd_details)
{
	struct i40e_aq_desc desc;
	struct i40e_aqc_driver_version *cmd =
		(struct i40e_aqc_driver_version *)&desc.params.raw;
	i40e_status status;
	u16 len;

	if (dv == NULL)
		return I40E_ERR_PARAM;

	i40e_fill_default_direct_cmd_desc(&desc, i40e_aqc_opc_driver_version);

	desc.flags |= cpu_to_le16(I40E_AQ_FLAG_BUF | I40E_AQ_FLAG_RD);
	cmd->driver_major_ver = dv->major_version;
	cmd->driver_minor_ver = dv->minor_version;
	cmd->driver_build_ver = dv->build_version;
	cmd->driver_subbuild_ver = dv->subbuild_version;

	len = 0;
	while (len < sizeof(dv->driver_string) &&
	       (dv->driver_string[len] < 0x80) &&
	       dv->driver_string[len])
		len++;
	status = i40e_asq_send_command(hw, &desc, dv->driver_string,
				       len, cmd_details);

	return status;
}

/**
 * i40e_get_link_status - get status of the HW network link
 * @hw: pointer to the hw struct
 * @link_up: pointer to bool (true/false = linkup/linkdown)
 *
 * Variable link_up true if link is up, false if link is down.
 * The variable link_up is invalid if returned value of status != 0
 *
 * Side effect: LinkStatusEvent reporting becomes enabled
 **/
i40e_status i40e_get_link_status(struct i40e_hw *hw, bool *link_up)
{
	i40e_status status = 0;

	if (hw->phy.get_link_info) {
		status = i40e_update_link_info(hw);

		if (status)
			i40e_debug(hw, I40E_DEBUG_LINK, "get link failed: status %d\n",
				   status);
	}

	*link_up = hw->phy.link_info.link_info & I40E_AQ_LINK_UP;

	return status;
}

/**
 * i40e_updatelink_status - update status of the HW network link
 * @hw: pointer to the hw struct
 **/
i40e_status i40e_update_link_info(struct i40e_hw *hw)
{
	struct i40e_aq_get_phy_abilities_resp abilities;
	i40e_status status = 0;

	status = i40e_aq_get_link_info(hw, true, NULL, NULL);
	if (status)
		return status;

	if (hw->phy.link_info.link_info & I40E_AQ_MEDIA_AVAILABLE) {
		status = i40e_aq_get_phy_capabilities(hw, false, false,
						      &abilities, NULL);
		if (status)
			return status;

		memcpy(hw->phy.link_info.module_type, &abilities.module_type,
		       sizeof(hw->phy.link_info.module_type));
	}

	return status;
}

/**
 * i40e_aq_add_veb - Insert a VEB between the VSI and the MAC
 * @hw: pointer to the hw struct
 * @uplink_seid: the MAC or other gizmo SEID
 * @downlink_seid: the VSI SEID
 * @enabled_tc: bitmap of TCs to be enabled
 * @default_port: true for default port VSI, false for control port
 * @veb_seid: pointer to where to put the resulting VEB SEID
 * @enable_stats: true to turn on VEB stats
 * @cmd_details: pointer to command details structure or NULL
 *
 * This asks the FW to add a VEB between the uplink and downlink
 * elements.  If the uplink SEID is 0, this will be a floating VEB.
 **/
i40e_status i40e_aq_add_veb(struct i40e_hw *hw, u16 uplink_seid,
				u16 downlink_seid, u8 enabled_tc,
				bool default_port, u16 *veb_seid,
				bool enable_stats,
				struct i40e_asq_cmd_details *cmd_details)
{
	struct i40e_aq_desc desc;
	struct i40e_aqc_add_veb *cmd =
		(struct i40e_aqc_add_veb *)&desc.params.raw;
	struct i40e_aqc_add_veb_completion *resp =
		(struct i40e_aqc_add_veb_completion *)&desc.params.raw;
	i40e_status status;
	u16 veb_flags = 0;

	/* SEIDs need to either both be set or both be 0 for floating VEB */
	if (!!uplink_seid != !!downlink_seid)
		return I40E_ERR_PARAM;

	i40e_fill_default_direct_cmd_desc(&desc, i40e_aqc_opc_add_veb);

	cmd->uplink_seid = cpu_to_le16(uplink_seid);
	cmd->downlink_seid = cpu_to_le16(downlink_seid);
	cmd->enable_tcs = enabled_tc;
	if (!uplink_seid)
		veb_flags |= I40E_AQC_ADD_VEB_FLOATING;
	if (default_port)
		veb_flags |= I40E_AQC_ADD_VEB_PORT_TYPE_DEFAULT;
	else
		veb_flags |= I40E_AQC_ADD_VEB_PORT_TYPE_DATA;

	/* reverse logic here: set the bitflag to disable the stats */
	if (!enable_stats)
		veb_flags |= I40E_AQC_ADD_VEB_ENABLE_DISABLE_STATS;

	cmd->veb_flags = cpu_to_le16(veb_flags);

	status = i40e_asq_send_command(hw, &desc, NULL, 0, cmd_details);

	if (!status && veb_seid)
		*veb_seid = le16_to_cpu(resp->veb_seid);

	return status;
}

/**
 * i40e_aq_get_veb_parameters - Retrieve VEB parameters
 * @hw: pointer to the hw struct
 * @veb_seid: the SEID of the VEB to query
 * @switch_id: the uplink switch id
 * @floating: set to true if the VEB is floating
 * @statistic_index: index of the stats counter block for this VEB
 * @vebs_used: number of VEB's used by function
 * @vebs_free: total VEB's not reserved by any function
 * @cmd_details: pointer to command details structure or NULL
 *
 * This retrieves the parameters for a particular VEB, specified by
 * uplink_seid, and returns them to the caller.
 **/
i40e_status i40e_aq_get_veb_parameters(struct i40e_hw *hw,
				u16 veb_seid, u16 *switch_id,
				bool *floating, u16 *statistic_index,
				u16 *vebs_used, u16 *vebs_free,
				struct i40e_asq_cmd_details *cmd_details)
{
	struct i40e_aq_desc desc;
	struct i40e_aqc_get_veb_parameters_completion *cmd_resp =
		(struct i40e_aqc_get_veb_parameters_completion *)
		&desc.params.raw;
	i40e_status status;

	if (veb_seid == 0)
		return I40E_ERR_PARAM;

	i40e_fill_default_direct_cmd_desc(&desc,
					  i40e_aqc_opc_get_veb_parameters);
	cmd_resp->seid = cpu_to_le16(veb_seid);

	status = i40e_asq_send_command(hw, &desc, NULL, 0, cmd_details);
	if (status)
		goto get_veb_exit;

	if (switch_id)
		*switch_id = le16_to_cpu(cmd_resp->switch_id);
	if (statistic_index)
		*statistic_index = le16_to_cpu(cmd_resp->statistic_index);
	if (vebs_used)
		*vebs_used = le16_to_cpu(cmd_resp->vebs_used);
	if (vebs_free)
		*vebs_free = le16_to_cpu(cmd_resp->vebs_free);
	if (floating) {
		u16 flags = le16_to_cpu(cmd_resp->veb_flags);

		if (flags & I40E_AQC_ADD_VEB_FLOATING)
			*floating = true;
		else
			*floating = false;
	}

get_veb_exit:
	return status;
}

/**
 * i40e_aq_add_macvlan
 * @hw: pointer to the hw struct
 * @seid: VSI for the mac address
 * @mv_list: list of macvlans to be added
 * @count: length of the list
 * @cmd_details: pointer to command details structure or NULL
 *
 * Add MAC/VLAN addresses to the HW filtering
 **/
i40e_status i40e_aq_add_macvlan(struct i40e_hw *hw, u16 seid,
			struct i40e_aqc_add_macvlan_element_data *mv_list,
			u16 count, struct i40e_asq_cmd_details *cmd_details)
{
	struct i40e_aq_desc desc;
	struct i40e_aqc_macvlan *cmd =
		(struct i40e_aqc_macvlan *)&desc.params.raw;
	i40e_status status;
	u16 buf_size;
	int i;

	if (count == 0 || !mv_list || !hw)
		return I40E_ERR_PARAM;

	buf_size = count * sizeof(*mv_list);

	/* prep the rest of the request */
	i40e_fill_default_direct_cmd_desc(&desc, i40e_aqc_opc_add_macvlan);
	cmd->num_addresses = cpu_to_le16(count);
	cmd->seid[0] = cpu_to_le16(I40E_AQC_MACVLAN_CMD_SEID_VALID | seid);
	cmd->seid[1] = 0;
	cmd->seid[2] = 0;

	for (i = 0; i < count; i++)
		if (is_multicast_ether_addr(mv_list[i].mac_addr))
			mv_list[i].flags |=
			       cpu_to_le16(I40E_AQC_MACVLAN_ADD_USE_SHARED_MAC);

	desc.flags |= cpu_to_le16((u16)(I40E_AQ_FLAG_BUF | I40E_AQ_FLAG_RD));
	if (buf_size > I40E_AQ_LARGE_BUF)
		desc.flags |= cpu_to_le16((u16)I40E_AQ_FLAG_LB);

	status = i40e_asq_send_command(hw, &desc, mv_list, buf_size,
				       cmd_details);

	return status;
}

/**
 * i40e_aq_remove_macvlan
 * @hw: pointer to the hw struct
 * @seid: VSI for the mac address
 * @mv_list: list of macvlans to be removed
 * @count: length of the list
 * @cmd_details: pointer to command details structure or NULL
 *
 * Remove MAC/VLAN addresses from the HW filtering
 **/
i40e_status i40e_aq_remove_macvlan(struct i40e_hw *hw, u16 seid,
			struct i40e_aqc_remove_macvlan_element_data *mv_list,
			u16 count, struct i40e_asq_cmd_details *cmd_details)
{
	struct i40e_aq_desc desc;
	struct i40e_aqc_macvlan *cmd =
		(struct i40e_aqc_macvlan *)&desc.params.raw;
	i40e_status status;
	u16 buf_size;

	if (count == 0 || !mv_list || !hw)
		return I40E_ERR_PARAM;

	buf_size = count * sizeof(*mv_list);

	/* prep the rest of the request */
	i40e_fill_default_direct_cmd_desc(&desc, i40e_aqc_opc_remove_macvlan);
	cmd->num_addresses = cpu_to_le16(count);
	cmd->seid[0] = cpu_to_le16(I40E_AQC_MACVLAN_CMD_SEID_VALID | seid);
	cmd->seid[1] = 0;
	cmd->seid[2] = 0;

	desc.flags |= cpu_to_le16((u16)(I40E_AQ_FLAG_BUF | I40E_AQ_FLAG_RD));
	if (buf_size > I40E_AQ_LARGE_BUF)
		desc.flags |= cpu_to_le16((u16)I40E_AQ_FLAG_LB);

	status = i40e_asq_send_command(hw, &desc, mv_list, buf_size,
				       cmd_details);

	return status;
}

/**
 * i40e_mirrorrule_op - Internal helper function to add/delete mirror rule
 * @hw: pointer to the hw struct
 * @opcode: AQ opcode for add or delete mirror rule
 * @sw_seid: Switch SEID (to which rule refers)
 * @rule_type: Rule Type (ingress/egress/VLAN)
 * @id: Destination VSI SEID or Rule ID
 * @count: length of the list
 * @mr_list: list of mirrored VSI SEIDs or VLAN IDs
 * @cmd_details: pointer to command details structure or NULL
 * @rule_id: Rule ID returned from FW
 * @rule_used: Number of rules used in internal switch
 * @rule_free: Number of rules free in internal switch
 *
 * Add/Delete a mirror rule to a specific switch. Mirror rules are supported for
 * VEBs/VEPA elements only
 **/
static i40e_status i40e_mirrorrule_op(struct i40e_hw *hw,
				u16 opcode, u16 sw_seid, u16 rule_type, u16 id,
				u16 count, __le16 *mr_list,
				struct i40e_asq_cmd_details *cmd_details,
				u16 *rule_id, u16 *rules_used, u16 *rules_free)
{
	struct i40e_aq_desc desc;
	struct i40e_aqc_add_delete_mirror_rule *cmd =
		(struct i40e_aqc_add_delete_mirror_rule *)&desc.params.raw;
	struct i40e_aqc_add_delete_mirror_rule_completion *resp =
	(struct i40e_aqc_add_delete_mirror_rule_completion *)&desc.params.raw;
	i40e_status status;
	u16 buf_size;

	buf_size = count * sizeof(*mr_list);

	/* prep the rest of the request */
	i40e_fill_default_direct_cmd_desc(&desc, opcode);
	cmd->seid = cpu_to_le16(sw_seid);
	cmd->rule_type = cpu_to_le16(rule_type &
				     I40E_AQC_MIRROR_RULE_TYPE_MASK);
	cmd->num_entries = cpu_to_le16(count);
	/* Dest VSI for add, rule_id for delete */
	cmd->destination = cpu_to_le16(id);
	if (mr_list) {
		desc.flags |= cpu_to_le16((u16)(I40E_AQ_FLAG_BUF |
						I40E_AQ_FLAG_RD));
		if (buf_size > I40E_AQ_LARGE_BUF)
			desc.flags |= cpu_to_le16((u16)I40E_AQ_FLAG_LB);
	}

	status = i40e_asq_send_command(hw, &desc, mr_list, buf_size,
				       cmd_details);
	if (!status ||
	    hw->aq.asq_last_status == I40E_AQ_RC_ENOSPC) {
		if (rule_id)
			*rule_id = le16_to_cpu(resp->rule_id);
		if (rules_used)
			*rules_used = le16_to_cpu(resp->mirror_rules_used);
		if (rules_free)
			*rules_free = le16_to_cpu(resp->mirror_rules_free);
	}
	return status;
}

/**
 * i40e_aq_add_mirrorrule - add a mirror rule
 * @hw: pointer to the hw struct
 * @sw_seid: Switch SEID (to which rule refers)
 * @rule_type: Rule Type (ingress/egress/VLAN)
 * @dest_vsi: SEID of VSI to which packets will be mirrored
 * @count: length of the list
 * @mr_list: list of mirrored VSI SEIDs or VLAN IDs
 * @cmd_details: pointer to command details structure or NULL
 * @rule_id: Rule ID returned from FW
 * @rule_used: Number of rules used in internal switch
 * @rule_free: Number of rules free in internal switch
 *
 * Add mirror rule. Mirror rules are supported for VEBs or VEPA elements only
 **/
i40e_status i40e_aq_add_mirrorrule(struct i40e_hw *hw, u16 sw_seid,
			u16 rule_type, u16 dest_vsi, u16 count, __le16 *mr_list,
			struct i40e_asq_cmd_details *cmd_details,
			u16 *rule_id, u16 *rules_used, u16 *rules_free)
{
	if (!(rule_type == I40E_AQC_MIRROR_RULE_TYPE_ALL_INGRESS ||
	    rule_type == I40E_AQC_MIRROR_RULE_TYPE_ALL_EGRESS)) {
		if (count == 0 || !mr_list)
			return I40E_ERR_PARAM;
	}

	return i40e_mirrorrule_op(hw, i40e_aqc_opc_add_mirror_rule, sw_seid,
				  rule_type, dest_vsi, count, mr_list,
				  cmd_details, rule_id, rules_used, rules_free);
}

/**
 * i40e_aq_delete_mirrorrule - delete a mirror rule
 * @hw: pointer to the hw struct
 * @sw_seid: Switch SEID (to which rule refers)
 * @rule_type: Rule Type (ingress/egress/VLAN)
 * @count: length of the list
 * @rule_id: Rule ID that is returned in the receive desc as part of
 *		add_mirrorrule.
 * @mr_list: list of mirrored VLAN IDs to be removed
 * @cmd_details: pointer to command details structure or NULL
 * @rule_used: Number of rules used in internal switch
 * @rule_free: Number of rules free in internal switch
 *
 * Delete a mirror rule. Mirror rules are supported for VEBs/VEPA elements only
 **/
i40e_status i40e_aq_delete_mirrorrule(struct i40e_hw *hw, u16 sw_seid,
			u16 rule_type, u16 rule_id, u16 count, __le16 *mr_list,
			struct i40e_asq_cmd_details *cmd_details,
			u16 *rules_used, u16 *rules_free)
{
	/* Rule ID has to be valid except rule_type: INGRESS VLAN mirroring */
<<<<<<< HEAD
	if (rule_type != I40E_AQC_MIRROR_RULE_TYPE_VLAN) {
		if (!rule_id)
			return I40E_ERR_PARAM;
	} else {
=======
	if (rule_type == I40E_AQC_MIRROR_RULE_TYPE_VLAN) {
>>>>>>> ed596a4a
		/* count and mr_list shall be valid for rule_type INGRESS VLAN
		 * mirroring. For other rule_type, count and rule_type should
		 * not matter.
		 */
		if (count == 0 || !mr_list)
			return I40E_ERR_PARAM;
	}

	return i40e_mirrorrule_op(hw, i40e_aqc_opc_delete_mirror_rule, sw_seid,
				  rule_type, rule_id, count, mr_list,
				  cmd_details, NULL, rules_used, rules_free);
}

/**
 * i40e_aq_send_msg_to_vf
 * @hw: pointer to the hardware structure
 * @vfid: VF id to send msg
 * @v_opcode: opcodes for VF-PF communication
 * @v_retval: return error code
 * @msg: pointer to the msg buffer
 * @msglen: msg length
 * @cmd_details: pointer to command details
 *
 * send msg to vf
 **/
i40e_status i40e_aq_send_msg_to_vf(struct i40e_hw *hw, u16 vfid,
				u32 v_opcode, u32 v_retval, u8 *msg, u16 msglen,
				struct i40e_asq_cmd_details *cmd_details)
{
	struct i40e_aq_desc desc;
	struct i40e_aqc_pf_vf_message *cmd =
		(struct i40e_aqc_pf_vf_message *)&desc.params.raw;
	i40e_status status;

	i40e_fill_default_direct_cmd_desc(&desc, i40e_aqc_opc_send_msg_to_vf);
	cmd->id = cpu_to_le32(vfid);
	desc.cookie_high = cpu_to_le32(v_opcode);
	desc.cookie_low = cpu_to_le32(v_retval);
	desc.flags |= cpu_to_le16((u16)I40E_AQ_FLAG_SI);
	if (msglen) {
		desc.flags |= cpu_to_le16((u16)(I40E_AQ_FLAG_BUF |
						I40E_AQ_FLAG_RD));
		if (msglen > I40E_AQ_LARGE_BUF)
			desc.flags |= cpu_to_le16((u16)I40E_AQ_FLAG_LB);
		desc.datalen = cpu_to_le16(msglen);
	}
	status = i40e_asq_send_command(hw, &desc, msg, msglen, cmd_details);

	return status;
}

/**
 * i40e_aq_debug_read_register
 * @hw: pointer to the hw struct
 * @reg_addr: register address
 * @reg_val: register value
 * @cmd_details: pointer to command details structure or NULL
 *
 * Read the register using the admin queue commands
 **/
i40e_status i40e_aq_debug_read_register(struct i40e_hw *hw,
				u32 reg_addr, u64 *reg_val,
				struct i40e_asq_cmd_details *cmd_details)
{
	struct i40e_aq_desc desc;
	struct i40e_aqc_debug_reg_read_write *cmd_resp =
		(struct i40e_aqc_debug_reg_read_write *)&desc.params.raw;
	i40e_status status;

	if (reg_val == NULL)
		return I40E_ERR_PARAM;

	i40e_fill_default_direct_cmd_desc(&desc, i40e_aqc_opc_debug_read_reg);

	cmd_resp->address = cpu_to_le32(reg_addr);

	status = i40e_asq_send_command(hw, &desc, NULL, 0, cmd_details);

	if (!status) {
		*reg_val = ((u64)le32_to_cpu(cmd_resp->value_high) << 32) |
			   (u64)le32_to_cpu(cmd_resp->value_low);
	}

	return status;
}

/**
 * i40e_aq_debug_write_register
 * @hw: pointer to the hw struct
 * @reg_addr: register address
 * @reg_val: register value
 * @cmd_details: pointer to command details structure or NULL
 *
 * Write to a register using the admin queue commands
 **/
i40e_status i40e_aq_debug_write_register(struct i40e_hw *hw,
					u32 reg_addr, u64 reg_val,
					struct i40e_asq_cmd_details *cmd_details)
{
	struct i40e_aq_desc desc;
	struct i40e_aqc_debug_reg_read_write *cmd =
		(struct i40e_aqc_debug_reg_read_write *)&desc.params.raw;
	i40e_status status;

	i40e_fill_default_direct_cmd_desc(&desc, i40e_aqc_opc_debug_write_reg);

	cmd->address = cpu_to_le32(reg_addr);
	cmd->value_high = cpu_to_le32((u32)(reg_val >> 32));
	cmd->value_low = cpu_to_le32((u32)(reg_val & 0xFFFFFFFF));

	status = i40e_asq_send_command(hw, &desc, NULL, 0, cmd_details);

	return status;
}

/**
 * i40e_aq_request_resource
 * @hw: pointer to the hw struct
 * @resource: resource id
 * @access: access type
 * @sdp_number: resource number
 * @timeout: the maximum time in ms that the driver may hold the resource
 * @cmd_details: pointer to command details structure or NULL
 *
 * requests common resource using the admin queue commands
 **/
i40e_status i40e_aq_request_resource(struct i40e_hw *hw,
				enum i40e_aq_resources_ids resource,
				enum i40e_aq_resource_access_type access,
				u8 sdp_number, u64 *timeout,
				struct i40e_asq_cmd_details *cmd_details)
{
	struct i40e_aq_desc desc;
	struct i40e_aqc_request_resource *cmd_resp =
		(struct i40e_aqc_request_resource *)&desc.params.raw;
	i40e_status status;

	i40e_fill_default_direct_cmd_desc(&desc, i40e_aqc_opc_request_resource);

	cmd_resp->resource_id = cpu_to_le16(resource);
	cmd_resp->access_type = cpu_to_le16(access);
	cmd_resp->resource_number = cpu_to_le32(sdp_number);

	status = i40e_asq_send_command(hw, &desc, NULL, 0, cmd_details);
	/* The completion specifies the maximum time in ms that the driver
	 * may hold the resource in the Timeout field.
	 * If the resource is held by someone else, the command completes with
	 * busy return value and the timeout field indicates the maximum time
	 * the current owner of the resource has to free it.
	 */
	if (!status || hw->aq.asq_last_status == I40E_AQ_RC_EBUSY)
		*timeout = le32_to_cpu(cmd_resp->timeout);

	return status;
}

/**
 * i40e_aq_release_resource
 * @hw: pointer to the hw struct
 * @resource: resource id
 * @sdp_number: resource number
 * @cmd_details: pointer to command details structure or NULL
 *
 * release common resource using the admin queue commands
 **/
i40e_status i40e_aq_release_resource(struct i40e_hw *hw,
				enum i40e_aq_resources_ids resource,
				u8 sdp_number,
				struct i40e_asq_cmd_details *cmd_details)
{
	struct i40e_aq_desc desc;
	struct i40e_aqc_request_resource *cmd =
		(struct i40e_aqc_request_resource *)&desc.params.raw;
	i40e_status status;

	i40e_fill_default_direct_cmd_desc(&desc, i40e_aqc_opc_release_resource);

	cmd->resource_id = cpu_to_le16(resource);
	cmd->resource_number = cpu_to_le32(sdp_number);

	status = i40e_asq_send_command(hw, &desc, NULL, 0, cmd_details);

	return status;
}

/**
 * i40e_aq_read_nvm
 * @hw: pointer to the hw struct
 * @module_pointer: module pointer location in words from the NVM beginning
 * @offset: byte offset from the module beginning
 * @length: length of the section to be read (in bytes from the offset)
 * @data: command buffer (size [bytes] = length)
 * @last_command: tells if this is the last command in a series
 * @cmd_details: pointer to command details structure or NULL
 *
 * Read the NVM using the admin queue commands
 **/
i40e_status i40e_aq_read_nvm(struct i40e_hw *hw, u8 module_pointer,
				u32 offset, u16 length, void *data,
				bool last_command,
				struct i40e_asq_cmd_details *cmd_details)
{
	struct i40e_aq_desc desc;
	struct i40e_aqc_nvm_update *cmd =
		(struct i40e_aqc_nvm_update *)&desc.params.raw;
	i40e_status status;

	/* In offset the highest byte must be zeroed. */
	if (offset & 0xFF000000) {
		status = I40E_ERR_PARAM;
		goto i40e_aq_read_nvm_exit;
	}

	i40e_fill_default_direct_cmd_desc(&desc, i40e_aqc_opc_nvm_read);

	/* If this is the last command in a series, set the proper flag. */
	if (last_command)
		cmd->command_flags |= I40E_AQ_NVM_LAST_CMD;
	cmd->module_pointer = module_pointer;
	cmd->offset = cpu_to_le32(offset);
	cmd->length = cpu_to_le16(length);

	desc.flags |= cpu_to_le16((u16)I40E_AQ_FLAG_BUF);
	if (length > I40E_AQ_LARGE_BUF)
		desc.flags |= cpu_to_le16((u16)I40E_AQ_FLAG_LB);

	status = i40e_asq_send_command(hw, &desc, data, length, cmd_details);

i40e_aq_read_nvm_exit:
	return status;
}

/**
 * i40e_aq_erase_nvm
 * @hw: pointer to the hw struct
 * @module_pointer: module pointer location in words from the NVM beginning
 * @offset: offset in the module (expressed in 4 KB from module's beginning)
 * @length: length of the section to be erased (expressed in 4 KB)
 * @last_command: tells if this is the last command in a series
 * @cmd_details: pointer to command details structure or NULL
 *
 * Erase the NVM sector using the admin queue commands
 **/
i40e_status i40e_aq_erase_nvm(struct i40e_hw *hw, u8 module_pointer,
			      u32 offset, u16 length, bool last_command,
			      struct i40e_asq_cmd_details *cmd_details)
{
	struct i40e_aq_desc desc;
	struct i40e_aqc_nvm_update *cmd =
		(struct i40e_aqc_nvm_update *)&desc.params.raw;
	i40e_status status;

	/* In offset the highest byte must be zeroed. */
	if (offset & 0xFF000000) {
		status = I40E_ERR_PARAM;
		goto i40e_aq_erase_nvm_exit;
	}

	i40e_fill_default_direct_cmd_desc(&desc, i40e_aqc_opc_nvm_erase);

	/* If this is the last command in a series, set the proper flag. */
	if (last_command)
		cmd->command_flags |= I40E_AQ_NVM_LAST_CMD;
	cmd->module_pointer = module_pointer;
	cmd->offset = cpu_to_le32(offset);
	cmd->length = cpu_to_le16(length);

	status = i40e_asq_send_command(hw, &desc, NULL, 0, cmd_details);

i40e_aq_erase_nvm_exit:
	return status;
}

/**
 * i40e_parse_discover_capabilities
 * @hw: pointer to the hw struct
 * @buff: pointer to a buffer containing device/function capability records
 * @cap_count: number of capability records in the list
 * @list_type_opc: type of capabilities list to parse
 *
 * Parse the device/function capabilities list.
 **/
static void i40e_parse_discover_capabilities(struct i40e_hw *hw, void *buff,
				     u32 cap_count,
				     enum i40e_admin_queue_opc list_type_opc)
{
	struct i40e_aqc_list_capabilities_element_resp *cap;
	u32 valid_functions, num_functions;
	u32 number, logical_id, phys_id;
	struct i40e_hw_capabilities *p;
	u8 major_rev;
	u32 i = 0;
	u16 id;

	cap = (struct i40e_aqc_list_capabilities_element_resp *) buff;

	if (list_type_opc == i40e_aqc_opc_list_dev_capabilities)
		p = &hw->dev_caps;
	else if (list_type_opc == i40e_aqc_opc_list_func_capabilities)
		p = &hw->func_caps;
	else
		return;

	for (i = 0; i < cap_count; i++, cap++) {
		id = le16_to_cpu(cap->id);
		number = le32_to_cpu(cap->number);
		logical_id = le32_to_cpu(cap->logical_id);
		phys_id = le32_to_cpu(cap->phys_id);
		major_rev = cap->major_rev;

		switch (id) {
		case I40E_AQ_CAP_ID_SWITCH_MODE:
			p->switch_mode = number;
			break;
		case I40E_AQ_CAP_ID_MNG_MODE:
			p->management_mode = number;
			break;
		case I40E_AQ_CAP_ID_NPAR_ACTIVE:
			p->npar_enable = number;
			break;
		case I40E_AQ_CAP_ID_OS2BMC_CAP:
			p->os2bmc = number;
			break;
		case I40E_AQ_CAP_ID_FUNCTIONS_VALID:
			p->valid_functions = number;
			break;
		case I40E_AQ_CAP_ID_SRIOV:
			if (number == 1)
				p->sr_iov_1_1 = true;
			break;
		case I40E_AQ_CAP_ID_VF:
			p->num_vfs = number;
			p->vf_base_id = logical_id;
			break;
		case I40E_AQ_CAP_ID_VMDQ:
			if (number == 1)
				p->vmdq = true;
			break;
		case I40E_AQ_CAP_ID_8021QBG:
			if (number == 1)
				p->evb_802_1_qbg = true;
			break;
		case I40E_AQ_CAP_ID_8021QBR:
			if (number == 1)
				p->evb_802_1_qbh = true;
			break;
		case I40E_AQ_CAP_ID_VSI:
			p->num_vsis = number;
			break;
		case I40E_AQ_CAP_ID_DCB:
			if (number == 1) {
				p->dcb = true;
				p->enabled_tcmap = logical_id;
				p->maxtc = phys_id;
			}
			break;
		case I40E_AQ_CAP_ID_FCOE:
			if (number == 1)
				p->fcoe = true;
			break;
		case I40E_AQ_CAP_ID_ISCSI:
			if (number == 1)
				p->iscsi = true;
			break;
		case I40E_AQ_CAP_ID_RSS:
			p->rss = true;
			p->rss_table_size = number;
			p->rss_table_entry_width = logical_id;
			break;
		case I40E_AQ_CAP_ID_RXQ:
			p->num_rx_qp = number;
			p->base_queue = phys_id;
			break;
		case I40E_AQ_CAP_ID_TXQ:
			p->num_tx_qp = number;
			p->base_queue = phys_id;
			break;
		case I40E_AQ_CAP_ID_MSIX:
			p->num_msix_vectors = number;
			i40e_debug(hw, I40E_DEBUG_INIT,
				   "HW Capability: MSIX vector count = %d\n",
				   p->num_msix_vectors);
			break;
		case I40E_AQ_CAP_ID_VF_MSIX:
			p->num_msix_vectors_vf = number;
			break;
		case I40E_AQ_CAP_ID_FLEX10:
			if (major_rev == 1) {
				if (number == 1) {
					p->flex10_enable = true;
					p->flex10_capable = true;
				}
			} else {
				/* Capability revision >= 2 */
				if (number & 1)
					p->flex10_enable = true;
				if (number & 2)
					p->flex10_capable = true;
			}
			p->flex10_mode = logical_id;
			p->flex10_status = phys_id;
			break;
		case I40E_AQ_CAP_ID_CEM:
			if (number == 1)
				p->mgmt_cem = true;
			break;
		case I40E_AQ_CAP_ID_IWARP:
			if (number == 1)
				p->iwarp = true;
			break;
		case I40E_AQ_CAP_ID_LED:
			if (phys_id < I40E_HW_CAP_MAX_GPIO)
				p->led[phys_id] = true;
			break;
		case I40E_AQ_CAP_ID_SDP:
			if (phys_id < I40E_HW_CAP_MAX_GPIO)
				p->sdp[phys_id] = true;
			break;
		case I40E_AQ_CAP_ID_MDIO:
			if (number == 1) {
				p->mdio_port_num = phys_id;
				p->mdio_port_mode = logical_id;
			}
			break;
		case I40E_AQ_CAP_ID_1588:
			if (number == 1)
				p->ieee_1588 = true;
			break;
		case I40E_AQ_CAP_ID_FLOW_DIRECTOR:
			p->fd = true;
			p->fd_filters_guaranteed = number;
			p->fd_filters_best_effort = logical_id;
			break;
		case I40E_AQ_CAP_ID_WSR_PROT:
			p->wr_csr_prot = (u64)number;
			p->wr_csr_prot |= (u64)logical_id << 32;
			break;
		case I40E_AQ_CAP_ID_NVM_MGMT:
			if (number & I40E_NVM_MGMT_SEC_REV_DISABLED)
				p->sec_rev_disabled = true;
			if (number & I40E_NVM_MGMT_UPDATE_DISABLED)
				p->update_disabled = true;
			break;
		default:
			break;
		}
	}

	if (p->fcoe)
		i40e_debug(hw, I40E_DEBUG_ALL, "device is FCoE capable\n");

	/* Software override ensuring FCoE is disabled if npar or mfp
	 * mode because it is not supported in these modes.
	 */
	if (p->npar_enable || p->flex10_enable)
		p->fcoe = false;

	/* count the enabled ports (aka the "not disabled" ports) */
	hw->num_ports = 0;
	for (i = 0; i < 4; i++) {
		u32 port_cfg_reg = I40E_PRTGEN_CNF + (4 * i);
		u64 port_cfg = 0;

		/* use AQ read to get the physical register offset instead
		 * of the port relative offset
		 */
		i40e_aq_debug_read_register(hw, port_cfg_reg, &port_cfg, NULL);
		if (!(port_cfg & I40E_PRTGEN_CNF_PORT_DIS_MASK))
			hw->num_ports++;
	}

	valid_functions = p->valid_functions;
	num_functions = 0;
	while (valid_functions) {
		if (valid_functions & 1)
			num_functions++;
		valid_functions >>= 1;
	}

	/* partition id is 1-based, and functions are evenly spread
	 * across the ports as partitions
	 */
	hw->partition_id = (hw->pf_id / hw->num_ports) + 1;
	hw->num_partitions = num_functions / hw->num_ports;

	/* additional HW specific goodies that might
	 * someday be HW version specific
	 */
	p->rx_buf_chain_len = I40E_MAX_CHAINED_RX_BUFFERS;
}

/**
 * i40e_aq_discover_capabilities
 * @hw: pointer to the hw struct
 * @buff: a virtual buffer to hold the capabilities
 * @buff_size: Size of the virtual buffer
 * @data_size: Size of the returned data, or buff size needed if AQ err==ENOMEM
 * @list_type_opc: capabilities type to discover - pass in the command opcode
 * @cmd_details: pointer to command details structure or NULL
 *
 * Get the device capabilities descriptions from the firmware
 **/
i40e_status i40e_aq_discover_capabilities(struct i40e_hw *hw,
				void *buff, u16 buff_size, u16 *data_size,
				enum i40e_admin_queue_opc list_type_opc,
				struct i40e_asq_cmd_details *cmd_details)
{
	struct i40e_aqc_list_capabilites *cmd;
	struct i40e_aq_desc desc;
	i40e_status status = 0;

	cmd = (struct i40e_aqc_list_capabilites *)&desc.params.raw;

	if (list_type_opc != i40e_aqc_opc_list_func_capabilities &&
		list_type_opc != i40e_aqc_opc_list_dev_capabilities) {
		status = I40E_ERR_PARAM;
		goto exit;
	}

	i40e_fill_default_direct_cmd_desc(&desc, list_type_opc);

	desc.flags |= cpu_to_le16((u16)I40E_AQ_FLAG_BUF);
	if (buff_size > I40E_AQ_LARGE_BUF)
		desc.flags |= cpu_to_le16((u16)I40E_AQ_FLAG_LB);

	status = i40e_asq_send_command(hw, &desc, buff, buff_size, cmd_details);
	*data_size = le16_to_cpu(desc.datalen);

	if (status)
		goto exit;

	i40e_parse_discover_capabilities(hw, buff, le32_to_cpu(cmd->count),
					 list_type_opc);

exit:
	return status;
}

/**
 * i40e_aq_update_nvm
 * @hw: pointer to the hw struct
 * @module_pointer: module pointer location in words from the NVM beginning
 * @offset: byte offset from the module beginning
 * @length: length of the section to be written (in bytes from the offset)
 * @data: command buffer (size [bytes] = length)
 * @last_command: tells if this is the last command in a series
 * @cmd_details: pointer to command details structure or NULL
 *
 * Update the NVM using the admin queue commands
 **/
i40e_status i40e_aq_update_nvm(struct i40e_hw *hw, u8 module_pointer,
			       u32 offset, u16 length, void *data,
			       bool last_command,
			       struct i40e_asq_cmd_details *cmd_details)
{
	struct i40e_aq_desc desc;
	struct i40e_aqc_nvm_update *cmd =
		(struct i40e_aqc_nvm_update *)&desc.params.raw;
	i40e_status status;

	/* In offset the highest byte must be zeroed. */
	if (offset & 0xFF000000) {
		status = I40E_ERR_PARAM;
		goto i40e_aq_update_nvm_exit;
	}

	i40e_fill_default_direct_cmd_desc(&desc, i40e_aqc_opc_nvm_update);

	/* If this is the last command in a series, set the proper flag. */
	if (last_command)
		cmd->command_flags |= I40E_AQ_NVM_LAST_CMD;
	cmd->module_pointer = module_pointer;
	cmd->offset = cpu_to_le32(offset);
	cmd->length = cpu_to_le16(length);

	desc.flags |= cpu_to_le16((u16)(I40E_AQ_FLAG_BUF | I40E_AQ_FLAG_RD));
	if (length > I40E_AQ_LARGE_BUF)
		desc.flags |= cpu_to_le16((u16)I40E_AQ_FLAG_LB);

	status = i40e_asq_send_command(hw, &desc, data, length, cmd_details);

i40e_aq_update_nvm_exit:
	return status;
}

/**
 * i40e_aq_get_lldp_mib
 * @hw: pointer to the hw struct
 * @bridge_type: type of bridge requested
 * @mib_type: Local, Remote or both Local and Remote MIBs
 * @buff: pointer to a user supplied buffer to store the MIB block
 * @buff_size: size of the buffer (in bytes)
 * @local_len : length of the returned Local LLDP MIB
 * @remote_len: length of the returned Remote LLDP MIB
 * @cmd_details: pointer to command details structure or NULL
 *
 * Requests the complete LLDP MIB (entire packet).
 **/
i40e_status i40e_aq_get_lldp_mib(struct i40e_hw *hw, u8 bridge_type,
				u8 mib_type, void *buff, u16 buff_size,
				u16 *local_len, u16 *remote_len,
				struct i40e_asq_cmd_details *cmd_details)
{
	struct i40e_aq_desc desc;
	struct i40e_aqc_lldp_get_mib *cmd =
		(struct i40e_aqc_lldp_get_mib *)&desc.params.raw;
	struct i40e_aqc_lldp_get_mib *resp =
		(struct i40e_aqc_lldp_get_mib *)&desc.params.raw;
	i40e_status status;

	if (buff_size == 0 || !buff)
		return I40E_ERR_PARAM;

	i40e_fill_default_direct_cmd_desc(&desc, i40e_aqc_opc_lldp_get_mib);
	/* Indirect Command */
	desc.flags |= cpu_to_le16((u16)I40E_AQ_FLAG_BUF);

	cmd->type = mib_type & I40E_AQ_LLDP_MIB_TYPE_MASK;
	cmd->type |= ((bridge_type << I40E_AQ_LLDP_BRIDGE_TYPE_SHIFT) &
		       I40E_AQ_LLDP_BRIDGE_TYPE_MASK);

	desc.datalen = cpu_to_le16(buff_size);

	desc.flags |= cpu_to_le16((u16)I40E_AQ_FLAG_BUF);
	if (buff_size > I40E_AQ_LARGE_BUF)
		desc.flags |= cpu_to_le16((u16)I40E_AQ_FLAG_LB);

	status = i40e_asq_send_command(hw, &desc, buff, buff_size, cmd_details);
	if (!status) {
		if (local_len != NULL)
			*local_len = le16_to_cpu(resp->local_len);
		if (remote_len != NULL)
			*remote_len = le16_to_cpu(resp->remote_len);
	}

	return status;
}

/**
 * i40e_aq_cfg_lldp_mib_change_event
 * @hw: pointer to the hw struct
 * @enable_update: Enable or Disable event posting
 * @cmd_details: pointer to command details structure or NULL
 *
 * Enable or Disable posting of an event on ARQ when LLDP MIB
 * associated with the interface changes
 **/
i40e_status i40e_aq_cfg_lldp_mib_change_event(struct i40e_hw *hw,
				bool enable_update,
				struct i40e_asq_cmd_details *cmd_details)
{
	struct i40e_aq_desc desc;
	struct i40e_aqc_lldp_update_mib *cmd =
		(struct i40e_aqc_lldp_update_mib *)&desc.params.raw;
	i40e_status status;

	i40e_fill_default_direct_cmd_desc(&desc, i40e_aqc_opc_lldp_update_mib);

	if (!enable_update)
		cmd->command |= I40E_AQ_LLDP_MIB_UPDATE_DISABLE;

	status = i40e_asq_send_command(hw, &desc, NULL, 0, cmd_details);

	return status;
}

/**
 * i40e_aq_stop_lldp
 * @hw: pointer to the hw struct
 * @shutdown_agent: True if LLDP Agent needs to be Shutdown
 * @cmd_details: pointer to command details structure or NULL
 *
 * Stop or Shutdown the embedded LLDP Agent
 **/
i40e_status i40e_aq_stop_lldp(struct i40e_hw *hw, bool shutdown_agent,
				struct i40e_asq_cmd_details *cmd_details)
{
	struct i40e_aq_desc desc;
	struct i40e_aqc_lldp_stop *cmd =
		(struct i40e_aqc_lldp_stop *)&desc.params.raw;
	i40e_status status;

	i40e_fill_default_direct_cmd_desc(&desc, i40e_aqc_opc_lldp_stop);

	if (shutdown_agent)
		cmd->command |= I40E_AQ_LLDP_AGENT_SHUTDOWN;

	status = i40e_asq_send_command(hw, &desc, NULL, 0, cmd_details);

	return status;
}

/**
 * i40e_aq_start_lldp
 * @hw: pointer to the hw struct
 * @cmd_details: pointer to command details structure or NULL
 *
 * Start the embedded LLDP Agent on all ports.
 **/
i40e_status i40e_aq_start_lldp(struct i40e_hw *hw,
				struct i40e_asq_cmd_details *cmd_details)
{
	struct i40e_aq_desc desc;
	struct i40e_aqc_lldp_start *cmd =
		(struct i40e_aqc_lldp_start *)&desc.params.raw;
	i40e_status status;

	i40e_fill_default_direct_cmd_desc(&desc, i40e_aqc_opc_lldp_start);

	cmd->command = I40E_AQ_LLDP_AGENT_START;

	status = i40e_asq_send_command(hw, &desc, NULL, 0, cmd_details);

	return status;
}

/**
 * i40e_aq_get_cee_dcb_config
 * @hw: pointer to the hw struct
 * @buff: response buffer that stores CEE operational configuration
 * @buff_size: size of the buffer passed
 * @cmd_details: pointer to command details structure or NULL
 *
 * Get CEE DCBX mode operational configuration from firmware
 **/
i40e_status i40e_aq_get_cee_dcb_config(struct i40e_hw *hw,
				       void *buff, u16 buff_size,
				       struct i40e_asq_cmd_details *cmd_details)
{
	struct i40e_aq_desc desc;
	i40e_status status;

	if (buff_size == 0 || !buff)
		return I40E_ERR_PARAM;

	i40e_fill_default_direct_cmd_desc(&desc, i40e_aqc_opc_get_cee_dcb_cfg);

	desc.flags |= cpu_to_le16((u16)I40E_AQ_FLAG_BUF);
	status = i40e_asq_send_command(hw, &desc, (void *)buff, buff_size,
				       cmd_details);

	return status;
}

/**
 * i40e_aq_add_udp_tunnel
 * @hw: pointer to the hw struct
 * @udp_port: the UDP port to add
 * @header_len: length of the tunneling header length in DWords
 * @protocol_index: protocol index type
 * @filter_index: pointer to filter index
 * @cmd_details: pointer to command details structure or NULL
 **/
i40e_status i40e_aq_add_udp_tunnel(struct i40e_hw *hw,
				u16 udp_port, u8 protocol_index,
				u8 *filter_index,
				struct i40e_asq_cmd_details *cmd_details)
{
	struct i40e_aq_desc desc;
	struct i40e_aqc_add_udp_tunnel *cmd =
		(struct i40e_aqc_add_udp_tunnel *)&desc.params.raw;
	struct i40e_aqc_del_udp_tunnel_completion *resp =
		(struct i40e_aqc_del_udp_tunnel_completion *)&desc.params.raw;
	i40e_status status;

	i40e_fill_default_direct_cmd_desc(&desc, i40e_aqc_opc_add_udp_tunnel);

	cmd->udp_port = cpu_to_le16(udp_port);
	cmd->protocol_type = protocol_index;

	status = i40e_asq_send_command(hw, &desc, NULL, 0, cmd_details);

	if (!status && filter_index)
		*filter_index = resp->index;

	return status;
}

/**
 * i40e_aq_del_udp_tunnel
 * @hw: pointer to the hw struct
 * @index: filter index
 * @cmd_details: pointer to command details structure or NULL
 **/
i40e_status i40e_aq_del_udp_tunnel(struct i40e_hw *hw, u8 index,
				struct i40e_asq_cmd_details *cmd_details)
{
	struct i40e_aq_desc desc;
	struct i40e_aqc_remove_udp_tunnel *cmd =
		(struct i40e_aqc_remove_udp_tunnel *)&desc.params.raw;
	i40e_status status;

	i40e_fill_default_direct_cmd_desc(&desc, i40e_aqc_opc_del_udp_tunnel);

	cmd->index = index;

	status = i40e_asq_send_command(hw, &desc, NULL, 0, cmd_details);

	return status;
}

/**
 * i40e_aq_delete_element - Delete switch element
 * @hw: pointer to the hw struct
 * @seid: the SEID to delete from the switch
 * @cmd_details: pointer to command details structure or NULL
 *
 * This deletes a switch element from the switch.
 **/
i40e_status i40e_aq_delete_element(struct i40e_hw *hw, u16 seid,
				struct i40e_asq_cmd_details *cmd_details)
{
	struct i40e_aq_desc desc;
	struct i40e_aqc_switch_seid *cmd =
		(struct i40e_aqc_switch_seid *)&desc.params.raw;
	i40e_status status;

	if (seid == 0)
		return I40E_ERR_PARAM;

	i40e_fill_default_direct_cmd_desc(&desc, i40e_aqc_opc_delete_element);

	cmd->seid = cpu_to_le16(seid);

	status = i40e_asq_send_command(hw, &desc, NULL, 0, cmd_details);

	return status;
}

/**
 * i40e_aq_dcb_updated - DCB Updated Command
 * @hw: pointer to the hw struct
 * @cmd_details: pointer to command details structure or NULL
 *
 * EMP will return when the shared RPB settings have been
 * recomputed and modified. The retval field in the descriptor
 * will be set to 0 when RPB is modified.
 **/
i40e_status i40e_aq_dcb_updated(struct i40e_hw *hw,
				struct i40e_asq_cmd_details *cmd_details)
{
	struct i40e_aq_desc desc;
	i40e_status status;

	i40e_fill_default_direct_cmd_desc(&desc, i40e_aqc_opc_dcb_updated);

	status = i40e_asq_send_command(hw, &desc, NULL, 0, cmd_details);

	return status;
}

/**
 * i40e_aq_tx_sched_cmd - generic Tx scheduler AQ command handler
 * @hw: pointer to the hw struct
 * @seid: seid for the physical port/switching component/vsi
 * @buff: Indirect buffer to hold data parameters and response
 * @buff_size: Indirect buffer size
 * @opcode: Tx scheduler AQ command opcode
 * @cmd_details: pointer to command details structure or NULL
 *
 * Generic command handler for Tx scheduler AQ commands
 **/
static i40e_status i40e_aq_tx_sched_cmd(struct i40e_hw *hw, u16 seid,
				void *buff, u16 buff_size,
				 enum i40e_admin_queue_opc opcode,
				struct i40e_asq_cmd_details *cmd_details)
{
	struct i40e_aq_desc desc;
	struct i40e_aqc_tx_sched_ind *cmd =
		(struct i40e_aqc_tx_sched_ind *)&desc.params.raw;
	i40e_status status;
	bool cmd_param_flag = false;

	switch (opcode) {
	case i40e_aqc_opc_configure_vsi_ets_sla_bw_limit:
	case i40e_aqc_opc_configure_vsi_tc_bw:
	case i40e_aqc_opc_enable_switching_comp_ets:
	case i40e_aqc_opc_modify_switching_comp_ets:
	case i40e_aqc_opc_disable_switching_comp_ets:
	case i40e_aqc_opc_configure_switching_comp_ets_bw_limit:
	case i40e_aqc_opc_configure_switching_comp_bw_config:
		cmd_param_flag = true;
		break;
	case i40e_aqc_opc_query_vsi_bw_config:
	case i40e_aqc_opc_query_vsi_ets_sla_config:
	case i40e_aqc_opc_query_switching_comp_ets_config:
	case i40e_aqc_opc_query_port_ets_config:
	case i40e_aqc_opc_query_switching_comp_bw_config:
		cmd_param_flag = false;
		break;
	default:
		return I40E_ERR_PARAM;
	}

	i40e_fill_default_direct_cmd_desc(&desc, opcode);

	/* Indirect command */
	desc.flags |= cpu_to_le16((u16)I40E_AQ_FLAG_BUF);
	if (cmd_param_flag)
		desc.flags |= cpu_to_le16((u16)I40E_AQ_FLAG_RD);
	if (buff_size > I40E_AQ_LARGE_BUF)
		desc.flags |= cpu_to_le16((u16)I40E_AQ_FLAG_LB);

	desc.datalen = cpu_to_le16(buff_size);

	cmd->vsi_seid = cpu_to_le16(seid);

	status = i40e_asq_send_command(hw, &desc, buff, buff_size, cmd_details);

	return status;
}

/**
 * i40e_aq_config_vsi_bw_limit - Configure VSI BW Limit
 * @hw: pointer to the hw struct
 * @seid: VSI seid
 * @credit: BW limit credits (0 = disabled)
 * @max_credit: Max BW limit credits
 * @cmd_details: pointer to command details structure or NULL
 **/
i40e_status i40e_aq_config_vsi_bw_limit(struct i40e_hw *hw,
				u16 seid, u16 credit, u8 max_credit,
				struct i40e_asq_cmd_details *cmd_details)
{
	struct i40e_aq_desc desc;
	struct i40e_aqc_configure_vsi_bw_limit *cmd =
		(struct i40e_aqc_configure_vsi_bw_limit *)&desc.params.raw;
	i40e_status status;

	i40e_fill_default_direct_cmd_desc(&desc,
					  i40e_aqc_opc_configure_vsi_bw_limit);

	cmd->vsi_seid = cpu_to_le16(seid);
	cmd->credit = cpu_to_le16(credit);
	cmd->max_credit = max_credit;

	status = i40e_asq_send_command(hw, &desc, NULL, 0, cmd_details);

	return status;
}

/**
 * i40e_aq_config_vsi_tc_bw - Config VSI BW Allocation per TC
 * @hw: pointer to the hw struct
 * @seid: VSI seid
 * @bw_data: Buffer holding enabled TCs, relative TC BW limit/credits
 * @cmd_details: pointer to command details structure or NULL
 **/
i40e_status i40e_aq_config_vsi_tc_bw(struct i40e_hw *hw,
			u16 seid,
			struct i40e_aqc_configure_vsi_tc_bw_data *bw_data,
			struct i40e_asq_cmd_details *cmd_details)
{
	return i40e_aq_tx_sched_cmd(hw, seid, (void *)bw_data, sizeof(*bw_data),
				    i40e_aqc_opc_configure_vsi_tc_bw,
				    cmd_details);
}

/**
 * i40e_aq_config_switch_comp_ets - Enable/Disable/Modify ETS on the port
 * @hw: pointer to the hw struct
 * @seid: seid of the switching component connected to Physical Port
 * @ets_data: Buffer holding ETS parameters
 * @cmd_details: pointer to command details structure or NULL
 **/
i40e_status i40e_aq_config_switch_comp_ets(struct i40e_hw *hw,
		u16 seid,
		struct i40e_aqc_configure_switching_comp_ets_data *ets_data,
		enum i40e_admin_queue_opc opcode,
		struct i40e_asq_cmd_details *cmd_details)
{
	return i40e_aq_tx_sched_cmd(hw, seid, (void *)ets_data,
				    sizeof(*ets_data), opcode, cmd_details);
}

/**
 * i40e_aq_config_switch_comp_bw_config - Config Switch comp BW Alloc per TC
 * @hw: pointer to the hw struct
 * @seid: seid of the switching component
 * @bw_data: Buffer holding enabled TCs, relative/absolute TC BW limit/credits
 * @cmd_details: pointer to command details structure or NULL
 **/
i40e_status i40e_aq_config_switch_comp_bw_config(struct i40e_hw *hw,
	u16 seid,
	struct i40e_aqc_configure_switching_comp_bw_config_data *bw_data,
	struct i40e_asq_cmd_details *cmd_details)
{
	return i40e_aq_tx_sched_cmd(hw, seid, (void *)bw_data, sizeof(*bw_data),
			    i40e_aqc_opc_configure_switching_comp_bw_config,
			    cmd_details);
}

/**
 * i40e_aq_query_vsi_bw_config - Query VSI BW configuration
 * @hw: pointer to the hw struct
 * @seid: seid of the VSI
 * @bw_data: Buffer to hold VSI BW configuration
 * @cmd_details: pointer to command details structure or NULL
 **/
i40e_status i40e_aq_query_vsi_bw_config(struct i40e_hw *hw,
			u16 seid,
			struct i40e_aqc_query_vsi_bw_config_resp *bw_data,
			struct i40e_asq_cmd_details *cmd_details)
{
	return i40e_aq_tx_sched_cmd(hw, seid, (void *)bw_data, sizeof(*bw_data),
				    i40e_aqc_opc_query_vsi_bw_config,
				    cmd_details);
}

/**
 * i40e_aq_query_vsi_ets_sla_config - Query VSI BW configuration per TC
 * @hw: pointer to the hw struct
 * @seid: seid of the VSI
 * @bw_data: Buffer to hold VSI BW configuration per TC
 * @cmd_details: pointer to command details structure or NULL
 **/
i40e_status i40e_aq_query_vsi_ets_sla_config(struct i40e_hw *hw,
			u16 seid,
			struct i40e_aqc_query_vsi_ets_sla_config_resp *bw_data,
			struct i40e_asq_cmd_details *cmd_details)
{
	return i40e_aq_tx_sched_cmd(hw, seid, (void *)bw_data, sizeof(*bw_data),
				    i40e_aqc_opc_query_vsi_ets_sla_config,
				    cmd_details);
}

/**
 * i40e_aq_query_switch_comp_ets_config - Query Switch comp BW config per TC
 * @hw: pointer to the hw struct
 * @seid: seid of the switching component
 * @bw_data: Buffer to hold switching component's per TC BW config
 * @cmd_details: pointer to command details structure or NULL
 **/
i40e_status i40e_aq_query_switch_comp_ets_config(struct i40e_hw *hw,
		u16 seid,
		struct i40e_aqc_query_switching_comp_ets_config_resp *bw_data,
		struct i40e_asq_cmd_details *cmd_details)
{
	return i40e_aq_tx_sched_cmd(hw, seid, (void *)bw_data, sizeof(*bw_data),
				   i40e_aqc_opc_query_switching_comp_ets_config,
				   cmd_details);
}

/**
 * i40e_aq_query_port_ets_config - Query Physical Port ETS configuration
 * @hw: pointer to the hw struct
 * @seid: seid of the VSI or switching component connected to Physical Port
 * @bw_data: Buffer to hold current ETS configuration for the Physical Port
 * @cmd_details: pointer to command details structure or NULL
 **/
i40e_status i40e_aq_query_port_ets_config(struct i40e_hw *hw,
			u16 seid,
			struct i40e_aqc_query_port_ets_config_resp *bw_data,
			struct i40e_asq_cmd_details *cmd_details)
{
	return i40e_aq_tx_sched_cmd(hw, seid, (void *)bw_data, sizeof(*bw_data),
				    i40e_aqc_opc_query_port_ets_config,
				    cmd_details);
}

/**
 * i40e_aq_query_switch_comp_bw_config - Query Switch comp BW configuration
 * @hw: pointer to the hw struct
 * @seid: seid of the switching component
 * @bw_data: Buffer to hold switching component's BW configuration
 * @cmd_details: pointer to command details structure or NULL
 **/
i40e_status i40e_aq_query_switch_comp_bw_config(struct i40e_hw *hw,
		u16 seid,
		struct i40e_aqc_query_switching_comp_bw_config_resp *bw_data,
		struct i40e_asq_cmd_details *cmd_details)
{
	return i40e_aq_tx_sched_cmd(hw, seid, (void *)bw_data, sizeof(*bw_data),
				    i40e_aqc_opc_query_switching_comp_bw_config,
				    cmd_details);
}

/**
 * i40e_validate_filter_settings
 * @hw: pointer to the hardware structure
 * @settings: Filter control settings
 *
 * Check and validate the filter control settings passed.
 * The function checks for the valid filter/context sizes being
 * passed for FCoE and PE.
 *
 * Returns 0 if the values passed are valid and within
 * range else returns an error.
 **/
static i40e_status i40e_validate_filter_settings(struct i40e_hw *hw,
				struct i40e_filter_control_settings *settings)
{
	u32 fcoe_cntx_size, fcoe_filt_size;
	u32 pe_cntx_size, pe_filt_size;
	u32 fcoe_fmax;
	u32 val;

	/* Validate FCoE settings passed */
	switch (settings->fcoe_filt_num) {
	case I40E_HASH_FILTER_SIZE_1K:
	case I40E_HASH_FILTER_SIZE_2K:
	case I40E_HASH_FILTER_SIZE_4K:
	case I40E_HASH_FILTER_SIZE_8K:
	case I40E_HASH_FILTER_SIZE_16K:
	case I40E_HASH_FILTER_SIZE_32K:
		fcoe_filt_size = I40E_HASH_FILTER_BASE_SIZE;
		fcoe_filt_size <<= (u32)settings->fcoe_filt_num;
		break;
	default:
		return I40E_ERR_PARAM;
	}

	switch (settings->fcoe_cntx_num) {
	case I40E_DMA_CNTX_SIZE_512:
	case I40E_DMA_CNTX_SIZE_1K:
	case I40E_DMA_CNTX_SIZE_2K:
	case I40E_DMA_CNTX_SIZE_4K:
		fcoe_cntx_size = I40E_DMA_CNTX_BASE_SIZE;
		fcoe_cntx_size <<= (u32)settings->fcoe_cntx_num;
		break;
	default:
		return I40E_ERR_PARAM;
	}

	/* Validate PE settings passed */
	switch (settings->pe_filt_num) {
	case I40E_HASH_FILTER_SIZE_1K:
	case I40E_HASH_FILTER_SIZE_2K:
	case I40E_HASH_FILTER_SIZE_4K:
	case I40E_HASH_FILTER_SIZE_8K:
	case I40E_HASH_FILTER_SIZE_16K:
	case I40E_HASH_FILTER_SIZE_32K:
	case I40E_HASH_FILTER_SIZE_64K:
	case I40E_HASH_FILTER_SIZE_128K:
	case I40E_HASH_FILTER_SIZE_256K:
	case I40E_HASH_FILTER_SIZE_512K:
	case I40E_HASH_FILTER_SIZE_1M:
		pe_filt_size = I40E_HASH_FILTER_BASE_SIZE;
		pe_filt_size <<= (u32)settings->pe_filt_num;
		break;
	default:
		return I40E_ERR_PARAM;
	}

	switch (settings->pe_cntx_num) {
	case I40E_DMA_CNTX_SIZE_512:
	case I40E_DMA_CNTX_SIZE_1K:
	case I40E_DMA_CNTX_SIZE_2K:
	case I40E_DMA_CNTX_SIZE_4K:
	case I40E_DMA_CNTX_SIZE_8K:
	case I40E_DMA_CNTX_SIZE_16K:
	case I40E_DMA_CNTX_SIZE_32K:
	case I40E_DMA_CNTX_SIZE_64K:
	case I40E_DMA_CNTX_SIZE_128K:
	case I40E_DMA_CNTX_SIZE_256K:
		pe_cntx_size = I40E_DMA_CNTX_BASE_SIZE;
		pe_cntx_size <<= (u32)settings->pe_cntx_num;
		break;
	default:
		return I40E_ERR_PARAM;
	}

	/* FCHSIZE + FCDSIZE should not be greater than PMFCOEFMAX */
	val = rd32(hw, I40E_GLHMC_FCOEFMAX);
	fcoe_fmax = (val & I40E_GLHMC_FCOEFMAX_PMFCOEFMAX_MASK)
		     >> I40E_GLHMC_FCOEFMAX_PMFCOEFMAX_SHIFT;
	if (fcoe_filt_size + fcoe_cntx_size >  fcoe_fmax)
		return I40E_ERR_INVALID_SIZE;

	return 0;
}

/**
 * i40e_set_filter_control
 * @hw: pointer to the hardware structure
 * @settings: Filter control settings
 *
 * Set the Queue Filters for PE/FCoE and enable filters required
 * for a single PF. It is expected that these settings are programmed
 * at the driver initialization time.
 **/
i40e_status i40e_set_filter_control(struct i40e_hw *hw,
				struct i40e_filter_control_settings *settings)
{
	i40e_status ret = 0;
	u32 hash_lut_size = 0;
	u32 val;

	if (!settings)
		return I40E_ERR_PARAM;

	/* Validate the input settings */
	ret = i40e_validate_filter_settings(hw, settings);
	if (ret)
		return ret;

	/* Read the PF Queue Filter control register */
	val = i40e_read_rx_ctl(hw, I40E_PFQF_CTL_0);

	/* Program required PE hash buckets for the PF */
	val &= ~I40E_PFQF_CTL_0_PEHSIZE_MASK;
	val |= ((u32)settings->pe_filt_num << I40E_PFQF_CTL_0_PEHSIZE_SHIFT) &
		I40E_PFQF_CTL_0_PEHSIZE_MASK;
	/* Program required PE contexts for the PF */
	val &= ~I40E_PFQF_CTL_0_PEDSIZE_MASK;
	val |= ((u32)settings->pe_cntx_num << I40E_PFQF_CTL_0_PEDSIZE_SHIFT) &
		I40E_PFQF_CTL_0_PEDSIZE_MASK;

	/* Program required FCoE hash buckets for the PF */
	val &= ~I40E_PFQF_CTL_0_PFFCHSIZE_MASK;
	val |= ((u32)settings->fcoe_filt_num <<
			I40E_PFQF_CTL_0_PFFCHSIZE_SHIFT) &
		I40E_PFQF_CTL_0_PFFCHSIZE_MASK;
	/* Program required FCoE DDP contexts for the PF */
	val &= ~I40E_PFQF_CTL_0_PFFCDSIZE_MASK;
	val |= ((u32)settings->fcoe_cntx_num <<
			I40E_PFQF_CTL_0_PFFCDSIZE_SHIFT) &
		I40E_PFQF_CTL_0_PFFCDSIZE_MASK;

	/* Program Hash LUT size for the PF */
	val &= ~I40E_PFQF_CTL_0_HASHLUTSIZE_MASK;
	if (settings->hash_lut_size == I40E_HASH_LUT_SIZE_512)
		hash_lut_size = 1;
	val |= (hash_lut_size << I40E_PFQF_CTL_0_HASHLUTSIZE_SHIFT) &
		I40E_PFQF_CTL_0_HASHLUTSIZE_MASK;

	/* Enable FDIR, Ethertype and MACVLAN filters for PF and VFs */
	if (settings->enable_fdir)
		val |= I40E_PFQF_CTL_0_FD_ENA_MASK;
	if (settings->enable_ethtype)
		val |= I40E_PFQF_CTL_0_ETYPE_ENA_MASK;
	if (settings->enable_macvlan)
		val |= I40E_PFQF_CTL_0_MACVLAN_ENA_MASK;

	i40e_write_rx_ctl(hw, I40E_PFQF_CTL_0, val);

	return 0;
}

/**
 * i40e_aq_add_rem_control_packet_filter - Add or Remove Control Packet Filter
 * @hw: pointer to the hw struct
 * @mac_addr: MAC address to use in the filter
 * @ethtype: Ethertype to use in the filter
 * @flags: Flags that needs to be applied to the filter
 * @vsi_seid: seid of the control VSI
 * @queue: VSI queue number to send the packet to
 * @is_add: Add control packet filter if True else remove
 * @stats: Structure to hold information on control filter counts
 * @cmd_details: pointer to command details structure or NULL
 *
 * This command will Add or Remove control packet filter for a control VSI.
 * In return it will update the total number of perfect filter count in
 * the stats member.
 **/
i40e_status i40e_aq_add_rem_control_packet_filter(struct i40e_hw *hw,
				u8 *mac_addr, u16 ethtype, u16 flags,
				u16 vsi_seid, u16 queue, bool is_add,
				struct i40e_control_filter_stats *stats,
				struct i40e_asq_cmd_details *cmd_details)
{
	struct i40e_aq_desc desc;
	struct i40e_aqc_add_remove_control_packet_filter *cmd =
		(struct i40e_aqc_add_remove_control_packet_filter *)
		&desc.params.raw;
	struct i40e_aqc_add_remove_control_packet_filter_completion *resp =
		(struct i40e_aqc_add_remove_control_packet_filter_completion *)
		&desc.params.raw;
	i40e_status status;

	if (vsi_seid == 0)
		return I40E_ERR_PARAM;

	if (is_add) {
		i40e_fill_default_direct_cmd_desc(&desc,
				i40e_aqc_opc_add_control_packet_filter);
		cmd->queue = cpu_to_le16(queue);
	} else {
		i40e_fill_default_direct_cmd_desc(&desc,
				i40e_aqc_opc_remove_control_packet_filter);
	}

	if (mac_addr)
		ether_addr_copy(cmd->mac, mac_addr);

	cmd->etype = cpu_to_le16(ethtype);
	cmd->flags = cpu_to_le16(flags);
	cmd->seid = cpu_to_le16(vsi_seid);

	status = i40e_asq_send_command(hw, &desc, NULL, 0, cmd_details);

	if (!status && stats) {
		stats->mac_etype_used = le16_to_cpu(resp->mac_etype_used);
		stats->etype_used = le16_to_cpu(resp->etype_used);
		stats->mac_etype_free = le16_to_cpu(resp->mac_etype_free);
		stats->etype_free = le16_to_cpu(resp->etype_free);
	}

	return status;
}

/**
 * i40e_add_filter_to_drop_tx_flow_control_frames- filter to drop flow control
 * @hw: pointer to the hw struct
 * @seid: VSI seid to add ethertype filter from
 **/
#define I40E_FLOW_CONTROL_ETHTYPE 0x8808
void i40e_add_filter_to_drop_tx_flow_control_frames(struct i40e_hw *hw,
						    u16 seid)
{
	u16 flag = I40E_AQC_ADD_CONTROL_PACKET_FLAGS_IGNORE_MAC |
		   I40E_AQC_ADD_CONTROL_PACKET_FLAGS_DROP |
		   I40E_AQC_ADD_CONTROL_PACKET_FLAGS_TX;
	u16 ethtype = I40E_FLOW_CONTROL_ETHTYPE;
	i40e_status status;

	status = i40e_aq_add_rem_control_packet_filter(hw, NULL, ethtype, flag,
						       seid, 0, true, NULL,
						       NULL);
	if (status)
		hw_dbg(hw, "Ethtype Filter Add failed: Error pruning Tx flow control frames\n");
}

/**
 * i40e_aq_alternate_read
 * @hw: pointer to the hardware structure
 * @reg_addr0: address of first dword to be read
 * @reg_val0: pointer for data read from 'reg_addr0'
 * @reg_addr1: address of second dword to be read
 * @reg_val1: pointer for data read from 'reg_addr1'
 *
 * Read one or two dwords from alternate structure. Fields are indicated
 * by 'reg_addr0' and 'reg_addr1' register numbers. If 'reg_val1' pointer
 * is not passed then only register at 'reg_addr0' is read.
 *
 **/
static i40e_status i40e_aq_alternate_read(struct i40e_hw *hw,
					  u32 reg_addr0, u32 *reg_val0,
					  u32 reg_addr1, u32 *reg_val1)
{
	struct i40e_aq_desc desc;
	struct i40e_aqc_alternate_write *cmd_resp =
		(struct i40e_aqc_alternate_write *)&desc.params.raw;
	i40e_status status;

	if (!reg_val0)
		return I40E_ERR_PARAM;

	i40e_fill_default_direct_cmd_desc(&desc, i40e_aqc_opc_alternate_read);
	cmd_resp->address0 = cpu_to_le32(reg_addr0);
	cmd_resp->address1 = cpu_to_le32(reg_addr1);

	status = i40e_asq_send_command(hw, &desc, NULL, 0, NULL);

	if (!status) {
		*reg_val0 = le32_to_cpu(cmd_resp->data0);

		if (reg_val1)
			*reg_val1 = le32_to_cpu(cmd_resp->data1);
	}

	return status;
}

/**
 * i40e_aq_resume_port_tx
 * @hw: pointer to the hardware structure
 * @cmd_details: pointer to command details structure or NULL
 *
 * Resume port's Tx traffic
 **/
i40e_status i40e_aq_resume_port_tx(struct i40e_hw *hw,
				   struct i40e_asq_cmd_details *cmd_details)
{
	struct i40e_aq_desc desc;
	i40e_status status;

	i40e_fill_default_direct_cmd_desc(&desc, i40e_aqc_opc_resume_port_tx);

	status = i40e_asq_send_command(hw, &desc, NULL, 0, cmd_details);

	return status;
}

/**
 * i40e_set_pci_config_data - store PCI bus info
 * @hw: pointer to hardware structure
 * @link_status: the link status word from PCI config space
 *
 * Stores the PCI bus info (speed, width, type) within the i40e_hw structure
 **/
void i40e_set_pci_config_data(struct i40e_hw *hw, u16 link_status)
{
	hw->bus.type = i40e_bus_type_pci_express;

	switch (link_status & PCI_EXP_LNKSTA_NLW) {
	case PCI_EXP_LNKSTA_NLW_X1:
		hw->bus.width = i40e_bus_width_pcie_x1;
		break;
	case PCI_EXP_LNKSTA_NLW_X2:
		hw->bus.width = i40e_bus_width_pcie_x2;
		break;
	case PCI_EXP_LNKSTA_NLW_X4:
		hw->bus.width = i40e_bus_width_pcie_x4;
		break;
	case PCI_EXP_LNKSTA_NLW_X8:
		hw->bus.width = i40e_bus_width_pcie_x8;
		break;
	default:
		hw->bus.width = i40e_bus_width_unknown;
		break;
	}

	switch (link_status & PCI_EXP_LNKSTA_CLS) {
	case PCI_EXP_LNKSTA_CLS_2_5GB:
		hw->bus.speed = i40e_bus_speed_2500;
		break;
	case PCI_EXP_LNKSTA_CLS_5_0GB:
		hw->bus.speed = i40e_bus_speed_5000;
		break;
	case PCI_EXP_LNKSTA_CLS_8_0GB:
		hw->bus.speed = i40e_bus_speed_8000;
		break;
	default:
		hw->bus.speed = i40e_bus_speed_unknown;
		break;
	}
}

/**
 * i40e_aq_debug_dump
 * @hw: pointer to the hardware structure
 * @cluster_id: specific cluster to dump
 * @table_id: table id within cluster
 * @start_index: index of line in the block to read
 * @buff_size: dump buffer size
 * @buff: dump buffer
 * @ret_buff_size: actual buffer size returned
 * @ret_next_table: next block to read
 * @ret_next_index: next index to read
 *
 * Dump internal FW/HW data for debug purposes.
 *
 **/
i40e_status i40e_aq_debug_dump(struct i40e_hw *hw, u8 cluster_id,
			       u8 table_id, u32 start_index, u16 buff_size,
			       void *buff, u16 *ret_buff_size,
			       u8 *ret_next_table, u32 *ret_next_index,
			       struct i40e_asq_cmd_details *cmd_details)
{
	struct i40e_aq_desc desc;
	struct i40e_aqc_debug_dump_internals *cmd =
		(struct i40e_aqc_debug_dump_internals *)&desc.params.raw;
	struct i40e_aqc_debug_dump_internals *resp =
		(struct i40e_aqc_debug_dump_internals *)&desc.params.raw;
	i40e_status status;

	if (buff_size == 0 || !buff)
		return I40E_ERR_PARAM;

	i40e_fill_default_direct_cmd_desc(&desc,
					  i40e_aqc_opc_debug_dump_internals);
	/* Indirect Command */
	desc.flags |= cpu_to_le16((u16)I40E_AQ_FLAG_BUF);
	if (buff_size > I40E_AQ_LARGE_BUF)
		desc.flags |= cpu_to_le16((u16)I40E_AQ_FLAG_LB);

	cmd->cluster_id = cluster_id;
	cmd->table_id = table_id;
	cmd->idx = cpu_to_le32(start_index);

	desc.datalen = cpu_to_le16(buff_size);

	status = i40e_asq_send_command(hw, &desc, buff, buff_size, cmd_details);
	if (!status) {
		if (ret_buff_size)
			*ret_buff_size = le16_to_cpu(desc.datalen);
		if (ret_next_table)
			*ret_next_table = resp->table_id;
		if (ret_next_index)
			*ret_next_index = le32_to_cpu(resp->idx);
	}

	return status;
}

/**
 * i40e_read_bw_from_alt_ram
 * @hw: pointer to the hardware structure
 * @max_bw: pointer for max_bw read
 * @min_bw: pointer for min_bw read
 * @min_valid: pointer for bool that is true if min_bw is a valid value
 * @max_valid: pointer for bool that is true if max_bw is a valid value
 *
 * Read bw from the alternate ram for the given pf
 **/
i40e_status i40e_read_bw_from_alt_ram(struct i40e_hw *hw,
				      u32 *max_bw, u32 *min_bw,
				      bool *min_valid, bool *max_valid)
{
	i40e_status status;
	u32 max_bw_addr, min_bw_addr;

	/* Calculate the address of the min/max bw registers */
	max_bw_addr = I40E_ALT_STRUCT_FIRST_PF_OFFSET +
		      I40E_ALT_STRUCT_MAX_BW_OFFSET +
		      (I40E_ALT_STRUCT_DWORDS_PER_PF * hw->pf_id);
	min_bw_addr = I40E_ALT_STRUCT_FIRST_PF_OFFSET +
		      I40E_ALT_STRUCT_MIN_BW_OFFSET +
		      (I40E_ALT_STRUCT_DWORDS_PER_PF * hw->pf_id);

	/* Read the bandwidths from alt ram */
	status = i40e_aq_alternate_read(hw, max_bw_addr, max_bw,
					min_bw_addr, min_bw);

	if (*min_bw & I40E_ALT_BW_VALID_MASK)
		*min_valid = true;
	else
		*min_valid = false;

	if (*max_bw & I40E_ALT_BW_VALID_MASK)
		*max_valid = true;
	else
		*max_valid = false;

	return status;
}

/**
 * i40e_aq_configure_partition_bw
 * @hw: pointer to the hardware structure
 * @bw_data: Buffer holding valid pfs and bw limits
 * @cmd_details: pointer to command details
 *
 * Configure partitions guaranteed/max bw
 **/
i40e_status i40e_aq_configure_partition_bw(struct i40e_hw *hw,
			struct i40e_aqc_configure_partition_bw_data *bw_data,
			struct i40e_asq_cmd_details *cmd_details)
{
	i40e_status status;
	struct i40e_aq_desc desc;
	u16 bwd_size = sizeof(*bw_data);

	i40e_fill_default_direct_cmd_desc(&desc,
					  i40e_aqc_opc_configure_partition_bw);

	/* Indirect command */
	desc.flags |= cpu_to_le16((u16)I40E_AQ_FLAG_BUF);
	desc.flags |= cpu_to_le16((u16)I40E_AQ_FLAG_RD);

	if (bwd_size > I40E_AQ_LARGE_BUF)
		desc.flags |= cpu_to_le16((u16)I40E_AQ_FLAG_LB);

	desc.datalen = cpu_to_le16(bwd_size);

	status = i40e_asq_send_command(hw, &desc, bw_data, bwd_size,
				       cmd_details);

	return status;
}

/**
 * i40e_read_phy_register
 * @hw: pointer to the HW structure
 * @page: registers page number
 * @reg: register address in the page
 * @phy_adr: PHY address on MDIO interface
 * @value: PHY register value
 *
 * Reads specified PHY register value
 **/
i40e_status i40e_read_phy_register(struct i40e_hw *hw,
				   u8 page, u16 reg, u8 phy_addr,
				   u16 *value)
{
	i40e_status status = I40E_ERR_TIMEOUT;
	u32 command = 0;
	u16 retry = 1000;
	u8 port_num = hw->func_caps.mdio_port_num;

	command = (reg << I40E_GLGEN_MSCA_MDIADD_SHIFT) |
		  (page << I40E_GLGEN_MSCA_DEVADD_SHIFT) |
		  (phy_addr << I40E_GLGEN_MSCA_PHYADD_SHIFT) |
		  (I40E_MDIO_OPCODE_ADDRESS) |
		  (I40E_MDIO_STCODE) |
		  (I40E_GLGEN_MSCA_MDICMD_MASK) |
		  (I40E_GLGEN_MSCA_MDIINPROGEN_MASK);
	wr32(hw, I40E_GLGEN_MSCA(port_num), command);
	do {
		command = rd32(hw, I40E_GLGEN_MSCA(port_num));
		if (!(command & I40E_GLGEN_MSCA_MDICMD_MASK)) {
			status = 0;
			break;
		}
		usleep_range(10, 20);
		retry--;
	} while (retry);

	if (status) {
		i40e_debug(hw, I40E_DEBUG_PHY,
			   "PHY: Can't write command to external PHY.\n");
		goto phy_read_end;
	}

	command = (page << I40E_GLGEN_MSCA_DEVADD_SHIFT) |
		  (phy_addr << I40E_GLGEN_MSCA_PHYADD_SHIFT) |
		  (I40E_MDIO_OPCODE_READ) |
		  (I40E_MDIO_STCODE) |
		  (I40E_GLGEN_MSCA_MDICMD_MASK) |
		  (I40E_GLGEN_MSCA_MDIINPROGEN_MASK);
	status = I40E_ERR_TIMEOUT;
	retry = 1000;
	wr32(hw, I40E_GLGEN_MSCA(port_num), command);
	do {
		command = rd32(hw, I40E_GLGEN_MSCA(port_num));
		if (!(command & I40E_GLGEN_MSCA_MDICMD_MASK)) {
			status = 0;
			break;
		}
		usleep_range(10, 20);
		retry--;
	} while (retry);

	if (!status) {
		command = rd32(hw, I40E_GLGEN_MSRWD(port_num));
		*value = (command & I40E_GLGEN_MSRWD_MDIRDDATA_MASK) >>
			 I40E_GLGEN_MSRWD_MDIRDDATA_SHIFT;
	} else {
		i40e_debug(hw, I40E_DEBUG_PHY,
			   "PHY: Can't read register value from external PHY.\n");
	}

phy_read_end:
	return status;
}

/**
 * i40e_write_phy_register
 * @hw: pointer to the HW structure
 * @page: registers page number
 * @reg: register address in the page
 * @phy_adr: PHY address on MDIO interface
 * @value: PHY register value
 *
 * Writes value to specified PHY register
 **/
i40e_status i40e_write_phy_register(struct i40e_hw *hw,
				    u8 page, u16 reg, u8 phy_addr,
				    u16 value)
{
	i40e_status status = I40E_ERR_TIMEOUT;
	u32 command = 0;
	u16 retry = 1000;
	u8 port_num = hw->func_caps.mdio_port_num;

	command = (reg << I40E_GLGEN_MSCA_MDIADD_SHIFT) |
		  (page << I40E_GLGEN_MSCA_DEVADD_SHIFT) |
		  (phy_addr << I40E_GLGEN_MSCA_PHYADD_SHIFT) |
		  (I40E_MDIO_OPCODE_ADDRESS) |
		  (I40E_MDIO_STCODE) |
		  (I40E_GLGEN_MSCA_MDICMD_MASK) |
		  (I40E_GLGEN_MSCA_MDIINPROGEN_MASK);
	wr32(hw, I40E_GLGEN_MSCA(port_num), command);
	do {
		command = rd32(hw, I40E_GLGEN_MSCA(port_num));
		if (!(command & I40E_GLGEN_MSCA_MDICMD_MASK)) {
			status = 0;
			break;
		}
		usleep_range(10, 20);
		retry--;
	} while (retry);
	if (status) {
		i40e_debug(hw, I40E_DEBUG_PHY,
			   "PHY: Can't write command to external PHY.\n");
		goto phy_write_end;
	}

	command = value << I40E_GLGEN_MSRWD_MDIWRDATA_SHIFT;
	wr32(hw, I40E_GLGEN_MSRWD(port_num), command);

	command = (page << I40E_GLGEN_MSCA_DEVADD_SHIFT) |
		  (phy_addr << I40E_GLGEN_MSCA_PHYADD_SHIFT) |
		  (I40E_MDIO_OPCODE_WRITE) |
		  (I40E_MDIO_STCODE) |
		  (I40E_GLGEN_MSCA_MDICMD_MASK) |
		  (I40E_GLGEN_MSCA_MDIINPROGEN_MASK);
	status = I40E_ERR_TIMEOUT;
	retry = 1000;
	wr32(hw, I40E_GLGEN_MSCA(port_num), command);
	do {
		command = rd32(hw, I40E_GLGEN_MSCA(port_num));
		if (!(command & I40E_GLGEN_MSCA_MDICMD_MASK)) {
			status = 0;
			break;
		}
		usleep_range(10, 20);
		retry--;
	} while (retry);

phy_write_end:
	return status;
}

/**
 * i40e_get_phy_address
 * @hw: pointer to the HW structure
 * @dev_num: PHY port num that address we want
 * @phy_addr: Returned PHY address
 *
 * Gets PHY address for current port
 **/
u8 i40e_get_phy_address(struct i40e_hw *hw, u8 dev_num)
{
	u8 port_num = hw->func_caps.mdio_port_num;
	u32 reg_val = rd32(hw, I40E_GLGEN_MDIO_I2C_SEL(port_num));

	return (u8)(reg_val >> ((dev_num + 1) * 5)) & 0x1f;
}

/**
 * i40e_blink_phy_led
 * @hw: pointer to the HW structure
 * @time: time how long led will blinks in secs
 * @interval: gap between LED on and off in msecs
 *
 * Blinks PHY link LED
 **/
i40e_status i40e_blink_phy_link_led(struct i40e_hw *hw,
				    u32 time, u32 interval)
{
	i40e_status status = 0;
	u32 i;
	u16 led_ctl;
	u16 gpio_led_port;
	u16 led_reg;
	u16 led_addr = I40E_PHY_LED_PROV_REG_1;
	u8 phy_addr = 0;
	u8 port_num;

	i = rd32(hw, I40E_PFGEN_PORTNUM);
	port_num = (u8)(i & I40E_PFGEN_PORTNUM_PORT_NUM_MASK);
	phy_addr = i40e_get_phy_address(hw, port_num);

	for (gpio_led_port = 0; gpio_led_port < 3; gpio_led_port++,
	     led_addr++) {
		status = i40e_read_phy_register(hw, I40E_PHY_COM_REG_PAGE,
						led_addr, phy_addr, &led_reg);
		if (status)
			goto phy_blinking_end;
		led_ctl = led_reg;
		if (led_reg & I40E_PHY_LED_LINK_MODE_MASK) {
			led_reg = 0;
			status = i40e_write_phy_register(hw,
							 I40E_PHY_COM_REG_PAGE,
							 led_addr, phy_addr,
							 led_reg);
			if (status)
				goto phy_blinking_end;
			break;
		}
	}

	if (time > 0 && interval > 0) {
		for (i = 0; i < time * 1000; i += interval) {
			status = i40e_read_phy_register(hw,
							I40E_PHY_COM_REG_PAGE,
							led_addr, phy_addr,
							&led_reg);
			if (status)
				goto restore_config;
			if (led_reg & I40E_PHY_LED_MANUAL_ON)
				led_reg = 0;
			else
				led_reg = I40E_PHY_LED_MANUAL_ON;
			status = i40e_write_phy_register(hw,
							 I40E_PHY_COM_REG_PAGE,
							 led_addr, phy_addr,
							 led_reg);
			if (status)
				goto restore_config;
			msleep(interval);
		}
	}

restore_config:
	status = i40e_write_phy_register(hw, I40E_PHY_COM_REG_PAGE, led_addr,
					 phy_addr, led_ctl);

phy_blinking_end:
	return status;
}

/**
 * i40e_led_get_phy - return current on/off mode
 * @hw: pointer to the hw struct
 * @led_addr: address of led register to use
 * @val: original value of register to use
 *
 **/
i40e_status i40e_led_get_phy(struct i40e_hw *hw, u16 *led_addr,
			     u16 *val)
{
	i40e_status status = 0;
	u16 gpio_led_port;
	u8 phy_addr = 0;
	u16 reg_val;
	u16 temp_addr;
	u8 port_num;
	u32 i;

	temp_addr = I40E_PHY_LED_PROV_REG_1;
	i = rd32(hw, I40E_PFGEN_PORTNUM);
	port_num = (u8)(i & I40E_PFGEN_PORTNUM_PORT_NUM_MASK);
	phy_addr = i40e_get_phy_address(hw, port_num);

	for (gpio_led_port = 0; gpio_led_port < 3; gpio_led_port++,
	     temp_addr++) {
		status = i40e_read_phy_register(hw, I40E_PHY_COM_REG_PAGE,
						temp_addr, phy_addr, &reg_val);
		if (status)
			return status;
		*val = reg_val;
		if (reg_val & I40E_PHY_LED_LINK_MODE_MASK) {
			*led_addr = temp_addr;
			break;
		}
	}
	return status;
}

/**
 * i40e_led_set_phy
 * @hw: pointer to the HW structure
 * @on: true or false
 * @mode: original val plus bit for set or ignore
 * Set led's on or off when controlled by the PHY
 *
 **/
i40e_status i40e_led_set_phy(struct i40e_hw *hw, bool on,
			     u16 led_addr, u32 mode)
{
	i40e_status status = 0;
	u16 led_ctl = 0;
	u16 led_reg = 0;
	u8 phy_addr = 0;
	u8 port_num;
	u32 i;

	i = rd32(hw, I40E_PFGEN_PORTNUM);
	port_num = (u8)(i & I40E_PFGEN_PORTNUM_PORT_NUM_MASK);
	phy_addr = i40e_get_phy_address(hw, port_num);

	status = i40e_read_phy_register(hw, I40E_PHY_COM_REG_PAGE, led_addr,
					phy_addr, &led_reg);
	if (status)
		return status;
	led_ctl = led_reg;
	if (led_reg & I40E_PHY_LED_LINK_MODE_MASK) {
		led_reg = 0;
		status = i40e_write_phy_register(hw, I40E_PHY_COM_REG_PAGE,
						 led_addr, phy_addr, led_reg);
		if (status)
			return status;
	}
	status = i40e_read_phy_register(hw, I40E_PHY_COM_REG_PAGE,
					led_addr, phy_addr, &led_reg);
	if (status)
		goto restore_config;
	if (on)
		led_reg = I40E_PHY_LED_MANUAL_ON;
	else
		led_reg = 0;
	status = i40e_write_phy_register(hw, I40E_PHY_COM_REG_PAGE,
					 led_addr, phy_addr, led_reg);
	if (status)
		goto restore_config;
	if (mode & I40E_PHY_LED_MODE_ORIG) {
		led_ctl = (mode & I40E_PHY_LED_MODE_MASK);
		status = i40e_write_phy_register(hw,
						 I40E_PHY_COM_REG_PAGE,
						 led_addr, phy_addr, led_ctl);
	}
	return status;
restore_config:
	status = i40e_write_phy_register(hw, I40E_PHY_COM_REG_PAGE, led_addr,
					 phy_addr, led_ctl);
	return status;
}

/**
 * i40e_aq_rx_ctl_read_register - use FW to read from an Rx control register
 * @hw: pointer to the hw struct
 * @reg_addr: register address
 * @reg_val: ptr to register value
 * @cmd_details: pointer to command details structure or NULL
 *
 * Use the firmware to read the Rx control register,
 * especially useful if the Rx unit is under heavy pressure
 **/
i40e_status i40e_aq_rx_ctl_read_register(struct i40e_hw *hw,
				u32 reg_addr, u32 *reg_val,
				struct i40e_asq_cmd_details *cmd_details)
{
	struct i40e_aq_desc desc;
	struct i40e_aqc_rx_ctl_reg_read_write *cmd_resp =
		(struct i40e_aqc_rx_ctl_reg_read_write *)&desc.params.raw;
	i40e_status status;

	if (!reg_val)
		return I40E_ERR_PARAM;

	i40e_fill_default_direct_cmd_desc(&desc, i40e_aqc_opc_rx_ctl_reg_read);

	cmd_resp->address = cpu_to_le32(reg_addr);

	status = i40e_asq_send_command(hw, &desc, NULL, 0, cmd_details);

	if (status == 0)
		*reg_val = le32_to_cpu(cmd_resp->value);

	return status;
}

/**
 * i40e_read_rx_ctl - read from an Rx control register
 * @hw: pointer to the hw struct
 * @reg_addr: register address
 **/
u32 i40e_read_rx_ctl(struct i40e_hw *hw, u32 reg_addr)
{
	i40e_status status = 0;
	bool use_register;
	int retry = 5;
	u32 val = 0;

	use_register = (hw->aq.api_maj_ver == 1) && (hw->aq.api_min_ver < 5);
	if (!use_register) {
do_retry:
		status = i40e_aq_rx_ctl_read_register(hw, reg_addr, &val, NULL);
		if (hw->aq.asq_last_status == I40E_AQ_RC_EAGAIN && retry) {
			usleep_range(1000, 2000);
			retry--;
			goto do_retry;
		}
	}

	/* if the AQ access failed, try the old-fashioned way */
	if (status || use_register)
		val = rd32(hw, reg_addr);

	return val;
}

/**
 * i40e_aq_rx_ctl_write_register
 * @hw: pointer to the hw struct
 * @reg_addr: register address
 * @reg_val: register value
 * @cmd_details: pointer to command details structure or NULL
 *
 * Use the firmware to write to an Rx control register,
 * especially useful if the Rx unit is under heavy pressure
 **/
i40e_status i40e_aq_rx_ctl_write_register(struct i40e_hw *hw,
				u32 reg_addr, u32 reg_val,
				struct i40e_asq_cmd_details *cmd_details)
{
	struct i40e_aq_desc desc;
	struct i40e_aqc_rx_ctl_reg_read_write *cmd =
		(struct i40e_aqc_rx_ctl_reg_read_write *)&desc.params.raw;
	i40e_status status;

	i40e_fill_default_direct_cmd_desc(&desc, i40e_aqc_opc_rx_ctl_reg_write);

	cmd->address = cpu_to_le32(reg_addr);
	cmd->value = cpu_to_le32(reg_val);

	status = i40e_asq_send_command(hw, &desc, NULL, 0, cmd_details);

	return status;
}

/**
 * i40e_write_rx_ctl - write to an Rx control register
 * @hw: pointer to the hw struct
 * @reg_addr: register address
 * @reg_val: register value
 **/
void i40e_write_rx_ctl(struct i40e_hw *hw, u32 reg_addr, u32 reg_val)
{
	i40e_status status = 0;
	bool use_register;
	int retry = 5;

	use_register = (hw->aq.api_maj_ver == 1) && (hw->aq.api_min_ver < 5);
	if (!use_register) {
do_retry:
		status = i40e_aq_rx_ctl_write_register(hw, reg_addr,
						       reg_val, NULL);
		if (hw->aq.asq_last_status == I40E_AQ_RC_EAGAIN && retry) {
			usleep_range(1000, 2000);
			retry--;
			goto do_retry;
		}
	}

	/* if the AQ access failed, try the old-fashioned way */
	if (status || use_register)
		wr32(hw, reg_addr, reg_val);
}<|MERGE_RESOLUTION|>--- conflicted
+++ resolved
@@ -1903,22 +1903,13 @@
  *
  * Reset the external PHY.
  **/
-<<<<<<< HEAD
-enum i40e_status_code i40e_aq_set_phy_debug(struct i40e_hw *hw, u8 cmd_flags,
-					struct i40e_asq_cmd_details *cmd_details)
-=======
 i40e_status i40e_aq_set_phy_debug(struct i40e_hw *hw, u8 cmd_flags,
 				  struct i40e_asq_cmd_details *cmd_details)
->>>>>>> ed596a4a
 {
 	struct i40e_aq_desc desc;
 	struct i40e_aqc_set_phy_debug *cmd =
 		(struct i40e_aqc_set_phy_debug *)&desc.params.raw;
-<<<<<<< HEAD
-	enum i40e_status_code status;
-=======
-	i40e_status status;
->>>>>>> ed596a4a
+	i40e_status status;
 
 	i40e_fill_default_direct_cmd_desc(&desc,
 					  i40e_aqc_opc_set_phy_debug);
@@ -1999,14 +1990,9 @@
 
 	if (set) {
 		flags |= I40E_AQC_SET_VSI_PROMISC_UNICAST;
-<<<<<<< HEAD
-		if (((hw->aq.api_maj_ver == 1) && (hw->aq.api_min_ver >= 5)) ||
-		    (hw->aq.api_maj_ver > 1))
-=======
 		if (rx_only_promisc &&
 		    (((hw->aq.api_maj_ver == 1) && (hw->aq.api_min_ver >= 5)) ||
 		     (hw->aq.api_maj_ver > 1)))
->>>>>>> ed596a4a
 			flags |= I40E_AQC_SET_VSI_PROMISC_TX;
 	}
 
@@ -2784,14 +2770,7 @@
 			u16 *rules_used, u16 *rules_free)
 {
 	/* Rule ID has to be valid except rule_type: INGRESS VLAN mirroring */
-<<<<<<< HEAD
-	if (rule_type != I40E_AQC_MIRROR_RULE_TYPE_VLAN) {
-		if (!rule_id)
-			return I40E_ERR_PARAM;
-	} else {
-=======
 	if (rule_type == I40E_AQC_MIRROR_RULE_TYPE_VLAN) {
->>>>>>> ed596a4a
 		/* count and mr_list shall be valid for rule_type INGRESS VLAN
 		 * mirroring. For other rule_type, count and rule_type should
 		 * not matter.
