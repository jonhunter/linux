/*******************************************************************************
 *
 * Intel Ethernet Controller XL710 Family Linux Driver
 * Copyright(c) 2013 - 2016 Intel Corporation.
 *
 * This program is free software; you can redistribute it and/or modify it
 * under the terms and conditions of the GNU General Public License,
 * version 2, as published by the Free Software Foundation.
 *
 * This program is distributed in the hope it will be useful, but WITHOUT
 * ANY WARRANTY; without even the implied warranty of MERCHANTABILITY or
 * FITNESS FOR A PARTICULAR PURPOSE.  See the GNU General Public License for
 * more details.
 *
 * You should have received a copy of the GNU General Public License along
 * with this program.  If not, see <http://www.gnu.org/licenses/>.
 *
 * The full GNU General Public License is included in this distribution in
 * the file called "COPYING".
 *
 * Contact Information:
 * e1000-devel Mailing List <e1000-devel@lists.sourceforge.net>
 * Intel Corporation, 5200 N.E. Elam Young Parkway, Hillsboro, OR 97124-6497
 *
 ******************************************************************************/

#ifndef _I40E_H_
#define _I40E_H_

#include <net/tcp.h>
#include <net/udp.h>
#include <linux/types.h>
#include <linux/errno.h>
#include <linux/module.h>
#include <linux/pci.h>
#include <linux/aer.h>
#include <linux/netdevice.h>
#include <linux/ioport.h>
#include <linux/iommu.h>
#include <linux/slab.h>
#include <linux/list.h>
#include <linux/hashtable.h>
#include <linux/string.h>
#include <linux/in.h>
#include <linux/ip.h>
#include <linux/sctp.h>
#include <linux/pkt_sched.h>
#include <linux/ipv6.h>
#include <net/checksum.h>
#include <net/ip6_checksum.h>
#include <linux/ethtool.h>
#include <linux/if_vlan.h>
#include <linux/if_bridge.h>
#include <linux/clocksource.h>
#include <linux/net_tstamp.h>
#include <linux/ptp_clock_kernel.h>
#include "i40e_type.h"
#include "i40e_prototype.h"
#ifdef I40E_FCOE
#include "i40e_fcoe.h"
#endif
#include "i40e_client.h"
#include "i40e_virtchnl.h"
#include "i40e_virtchnl_pf.h"
#include "i40e_txrx.h"
#include "i40e_dcb.h"

/* Useful i40e defaults */
#define I40E_MAX_VEB			16

#define I40E_MAX_NUM_DESCRIPTORS	4096
#define I40E_MAX_CSR_SPACE		(4 * 1024 * 1024 - 64 * 1024)
#define I40E_DEFAULT_NUM_DESCRIPTORS	512
#define I40E_REQ_DESCRIPTOR_MULTIPLE	32
#define I40E_MIN_NUM_DESCRIPTORS	64
#define I40E_MIN_MSIX			2
#define I40E_DEFAULT_NUM_VMDQ_VSI	8 /* max 256 VSIs */
#define I40E_MIN_VSI_ALLOC		83 /* LAN, ATR, FCOE, 64 VF */
/* max 16 qps */
#define i40e_default_queues_per_vmdq(pf) \
		(((pf)->flags & I40E_FLAG_RSS_AQ_CAPABLE) ? 4 : 1)
#define I40E_DEFAULT_QUEUES_PER_VF	4
#define I40E_DEFAULT_QUEUES_PER_TC	1 /* should be a power of 2 */
#define i40e_pf_get_max_q_per_tc(pf) \
		(((pf)->flags & I40E_FLAG_128_QP_RSS_CAPABLE) ? 128 : 64)
#define I40E_FDIR_RING			0
#define I40E_FDIR_RING_COUNT		32
#ifdef I40E_FCOE
#define I40E_DEFAULT_FCOE		8 /* default number of QPs for FCoE */
#define I40E_MINIMUM_FCOE		1 /* minimum number of QPs for FCoE */
#endif /* I40E_FCOE */
#define I40E_MAX_AQ_BUF_SIZE		4096
#define I40E_AQ_LEN			256
#define I40E_AQ_WORK_LIMIT		66 /* max number of VFs + a little */
#define I40E_MAX_USER_PRIORITY		8
#define I40E_DEFAULT_TRAFFIC_CLASS	BIT(0)
#define I40E_DEFAULT_MSG_ENABLE		4
#define I40E_QUEUE_WAIT_RETRY_LIMIT	10
#define I40E_INT_NAME_STR_LEN		(IFNAMSIZ + 16)

/* Ethtool Private Flags */
#define I40E_PRIV_FLAGS_MFP_FLAG		BIT(0)
#define I40E_PRIV_FLAGS_LINKPOLL_FLAG		BIT(1)
#define I40E_PRIV_FLAGS_FD_ATR			BIT(2)
#define I40E_PRIV_FLAGS_VEB_STATS		BIT(3)
#define I40E_PRIV_FLAGS_HW_ATR_EVICT		BIT(4)
#define I40E_PRIV_FLAGS_TRUE_PROMISC_SUPPORT	BIT(5)

#define I40E_NVM_VERSION_LO_SHIFT	0
#define I40E_NVM_VERSION_LO_MASK	(0xff << I40E_NVM_VERSION_LO_SHIFT)
#define I40E_NVM_VERSION_HI_SHIFT	12
#define I40E_NVM_VERSION_HI_MASK	(0xf << I40E_NVM_VERSION_HI_SHIFT)
#define I40E_OEM_VER_BUILD_MASK		0xffff
#define I40E_OEM_VER_PATCH_MASK		0xff
#define I40E_OEM_VER_BUILD_SHIFT	8
#define I40E_OEM_VER_SHIFT		24
#define I40E_PHY_DEBUG_ALL \
	(I40E_AQ_PHY_DEBUG_DISABLE_LINK_FW | \
	I40E_AQ_PHY_DEBUG_DISABLE_ALL_LINK_FW)

/* The values in here are decimal coded as hex as is the case in the NVM map*/
#define I40E_CURRENT_NVM_VERSION_HI	0x2
#define I40E_CURRENT_NVM_VERSION_LO	0x40

#define I40E_RX_DESC(R, i)	\
	(&(((union i40e_32byte_rx_desc *)((R)->desc))[i]))
#define I40E_TX_DESC(R, i)	\
	(&(((struct i40e_tx_desc *)((R)->desc))[i]))
#define I40E_TX_CTXTDESC(R, i)	\
	(&(((struct i40e_tx_context_desc *)((R)->desc))[i]))
#define I40E_TX_FDIRDESC(R, i)	\
	(&(((struct i40e_filter_program_desc *)((R)->desc))[i]))

/* default to trying for four seconds */
#define I40E_TRY_LINK_TIMEOUT	(4 * HZ)

/* driver state flags */
enum i40e_state_t {
	__I40E_TESTING,
	__I40E_CONFIG_BUSY,
	__I40E_CONFIG_DONE,
	__I40E_DOWN,
	__I40E_NEEDS_RESTART,
	__I40E_SERVICE_SCHED,
	__I40E_ADMINQ_EVENT_PENDING,
	__I40E_MDD_EVENT_PENDING,
	__I40E_VFLR_EVENT_PENDING,
	__I40E_RESET_RECOVERY_PENDING,
	__I40E_RESET_INTR_RECEIVED,
	__I40E_REINIT_REQUESTED,
	__I40E_PF_RESET_REQUESTED,
	__I40E_CORE_RESET_REQUESTED,
	__I40E_GLOBAL_RESET_REQUESTED,
	__I40E_EMP_RESET_REQUESTED,
	__I40E_EMP_RESET_INTR_RECEIVED,
	__I40E_FILTER_OVERFLOW_PROMISC,
	__I40E_SUSPENDED,
	__I40E_PTP_TX_IN_PROGRESS,
	__I40E_BAD_EEPROM,
	__I40E_DOWN_REQUESTED,
	__I40E_FD_FLUSH_REQUESTED,
	__I40E_RESET_FAILED,
	__I40E_PORT_TX_SUSPENDED,
	__I40E_VF_DISABLE,
};

enum i40e_interrupt_policy {
	I40E_INTERRUPT_BEST_CASE,
	I40E_INTERRUPT_MEDIUM,
	I40E_INTERRUPT_LOWEST
};

struct i40e_lump_tracking {
	u16 num_entries;
	u16 search_hint;
	u16 list[0];
#define I40E_PILE_VALID_BIT  0x8000
#define I40E_IWARP_IRQ_PILE_ID  (I40E_PILE_VALID_BIT - 2)
};

#define I40E_DEFAULT_ATR_SAMPLE_RATE	20
#define I40E_FDIR_MAX_RAW_PACKET_SIZE	512
#define I40E_FDIR_BUFFER_FULL_MARGIN	10
#define I40E_FDIR_BUFFER_HEAD_ROOM	32
#define I40E_FDIR_BUFFER_HEAD_ROOM_FOR_ATR (I40E_FDIR_BUFFER_HEAD_ROOM * 4)

#define I40E_HKEY_ARRAY_SIZE	((I40E_PFQF_HKEY_MAX_INDEX + 1) * 4)
#define I40E_HLUT_ARRAY_SIZE	((I40E_PFQF_HLUT_MAX_INDEX + 1) * 4)
#define I40E_VF_HLUT_ARRAY_SIZE	((I40E_VFQF_HLUT1_MAX_INDEX + 1) * 4)

enum i40e_fd_stat_idx {
	I40E_FD_STAT_ATR,
	I40E_FD_STAT_SB,
	I40E_FD_STAT_ATR_TUNNEL,
	I40E_FD_STAT_PF_COUNT
};
#define I40E_FD_STAT_PF_IDX(pf_id) ((pf_id) * I40E_FD_STAT_PF_COUNT)
#define I40E_FD_ATR_STAT_IDX(pf_id) \
			(I40E_FD_STAT_PF_IDX(pf_id) + I40E_FD_STAT_ATR)
#define I40E_FD_SB_STAT_IDX(pf_id)  \
			(I40E_FD_STAT_PF_IDX(pf_id) + I40E_FD_STAT_SB)
#define I40E_FD_ATR_TUNNEL_STAT_IDX(pf_id) \
			(I40E_FD_STAT_PF_IDX(pf_id) + I40E_FD_STAT_ATR_TUNNEL)

/* The following structure contains the data parsed from the user-defined
 * field of the ethtool_rx_flow_spec structure.
 */
struct i40e_rx_flow_userdef {
	bool flex_filter;
	u16 flex_word;
	u16 flex_offset;
};

struct i40e_fdir_filter {
	struct hlist_node fdir_node;
	/* filter ipnut set */
	u8 flow_type;
	u8 ip4_proto;
	/* TX packet view of src and dst */
	__be32 dst_ip;
	__be32 src_ip;
	__be16 src_port;
	__be16 dst_port;
	__be32 sctp_v_tag;

	/* Flexible data to match within the packet payload */
	__be16 flex_word;
	u16 flex_offset;
	bool flex_filter;

	/* filter control */
	u16 q_index;
	u8  flex_off;
	u8  pctype;
	u16 dest_vsi;
	u8  dest_ctl;
	u8  fd_status;
	u16 cnt_index;
	u32 fd_id;
};

#define I40E_ETH_P_LLDP			0x88cc

#define I40E_DCB_PRIO_TYPE_STRICT	0
#define I40E_DCB_PRIO_TYPE_ETS		1
#define I40E_DCB_STRICT_PRIO_CREDITS	127
/* DCB per TC information data structure */
struct i40e_tc_info {
	u16	qoffset;	/* Queue offset from base queue */
	u16	qcount;		/* Total Queues */
	u8	netdev_tc;	/* Netdev TC index if netdev associated */
};

/* TC configuration data structure */
struct i40e_tc_configuration {
	u8	numtc;		/* Total number of enabled TCs */
	u8	enabled_tc;	/* TC map */
	struct i40e_tc_info tc_info[I40E_MAX_TRAFFIC_CLASS];
};

struct i40e_udp_port_config {
	/* AdminQ command interface expects port number in Host byte order */
	u16 index;
	u8 type;
};

/* macros related to FLX_PIT */
#define I40E_FLEX_SET_FSIZE(fsize) (((fsize) << \
				    I40E_PRTQF_FLX_PIT_FSIZE_SHIFT) & \
				    I40E_PRTQF_FLX_PIT_FSIZE_MASK)
#define I40E_FLEX_SET_DST_WORD(dst) (((dst) << \
				     I40E_PRTQF_FLX_PIT_DEST_OFF_SHIFT) & \
				     I40E_PRTQF_FLX_PIT_DEST_OFF_MASK)
#define I40E_FLEX_SET_SRC_WORD(src) (((src) << \
				     I40E_PRTQF_FLX_PIT_SOURCE_OFF_SHIFT) & \
				     I40E_PRTQF_FLX_PIT_SOURCE_OFF_MASK)
#define I40E_FLEX_PREP_VAL(dst, fsize, src) (I40E_FLEX_SET_DST_WORD(dst) | \
					     I40E_FLEX_SET_FSIZE(fsize) | \
					     I40E_FLEX_SET_SRC_WORD(src))

#define I40E_FLEX_PIT_GET_SRC(flex) (((flex) & \
				     I40E_PRTQF_FLX_PIT_SOURCE_OFF_MASK) >> \
				     I40E_PRTQF_FLX_PIT_SOURCE_OFF_SHIFT)
#define I40E_FLEX_PIT_GET_DST(flex) (((flex) & \
				     I40E_PRTQF_FLX_PIT_DEST_OFF_MASK) >> \
				     I40E_PRTQF_FLX_PIT_DEST_OFF_SHIFT)
#define I40E_FLEX_PIT_GET_FSIZE(flex) (((flex) & \
				       I40E_PRTQF_FLX_PIT_FSIZE_MASK) >> \
				       I40E_PRTQF_FLX_PIT_FSIZE_SHIFT)

#define I40E_MAX_FLEX_SRC_OFFSET 0x1F

/* macros related to GLQF_ORT */
#define I40E_ORT_SET_IDX(idx)		(((idx) << \
					  I40E_GLQF_ORT_PIT_INDX_SHIFT) & \
					 I40E_GLQF_ORT_PIT_INDX_MASK)

#define I40E_ORT_SET_COUNT(count)	(((count) << \
					  I40E_GLQF_ORT_FIELD_CNT_SHIFT) & \
					 I40E_GLQF_ORT_FIELD_CNT_MASK)

#define I40E_ORT_SET_PAYLOAD(payload)	(((payload) << \
					  I40E_GLQF_ORT_FLX_PAYLOAD_SHIFT) & \
					 I40E_GLQF_ORT_FLX_PAYLOAD_MASK)

#define I40E_ORT_PREP_VAL(idx, count, payload) (I40E_ORT_SET_IDX(idx) | \
						I40E_ORT_SET_COUNT(count) | \
						I40E_ORT_SET_PAYLOAD(payload))

#define I40E_L3_GLQF_ORT_IDX		34
#define I40E_L4_GLQF_ORT_IDX		35

/* Flex PIT register index */
#define I40E_FLEX_PIT_IDX_START_L2	0
#define I40E_FLEX_PIT_IDX_START_L3	3
#define I40E_FLEX_PIT_IDX_START_L4	6

#define I40E_FLEX_PIT_TABLE_SIZE	3

#define I40E_FLEX_DEST_UNUSED		63

#define I40E_FLEX_INDEX_ENTRIES		8

/* Flex MASK to disable all flexible entries */
#define I40E_FLEX_INPUT_MASK	(I40E_FLEX_50_MASK | I40E_FLEX_51_MASK | \
				 I40E_FLEX_52_MASK | I40E_FLEX_53_MASK | \
				 I40E_FLEX_54_MASK | I40E_FLEX_55_MASK | \
				 I40E_FLEX_56_MASK | I40E_FLEX_57_MASK)

struct i40e_flex_pit {
	struct list_head list;
	u16 src_offset;
	u8 pit_index;
};

/* struct that defines the Ethernet device */
struct i40e_pf {
	struct pci_dev *pdev;
	struct i40e_hw hw;
	unsigned long state;
	struct msix_entry *msix_entries;
	bool fc_autoneg_status;

	u16 eeprom_version;
	u16 num_vmdq_vsis;         /* num vmdq vsis this PF has set up */
	u16 num_vmdq_qps;          /* num queue pairs per vmdq pool */
	u16 num_vmdq_msix;         /* num queue vectors per vmdq pool */
	u16 num_req_vfs;           /* num VFs requested for this VF */
	u16 num_vf_qps;            /* num queue pairs per VF */
#ifdef I40E_FCOE
	u16 num_fcoe_qps;          /* num fcoe queues this PF has set up */
	u16 num_fcoe_msix;         /* num queue vectors per fcoe pool */
#endif /* I40E_FCOE */
	u16 num_lan_qps;           /* num lan queues this PF has set up */
	u16 num_lan_msix;          /* num queue vectors for the base PF vsi */
	u16 num_fdsb_msix;         /* num queue vectors for sideband Fdir */
	u16 num_iwarp_msix;        /* num of iwarp vectors for this PF */
	int iwarp_base_vector;
	int queues_left;           /* queues left unclaimed */
	u16 alloc_rss_size;        /* allocated RSS queues */
	u16 rss_size_max;          /* HW defined max RSS queues */
	u16 fdir_pf_filter_count;  /* num of guaranteed filters for this PF */
	u16 num_alloc_vsi;         /* num VSIs this driver supports */
	u8 atr_sample_rate;
	bool wol_en;

	struct hlist_head fdir_filter_list;
	u16 fdir_pf_active_filters;
	unsigned long fd_flush_timestamp;
	u32 fd_flush_cnt;
	u32 fd_add_err;
	u32 fd_atr_cnt;

	/* Book-keeping of side-band filter count per flow-type.
	 * This is used to detect and handle input set changes for
	 * respective flow-type.
	 */
	u16 fd_tcp4_filter_cnt;
	u16 fd_udp4_filter_cnt;
<<<<<<< HEAD
	u16 fd_ip4_filter_cnt;
=======
	u16 fd_sctp4_filter_cnt;
	u16 fd_ip4_filter_cnt;

	/* Flexible filter table values that need to be programmed into
	 * hardware, which expects L3 and L4 to be programmed separately. We
	 * need to ensure that the values are in ascended order and don't have
	 * duplicates, so we track each L3 and L4 values in separate lists.
	 */
	struct list_head l3_flex_pit_list;
	struct list_head l4_flex_pit_list;
>>>>>>> 88275ed0

	struct i40e_udp_port_config udp_ports[I40E_MAX_PF_UDP_OFFLOAD_PORTS];
	u16 pending_udp_bitmap;

	enum i40e_interrupt_policy int_policy;
	u16 rx_itr_default;
	u16 tx_itr_default;
	u32 msg_enable;
	char int_name[I40E_INT_NAME_STR_LEN];
	u16 adminq_work_limit; /* num of admin receive queue desc to process */
	unsigned long service_timer_period;
	unsigned long service_timer_previous;
	struct timer_list service_timer;
	struct work_struct service_task;

	u64 flags;
#define I40E_FLAG_RX_CSUM_ENABLED		BIT_ULL(1)
#define I40E_FLAG_MSI_ENABLED			BIT_ULL(2)
#define I40E_FLAG_MSIX_ENABLED			BIT_ULL(3)
#define I40E_FLAG_RSS_ENABLED			BIT_ULL(6)
#define I40E_FLAG_VMDQ_ENABLED			BIT_ULL(7)
#define I40E_FLAG_FDIR_REQUIRES_REINIT		BIT_ULL(8)
#define I40E_FLAG_NEED_LINK_UPDATE		BIT_ULL(9)
#define I40E_FLAG_IWARP_ENABLED			BIT_ULL(10)
#ifdef I40E_FCOE
#define I40E_FLAG_FCOE_ENABLED			BIT_ULL(11)
#endif /* I40E_FCOE */
#define I40E_FLAG_CLEAN_ADMINQ			BIT_ULL(14)
#define I40E_FLAG_FILTER_SYNC			BIT_ULL(15)
#define I40E_FLAG_SERVICE_CLIENT_REQUESTED	BIT_ULL(16)
#define I40E_FLAG_PROCESS_MDD_EVENT		BIT_ULL(17)
#define I40E_FLAG_PROCESS_VFLR_EVENT		BIT_ULL(18)
#define I40E_FLAG_SRIOV_ENABLED			BIT_ULL(19)
#define I40E_FLAG_DCB_ENABLED			BIT_ULL(20)
#define I40E_FLAG_FD_SB_ENABLED			BIT_ULL(21)
#define I40E_FLAG_FD_ATR_ENABLED		BIT_ULL(22)
#define I40E_FLAG_PTP				BIT_ULL(25)
#define I40E_FLAG_MFP_ENABLED			BIT_ULL(26)
#define I40E_FLAG_UDP_FILTER_SYNC		BIT_ULL(27)
#define I40E_FLAG_PORT_ID_VALID			BIT_ULL(28)
#define I40E_FLAG_DCB_CAPABLE			BIT_ULL(29)
#define I40E_FLAG_RSS_AQ_CAPABLE		BIT_ULL(31)
#define I40E_FLAG_HW_ATR_EVICT_CAPABLE		BIT_ULL(32)
#define I40E_FLAG_OUTER_UDP_CSUM_CAPABLE	BIT_ULL(33)
#define I40E_FLAG_128_QP_RSS_CAPABLE		BIT_ULL(34)
#define I40E_FLAG_WB_ON_ITR_CAPABLE		BIT_ULL(35)
#define I40E_FLAG_VEB_STATS_ENABLED		BIT_ULL(37)
#define I40E_FLAG_MULTIPLE_TCP_UDP_RSS_PCTYPE	BIT_ULL(38)
#define I40E_FLAG_LINK_POLLING_ENABLED		BIT_ULL(39)
#define I40E_FLAG_VEB_MODE_ENABLED		BIT_ULL(40)
#define I40E_FLAG_GENEVE_OFFLOAD_CAPABLE	BIT_ULL(41)
#define I40E_FLAG_NO_PCI_LINK_CHECK		BIT_ULL(42)
#define I40E_FLAG_100M_SGMII_CAPABLE		BIT_ULL(43)
#define I40E_FLAG_RESTART_AUTONEG		BIT_ULL(44)
#define I40E_FLAG_NO_DCB_SUPPORT		BIT_ULL(45)
#define I40E_FLAG_USE_SET_LLDP_MIB		BIT_ULL(46)
#define I40E_FLAG_STOP_FW_LLDP			BIT_ULL(47)
#define I40E_FLAG_PHY_CONTROLS_LEDS		BIT_ULL(48)
#define I40E_FLAG_PF_MAC			BIT_ULL(50)
#define I40E_FLAG_TRUE_PROMISC_SUPPORT		BIT_ULL(51)
#define I40E_FLAG_HAVE_CRT_RETIMER		BIT_ULL(52)
#define I40E_FLAG_PTP_L4_CAPABLE		BIT_ULL(53)
#define I40E_FLAG_CLIENT_RESET			BIT_ULL(54)
#define I40E_FLAG_TEMP_LINK_POLLING		BIT_ULL(55)
#define I40E_FLAG_CLIENT_L2_CHANGE		BIT_ULL(56)
#define I40E_FLAG_WOL_MC_MAGIC_PKT_WAKE		BIT_ULL(57)

	/* Tracks features that are disabled due to hw limitations.
	 * If a bit is set here, it means that the corresponding
	 * bit in the 'flags' field is cleared i.e that feature
	 * is disabled
	 */
	u64 hw_disabled_flags;

#ifdef I40E_FCOE
	struct i40e_fcoe fcoe;

#endif /* I40E_FCOE */
	struct i40e_client_instance *cinst;
	bool stat_offsets_loaded;
	struct i40e_hw_port_stats stats;
	struct i40e_hw_port_stats stats_offsets;
	u32 tx_timeout_count;
	u32 tx_timeout_recovery_level;
	unsigned long tx_timeout_last_recovery;
	u32 tx_sluggish_count;
	u32 hw_csum_rx_error;
	u32 led_status;
	u16 corer_count; /* Core reset count */
	u16 globr_count; /* Global reset count */
	u16 empr_count; /* EMP reset count */
	u16 pfr_count; /* PF reset count */
	u16 sw_int_count; /* SW interrupt count */

	struct mutex switch_mutex;
	u16 lan_vsi;       /* our default LAN VSI */
	u16 lan_veb;       /* initial relay, if exists */
#define I40E_NO_VEB	0xffff
#define I40E_NO_VSI	0xffff
	u16 next_vsi;      /* Next unallocated VSI - 0-based! */
	struct i40e_vsi **vsi;
	struct i40e_veb *veb[I40E_MAX_VEB];

	struct i40e_lump_tracking *qp_pile;
	struct i40e_lump_tracking *irq_pile;

	/* switch config info */
	u16 pf_seid;
	u16 main_vsi_seid;
	u16 mac_seid;
	struct kobject *switch_kobj;
#ifdef CONFIG_DEBUG_FS
	struct dentry *i40e_dbg_pf;
#endif /* CONFIG_DEBUG_FS */
	bool cur_promisc;

	u16 instance; /* A unique number per i40e_pf instance in the system */

	/* sr-iov config info */
	struct i40e_vf *vf;
	int num_alloc_vfs;	/* actual number of VFs allocated */
	u32 vf_aq_requests;
	u32 arq_overflows;	/* Not fatal, possibly indicative of problems */

	/* DCBx/DCBNL capability for PF that indicates
	 * whether DCBx is managed by firmware or host
	 * based agent (LLDPAD). Also, indicates what
	 * flavor of DCBx protocol (IEEE/CEE) is supported
	 * by the device. For now we're supporting IEEE
	 * mode only.
	 */
	u16 dcbx_cap;

	u32 fcoe_hmc_filt_num;
	u32 fcoe_hmc_cntx_num;
	struct i40e_filter_control_settings filter_settings;

	struct ptp_clock *ptp_clock;
	struct ptp_clock_info ptp_caps;
	struct sk_buff *ptp_tx_skb;
	struct hwtstamp_config tstamp_config;
	struct mutex tmreg_lock; /* Used to protect the SYSTIME registers. */
	u64 ptp_base_adj;
	u32 tx_hwtstamp_timeouts;
	u32 rx_hwtstamp_cleared;
	u32 latch_event_flags;
	spinlock_t ptp_rx_lock; /* Used to protect Rx timestamp registers. */
	unsigned long latch_events[4];
	bool ptp_tx;
	bool ptp_rx;
	u16 rss_table_size; /* HW RSS table size */
	/* These are only valid in NPAR modes */
	u32 npar_max_bw;
	u32 npar_min_bw;

	u32 ioremap_len;
	u32 fd_inv;
	u16 phy_led_val;
};

/**
 * i40e_mac_to_hkey - Convert a 6-byte MAC Address to a u64 hash key
 * @macaddr: the MAC Address as the base key
 *
 * Simply copies the address and returns it as a u64 for hashing
 **/
static inline u64 i40e_addr_to_hkey(const u8 *macaddr)
{
	u64 key = 0;

	ether_addr_copy((u8 *)&key, macaddr);
	return key;
}

enum i40e_filter_state {
	I40E_FILTER_INVALID = 0,	/* Invalid state */
	I40E_FILTER_NEW,		/* New, not sent to FW yet */
	I40E_FILTER_ACTIVE,		/* Added to switch by FW */
	I40E_FILTER_FAILED,		/* Rejected by FW */
	I40E_FILTER_REMOVE,		/* To be removed */
/* There is no 'removed' state; the filter struct is freed */
};
struct i40e_mac_filter {
	struct hlist_node hlist;
	u8 macaddr[ETH_ALEN];
#define I40E_VLAN_ANY -1
	s16 vlan;
	enum i40e_filter_state state;
};

/* Wrapper structure to keep track of filters while we are preparing to send
 * firmware commands. We cannot send firmware commands while holding a
 * spinlock, since it might sleep. To avoid this, we wrap the added filters in
 * a separate structure, which will track the state change and update the real
 * filter while under lock. We can't simply hold the filters in a separate
 * list, as this opens a window for a race condition when adding new MAC
 * addresses to all VLANs, or when adding new VLANs to all MAC addresses.
 */
struct i40e_new_mac_filter {
	struct hlist_node hlist;
	struct i40e_mac_filter *f;

	/* Track future changes to state separately */
	enum i40e_filter_state state;
};

struct i40e_veb {
	struct i40e_pf *pf;
	u16 idx;
	u16 veb_idx;		/* index of VEB parent */
	u16 seid;
	u16 uplink_seid;
	u16 stats_idx;		/* index of VEB parent */
	u8  enabled_tc;
	u16 bridge_mode;	/* Bridge Mode (VEB/VEPA) */
	u16 flags;
	u16 bw_limit;
	u8  bw_max_quanta;
	bool is_abs_credits;
	u8  bw_tc_share_credits[I40E_MAX_TRAFFIC_CLASS];
	u16 bw_tc_limit_credits[I40E_MAX_TRAFFIC_CLASS];
	u8  bw_tc_max_quanta[I40E_MAX_TRAFFIC_CLASS];
	struct kobject *kobj;
	bool stat_offsets_loaded;
	struct i40e_eth_stats stats;
	struct i40e_eth_stats stats_offsets;
	struct i40e_veb_tc_stats tc_stats;
	struct i40e_veb_tc_stats tc_stats_offsets;
};

/* struct that defines a VSI, associated with a dev */
struct i40e_vsi {
	struct net_device *netdev;
	unsigned long active_vlans[BITS_TO_LONGS(VLAN_N_VID)];
	bool netdev_registered;
	bool stat_offsets_loaded;

	u32 current_netdev_flags;
	unsigned long state;
#define I40E_VSI_FLAG_FILTER_CHANGED	BIT(0)
#define I40E_VSI_FLAG_VEB_OWNER		BIT(1)
	unsigned long flags;

	/* Per VSI lock to protect elements/hash (MAC filter) */
	spinlock_t mac_filter_hash_lock;
	/* Fixed size hash table with 2^8 buckets for MAC filters */
	DECLARE_HASHTABLE(mac_filter_hash, 8);
	bool has_vlan_filter;

	/* VSI stats */
	struct rtnl_link_stats64 net_stats;
	struct rtnl_link_stats64 net_stats_offsets;
	struct i40e_eth_stats eth_stats;
	struct i40e_eth_stats eth_stats_offsets;
#ifdef I40E_FCOE
	struct i40e_fcoe_stats fcoe_stats;
	struct i40e_fcoe_stats fcoe_stats_offsets;
	bool fcoe_stat_offsets_loaded;
#endif
	u32 tx_restart;
	u32 tx_busy;
	u64 tx_linearize;
	u64 tx_force_wb;
	u64 tx_lost_interrupt;
	u32 rx_buf_failed;
	u32 rx_page_failed;

	/* These are containers of ring pointers, allocated at run-time */
	struct i40e_ring **rx_rings;
	struct i40e_ring **tx_rings;

	u32  active_filters;
	u32  promisc_threshold;

	u16 work_limit;
	u16 int_rate_limit;	/* value in usecs */

	u16 rss_table_size;	/* HW RSS table size */
	u16 rss_size;		/* Allocated RSS queues */
	u8  *rss_hkey_user;	/* User configured hash keys */
	u8  *rss_lut_user;	/* User configured lookup table entries */


	u16 max_frame;
	u16 rx_buf_len;

	/* List of q_vectors allocated to this VSI */
	struct i40e_q_vector **q_vectors;
	int num_q_vectors;
	int base_vector;
	bool irqs_ready;

	u16 seid;		/* HW index of this VSI (absolute index) */
	u16 id;			/* VSI number */
	u16 uplink_seid;

	u16 base_queue;		/* vsi's first queue in hw array */
	u16 alloc_queue_pairs;	/* Allocated Tx/Rx queues */
	u16 req_queue_pairs;	/* User requested queue pairs */
	u16 num_queue_pairs;	/* Used tx and rx pairs */
	u16 num_desc;
	enum i40e_vsi_type type;  /* VSI type, e.g., LAN, FCoE, etc */
	s16 vf_id;		/* Virtual function ID for SRIOV VSIs */

	struct i40e_tc_configuration tc_config;
	struct i40e_aqc_vsi_properties_data info;

	/* VSI BW limit (absolute across all TCs) */
	u16 bw_limit;		/* VSI BW Limit (0 = disabled) */
	u8  bw_max_quanta;	/* Max Quanta when BW limit is enabled */

	/* Relative TC credits across VSIs */
	u8  bw_ets_share_credits[I40E_MAX_TRAFFIC_CLASS];
	/* TC BW limit credits within VSI */
	u16  bw_ets_limit_credits[I40E_MAX_TRAFFIC_CLASS];
	/* TC BW limit max quanta within VSI */
	u8  bw_ets_max_quanta[I40E_MAX_TRAFFIC_CLASS];

	struct i40e_pf *back;	/* Backreference to associated PF */
	u16 idx;		/* index in pf->vsi[] */
	u16 veb_idx;		/* index of VEB parent */
	struct kobject *kobj;	/* sysfs object */
	bool current_isup;	/* Sync 'link up' logging */
	enum i40e_aq_link_speed current_speed;	/* Sync link speed logging */

	void *priv;	/* client driver data reference. */

	/* VSI specific handlers */
	irqreturn_t (*irq_handler)(int irq, void *data);
} ____cacheline_internodealigned_in_smp;

struct i40e_netdev_priv {
	struct i40e_vsi *vsi;
};

/* struct that defines an interrupt vector */
struct i40e_q_vector {
	struct i40e_vsi *vsi;

	u16 v_idx;		/* index in the vsi->q_vector array. */
	u16 reg_idx;		/* register index of the interrupt */

	struct napi_struct napi;

	struct i40e_ring_container rx;
	struct i40e_ring_container tx;

	u8 num_ringpairs;	/* total number of ring pairs in vector */

#define I40E_Q_VECTOR_HUNG_DETECT 0 /* Bit Index for hung detection logic */
	unsigned long hung_detected; /* Set/Reset for hung_detection logic */

	cpumask_t affinity_mask;
	struct irq_affinity_notify affinity_notify;

	struct rcu_head rcu;	/* to avoid race with update stats on free */
	char name[I40E_INT_NAME_STR_LEN];
	bool arm_wb_state;
#define ITR_COUNTDOWN_START 100
	u8 itr_countdown;	/* when 0 should adjust ITR */
} ____cacheline_internodealigned_in_smp;

/* lan device */
struct i40e_device {
	struct list_head list;
	struct i40e_pf *pf;
};

/**
 * i40e_nvm_version_str - format the NVM version strings
 * @hw: ptr to the hardware info
 **/
static inline char *i40e_nvm_version_str(struct i40e_hw *hw)
{
	static char buf[32];
	u32 full_ver;
	u8 ver, patch;
	u16 build;

	full_ver = hw->nvm.oem_ver;
	ver = (u8)(full_ver >> I40E_OEM_VER_SHIFT);
	build = (u16)((full_ver >> I40E_OEM_VER_BUILD_SHIFT) &
		 I40E_OEM_VER_BUILD_MASK);
	patch = (u8)(full_ver & I40E_OEM_VER_PATCH_MASK);

	snprintf(buf, sizeof(buf),
		 "%x.%02x 0x%x %d.%d.%d",
		 (hw->nvm.version & I40E_NVM_VERSION_HI_MASK) >>
			I40E_NVM_VERSION_HI_SHIFT,
		 (hw->nvm.version & I40E_NVM_VERSION_LO_MASK) >>
			I40E_NVM_VERSION_LO_SHIFT,
		 hw->nvm.eetrack, ver, build, patch);

	return buf;
}

/**
 * i40e_netdev_to_pf: Retrieve the PF struct for given netdev
 * @netdev: the corresponding netdev
 *
 * Return the PF struct for the given netdev
 **/
static inline struct i40e_pf *i40e_netdev_to_pf(struct net_device *netdev)
{
	struct i40e_netdev_priv *np = netdev_priv(netdev);
	struct i40e_vsi *vsi = np->vsi;

	return vsi->back;
}

static inline void i40e_vsi_setup_irqhandler(struct i40e_vsi *vsi,
				irqreturn_t (*irq_handler)(int, void *))
{
	vsi->irq_handler = irq_handler;
}

/**
 * i40e_rx_is_programming_status - check for programming status descriptor
 * @qw: the first quad word of the program status descriptor
 *
 * The value of in the descriptor length field indicate if this
 * is a programming status descriptor for flow director or FCoE
 * by the value of I40E_RX_PROG_STATUS_DESC_LENGTH, otherwise
 * it is a packet descriptor.
 **/
static inline bool i40e_rx_is_programming_status(u64 qw)
{
	return I40E_RX_PROG_STATUS_DESC_LENGTH ==
		(qw >> I40E_RX_PROG_STATUS_DESC_LENGTH_SHIFT);
}

/**
 * i40e_get_fd_cnt_all - get the total FD filter space available
 * @pf: pointer to the PF struct
 **/
static inline int i40e_get_fd_cnt_all(struct i40e_pf *pf)
{
	return pf->hw.fdir_shared_filter_count + pf->fdir_pf_filter_count;
}

/**
 * i40e_read_fd_input_set - reads value of flow director input set register
 * @pf: pointer to the PF struct
 * @addr: register addr
 *
 * This function reads value of flow director input set register
 * specified by 'addr' (which is specific to flow-type)
 **/
static inline u64 i40e_read_fd_input_set(struct i40e_pf *pf, u16 addr)
{
	u64 val;

	val = i40e_read_rx_ctl(&pf->hw, I40E_PRTQF_FD_INSET(addr, 1));
	val <<= 32;
	val += i40e_read_rx_ctl(&pf->hw, I40E_PRTQF_FD_INSET(addr, 0));

	return val;
}

/**
 * i40e_write_fd_input_set - writes value into flow director input set register
 * @pf: pointer to the PF struct
 * @addr: register addr
 * @val: value to be written
 *
 * This function writes specified value to the register specified by 'addr'.
 * This register is input set register based on flow-type.
 **/
static inline void i40e_write_fd_input_set(struct i40e_pf *pf,
					   u16 addr, u64 val)
{
	i40e_write_rx_ctl(&pf->hw, I40E_PRTQF_FD_INSET(addr, 1),
			  (u32)(val >> 32));
	i40e_write_rx_ctl(&pf->hw, I40E_PRTQF_FD_INSET(addr, 0),
			  (u32)(val & 0xFFFFFFFFULL));
}

/* needed by i40e_ethtool.c */
int i40e_up(struct i40e_vsi *vsi);
void i40e_down(struct i40e_vsi *vsi);
extern const char i40e_driver_name[];
extern const char i40e_driver_version_str[];
void i40e_do_reset_safe(struct i40e_pf *pf, u32 reset_flags);
void i40e_do_reset(struct i40e_pf *pf, u32 reset_flags);
int i40e_config_rss(struct i40e_vsi *vsi, u8 *seed, u8 *lut, u16 lut_size);
int i40e_get_rss(struct i40e_vsi *vsi, u8 *seed, u8 *lut, u16 lut_size);
void i40e_fill_rss_lut(struct i40e_pf *pf, u8 *lut,
		       u16 rss_table_size, u16 rss_size);
struct i40e_vsi *i40e_find_vsi_from_id(struct i40e_pf *pf, u16 id);
/**
 * i40e_find_vsi_by_type - Find and return Flow Director VSI
 * @pf: PF to search for VSI
 * @type: Value indicating type of VSI we are looking for
 **/
static inline struct i40e_vsi *
i40e_find_vsi_by_type(struct i40e_pf *pf, u16 type)
{
	int i;

	for (i = 0; i < pf->num_alloc_vsi; i++) {
		struct i40e_vsi *vsi = pf->vsi[i];

		if (vsi && vsi->type == type)
			return vsi;
	}

	return NULL;
}
void i40e_update_stats(struct i40e_vsi *vsi);
void i40e_update_eth_stats(struct i40e_vsi *vsi);
struct rtnl_link_stats64 *i40e_get_vsi_stats_struct(struct i40e_vsi *vsi);
int i40e_fetch_switch_configuration(struct i40e_pf *pf,
				    bool printconfig);

int i40e_add_del_fdir(struct i40e_vsi *vsi,
		      struct i40e_fdir_filter *input, bool add);
void i40e_fdir_check_and_reenable(struct i40e_pf *pf);
u32 i40e_get_current_fd_count(struct i40e_pf *pf);
u32 i40e_get_cur_guaranteed_fd_count(struct i40e_pf *pf);
u32 i40e_get_current_atr_cnt(struct i40e_pf *pf);
u32 i40e_get_global_fd_count(struct i40e_pf *pf);
bool i40e_set_ntuple(struct i40e_pf *pf, netdev_features_t features);
void i40e_set_ethtool_ops(struct net_device *netdev);
struct i40e_mac_filter *i40e_add_filter(struct i40e_vsi *vsi,
					const u8 *macaddr, s16 vlan);
void __i40e_del_filter(struct i40e_vsi *vsi, struct i40e_mac_filter *f);
void i40e_del_filter(struct i40e_vsi *vsi, const u8 *macaddr, s16 vlan);
int i40e_sync_vsi_filters(struct i40e_vsi *vsi);
struct i40e_vsi *i40e_vsi_setup(struct i40e_pf *pf, u8 type,
				u16 uplink, u32 param1);
int i40e_vsi_release(struct i40e_vsi *vsi);
#ifdef I40E_FCOE
void i40e_vsi_setup_queue_map(struct i40e_vsi *vsi,
			      struct i40e_vsi_context *ctxt,
			      u8 enabled_tc, bool is_add);
#endif
void i40e_service_event_schedule(struct i40e_pf *pf);
void i40e_notify_client_of_vf_msg(struct i40e_vsi *vsi, u32 vf_id,
				  u8 *msg, u16 len);

int i40e_vsi_start_rings(struct i40e_vsi *vsi);
void i40e_vsi_stop_rings(struct i40e_vsi *vsi);
int i40e_reconfig_rss_queues(struct i40e_pf *pf, int queue_count);
struct i40e_veb *i40e_veb_setup(struct i40e_pf *pf, u16 flags, u16 uplink_seid,
				u16 downlink_seid, u8 enabled_tc);
void i40e_veb_release(struct i40e_veb *veb);

int i40e_veb_config_tc(struct i40e_veb *veb, u8 enabled_tc);
int i40e_vsi_add_pvid(struct i40e_vsi *vsi, u16 vid);
void i40e_vsi_remove_pvid(struct i40e_vsi *vsi);
void i40e_vsi_reset_stats(struct i40e_vsi *vsi);
void i40e_pf_reset_stats(struct i40e_pf *pf);
#ifdef CONFIG_DEBUG_FS
void i40e_dbg_pf_init(struct i40e_pf *pf);
void i40e_dbg_pf_exit(struct i40e_pf *pf);
void i40e_dbg_init(void);
void i40e_dbg_exit(void);
#else
static inline void i40e_dbg_pf_init(struct i40e_pf *pf) {}
static inline void i40e_dbg_pf_exit(struct i40e_pf *pf) {}
static inline void i40e_dbg_init(void) {}
static inline void i40e_dbg_exit(void) {}
#endif /* CONFIG_DEBUG_FS*/
/* needed by client drivers */
int i40e_lan_add_device(struct i40e_pf *pf);
int i40e_lan_del_device(struct i40e_pf *pf);
void i40e_client_subtask(struct i40e_pf *pf);
void i40e_notify_client_of_l2_param_changes(struct i40e_vsi *vsi);
void i40e_notify_client_of_netdev_close(struct i40e_vsi *vsi, bool reset);
void i40e_notify_client_of_vf_enable(struct i40e_pf *pf, u32 num_vfs);
void i40e_notify_client_of_vf_reset(struct i40e_pf *pf, u32 vf_id);
int i40e_vf_client_capable(struct i40e_pf *pf, u32 vf_id);
/**
 * i40e_irq_dynamic_enable - Enable default interrupt generation settings
 * @vsi: pointer to a vsi
 * @vector: enable a particular Hw Interrupt vector, without base_vector
 **/
static inline void i40e_irq_dynamic_enable(struct i40e_vsi *vsi, int vector)
{
	struct i40e_pf *pf = vsi->back;
	struct i40e_hw *hw = &pf->hw;
	u32 val;

	/* definitely clear the PBA here, as this function is meant to
	 * clean out all previous interrupts AND enable the interrupt
	 */
	val = I40E_PFINT_DYN_CTLN_INTENA_MASK |
	      I40E_PFINT_DYN_CTLN_CLEARPBA_MASK |
	      (I40E_ITR_NONE << I40E_PFINT_DYN_CTLN_ITR_INDX_SHIFT);
	wr32(hw, I40E_PFINT_DYN_CTLN(vector + vsi->base_vector - 1), val);
	/* skip the flush */
}

void i40e_irq_dynamic_disable_icr0(struct i40e_pf *pf);
void i40e_irq_dynamic_enable_icr0(struct i40e_pf *pf, bool clearpba);
#ifdef I40E_FCOE
void i40e_get_netdev_stats_struct(struct net_device *netdev,
				  struct rtnl_link_stats64 *storage);
int i40e_set_mac(struct net_device *netdev, void *p);
void i40e_set_rx_mode(struct net_device *netdev);
#endif
int i40e_ioctl(struct net_device *netdev, struct ifreq *ifr, int cmd);
#ifdef I40E_FCOE
void i40e_tx_timeout(struct net_device *netdev);
int i40e_vlan_rx_add_vid(struct net_device *netdev,
			 __always_unused __be16 proto, u16 vid);
int i40e_vlan_rx_kill_vid(struct net_device *netdev,
			  __always_unused __be16 proto, u16 vid);
#endif
int i40e_open(struct net_device *netdev);
int i40e_close(struct net_device *netdev);
int i40e_vsi_open(struct i40e_vsi *vsi);
void i40e_vlan_stripping_disable(struct i40e_vsi *vsi);
int i40e_add_vlan_all_mac(struct i40e_vsi *vsi, s16 vid);
int i40e_vsi_add_vlan(struct i40e_vsi *vsi, u16 vid);
void i40e_rm_vlan_all_mac(struct i40e_vsi *vsi, s16 vid);
void i40e_vsi_kill_vlan(struct i40e_vsi *vsi, u16 vid);
struct i40e_mac_filter *i40e_add_mac_filter(struct i40e_vsi *vsi,
					    const u8 *macaddr);
int i40e_del_mac_filter(struct i40e_vsi *vsi, const u8 *macaddr);
bool i40e_is_vsi_in_vlan(struct i40e_vsi *vsi);
struct i40e_mac_filter *i40e_find_mac(struct i40e_vsi *vsi, const u8 *macaddr);
#ifdef I40E_FCOE
int __i40e_setup_tc(struct net_device *netdev, u32 handle, __be16 proto,
		    struct tc_to_netdev *tc);
void i40e_netpoll(struct net_device *netdev);
int i40e_fcoe_enable(struct net_device *netdev);
int i40e_fcoe_disable(struct net_device *netdev);
int i40e_fcoe_vsi_init(struct i40e_vsi *vsi, struct i40e_vsi_context *ctxt);
u8 i40e_get_fcoe_tc_map(struct i40e_pf *pf);
void i40e_fcoe_config_netdev(struct net_device *netdev, struct i40e_vsi *vsi);
void i40e_fcoe_vsi_setup(struct i40e_pf *pf);
void i40e_init_pf_fcoe(struct i40e_pf *pf);
int i40e_fcoe_setup_ddp_resources(struct i40e_vsi *vsi);
void i40e_fcoe_free_ddp_resources(struct i40e_vsi *vsi);
int i40e_fcoe_handle_offload(struct i40e_ring *rx_ring,
			     union i40e_rx_desc *rx_desc,
			     struct sk_buff *skb);
void i40e_fcoe_handle_status(struct i40e_ring *rx_ring,
			     union i40e_rx_desc *rx_desc, u8 prog_id);
#endif /* I40E_FCOE */
void i40e_vlan_stripping_enable(struct i40e_vsi *vsi);
#ifdef CONFIG_I40E_DCB
void i40e_dcbnl_flush_apps(struct i40e_pf *pf,
			   struct i40e_dcbx_config *old_cfg,
			   struct i40e_dcbx_config *new_cfg);
void i40e_dcbnl_set_all(struct i40e_vsi *vsi);
void i40e_dcbnl_setup(struct i40e_vsi *vsi);
bool i40e_dcb_need_reconfig(struct i40e_pf *pf,
			    struct i40e_dcbx_config *old_cfg,
			    struct i40e_dcbx_config *new_cfg);
#endif /* CONFIG_I40E_DCB */
void i40e_ptp_rx_hang(struct i40e_vsi *vsi);
void i40e_ptp_tx_hwtstamp(struct i40e_pf *pf);
void i40e_ptp_rx_hwtstamp(struct i40e_pf *pf, struct sk_buff *skb, u8 index);
void i40e_ptp_set_increment(struct i40e_pf *pf);
int i40e_ptp_set_ts_config(struct i40e_pf *pf, struct ifreq *ifr);
int i40e_ptp_get_ts_config(struct i40e_pf *pf, struct ifreq *ifr);
void i40e_ptp_init(struct i40e_pf *pf);
void i40e_ptp_stop(struct i40e_pf *pf);
int i40e_is_vsi_uplink_mode_veb(struct i40e_vsi *vsi);
i40e_status i40e_get_npar_bw_setting(struct i40e_pf *pf);
i40e_status i40e_set_npar_bw_setting(struct i40e_pf *pf);
i40e_status i40e_commit_npar_bw_setting(struct i40e_pf *pf);
void i40e_print_link_message(struct i40e_vsi *vsi, bool isup);
#endif /* _I40E_H_ */<|MERGE_RESOLUTION|>--- conflicted
+++ resolved
@@ -377,9 +377,6 @@
 	 */
 	u16 fd_tcp4_filter_cnt;
 	u16 fd_udp4_filter_cnt;
-<<<<<<< HEAD
-	u16 fd_ip4_filter_cnt;
-=======
 	u16 fd_sctp4_filter_cnt;
 	u16 fd_ip4_filter_cnt;
 
@@ -390,7 +387,6 @@
 	 */
 	struct list_head l3_flex_pit_list;
 	struct list_head l4_flex_pit_list;
->>>>>>> 88275ed0
 
 	struct i40e_udp_port_config udp_ports[I40E_MAX_PF_UDP_OFFLOAD_PORTS];
 	u16 pending_udp_bitmap;
