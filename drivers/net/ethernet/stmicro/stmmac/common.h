/*******************************************************************************
  STMMAC Common Header File

  Copyright (C) 2007-2009  STMicroelectronics Ltd

  This program is free software; you can redistribute it and/or modify it
  under the terms and conditions of the GNU General Public License,
  version 2, as published by the Free Software Foundation.

  This program is distributed in the hope it will be useful, but WITHOUT
  ANY WARRANTY; without even the implied warranty of MERCHANTABILITY or
  FITNESS FOR A PARTICULAR PURPOSE.  See the GNU General Public License for
  more details.

  You should have received a copy of the GNU General Public License along with
  this program; if not, write to the Free Software Foundation, Inc.,
  51 Franklin St - Fifth Floor, Boston, MA 02110-1301 USA.

  The full GNU General Public License is included in this distribution in
  the file called "COPYING".

  Author: Giuseppe Cavallaro <peppe.cavallaro@st.com>
*******************************************************************************/

#ifndef __COMMON_H__
#define __COMMON_H__

#include <linux/etherdevice.h>
#include <linux/netdevice.h>
#include <linux/stmmac.h>
#include <linux/phy.h>
#include <linux/module.h>
#if defined(CONFIG_VLAN_8021Q) || defined(CONFIG_VLAN_8021Q_MODULE)
#define STMMAC_VLAN_TAG_USED
#include <linux/if_vlan.h>
#endif

#include "descs.h"
#include "mmc.h"

/* Synopsys Core versions */
#define	DWMAC_CORE_3_40	0x34
#define	DWMAC_CORE_3_50	0x35
#define	DWMAC_CORE_4_00	0x40
#define STMMAC_CHAN0	0	/* Always supported and default for all chips */

#define DMA_TX_SIZE 512
#define DMA_RX_SIZE 512
#define STMMAC_GET_ENTRY(x, size)	((x + 1) & (size - 1))

#define DMA_TX_SIZE 512
#define DMA_RX_SIZE 512
#define STMMAC_GET_ENTRY(x, size)	((x + 1) & (size - 1))

#undef FRAME_FILTER_DEBUG
/* #define FRAME_FILTER_DEBUG */

/* Extra statistic and debug information exposed by ethtool */
struct stmmac_extra_stats {
	/* Transmit errors */
	unsigned long tx_underflow ____cacheline_aligned;
	unsigned long tx_carrier;
	unsigned long tx_losscarrier;
	unsigned long vlan_tag;
	unsigned long tx_deferred;
	unsigned long tx_vlan;
	unsigned long tx_jabber;
	unsigned long tx_frame_flushed;
	unsigned long tx_payload_error;
	unsigned long tx_ip_header_error;
	/* Receive errors */
	unsigned long rx_desc;
	unsigned long sa_filter_fail;
	unsigned long overflow_error;
	unsigned long ipc_csum_error;
	unsigned long rx_collision;
	unsigned long rx_crc;
	unsigned long dribbling_bit;
	unsigned long rx_length;
	unsigned long rx_mii;
	unsigned long rx_multicast;
	unsigned long rx_gmac_overflow;
	unsigned long rx_watchdog;
	unsigned long da_rx_filter_fail;
	unsigned long sa_rx_filter_fail;
	unsigned long rx_missed_cntr;
	unsigned long rx_overflow_cntr;
	unsigned long rx_vlan;
	/* Tx/Rx IRQ error info */
	unsigned long tx_undeflow_irq;
	unsigned long tx_process_stopped_irq;
	unsigned long tx_jabber_irq;
	unsigned long rx_overflow_irq;
	unsigned long rx_buf_unav_irq;
	unsigned long rx_process_stopped_irq;
	unsigned long rx_watchdog_irq;
	unsigned long tx_early_irq;
	unsigned long fatal_bus_error_irq;
	/* Tx/Rx IRQ Events */
	unsigned long rx_early_irq;
	unsigned long threshold;
	unsigned long tx_pkt_n;
	unsigned long rx_pkt_n;
	unsigned long normal_irq_n;
	unsigned long rx_normal_irq_n;
	unsigned long napi_poll;
	unsigned long tx_normal_irq_n;
	unsigned long tx_clean;
	unsigned long tx_set_ic_bit;
	unsigned long irq_receive_pmt_irq_n;
	/* MMC info */
	unsigned long mmc_tx_irq_n;
	unsigned long mmc_rx_irq_n;
	unsigned long mmc_rx_csum_offload_irq_n;
	/* EEE */
	unsigned long irq_tx_path_in_lpi_mode_n;
	unsigned long irq_tx_path_exit_lpi_mode_n;
	unsigned long irq_rx_path_in_lpi_mode_n;
	unsigned long irq_rx_path_exit_lpi_mode_n;
	unsigned long phy_eee_wakeup_error_n;
	/* Extended RDES status */
	unsigned long ip_hdr_err;
	unsigned long ip_payload_err;
	unsigned long ip_csum_bypassed;
	unsigned long ipv4_pkt_rcvd;
	unsigned long ipv6_pkt_rcvd;
	unsigned long rx_msg_type_ext_no_ptp;
	unsigned long rx_msg_type_sync;
	unsigned long rx_msg_type_follow_up;
	unsigned long rx_msg_type_delay_req;
	unsigned long rx_msg_type_delay_resp;
	unsigned long rx_msg_type_pdelay_req;
	unsigned long rx_msg_type_pdelay_resp;
	unsigned long rx_msg_type_pdelay_follow_up;
	unsigned long ptp_frame_type;
	unsigned long ptp_ver;
	unsigned long timestamp_dropped;
	unsigned long av_pkt_rcvd;
	unsigned long av_tagged_pkt_rcvd;
	unsigned long vlan_tag_priority_val;
	unsigned long l3_filter_match;
	unsigned long l4_filter_match;
	unsigned long l3_l4_filter_no_match;
	/* PCS */
	unsigned long irq_pcs_ane_n;
	unsigned long irq_pcs_link_n;
	unsigned long irq_rgmii_n;
	unsigned long pcs_link;
	unsigned long pcs_duplex;
	unsigned long pcs_speed;
	/* debug register */
	unsigned long mtl_tx_status_fifo_full;
	unsigned long mtl_tx_fifo_not_empty;
	unsigned long mmtl_fifo_ctrl;
	unsigned long mtl_tx_fifo_read_ctrl_write;
	unsigned long mtl_tx_fifo_read_ctrl_wait;
	unsigned long mtl_tx_fifo_read_ctrl_read;
	unsigned long mtl_tx_fifo_read_ctrl_idle;
	unsigned long mac_tx_in_pause;
	unsigned long mac_tx_frame_ctrl_xfer;
	unsigned long mac_tx_frame_ctrl_idle;
	unsigned long mac_tx_frame_ctrl_wait;
	unsigned long mac_tx_frame_ctrl_pause;
	unsigned long mac_gmii_tx_proto_engine;
	unsigned long mtl_rx_fifo_fill_level_full;
	unsigned long mtl_rx_fifo_fill_above_thresh;
	unsigned long mtl_rx_fifo_fill_below_thresh;
	unsigned long mtl_rx_fifo_fill_level_empty;
	unsigned long mtl_rx_fifo_read_ctrl_flush;
	unsigned long mtl_rx_fifo_read_ctrl_read_data;
	unsigned long mtl_rx_fifo_read_ctrl_status;
	unsigned long mtl_rx_fifo_read_ctrl_idle;
	unsigned long mtl_rx_fifo_ctrl_active;
	unsigned long mac_rx_frame_ctrl_fifo;
	unsigned long mac_gmii_rx_proto_engine;
	/* TSO */
	unsigned long tx_tso_frames;
	unsigned long tx_tso_nfrags;
};

/* CSR Frequency Access Defines*/
#define CSR_F_35M	35000000
#define CSR_F_60M	60000000
#define CSR_F_100M	100000000
#define CSR_F_150M	150000000
#define CSR_F_250M	250000000
#define CSR_F_300M	300000000

#define	MAC_CSR_H_FRQ_MASK	0x20

#define HASH_TABLE_SIZE 64
#define PAUSE_TIME 0xffff

/* Flow Control defines */
#define FLOW_OFF	0
#define FLOW_RX		1
#define FLOW_TX		2
#define FLOW_AUTO	(FLOW_TX | FLOW_RX)

/* PCS defines */
#define STMMAC_PCS_RGMII	(1 << 0)
#define STMMAC_PCS_SGMII	(1 << 1)
#define STMMAC_PCS_TBI		(1 << 2)
#define STMMAC_PCS_RTBI		(1 << 3)

#define SF_DMA_MODE 1		/* DMA STORE-AND-FORWARD Operation Mode */

/* DAM HW feature register fields */
#define DMA_HW_FEAT_MIISEL	0x00000001	/* 10/100 Mbps Support */
#define DMA_HW_FEAT_GMIISEL	0x00000002	/* 1000 Mbps Support */
#define DMA_HW_FEAT_HDSEL	0x00000004	/* Half-Duplex Support */
#define DMA_HW_FEAT_EXTHASHEN	0x00000008	/* Expanded DA Hash Filter */
#define DMA_HW_FEAT_HASHSEL	0x00000010	/* HASH Filter */
#define DMA_HW_FEAT_ADDMAC	0x00000020	/* Multiple MAC Addr Reg */
#define DMA_HW_FEAT_PCSSEL	0x00000040	/* PCS registers */
#define DMA_HW_FEAT_L3L4FLTREN	0x00000080	/* Layer 3 & Layer 4 Feature */
#define DMA_HW_FEAT_SMASEL	0x00000100	/* SMA(MDIO) Interface */
#define DMA_HW_FEAT_RWKSEL	0x00000200	/* PMT Remote Wakeup */
#define DMA_HW_FEAT_MGKSEL	0x00000400	/* PMT Magic Packet */
#define DMA_HW_FEAT_MMCSEL	0x00000800	/* RMON Module */
#define DMA_HW_FEAT_TSVER1SEL	0x00001000	/* Only IEEE 1588-2002 */
#define DMA_HW_FEAT_TSVER2SEL	0x00002000	/* IEEE 1588-2008 PTPv2 */
#define DMA_HW_FEAT_EEESEL	0x00004000	/* Energy Efficient Ethernet */
#define DMA_HW_FEAT_AVSEL	0x00008000	/* AV Feature */
#define DMA_HW_FEAT_TXCOESEL	0x00010000	/* Checksum Offload in Tx */
#define DMA_HW_FEAT_RXTYP1COE	0x00020000	/* IP COE (Type 1) in Rx */
#define DMA_HW_FEAT_RXTYP2COE	0x00040000	/* IP COE (Type 2) in Rx */
#define DMA_HW_FEAT_RXFIFOSIZE	0x00080000	/* Rx FIFO > 2048 Bytes */
#define DMA_HW_FEAT_RXCHCNT	0x00300000	/* No. additional Rx Channels */
#define DMA_HW_FEAT_TXCHCNT	0x00c00000	/* No. additional Tx Channels */
#define DMA_HW_FEAT_ENHDESSEL	0x01000000	/* Alternate Descriptor */
/* Timestamping with Internal System Time */
#define DMA_HW_FEAT_INTTSEN	0x02000000
#define DMA_HW_FEAT_FLEXIPPSEN	0x04000000	/* Flexible PPS Output */
#define DMA_HW_FEAT_SAVLANINS	0x08000000	/* Source Addr or VLAN */
#define DMA_HW_FEAT_ACTPHYIF	0x70000000	/* Active/selected PHY iface */
#define DEFAULT_DMA_PBL		8

/* Max/Min RI Watchdog Timer count value */
#define MAX_DMA_RIWT		0xff
#define MIN_DMA_RIWT		0x20
/* Tx coalesce parameters */
#define STMMAC_COAL_TX_TIMER	40000
#define STMMAC_MAX_COAL_TX_TICK	100000
#define STMMAC_TX_MAX_FRAMES	256
#define STMMAC_TX_FRAMES	64

/* Rx IPC status */
enum rx_frame_status {
	good_frame = 0x0,
	discard_frame = 0x1,
	csum_none = 0x2,
	llc_snap = 0x4,
	dma_own = 0x8,
<<<<<<< HEAD
=======
	rx_not_ls = 0x10,
>>>>>>> ed596a4a
};

/* Tx status */
enum tx_frame_status {
	tx_done = 0x0,
	tx_not_ls = 0x1,
	tx_err = 0x2,
	tx_dma_own = 0x4,
};

enum dma_irq_status {
	tx_hard_error = 0x1,
	tx_hard_error_bump_tc = 0x2,
	handle_rx = 0x4,
	handle_tx = 0x8,
};

/* EEE and LPI defines */
#define	CORE_IRQ_TX_PATH_IN_LPI_MODE	(1 << 0)
#define	CORE_IRQ_TX_PATH_EXIT_LPI_MODE	(1 << 1)
#define	CORE_IRQ_RX_PATH_IN_LPI_MODE	(1 << 2)
#define	CORE_IRQ_RX_PATH_EXIT_LPI_MODE	(1 << 3)

#define	CORE_PCS_ANE_COMPLETE		(1 << 5)
#define	CORE_PCS_LINK_STATUS		(1 << 6)
#define	CORE_RGMII_IRQ			(1 << 7)
#define CORE_IRQ_MTL_RX_OVERFLOW	BIT(8)

/* Physical Coding Sublayer */
struct rgmii_adv {
	unsigned int pause;
	unsigned int duplex;
	unsigned int lp_pause;
	unsigned int lp_duplex;
};

#define STMMAC_PCS_PAUSE	1
#define STMMAC_PCS_ASYM_PAUSE	2

/* DMA HW capabilities */
struct dma_features {
	unsigned int mbps_10_100;
	unsigned int mbps_1000;
	unsigned int half_duplex;
	unsigned int hash_filter;
	unsigned int multi_addr;
	unsigned int pcs;
	unsigned int sma_mdio;
	unsigned int pmt_remote_wake_up;
	unsigned int pmt_magic_frame;
	unsigned int rmon;
	/* IEEE 1588-2002 */
	unsigned int time_stamp;
	/* IEEE 1588-2008 */
	unsigned int atime_stamp;
	/* 802.3az - Energy-Efficient Ethernet (EEE) */
	unsigned int eee;
	unsigned int av;
	unsigned int tsoen;
	/* TX and RX csum */
	unsigned int tx_coe;
	unsigned int rx_coe;
	unsigned int rx_coe_type1;
	unsigned int rx_coe_type2;
	unsigned int rxfifo_over_2048;
	/* TX and RX number of channels */
	unsigned int number_rx_channel;
	unsigned int number_tx_channel;
	/* Alternate (enhanced) DESC mode */
	unsigned int enh_desc;
};

/* GMAC TX FIFO is 8K, Rx FIFO is 16K */
#define BUF_SIZE_16KiB 16384
#define BUF_SIZE_8KiB 8192
#define BUF_SIZE_4KiB 4096
#define BUF_SIZE_2KiB 2048

/* Power Down and WOL */
#define PMT_NOT_SUPPORTED 0
#define PMT_SUPPORTED 1

/* Common MAC defines */
#define MAC_CTRL_REG		0x00000000	/* MAC Control */
#define MAC_ENABLE_TX		0x00000008	/* Transmitter Enable */
#define MAC_RNABLE_RX		0x00000004	/* Receiver Enable */

/* Default LPI timers */
#define STMMAC_DEFAULT_LIT_LS	0x3E8
#define STMMAC_DEFAULT_TWT_LS	0x1E

#define STMMAC_CHAIN_MODE	0x1
#define STMMAC_RING_MODE	0x2

#define JUMBO_LEN		9000

/* Descriptors helpers */
struct stmmac_desc_ops {
	/* DMA RX descriptor ring initialization */
	void (*init_rx_desc) (struct dma_desc *p, int disable_rx_ic, int mode,
			      int end);
	/* DMA TX descriptor ring initialization */
	void (*init_tx_desc) (struct dma_desc *p, int mode, int end);

	/* Invoked by the xmit function to prepare the tx descriptor */
	void (*prepare_tx_desc) (struct dma_desc *p, int is_fs, int len,
				 bool csum_flag, int mode, bool tx_own,
				 bool ls);
<<<<<<< HEAD
=======
	void (*prepare_tso_tx_desc)(struct dma_desc *p, int is_fs, int len1,
				    int len2, bool tx_own, bool ls,
				    unsigned int tcphdrlen,
				    unsigned int tcppayloadlen);
>>>>>>> ed596a4a
	/* Set/get the owner of the descriptor */
	void (*set_tx_owner) (struct dma_desc *p);
	int (*get_tx_owner) (struct dma_desc *p);
	/* Clean the tx descriptor as soon as the tx irq is received */
	void (*release_tx_desc) (struct dma_desc *p, int mode);
	/* Clear interrupt on tx frame completion. When this bit is
	 * set an interrupt happens as soon as the frame is transmitted */
	void (*set_tx_ic)(struct dma_desc *p);
	/* Last tx segment reports the transmit status */
	int (*get_tx_ls) (struct dma_desc *p);
	/* Return the transmit status looking at the TDES1 */
	int (*tx_status) (void *data, struct stmmac_extra_stats *x,
			  struct dma_desc *p, void __iomem *ioaddr);
	/* Get the buffer size from the descriptor */
	int (*get_tx_len) (struct dma_desc *p);
	/* Handle extra events on specific interrupts hw dependent */
	void (*set_rx_owner) (struct dma_desc *p);
	/* Get the receive frame size */
	int (*get_rx_frame_len) (struct dma_desc *p, int rx_coe_type);
	/* Return the reception status looking at the RDES1 */
	int (*rx_status) (void *data, struct stmmac_extra_stats *x,
			  struct dma_desc *p);
	void (*rx_extended_status) (void *data, struct stmmac_extra_stats *x,
				    struct dma_extended_desc *p);
	/* Set tx timestamp enable bit */
	void (*enable_tx_timestamp) (struct dma_desc *p);
	/* get tx timestamp status */
	int (*get_tx_timestamp_status) (struct dma_desc *p);
	/* get timestamp value */
	 u64(*get_timestamp) (void *desc, u32 ats);
	/* get rx timestamp status */
	int (*get_rx_timestamp_status) (void *desc, u32 ats);
	/* Display ring */
	void (*display_ring)(void *head, unsigned int size, bool rx);
	/* set MSS via context descriptor */
	void (*set_mss)(struct dma_desc *p, unsigned int mss);
};

extern const struct stmmac_desc_ops enh_desc_ops;
extern const struct stmmac_desc_ops ndesc_ops;

/* Specific DMA helpers */
struct stmmac_dma_ops {
	/* DMA core initialization */
	int (*reset)(void __iomem *ioaddr);
	void (*init)(void __iomem *ioaddr, int pbl, int fb, int mb,
		     int aal, u32 dma_tx, u32 dma_rx, int atds);
	/* Configure the AXI Bus Mode Register */
	void (*axi)(void __iomem *ioaddr, struct stmmac_axi *axi);
	/* Dump DMA registers */
	void (*dump_regs) (void __iomem *ioaddr);
	/* Set tx/rx threshold in the csr6 register
	 * An invalid value enables the store-and-forward mode */
	void (*dma_mode)(void __iomem *ioaddr, int txmode, int rxmode,
			 int rxfifosz);
	/* To track extra statistic (if supported) */
	void (*dma_diagnostic_fr) (void *data, struct stmmac_extra_stats *x,
				   void __iomem *ioaddr);
	void (*enable_dma_transmission) (void __iomem *ioaddr);
	void (*enable_dma_irq) (void __iomem *ioaddr);
	void (*disable_dma_irq) (void __iomem *ioaddr);
	void (*start_tx) (void __iomem *ioaddr);
	void (*stop_tx) (void __iomem *ioaddr);
	void (*start_rx) (void __iomem *ioaddr);
	void (*stop_rx) (void __iomem *ioaddr);
	int (*dma_interrupt) (void __iomem *ioaddr,
			      struct stmmac_extra_stats *x);
	/* If supported then get the optional core features */
	void (*get_hw_feature)(void __iomem *ioaddr,
			       struct dma_features *dma_cap);
	/* Program the HW RX Watchdog */
	void (*rx_watchdog) (void __iomem *ioaddr, u32 riwt);
	void (*set_tx_ring_len)(void __iomem *ioaddr, u32 len);
	void (*set_rx_ring_len)(void __iomem *ioaddr, u32 len);
	void (*set_rx_tail_ptr)(void __iomem *ioaddr, u32 tail_ptr, u32 chan);
	void (*set_tx_tail_ptr)(void __iomem *ioaddr, u32 tail_ptr, u32 chan);
	void (*enable_tso)(void __iomem *ioaddr, bool en, u32 chan);
};

struct mac_device_info;

/* Helpers to program the MAC core */
struct stmmac_ops {
	/* MAC core initialization */
	void (*core_init)(struct mac_device_info *hw, int mtu);
	/* Enable and verify that the IPC module is supported */
	int (*rx_ipc)(struct mac_device_info *hw);
	/* Dump MAC registers */
	void (*dump_regs)(struct mac_device_info *hw);
	/* Handle extra events on specific interrupts hw dependent */
	int (*host_irq_status)(struct mac_device_info *hw,
			       struct stmmac_extra_stats *x);
	/* Multicast filter setting */
	void (*set_filter)(struct mac_device_info *hw, struct net_device *dev);
	/* Flow control setting */
	void (*flow_ctrl)(struct mac_device_info *hw, unsigned int duplex,
			  unsigned int fc, unsigned int pause_time);
	/* Set power management mode (e.g. magic frame) */
	void (*pmt)(struct mac_device_info *hw, unsigned long mode);
	/* Set/Get Unicast MAC addresses */
	void (*set_umac_addr)(struct mac_device_info *hw, unsigned char *addr,
			      unsigned int reg_n);
	void (*get_umac_addr)(struct mac_device_info *hw, unsigned char *addr,
			      unsigned int reg_n);
	void (*set_eee_mode)(struct mac_device_info *hw);
	void (*reset_eee_mode)(struct mac_device_info *hw);
	void (*set_eee_timer)(struct mac_device_info *hw, int ls, int tw);
	void (*set_eee_pls)(struct mac_device_info *hw, int link);
	void (*ctrl_ane)(struct mac_device_info *hw, bool restart);
	void (*get_adv)(struct mac_device_info *hw, struct rgmii_adv *adv);
	void (*debug)(void __iomem *ioaddr, struct stmmac_extra_stats *x);
};

/* PTP and HW Timer helpers */
struct stmmac_hwtimestamp {
	void (*config_hw_tstamping) (void __iomem *ioaddr, u32 data);
	u32 (*config_sub_second_increment) (void __iomem *ioaddr, u32 clk_rate);
	int (*init_systime) (void __iomem *ioaddr, u32 sec, u32 nsec);
	int (*config_addend) (void __iomem *ioaddr, u32 addend);
	int (*adjust_systime) (void __iomem *ioaddr, u32 sec, u32 nsec,
			       int add_sub);
	 u64(*get_systime) (void __iomem *ioaddr);
};

extern const struct stmmac_hwtimestamp stmmac_ptp;
extern const struct stmmac_mode_ops dwmac4_ring_mode_ops;

struct mac_link {
	int port;
	int duplex;
	int speed;
};

struct mii_regs {
	unsigned int addr;	/* MII Address */
	unsigned int data;	/* MII Data */
};

/* Helpers to manage the descriptors for chain and ring modes */
struct stmmac_mode_ops {
	void (*init) (void *des, dma_addr_t phy_addr, unsigned int size,
		      unsigned int extend_desc);
	unsigned int (*is_jumbo_frm) (int len, int ehn_desc);
	int (*jumbo_frm)(void *priv, struct sk_buff *skb, int csum);
	int (*set_16kib_bfsize)(int mtu);
	void (*init_desc3)(struct dma_desc *p);
	void (*refill_desc3) (void *priv, struct dma_desc *p);
	void (*clean_desc3) (void *priv, struct dma_desc *p);
};

struct mac_device_info {
	const struct stmmac_ops *mac;
	const struct stmmac_desc_ops *desc;
	const struct stmmac_dma_ops *dma;
	const struct stmmac_mode_ops *mode;
	const struct stmmac_hwtimestamp *ptp;
	struct mii_regs mii;	/* MII register Addresses */
	struct mac_link link;
	void __iomem *pcsr;     /* vpointer to device CSRs */
	int multicast_filter_bins;
	int unicast_filter_entries;
	int mcast_bits_log2;
	unsigned int rx_csum;
};

struct mac_device_info *dwmac1000_setup(void __iomem *ioaddr, int mcbins,
					int perfect_uc_entries,
					int *synopsys_id);
struct mac_device_info *dwmac100_setup(void __iomem *ioaddr, int *synopsys_id);
struct mac_device_info *dwmac4_setup(void __iomem *ioaddr, int mcbins,
				     int perfect_uc_entries, int *synopsys_id);

void stmmac_set_mac_addr(void __iomem *ioaddr, u8 addr[6],
			 unsigned int high, unsigned int low);
void stmmac_get_mac_addr(void __iomem *ioaddr, unsigned char *addr,
			 unsigned int high, unsigned int low);
void stmmac_set_mac(void __iomem *ioaddr, bool enable);

void stmmac_dwmac4_set_mac_addr(void __iomem *ioaddr, u8 addr[6],
				unsigned int high, unsigned int low);
void stmmac_dwmac4_get_mac_addr(void __iomem *ioaddr, unsigned char *addr,
				unsigned int high, unsigned int low);
void stmmac_dwmac4_set_mac(void __iomem *ioaddr, bool enable);

void dwmac_dma_flush_tx_fifo(void __iomem *ioaddr);
extern const struct stmmac_mode_ops ring_mode_ops;
extern const struct stmmac_mode_ops chain_mode_ops;
extern const struct stmmac_desc_ops dwmac4_desc_ops;

/**
 * stmmac_get_synopsys_id - return the SYINID.
 * @priv: driver private structure
 * Description: this simple function is to decode and return the SYINID
 * starting from the HW core register.
 */
static inline u32 stmmac_get_synopsys_id(u32 hwid)
{
	/* Check Synopsys Id (not available on old chips) */
	if (likely(hwid)) {
		u32 uid = ((hwid & 0x0000ff00) >> 8);
		u32 synid = (hwid & 0x000000ff);

		pr_info("stmmac - user ID: 0x%x, Synopsys ID: 0x%x\n",
			uid, synid);

		return synid;
	}
	return 0;
}
#endif /* __COMMON_H__ */<|MERGE_RESOLUTION|>--- conflicted
+++ resolved
@@ -43,10 +43,6 @@
 #define	DWMAC_CORE_3_50	0x35
 #define	DWMAC_CORE_4_00	0x40
 #define STMMAC_CHAN0	0	/* Always supported and default for all chips */
-
-#define DMA_TX_SIZE 512
-#define DMA_RX_SIZE 512
-#define STMMAC_GET_ENTRY(x, size)	((x + 1) & (size - 1))
 
 #define DMA_TX_SIZE 512
 #define DMA_RX_SIZE 512
@@ -252,10 +248,7 @@
 	csum_none = 0x2,
 	llc_snap = 0x4,
 	dma_own = 0x8,
-<<<<<<< HEAD
-=======
 	rx_not_ls = 0x10,
->>>>>>> ed596a4a
 };
 
 /* Tx status */
@@ -364,13 +357,10 @@
 	void (*prepare_tx_desc) (struct dma_desc *p, int is_fs, int len,
 				 bool csum_flag, int mode, bool tx_own,
 				 bool ls);
-<<<<<<< HEAD
-=======
 	void (*prepare_tso_tx_desc)(struct dma_desc *p, int is_fs, int len1,
 				    int len2, bool tx_own, bool ls,
 				    unsigned int tcphdrlen,
 				    unsigned int tcppayloadlen);
->>>>>>> ed596a4a
 	/* Set/get the owner of the descriptor */
 	void (*set_tx_owner) (struct dma_desc *p);
 	int (*get_tx_owner) (struct dma_desc *p);
