// SPDX-License-Identifier: (GPL-2.0 OR MIT)
/*
 * Copyright (c) 2018 Synopsys, Inc. and/or its affiliates.
 * stmmac TC Handling (HW only)
 */

#include <net/pkt_cls.h>
#include <net/tc_act/tc_gact.h>
#include "common.h"
#include "dwmac4.h"
#include "dwmac5.h"
#include "stmmac.h"

static void tc_fill_all_pass_entry(struct stmmac_tc_entry *entry)
{
	memset(entry, 0, sizeof(*entry));
	entry->in_use = true;
	entry->is_last = true;
	entry->is_frag = false;
	entry->prio = ~0x0;
	entry->handle = 0;
	entry->val.match_data = 0x0;
	entry->val.match_en = 0x0;
	entry->val.af = 1;
	entry->val.dma_ch_no = 0x0;
}

static struct stmmac_tc_entry *tc_find_entry(struct stmmac_priv *priv,
					     struct tc_cls_u32_offload *cls,
					     bool free)
{
	struct stmmac_tc_entry *entry, *first = NULL, *dup = NULL;
	u32 loc = cls->knode.handle;
	int i;

	for (i = 0; i < priv->tc_entries_max; i++) {
		entry = &priv->tc_entries[i];
		if (!entry->in_use && !first && free)
			first = entry;
		if ((entry->handle == loc) && !free && !entry->is_frag)
			dup = entry;
	}

	if (dup)
		return dup;
	if (first) {
		first->handle = loc;
		first->in_use = true;

		/* Reset HW values */
		memset(&first->val, 0, sizeof(first->val));
	}

	return first;
}

static int tc_fill_actions(struct stmmac_tc_entry *entry,
			   struct stmmac_tc_entry *frag,
			   struct tc_cls_u32_offload *cls)
{
	struct stmmac_tc_entry *action_entry = entry;
	const struct tc_action *act;
	struct tcf_exts *exts;
	int i;

	exts = cls->knode.exts;
	if (!tcf_exts_has_actions(exts))
		return -EINVAL;
	if (frag)
		action_entry = frag;

	tcf_exts_for_each_action(i, act, exts) {
		/* Accept */
		if (is_tcf_gact_ok(act)) {
			action_entry->val.af = 1;
			break;
		}
		/* Drop */
		if (is_tcf_gact_shot(act)) {
			action_entry->val.rf = 1;
			break;
		}

		/* Unsupported */
		return -EINVAL;
	}

	return 0;
}

static int tc_fill_entry(struct stmmac_priv *priv,
			 struct tc_cls_u32_offload *cls)
{
	struct stmmac_tc_entry *entry, *frag = NULL;
	struct tc_u32_sel *sel = cls->knode.sel;
	u32 off, data, mask, real_off, rem;
	u32 prio = cls->common.prio << 16;
	int ret;

	/* Only 1 match per entry */
	if (sel->nkeys <= 0 || sel->nkeys > 1)
		return -EINVAL;

	off = sel->keys[0].off << sel->offshift;
	data = sel->keys[0].val;
	mask = sel->keys[0].mask;

	switch (ntohs(cls->common.protocol)) {
	case ETH_P_ALL:
		break;
	case ETH_P_IP:
		off += ETH_HLEN;
		break;
	default:
		return -EINVAL;
	}

	if (off > priv->tc_off_max)
		return -EINVAL;

	real_off = off / 4;
	rem = off % 4;

	entry = tc_find_entry(priv, cls, true);
	if (!entry)
		return -EINVAL;

	if (rem) {
		frag = tc_find_entry(priv, cls, true);
		if (!frag) {
			ret = -EINVAL;
			goto err_unuse;
		}

		entry->frag_ptr = frag;
		entry->val.match_en = (mask << (rem * 8)) &
			GENMASK(31, rem * 8);
		entry->val.match_data = (data << (rem * 8)) &
			GENMASK(31, rem * 8);
		entry->val.frame_offset = real_off;
		entry->prio = prio;

		frag->val.match_en = (mask >> (rem * 8)) &
			GENMASK(rem * 8 - 1, 0);
		frag->val.match_data = (data >> (rem * 8)) &
			GENMASK(rem * 8 - 1, 0);
		frag->val.frame_offset = real_off + 1;
		frag->prio = prio;
		frag->is_frag = true;
	} else {
		entry->frag_ptr = NULL;
		entry->val.match_en = mask;
		entry->val.match_data = data;
		entry->val.frame_offset = real_off;
		entry->prio = prio;
	}

	ret = tc_fill_actions(entry, frag, cls);
	if (ret)
		goto err_unuse;

	return 0;

err_unuse:
	if (frag)
		frag->in_use = false;
	entry->in_use = false;
	return ret;
}

static void tc_unfill_entry(struct stmmac_priv *priv,
			    struct tc_cls_u32_offload *cls)
{
	struct stmmac_tc_entry *entry;

	entry = tc_find_entry(priv, cls, false);
	if (!entry)
		return;

	entry->in_use = false;
	if (entry->frag_ptr) {
		entry = entry->frag_ptr;
		entry->is_frag = false;
		entry->in_use = false;
	}
}

static int tc_config_knode(struct stmmac_priv *priv,
			   struct tc_cls_u32_offload *cls)
{
	int ret;

	ret = tc_fill_entry(priv, cls);
	if (ret)
		return ret;

	ret = stmmac_rxp_config(priv, priv->hw->pcsr, priv->tc_entries,
			priv->tc_entries_max);
	if (ret)
		goto err_unfill;

	return 0;

err_unfill:
	tc_unfill_entry(priv, cls);
	return ret;
}

static int tc_delete_knode(struct stmmac_priv *priv,
			   struct tc_cls_u32_offload *cls)
{
	/* Set entry and fragments as not used */
	tc_unfill_entry(priv, cls);

	return stmmac_rxp_config(priv, priv->hw->pcsr, priv->tc_entries,
				 priv->tc_entries_max);
}

static int tc_setup_cls_u32(struct stmmac_priv *priv,
			    struct tc_cls_u32_offload *cls)
{
	switch (cls->command) {
	case TC_CLSU32_REPLACE_KNODE:
		tc_unfill_entry(priv, cls);
		fallthrough;
	case TC_CLSU32_NEW_KNODE:
		return tc_config_knode(priv, cls);
	case TC_CLSU32_DELETE_KNODE:
		return tc_delete_knode(priv, cls);
	default:
		return -EOPNOTSUPP;
	}
}

static int tc_rfs_init(struct stmmac_priv *priv)
{
	int i;

	priv->rfs_entries_max[STMMAC_RFS_T_VLAN] = 8;
	priv->rfs_entries_max[STMMAC_RFS_T_LLDP] = 1;
	priv->rfs_entries_max[STMMAC_RFS_T_1588] = 1;

	for (i = 0; i < STMMAC_RFS_T_MAX; i++)
		priv->rfs_entries_total += priv->rfs_entries_max[i];

	priv->rfs_entries = devm_kcalloc(priv->device,
					 priv->rfs_entries_total,
					 sizeof(*priv->rfs_entries),
					 GFP_KERNEL);
	if (!priv->rfs_entries)
		return -ENOMEM;

	dev_info(priv->device, "Enabled RFS Flow TC (entries=%d)\n",
		 priv->rfs_entries_total);

	return 0;
}

static int tc_init(struct stmmac_priv *priv)
{
	struct dma_features *dma_cap = &priv->dma_cap;
	unsigned int count;
	int ret, i;

	if (dma_cap->l3l4fnum) {
		priv->flow_entries_max = dma_cap->l3l4fnum;
		priv->flow_entries = devm_kcalloc(priv->device,
						  dma_cap->l3l4fnum,
						  sizeof(*priv->flow_entries),
						  GFP_KERNEL);
		if (!priv->flow_entries)
			return -ENOMEM;

		for (i = 0; i < priv->flow_entries_max; i++)
			priv->flow_entries[i].idx = i;

		dev_info(priv->device, "Enabled L3L4 Flow TC (entries=%d)\n",
			 priv->flow_entries_max);
	}

	ret = tc_rfs_init(priv);
	if (ret)
		return -ENOMEM;

	if (!priv->plat->fpe_cfg) {
		priv->plat->fpe_cfg = devm_kzalloc(priv->device,
						   sizeof(*priv->plat->fpe_cfg),
						   GFP_KERNEL);
		if (!priv->plat->fpe_cfg)
			return -ENOMEM;
	} else {
		memset(priv->plat->fpe_cfg, 0, sizeof(*priv->plat->fpe_cfg));
	}

	/* Fail silently as we can still use remaining features, e.g. CBS */
	if (!dma_cap->frpsel)
		return 0;

	switch (dma_cap->frpbs) {
	case 0x0:
		priv->tc_off_max = 64;
		break;
	case 0x1:
		priv->tc_off_max = 128;
		break;
	case 0x2:
		priv->tc_off_max = 256;
		break;
	default:
		return -EINVAL;
	}

	switch (dma_cap->frpes) {
	case 0x0:
		count = 64;
		break;
	case 0x1:
		count = 128;
		break;
	case 0x2:
		count = 256;
		break;
	default:
		return -EINVAL;
	}

	/* Reserve one last filter which lets all pass */
	priv->tc_entries_max = count;
	priv->tc_entries = devm_kcalloc(priv->device,
			count, sizeof(*priv->tc_entries), GFP_KERNEL);
	if (!priv->tc_entries)
		return -ENOMEM;

	tc_fill_all_pass_entry(&priv->tc_entries[count - 1]);

	dev_info(priv->device, "Enabling HW TC (entries=%d, max_off=%d)\n",
			priv->tc_entries_max, priv->tc_off_max);

	return 0;
}

static int tc_setup_cbs(struct stmmac_priv *priv,
			struct tc_cbs_qopt_offload *qopt)
{
	u32 tx_queues_count = priv->plat->tx_queues_to_use;
	s64 port_transmit_rate_kbps;
	u32 queue = qopt->queue;
	u32 mode_to_use;
	u64 value;
	u32 ptr;
	int ret;

	/* Queue 0 is not AVB capable */
	if (queue <= 0 || queue >= tx_queues_count)
		return -EINVAL;
	if (!priv->dma_cap.av)
		return -EOPNOTSUPP;

	port_transmit_rate_kbps = qopt->idleslope - qopt->sendslope;

<<<<<<< HEAD
	/* Port Transmit Rate and Speed Divider */
	switch (div_s64(port_transmit_rate_kbps, 1000)) {
	case SPEED_10000:
	case SPEED_5000:
		ptr = 32;
		break;
	case SPEED_2500:
	case SPEED_1000:
		ptr = 8;
		break;
	case SPEED_100:
		ptr = 4;
		break;
	default:
		netdev_err(priv->dev,
			   "Invalid portTransmitRate %lld (idleSlope - sendSlope)\n",
			   port_transmit_rate_kbps);
		return -EINVAL;
=======
	if (qopt->enable) {
		/* Port Transmit Rate and Speed Divider */
		switch (div_s64(port_transmit_rate_kbps, 1000)) {
		case SPEED_10000:
		case SPEED_5000:
			ptr = 32;
			break;
		case SPEED_2500:
		case SPEED_1000:
			ptr = 8;
			break;
		case SPEED_100:
			ptr = 4;
			break;
		default:
			netdev_err(priv->dev,
				   "Invalid portTransmitRate %lld (idleSlope - sendSlope)\n",
				   port_transmit_rate_kbps);
			return -EINVAL;
		}
	} else {
		ptr = 0;
>>>>>>> 74cc1502
	}

	mode_to_use = priv->plat->tx_queues_cfg[queue].mode_to_use;
	if (mode_to_use == MTL_QUEUE_DCB && qopt->enable) {
		ret = stmmac_dma_qmode(priv, priv->ioaddr, queue, MTL_QUEUE_AVB);
		if (ret)
			return ret;

		priv->plat->tx_queues_cfg[queue].mode_to_use = MTL_QUEUE_AVB;
	} else if (!qopt->enable) {
		ret = stmmac_dma_qmode(priv, priv->ioaddr, queue,
				       MTL_QUEUE_DCB);
		if (ret)
			return ret;

		priv->plat->tx_queues_cfg[queue].mode_to_use = MTL_QUEUE_DCB;
	}

	/* Final adjustments for HW */
	value = div_s64(qopt->idleslope * 1024ll * ptr, port_transmit_rate_kbps);
	priv->plat->tx_queues_cfg[queue].idle_slope = value & GENMASK(31, 0);

	value = div_s64(-qopt->sendslope * 1024ll * ptr, port_transmit_rate_kbps);
	priv->plat->tx_queues_cfg[queue].send_slope = value & GENMASK(31, 0);

	value = qopt->hicredit * 1024ll * 8;
	priv->plat->tx_queues_cfg[queue].high_credit = value & GENMASK(31, 0);

	value = qopt->locredit * 1024ll * 8;
	priv->plat->tx_queues_cfg[queue].low_credit = value & GENMASK(31, 0);

	ret = stmmac_config_cbs(priv, priv->hw,
				priv->plat->tx_queues_cfg[queue].send_slope,
				priv->plat->tx_queues_cfg[queue].idle_slope,
				priv->plat->tx_queues_cfg[queue].high_credit,
				priv->plat->tx_queues_cfg[queue].low_credit,
				queue);
	if (ret)
		return ret;

	dev_info(priv->device, "CBS queue %d: send %d, idle %d, hi %d, lo %d\n",
			queue, qopt->sendslope, qopt->idleslope,
			qopt->hicredit, qopt->locredit);
	return 0;
}

static int tc_parse_flow_actions(struct stmmac_priv *priv,
				 struct flow_action *action,
				 struct stmmac_flow_entry *entry,
				 struct netlink_ext_ack *extack)
{
	struct flow_action_entry *act;
	int i;

	if (!flow_action_has_entries(action))
		return -EINVAL;

	if (!flow_action_basic_hw_stats_check(action, extack))
		return -EOPNOTSUPP;

	flow_action_for_each(i, act, action) {
		switch (act->id) {
		case FLOW_ACTION_DROP:
			entry->action |= STMMAC_FLOW_ACTION_DROP;
			return 0;
		default:
			break;
		}
	}

	/* Nothing to do, maybe inverse filter ? */
	return 0;
}

#define ETHER_TYPE_FULL_MASK	cpu_to_be16(~0)

static int tc_add_basic_flow(struct stmmac_priv *priv,
			     struct flow_cls_offload *cls,
			     struct stmmac_flow_entry *entry)
{
	struct flow_rule *rule = flow_cls_offload_flow_rule(cls);
	struct flow_dissector *dissector = rule->match.dissector;
	struct flow_match_basic match;

	/* Nothing to do here */
	if (!dissector_uses_key(dissector, FLOW_DISSECTOR_KEY_BASIC))
		return -EINVAL;

	flow_rule_match_basic(rule, &match);

	entry->ip_proto = match.key->ip_proto;
	return 0;
}

static int tc_add_ip4_flow(struct stmmac_priv *priv,
			   struct flow_cls_offload *cls,
			   struct stmmac_flow_entry *entry)
{
	struct flow_rule *rule = flow_cls_offload_flow_rule(cls);
	struct flow_dissector *dissector = rule->match.dissector;
	bool inv = entry->action & STMMAC_FLOW_ACTION_DROP;
	struct flow_match_ipv4_addrs match;
	u32 hw_match;
	int ret;

	/* Nothing to do here */
	if (!dissector_uses_key(dissector, FLOW_DISSECTOR_KEY_IPV4_ADDRS))
		return -EINVAL;

	flow_rule_match_ipv4_addrs(rule, &match);
	hw_match = ntohl(match.key->src) & ntohl(match.mask->src);
	if (hw_match) {
		ret = stmmac_config_l3_filter(priv, priv->hw, entry->idx, true,
					      false, true, inv, hw_match);
		if (ret)
			return ret;
	}

	hw_match = ntohl(match.key->dst) & ntohl(match.mask->dst);
	if (hw_match) {
		ret = stmmac_config_l3_filter(priv, priv->hw, entry->idx, true,
					      false, false, inv, hw_match);
		if (ret)
			return ret;
	}

	return 0;
}

static int tc_add_ports_flow(struct stmmac_priv *priv,
			     struct flow_cls_offload *cls,
			     struct stmmac_flow_entry *entry)
{
	struct flow_rule *rule = flow_cls_offload_flow_rule(cls);
	struct flow_dissector *dissector = rule->match.dissector;
	bool inv = entry->action & STMMAC_FLOW_ACTION_DROP;
	struct flow_match_ports match;
	u32 hw_match;
	bool is_udp;
	int ret;

	/* Nothing to do here */
	if (!dissector_uses_key(dissector, FLOW_DISSECTOR_KEY_PORTS))
		return -EINVAL;

	switch (entry->ip_proto) {
	case IPPROTO_TCP:
		is_udp = false;
		break;
	case IPPROTO_UDP:
		is_udp = true;
		break;
	default:
		return -EINVAL;
	}

	flow_rule_match_ports(rule, &match);

	hw_match = ntohs(match.key->src) & ntohs(match.mask->src);
	if (hw_match) {
		ret = stmmac_config_l4_filter(priv, priv->hw, entry->idx, true,
					      is_udp, true, inv, hw_match);
		if (ret)
			return ret;
	}

	hw_match = ntohs(match.key->dst) & ntohs(match.mask->dst);
	if (hw_match) {
		ret = stmmac_config_l4_filter(priv, priv->hw, entry->idx, true,
					      is_udp, false, inv, hw_match);
		if (ret)
			return ret;
	}

	entry->is_l4 = true;
	return 0;
}

static struct stmmac_flow_entry *tc_find_flow(struct stmmac_priv *priv,
					      struct flow_cls_offload *cls,
					      bool get_free)
{
	int i;

	for (i = 0; i < priv->flow_entries_max; i++) {
		struct stmmac_flow_entry *entry = &priv->flow_entries[i];

		if (entry->cookie == cls->cookie)
			return entry;
		if (get_free && (entry->in_use == false))
			return entry;
	}

	return NULL;
}

static struct {
	int (*fn)(struct stmmac_priv *priv, struct flow_cls_offload *cls,
		  struct stmmac_flow_entry *entry);
} tc_flow_parsers[] = {
	{ .fn = tc_add_basic_flow },
	{ .fn = tc_add_ip4_flow },
	{ .fn = tc_add_ports_flow },
};

static int tc_add_flow(struct stmmac_priv *priv,
		       struct flow_cls_offload *cls)
{
	struct stmmac_flow_entry *entry = tc_find_flow(priv, cls, false);
	struct flow_rule *rule = flow_cls_offload_flow_rule(cls);
	int i, ret;

	if (!entry) {
		entry = tc_find_flow(priv, cls, true);
		if (!entry)
			return -ENOENT;
	}

	ret = tc_parse_flow_actions(priv, &rule->action, entry,
				    cls->common.extack);
	if (ret)
		return ret;

	for (i = 0; i < ARRAY_SIZE(tc_flow_parsers); i++) {
		ret = tc_flow_parsers[i].fn(priv, cls, entry);
		if (!ret)
			entry->in_use = true;
	}

	if (!entry->in_use)
		return -EINVAL;

	entry->cookie = cls->cookie;
	return 0;
}

static int tc_del_flow(struct stmmac_priv *priv,
		       struct flow_cls_offload *cls)
{
	struct stmmac_flow_entry *entry = tc_find_flow(priv, cls, false);
	int ret;

	if (!entry || !entry->in_use)
		return -ENOENT;

	if (entry->is_l4) {
		ret = stmmac_config_l4_filter(priv, priv->hw, entry->idx, false,
					      false, false, false, 0);
	} else {
		ret = stmmac_config_l3_filter(priv, priv->hw, entry->idx, false,
					      false, false, false, 0);
	}

	entry->in_use = false;
	entry->cookie = 0;
	entry->is_l4 = false;
	return ret;
}

static struct stmmac_rfs_entry *tc_find_rfs(struct stmmac_priv *priv,
					    struct flow_cls_offload *cls,
					    bool get_free)
{
	int i;

	for (i = 0; i < priv->rfs_entries_total; i++) {
		struct stmmac_rfs_entry *entry = &priv->rfs_entries[i];

		if (entry->cookie == cls->cookie)
			return entry;
		if (get_free && entry->in_use == false)
			return entry;
	}

	return NULL;
}

#define VLAN_PRIO_FULL_MASK (0x07)

static int tc_add_vlan_flow(struct stmmac_priv *priv,
			    struct flow_cls_offload *cls)
{
	struct stmmac_rfs_entry *entry = tc_find_rfs(priv, cls, false);
	struct flow_rule *rule = flow_cls_offload_flow_rule(cls);
	struct flow_dissector *dissector = rule->match.dissector;
	int tc = tc_classid_to_hwtc(priv->dev, cls->classid);
	struct flow_match_vlan match;

	if (!entry) {
		entry = tc_find_rfs(priv, cls, true);
		if (!entry)
			return -ENOENT;
	}

	if (priv->rfs_entries_cnt[STMMAC_RFS_T_VLAN] >=
	    priv->rfs_entries_max[STMMAC_RFS_T_VLAN])
		return -ENOENT;

	/* Nothing to do here */
	if (!dissector_uses_key(dissector, FLOW_DISSECTOR_KEY_VLAN))
		return -EINVAL;

	if (tc < 0) {
		netdev_err(priv->dev, "Invalid traffic class\n");
		return -EINVAL;
	}

	flow_rule_match_vlan(rule, &match);

	if (match.mask->vlan_priority) {
		u32 prio;

		if (match.mask->vlan_priority != VLAN_PRIO_FULL_MASK) {
			netdev_err(priv->dev, "Only full mask is supported for VLAN priority");
			return -EINVAL;
		}

		prio = BIT(match.key->vlan_priority);
		stmmac_rx_queue_prio(priv, priv->hw, prio, tc);

		entry->in_use = true;
		entry->cookie = cls->cookie;
		entry->tc = tc;
		entry->type = STMMAC_RFS_T_VLAN;
		priv->rfs_entries_cnt[STMMAC_RFS_T_VLAN]++;
	}

	return 0;
}

static int tc_del_vlan_flow(struct stmmac_priv *priv,
			    struct flow_cls_offload *cls)
{
	struct stmmac_rfs_entry *entry = tc_find_rfs(priv, cls, false);

	if (!entry || !entry->in_use || entry->type != STMMAC_RFS_T_VLAN)
		return -ENOENT;

	stmmac_rx_queue_prio(priv, priv->hw, 0, entry->tc);

	entry->in_use = false;
	entry->cookie = 0;
	entry->tc = 0;
	entry->type = 0;

	priv->rfs_entries_cnt[STMMAC_RFS_T_VLAN]--;

	return 0;
}

static int tc_add_ethtype_flow(struct stmmac_priv *priv,
			       struct flow_cls_offload *cls)
{
	struct stmmac_rfs_entry *entry = tc_find_rfs(priv, cls, false);
	struct flow_rule *rule = flow_cls_offload_flow_rule(cls);
	struct flow_dissector *dissector = rule->match.dissector;
	int tc = tc_classid_to_hwtc(priv->dev, cls->classid);
	struct flow_match_basic match;

	if (!entry) {
		entry = tc_find_rfs(priv, cls, true);
		if (!entry)
			return -ENOENT;
	}

	/* Nothing to do here */
	if (!dissector_uses_key(dissector, FLOW_DISSECTOR_KEY_BASIC))
		return -EINVAL;

	if (tc < 0) {
		netdev_err(priv->dev, "Invalid traffic class\n");
		return -EINVAL;
	}

	flow_rule_match_basic(rule, &match);

	if (match.mask->n_proto) {
		u16 etype = ntohs(match.key->n_proto);

		if (match.mask->n_proto != ETHER_TYPE_FULL_MASK) {
			netdev_err(priv->dev, "Only full mask is supported for EthType filter");
			return -EINVAL;
		}
		switch (etype) {
		case ETH_P_LLDP:
			if (priv->rfs_entries_cnt[STMMAC_RFS_T_LLDP] >=
			    priv->rfs_entries_max[STMMAC_RFS_T_LLDP])
				return -ENOENT;

			entry->type = STMMAC_RFS_T_LLDP;
			priv->rfs_entries_cnt[STMMAC_RFS_T_LLDP]++;

			stmmac_rx_queue_routing(priv, priv->hw,
						PACKET_DCBCPQ, tc);
			break;
		case ETH_P_1588:
			if (priv->rfs_entries_cnt[STMMAC_RFS_T_1588] >=
			    priv->rfs_entries_max[STMMAC_RFS_T_1588])
				return -ENOENT;

			entry->type = STMMAC_RFS_T_1588;
			priv->rfs_entries_cnt[STMMAC_RFS_T_1588]++;

			stmmac_rx_queue_routing(priv, priv->hw,
						PACKET_PTPQ, tc);
			break;
		default:
			netdev_err(priv->dev, "EthType(0x%x) is not supported", etype);
			return -EINVAL;
		}

		entry->in_use = true;
		entry->cookie = cls->cookie;
		entry->tc = tc;
		entry->etype = etype;

		return 0;
	}

	return -EINVAL;
}

static int tc_del_ethtype_flow(struct stmmac_priv *priv,
			       struct flow_cls_offload *cls)
{
	struct stmmac_rfs_entry *entry = tc_find_rfs(priv, cls, false);

	if (!entry || !entry->in_use ||
	    entry->type < STMMAC_RFS_T_LLDP ||
	    entry->type > STMMAC_RFS_T_1588)
		return -ENOENT;

	switch (entry->etype) {
	case ETH_P_LLDP:
		stmmac_rx_queue_routing(priv, priv->hw,
					PACKET_DCBCPQ, 0);
		priv->rfs_entries_cnt[STMMAC_RFS_T_LLDP]--;
		break;
	case ETH_P_1588:
		stmmac_rx_queue_routing(priv, priv->hw,
					PACKET_PTPQ, 0);
		priv->rfs_entries_cnt[STMMAC_RFS_T_1588]--;
		break;
	default:
		netdev_err(priv->dev, "EthType(0x%x) is not supported",
			   entry->etype);
		return -EINVAL;
	}

	entry->in_use = false;
	entry->cookie = 0;
	entry->tc = 0;
	entry->etype = 0;
	entry->type = 0;

	return 0;
}

static int tc_add_flow_cls(struct stmmac_priv *priv,
			   struct flow_cls_offload *cls)
{
	int ret;

	ret = tc_add_flow(priv, cls);
	if (!ret)
		return ret;

	ret = tc_add_ethtype_flow(priv, cls);
	if (!ret)
		return ret;

	return tc_add_vlan_flow(priv, cls);
}

static int tc_del_flow_cls(struct stmmac_priv *priv,
			   struct flow_cls_offload *cls)
{
	int ret;

	ret = tc_del_flow(priv, cls);
	if (!ret)
		return ret;

	ret = tc_del_ethtype_flow(priv, cls);
	if (!ret)
		return ret;

	return tc_del_vlan_flow(priv, cls);
}

static int tc_setup_cls(struct stmmac_priv *priv,
			struct flow_cls_offload *cls)
{
	int ret = 0;

	/* When RSS is enabled, the filtering will be bypassed */
	if (priv->rss.enable)
		return -EBUSY;

	switch (cls->command) {
	case FLOW_CLS_REPLACE:
		ret = tc_add_flow_cls(priv, cls);
		break;
	case FLOW_CLS_DESTROY:
		ret = tc_del_flow_cls(priv, cls);
		break;
	default:
		return -EOPNOTSUPP;
	}

	return ret;
}

struct timespec64 stmmac_calc_tas_basetime(ktime_t old_base_time,
					   ktime_t current_time,
					   u64 cycle_time)
{
	struct timespec64 time;

	if (ktime_after(old_base_time, current_time)) {
		time = ktime_to_timespec64(old_base_time);
	} else {
		s64 n;
		ktime_t base_time;

		n = div64_s64(ktime_sub_ns(current_time, old_base_time),
			      cycle_time);
		base_time = ktime_add_ns(old_base_time,
					 (n + 1) * cycle_time);

		time = ktime_to_timespec64(base_time);
	}

	return time;
}

static void tc_taprio_map_maxsdu_txq(struct stmmac_priv *priv,
				     struct tc_taprio_qopt_offload *qopt)
{
	u32 num_tc = qopt->mqprio.qopt.num_tc;
	u32 offset, count, i, j;

	/* QueueMaxSDU received from the driver corresponds to the Linux traffic
	 * class. Map queueMaxSDU per Linux traffic class to DWMAC Tx queues.
	 */
	for (i = 0; i < num_tc; i++) {
		if (!qopt->max_sdu[i])
			continue;

		offset = qopt->mqprio.qopt.offset[i];
		count = qopt->mqprio.qopt.count[i];

		for (j = offset; j < offset + count; j++)
			priv->est->max_sdu[j] = qopt->max_sdu[i] + ETH_HLEN - ETH_TLEN;
	}
}

static int tc_taprio_configure(struct stmmac_priv *priv,
			       struct tc_taprio_qopt_offload *qopt)
{
	u32 size, wid = priv->dma_cap.estwid, dep = priv->dma_cap.estdep;
	struct timespec64 time, current_time, qopt_time;
	ktime_t current_time_ns;
	bool fpe = false;
	int i, ret = 0;
	u64 ctr;

	if (qopt->base_time < 0)
		return -ERANGE;

	if (!priv->dma_cap.estsel)
		return -EOPNOTSUPP;

	switch (wid) {
	case 0x1:
		wid = 16;
		break;
	case 0x2:
		wid = 20;
		break;
	case 0x3:
		wid = 24;
		break;
	default:
		return -EOPNOTSUPP;
	}

	switch (dep) {
	case 0x1:
		dep = 64;
		break;
	case 0x2:
		dep = 128;
		break;
	case 0x3:
		dep = 256;
		break;
	case 0x4:
		dep = 512;
		break;
	case 0x5:
		dep = 1024;
		break;
	default:
		return -EOPNOTSUPP;
	}

	if (qopt->cmd == TAPRIO_CMD_DESTROY)
		goto disable;

	if (qopt->num_entries >= dep)
		return -EINVAL;
	if (!qopt->cycle_time)
		return -ERANGE;
	if (qopt->cycle_time_extension >= BIT(wid + 7))
		return -ERANGE;

	if (!priv->est) {
		priv->est = devm_kzalloc(priv->device, sizeof(*priv->est),
					 GFP_KERNEL);
		if (!priv->est)
			return -ENOMEM;

		mutex_init(&priv->est_lock);
	} else {
		mutex_lock(&priv->est_lock);
		memset(priv->est, 0, sizeof(*priv->est));
		mutex_unlock(&priv->est_lock);
	}

	size = qopt->num_entries;

	mutex_lock(&priv->est_lock);
	priv->est->gcl_size = size;
	priv->est->enable = qopt->cmd == TAPRIO_CMD_REPLACE;
	mutex_unlock(&priv->est_lock);

	for (i = 0; i < size; i++) {
		s64 delta_ns = qopt->entries[i].interval;
		u32 gates = qopt->entries[i].gate_mask;

		if (delta_ns > GENMASK(wid, 0))
			return -ERANGE;
		if (gates > GENMASK(31 - wid, 0))
			return -ERANGE;

		switch (qopt->entries[i].command) {
		case TC_TAPRIO_CMD_SET_GATES:
			if (fpe)
				return -EINVAL;
			break;
		case TC_TAPRIO_CMD_SET_AND_HOLD:
			gates |= BIT(0);
			fpe = true;
			break;
		case TC_TAPRIO_CMD_SET_AND_RELEASE:
			gates &= ~BIT(0);
			fpe = true;
			break;
		default:
			return -EOPNOTSUPP;
		}

		priv->est->gcl[i] = delta_ns | (gates << wid);
	}

	mutex_lock(&priv->est_lock);
	/* Adjust for real system time */
	priv->ptp_clock_ops.gettime64(&priv->ptp_clock_ops, &current_time);
	current_time_ns = timespec64_to_ktime(current_time);
	time = stmmac_calc_tas_basetime(qopt->base_time, current_time_ns,
					qopt->cycle_time);

	priv->est->btr[0] = (u32)time.tv_nsec;
	priv->est->btr[1] = (u32)time.tv_sec;

	qopt_time = ktime_to_timespec64(qopt->base_time);
	priv->est->btr_reserve[0] = (u32)qopt_time.tv_nsec;
	priv->est->btr_reserve[1] = (u32)qopt_time.tv_sec;

	ctr = qopt->cycle_time;
	priv->est->ctr[0] = do_div(ctr, NSEC_PER_SEC);
	priv->est->ctr[1] = (u32)ctr;

	priv->est->ter = qopt->cycle_time_extension;

	tc_taprio_map_maxsdu_txq(priv, qopt);

	if (fpe && !priv->dma_cap.fpesel) {
		mutex_unlock(&priv->est_lock);
		return -EOPNOTSUPP;
	}

	/* Actual FPE register configuration will be done after FPE handshake
	 * is success.
	 */
	priv->plat->fpe_cfg->enable = fpe;

	ret = stmmac_est_configure(priv, priv, priv->est,
				   priv->plat->clk_ptp_rate);
	mutex_unlock(&priv->est_lock);
	if (ret) {
		netdev_err(priv->dev, "failed to configure EST\n");
		goto disable;
	}

	netdev_info(priv->dev, "configured EST\n");

	if (fpe) {
		stmmac_fpe_handshake(priv, true);
		netdev_info(priv->dev, "start FPE handshake\n");
	}

	return 0;

disable:
	if (priv->est) {
		mutex_lock(&priv->est_lock);
		priv->est->enable = false;
		stmmac_est_configure(priv, priv, priv->est,
				     priv->plat->clk_ptp_rate);
		/* Reset taprio status */
		for (i = 0; i < priv->plat->tx_queues_to_use; i++) {
			priv->xstats.max_sdu_txq_drop[i] = 0;
			priv->xstats.mtl_est_txq_hlbf[i] = 0;
		}
		mutex_unlock(&priv->est_lock);
	}

	priv->plat->fpe_cfg->enable = false;
	stmmac_fpe_configure(priv, priv->ioaddr,
			     priv->plat->fpe_cfg,
			     priv->plat->tx_queues_to_use,
			     priv->plat->rx_queues_to_use,
			     false);
	netdev_info(priv->dev, "disabled FPE\n");

	stmmac_fpe_handshake(priv, false);
	netdev_info(priv->dev, "stop FPE handshake\n");

	return ret;
}

static void tc_taprio_stats(struct stmmac_priv *priv,
			    struct tc_taprio_qopt_offload *qopt)
{
	u64 window_drops = 0;
	int i = 0;

	for (i = 0; i < priv->plat->tx_queues_to_use; i++)
		window_drops += priv->xstats.max_sdu_txq_drop[i] +
				priv->xstats.mtl_est_txq_hlbf[i];
	qopt->stats.window_drops = window_drops;

	/* Transmission overrun doesn't happen for stmmac, hence always 0 */
	qopt->stats.tx_overruns = 0;
}

static void tc_taprio_queue_stats(struct stmmac_priv *priv,
				  struct tc_taprio_qopt_offload *qopt)
{
	struct tc_taprio_qopt_queue_stats *q_stats = &qopt->queue_stats;
	int queue = qopt->queue_stats.queue;

	q_stats->stats.window_drops = priv->xstats.max_sdu_txq_drop[queue] +
				      priv->xstats.mtl_est_txq_hlbf[queue];

	/* Transmission overrun doesn't happen for stmmac, hence always 0 */
	q_stats->stats.tx_overruns = 0;
}

static int tc_setup_taprio(struct stmmac_priv *priv,
			   struct tc_taprio_qopt_offload *qopt)
{
	int err = 0;

	switch (qopt->cmd) {
	case TAPRIO_CMD_REPLACE:
	case TAPRIO_CMD_DESTROY:
		err = tc_taprio_configure(priv, qopt);
		break;
	case TAPRIO_CMD_STATS:
		tc_taprio_stats(priv, qopt);
		break;
	case TAPRIO_CMD_QUEUE_STATS:
		tc_taprio_queue_stats(priv, qopt);
		break;
	default:
		err = -EOPNOTSUPP;
	}

	return err;
}

static int tc_setup_etf(struct stmmac_priv *priv,
			struct tc_etf_qopt_offload *qopt)
{
	if (!priv->dma_cap.tbssel)
		return -EOPNOTSUPP;
	if (qopt->queue >= priv->plat->tx_queues_to_use)
		return -EINVAL;
	if (!(priv->dma_conf.tx_queue[qopt->queue].tbs & STMMAC_TBS_AVAIL))
		return -EINVAL;

	if (qopt->enable)
		priv->dma_conf.tx_queue[qopt->queue].tbs |= STMMAC_TBS_EN;
	else
		priv->dma_conf.tx_queue[qopt->queue].tbs &= ~STMMAC_TBS_EN;

	netdev_info(priv->dev, "%s ETF for Queue %d\n",
		    qopt->enable ? "enabled" : "disabled", qopt->queue);
	return 0;
}

static int tc_query_caps(struct stmmac_priv *priv,
			 struct tc_query_caps_base *base)
{
	switch (base->type) {
	case TC_SETUP_QDISC_TAPRIO: {
		struct tc_taprio_caps *caps = base->caps;

		if (!priv->dma_cap.estsel)
			return -EOPNOTSUPP;

		caps->gate_mask_per_txq = true;
		caps->supports_queue_max_sdu = true;

		return 0;
	}
	default:
		return -EOPNOTSUPP;
	}
}

const struct stmmac_tc_ops dwmac510_tc_ops = {
	.init = tc_init,
	.setup_cls_u32 = tc_setup_cls_u32,
	.setup_cbs = tc_setup_cbs,
	.setup_cls = tc_setup_cls,
	.setup_taprio = tc_setup_taprio,
	.setup_etf = tc_setup_etf,
	.query_caps = tc_query_caps,
};<|MERGE_RESOLUTION|>--- conflicted
+++ resolved
@@ -358,26 +358,6 @@
 
 	port_transmit_rate_kbps = qopt->idleslope - qopt->sendslope;
 
-<<<<<<< HEAD
-	/* Port Transmit Rate and Speed Divider */
-	switch (div_s64(port_transmit_rate_kbps, 1000)) {
-	case SPEED_10000:
-	case SPEED_5000:
-		ptr = 32;
-		break;
-	case SPEED_2500:
-	case SPEED_1000:
-		ptr = 8;
-		break;
-	case SPEED_100:
-		ptr = 4;
-		break;
-	default:
-		netdev_err(priv->dev,
-			   "Invalid portTransmitRate %lld (idleSlope - sendSlope)\n",
-			   port_transmit_rate_kbps);
-		return -EINVAL;
-=======
 	if (qopt->enable) {
 		/* Port Transmit Rate and Speed Divider */
 		switch (div_s64(port_transmit_rate_kbps, 1000)) {
@@ -400,7 +380,6 @@
 		}
 	} else {
 		ptr = 0;
->>>>>>> 74cc1502
 	}
 
 	mode_to_use = priv->plat->tx_queues_cfg[queue].mode_to_use;
