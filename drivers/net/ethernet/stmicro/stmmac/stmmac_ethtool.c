// SPDX-License-Identifier: GPL-2.0-only
/*******************************************************************************
  STMMAC Ethtool support

  Copyright (C) 2007-2009  STMicroelectronics Ltd


  Author: Giuseppe Cavallaro <peppe.cavallaro@st.com>
*******************************************************************************/

#include <linux/etherdevice.h>
#include <linux/ethtool.h>
#include <linux/interrupt.h>
#include <linux/mii.h>
#include <linux/phylink.h>
#include <linux/net_tstamp.h>
#include <asm/io.h>

#include "stmmac.h"
#include "dwmac_dma.h"

#define REG_SPACE_SIZE	0x1060
#define MAC100_ETHTOOL_NAME	"st_mac100"
#define GMAC_ETHTOOL_NAME	"st_gmac"

#define ETHTOOL_DMA_OFFSET	55

struct stmmac_stats {
	char stat_string[ETH_GSTRING_LEN];
	int sizeof_stat;
	int stat_offset;
};

#define STMMAC_STAT(m)	\
	{ #m, FIELD_SIZEOF(struct stmmac_extra_stats, m),	\
	offsetof(struct stmmac_priv, xstats.m)}

static const struct stmmac_stats stmmac_gstrings_stats[] = {
	/* Transmit errors */
	STMMAC_STAT(tx_underflow),
	STMMAC_STAT(tx_carrier),
	STMMAC_STAT(tx_losscarrier),
	STMMAC_STAT(vlan_tag),
	STMMAC_STAT(tx_deferred),
	STMMAC_STAT(tx_vlan),
	STMMAC_STAT(tx_jabber),
	STMMAC_STAT(tx_frame_flushed),
	STMMAC_STAT(tx_payload_error),
	STMMAC_STAT(tx_ip_header_error),
	/* Receive errors */
	STMMAC_STAT(rx_desc),
	STMMAC_STAT(sa_filter_fail),
	STMMAC_STAT(overflow_error),
	STMMAC_STAT(ipc_csum_error),
	STMMAC_STAT(rx_collision),
	STMMAC_STAT(rx_crc_errors),
	STMMAC_STAT(dribbling_bit),
	STMMAC_STAT(rx_length),
	STMMAC_STAT(rx_mii),
	STMMAC_STAT(rx_multicast),
	STMMAC_STAT(rx_gmac_overflow),
	STMMAC_STAT(rx_watchdog),
	STMMAC_STAT(da_rx_filter_fail),
	STMMAC_STAT(sa_rx_filter_fail),
	STMMAC_STAT(rx_missed_cntr),
	STMMAC_STAT(rx_overflow_cntr),
	STMMAC_STAT(rx_vlan),
	/* Tx/Rx IRQ error info */
	STMMAC_STAT(tx_undeflow_irq),
	STMMAC_STAT(tx_process_stopped_irq),
	STMMAC_STAT(tx_jabber_irq),
	STMMAC_STAT(rx_overflow_irq),
	STMMAC_STAT(rx_buf_unav_irq),
	STMMAC_STAT(rx_process_stopped_irq),
	STMMAC_STAT(rx_watchdog_irq),
	STMMAC_STAT(tx_early_irq),
	STMMAC_STAT(fatal_bus_error_irq),
	/* Tx/Rx IRQ Events */
	STMMAC_STAT(rx_early_irq),
	STMMAC_STAT(threshold),
	STMMAC_STAT(tx_pkt_n),
	STMMAC_STAT(rx_pkt_n),
	STMMAC_STAT(normal_irq_n),
	STMMAC_STAT(rx_normal_irq_n),
	STMMAC_STAT(napi_poll),
	STMMAC_STAT(tx_normal_irq_n),
	STMMAC_STAT(tx_clean),
	STMMAC_STAT(tx_set_ic_bit),
	STMMAC_STAT(irq_receive_pmt_irq_n),
	/* MMC info */
	STMMAC_STAT(mmc_tx_irq_n),
	STMMAC_STAT(mmc_rx_irq_n),
	STMMAC_STAT(mmc_rx_csum_offload_irq_n),
	/* EEE */
	STMMAC_STAT(irq_tx_path_in_lpi_mode_n),
	STMMAC_STAT(irq_tx_path_exit_lpi_mode_n),
	STMMAC_STAT(irq_rx_path_in_lpi_mode_n),
	STMMAC_STAT(irq_rx_path_exit_lpi_mode_n),
	STMMAC_STAT(phy_eee_wakeup_error_n),
	/* Extended RDES status */
	STMMAC_STAT(ip_hdr_err),
	STMMAC_STAT(ip_payload_err),
	STMMAC_STAT(ip_csum_bypassed),
	STMMAC_STAT(ipv4_pkt_rcvd),
	STMMAC_STAT(ipv6_pkt_rcvd),
	STMMAC_STAT(no_ptp_rx_msg_type_ext),
	STMMAC_STAT(ptp_rx_msg_type_sync),
	STMMAC_STAT(ptp_rx_msg_type_follow_up),
	STMMAC_STAT(ptp_rx_msg_type_delay_req),
	STMMAC_STAT(ptp_rx_msg_type_delay_resp),
	STMMAC_STAT(ptp_rx_msg_type_pdelay_req),
	STMMAC_STAT(ptp_rx_msg_type_pdelay_resp),
	STMMAC_STAT(ptp_rx_msg_type_pdelay_follow_up),
	STMMAC_STAT(ptp_rx_msg_type_announce),
	STMMAC_STAT(ptp_rx_msg_type_management),
	STMMAC_STAT(ptp_rx_msg_pkt_reserved_type),
	STMMAC_STAT(ptp_frame_type),
	STMMAC_STAT(ptp_ver),
	STMMAC_STAT(timestamp_dropped),
	STMMAC_STAT(av_pkt_rcvd),
	STMMAC_STAT(av_tagged_pkt_rcvd),
	STMMAC_STAT(vlan_tag_priority_val),
	STMMAC_STAT(l3_filter_match),
	STMMAC_STAT(l4_filter_match),
	STMMAC_STAT(l3_l4_filter_no_match),
	/* PCS */
	STMMAC_STAT(irq_pcs_ane_n),
	STMMAC_STAT(irq_pcs_link_n),
	STMMAC_STAT(irq_rgmii_n),
	/* DEBUG */
	STMMAC_STAT(mtl_tx_status_fifo_full),
	STMMAC_STAT(mtl_tx_fifo_not_empty),
	STMMAC_STAT(mmtl_fifo_ctrl),
	STMMAC_STAT(mtl_tx_fifo_read_ctrl_write),
	STMMAC_STAT(mtl_tx_fifo_read_ctrl_wait),
	STMMAC_STAT(mtl_tx_fifo_read_ctrl_read),
	STMMAC_STAT(mtl_tx_fifo_read_ctrl_idle),
	STMMAC_STAT(mac_tx_in_pause),
	STMMAC_STAT(mac_tx_frame_ctrl_xfer),
	STMMAC_STAT(mac_tx_frame_ctrl_idle),
	STMMAC_STAT(mac_tx_frame_ctrl_wait),
	STMMAC_STAT(mac_tx_frame_ctrl_pause),
	STMMAC_STAT(mac_gmii_tx_proto_engine),
	STMMAC_STAT(mtl_rx_fifo_fill_level_full),
	STMMAC_STAT(mtl_rx_fifo_fill_above_thresh),
	STMMAC_STAT(mtl_rx_fifo_fill_below_thresh),
	STMMAC_STAT(mtl_rx_fifo_fill_level_empty),
	STMMAC_STAT(mtl_rx_fifo_read_ctrl_flush),
	STMMAC_STAT(mtl_rx_fifo_read_ctrl_read_data),
	STMMAC_STAT(mtl_rx_fifo_read_ctrl_status),
	STMMAC_STAT(mtl_rx_fifo_read_ctrl_idle),
	STMMAC_STAT(mtl_rx_fifo_ctrl_active),
	STMMAC_STAT(mac_rx_frame_ctrl_fifo),
	STMMAC_STAT(mac_gmii_rx_proto_engine),
	/* TSO */
	STMMAC_STAT(tx_tso_frames),
	STMMAC_STAT(tx_tso_nfrags),
};
#define STMMAC_STATS_LEN ARRAY_SIZE(stmmac_gstrings_stats)

/* HW MAC Management counters (if supported) */
#define STMMAC_MMC_STAT(m)	\
	{ #m, FIELD_SIZEOF(struct stmmac_counters, m),	\
	offsetof(struct stmmac_priv, mmc.m)}

static const struct stmmac_stats stmmac_mmc[] = {
	STMMAC_MMC_STAT(mmc_tx_octetcount_gb),
	STMMAC_MMC_STAT(mmc_tx_framecount_gb),
	STMMAC_MMC_STAT(mmc_tx_broadcastframe_g),
	STMMAC_MMC_STAT(mmc_tx_multicastframe_g),
	STMMAC_MMC_STAT(mmc_tx_64_octets_gb),
	STMMAC_MMC_STAT(mmc_tx_65_to_127_octets_gb),
	STMMAC_MMC_STAT(mmc_tx_128_to_255_octets_gb),
	STMMAC_MMC_STAT(mmc_tx_256_to_511_octets_gb),
	STMMAC_MMC_STAT(mmc_tx_512_to_1023_octets_gb),
	STMMAC_MMC_STAT(mmc_tx_1024_to_max_octets_gb),
	STMMAC_MMC_STAT(mmc_tx_unicast_gb),
	STMMAC_MMC_STAT(mmc_tx_multicast_gb),
	STMMAC_MMC_STAT(mmc_tx_broadcast_gb),
	STMMAC_MMC_STAT(mmc_tx_underflow_error),
	STMMAC_MMC_STAT(mmc_tx_singlecol_g),
	STMMAC_MMC_STAT(mmc_tx_multicol_g),
	STMMAC_MMC_STAT(mmc_tx_deferred),
	STMMAC_MMC_STAT(mmc_tx_latecol),
	STMMAC_MMC_STAT(mmc_tx_exesscol),
	STMMAC_MMC_STAT(mmc_tx_carrier_error),
	STMMAC_MMC_STAT(mmc_tx_octetcount_g),
	STMMAC_MMC_STAT(mmc_tx_framecount_g),
	STMMAC_MMC_STAT(mmc_tx_excessdef),
	STMMAC_MMC_STAT(mmc_tx_pause_frame),
	STMMAC_MMC_STAT(mmc_tx_vlan_frame_g),
	STMMAC_MMC_STAT(mmc_rx_framecount_gb),
	STMMAC_MMC_STAT(mmc_rx_octetcount_gb),
	STMMAC_MMC_STAT(mmc_rx_octetcount_g),
	STMMAC_MMC_STAT(mmc_rx_broadcastframe_g),
	STMMAC_MMC_STAT(mmc_rx_multicastframe_g),
	STMMAC_MMC_STAT(mmc_rx_crc_error),
	STMMAC_MMC_STAT(mmc_rx_align_error),
	STMMAC_MMC_STAT(mmc_rx_run_error),
	STMMAC_MMC_STAT(mmc_rx_jabber_error),
	STMMAC_MMC_STAT(mmc_rx_undersize_g),
	STMMAC_MMC_STAT(mmc_rx_oversize_g),
	STMMAC_MMC_STAT(mmc_rx_64_octets_gb),
	STMMAC_MMC_STAT(mmc_rx_65_to_127_octets_gb),
	STMMAC_MMC_STAT(mmc_rx_128_to_255_octets_gb),
	STMMAC_MMC_STAT(mmc_rx_256_to_511_octets_gb),
	STMMAC_MMC_STAT(mmc_rx_512_to_1023_octets_gb),
	STMMAC_MMC_STAT(mmc_rx_1024_to_max_octets_gb),
	STMMAC_MMC_STAT(mmc_rx_unicast_g),
	STMMAC_MMC_STAT(mmc_rx_length_error),
	STMMAC_MMC_STAT(mmc_rx_autofrangetype),
	STMMAC_MMC_STAT(mmc_rx_pause_frames),
	STMMAC_MMC_STAT(mmc_rx_fifo_overflow),
	STMMAC_MMC_STAT(mmc_rx_vlan_frames_gb),
	STMMAC_MMC_STAT(mmc_rx_watchdog_error),
	STMMAC_MMC_STAT(mmc_rx_ipc_intr_mask),
	STMMAC_MMC_STAT(mmc_rx_ipc_intr),
	STMMAC_MMC_STAT(mmc_rx_ipv4_gd),
	STMMAC_MMC_STAT(mmc_rx_ipv4_hderr),
	STMMAC_MMC_STAT(mmc_rx_ipv4_nopay),
	STMMAC_MMC_STAT(mmc_rx_ipv4_frag),
	STMMAC_MMC_STAT(mmc_rx_ipv4_udsbl),
	STMMAC_MMC_STAT(mmc_rx_ipv4_gd_octets),
	STMMAC_MMC_STAT(mmc_rx_ipv4_hderr_octets),
	STMMAC_MMC_STAT(mmc_rx_ipv4_nopay_octets),
	STMMAC_MMC_STAT(mmc_rx_ipv4_frag_octets),
	STMMAC_MMC_STAT(mmc_rx_ipv4_udsbl_octets),
	STMMAC_MMC_STAT(mmc_rx_ipv6_gd_octets),
	STMMAC_MMC_STAT(mmc_rx_ipv6_hderr_octets),
	STMMAC_MMC_STAT(mmc_rx_ipv6_nopay_octets),
	STMMAC_MMC_STAT(mmc_rx_ipv6_gd),
	STMMAC_MMC_STAT(mmc_rx_ipv6_hderr),
	STMMAC_MMC_STAT(mmc_rx_ipv6_nopay),
	STMMAC_MMC_STAT(mmc_rx_udp_gd),
	STMMAC_MMC_STAT(mmc_rx_udp_err),
	STMMAC_MMC_STAT(mmc_rx_tcp_gd),
	STMMAC_MMC_STAT(mmc_rx_tcp_err),
	STMMAC_MMC_STAT(mmc_rx_icmp_gd),
	STMMAC_MMC_STAT(mmc_rx_icmp_err),
	STMMAC_MMC_STAT(mmc_rx_udp_gd_octets),
	STMMAC_MMC_STAT(mmc_rx_udp_err_octets),
	STMMAC_MMC_STAT(mmc_rx_tcp_gd_octets),
	STMMAC_MMC_STAT(mmc_rx_tcp_err_octets),
	STMMAC_MMC_STAT(mmc_rx_icmp_gd_octets),
	STMMAC_MMC_STAT(mmc_rx_icmp_err_octets),
};
#define STMMAC_MMC_STATS_LEN ARRAY_SIZE(stmmac_mmc)

static void stmmac_ethtool_getdrvinfo(struct net_device *dev,
				      struct ethtool_drvinfo *info)
{
	struct stmmac_priv *priv = netdev_priv(dev);

	if (priv->plat->has_gmac || priv->plat->has_gmac4)
		strlcpy(info->driver, GMAC_ETHTOOL_NAME, sizeof(info->driver));
	else
		strlcpy(info->driver, MAC100_ETHTOOL_NAME,
			sizeof(info->driver));

	strlcpy(info->version, DRV_MODULE_VERSION, sizeof(info->version));
}

static int stmmac_ethtool_get_link_ksettings(struct net_device *dev,
					     struct ethtool_link_ksettings *cmd)
{
	struct stmmac_priv *priv = netdev_priv(dev);

	if (priv->hw->pcs & STMMAC_PCS_RGMII ||
	    priv->hw->pcs & STMMAC_PCS_SGMII) {
		struct rgmii_adv adv;
		u32 supported, advertising, lp_advertising;

		if (!priv->xstats.pcs_link) {
			cmd->base.speed = SPEED_UNKNOWN;
			cmd->base.duplex = DUPLEX_UNKNOWN;
			return 0;
		}
		cmd->base.duplex = priv->xstats.pcs_duplex;

		cmd->base.speed = priv->xstats.pcs_speed;

		/* Get and convert ADV/LP_ADV from the HW AN registers */
		if (stmmac_pcs_get_adv_lp(priv, priv->ioaddr, &adv))
			return -EOPNOTSUPP;	/* should never happen indeed */

		/* Encoding of PSE bits is defined in 802.3z, 37.2.1.4 */

		ethtool_convert_link_mode_to_legacy_u32(
			&supported, cmd->link_modes.supported);
		ethtool_convert_link_mode_to_legacy_u32(
			&advertising, cmd->link_modes.advertising);
		ethtool_convert_link_mode_to_legacy_u32(
			&lp_advertising, cmd->link_modes.lp_advertising);

		if (adv.pause & STMMAC_PCS_PAUSE)
			advertising |= ADVERTISED_Pause;
		if (adv.pause & STMMAC_PCS_ASYM_PAUSE)
			advertising |= ADVERTISED_Asym_Pause;
		if (adv.lp_pause & STMMAC_PCS_PAUSE)
			lp_advertising |= ADVERTISED_Pause;
		if (adv.lp_pause & STMMAC_PCS_ASYM_PAUSE)
			lp_advertising |= ADVERTISED_Asym_Pause;

		/* Reg49[3] always set because ANE is always supported */
		cmd->base.autoneg = ADVERTISED_Autoneg;
		supported |= SUPPORTED_Autoneg;
		advertising |= ADVERTISED_Autoneg;
		lp_advertising |= ADVERTISED_Autoneg;

		if (adv.duplex) {
			supported |= (SUPPORTED_1000baseT_Full |
				      SUPPORTED_100baseT_Full |
				      SUPPORTED_10baseT_Full);
			advertising |= (ADVERTISED_1000baseT_Full |
					ADVERTISED_100baseT_Full |
					ADVERTISED_10baseT_Full);
		} else {
			supported |= (SUPPORTED_1000baseT_Half |
				      SUPPORTED_100baseT_Half |
				      SUPPORTED_10baseT_Half);
			advertising |= (ADVERTISED_1000baseT_Half |
					ADVERTISED_100baseT_Half |
					ADVERTISED_10baseT_Half);
		}
		if (adv.lp_duplex)
			lp_advertising |= (ADVERTISED_1000baseT_Full |
					   ADVERTISED_100baseT_Full |
					   ADVERTISED_10baseT_Full);
		else
			lp_advertising |= (ADVERTISED_1000baseT_Half |
					   ADVERTISED_100baseT_Half |
					   ADVERTISED_10baseT_Half);
		cmd->base.port = PORT_OTHER;

		ethtool_convert_legacy_u32_to_link_mode(
			cmd->link_modes.supported, supported);
		ethtool_convert_legacy_u32_to_link_mode(
			cmd->link_modes.advertising, advertising);
		ethtool_convert_legacy_u32_to_link_mode(
			cmd->link_modes.lp_advertising, lp_advertising);

		return 0;
	}

	return phylink_ethtool_ksettings_get(priv->phylink, cmd);
}

static int
stmmac_ethtool_set_link_ksettings(struct net_device *dev,
				  const struct ethtool_link_ksettings *cmd)
{
	struct stmmac_priv *priv = netdev_priv(dev);

	if (priv->hw->pcs & STMMAC_PCS_RGMII ||
	    priv->hw->pcs & STMMAC_PCS_SGMII) {
		u32 mask = ADVERTISED_Autoneg | ADVERTISED_Pause;

		/* Only support ANE */
		if (cmd->base.autoneg != AUTONEG_ENABLE)
			return -EINVAL;

		mask &= (ADVERTISED_1000baseT_Half |
			ADVERTISED_1000baseT_Full |
			ADVERTISED_100baseT_Half |
			ADVERTISED_100baseT_Full |
			ADVERTISED_10baseT_Half |
			ADVERTISED_10baseT_Full);

		mutex_lock(&priv->lock);
		stmmac_pcs_ctrl_ane(priv, priv->ioaddr, 1, priv->hw->ps, 0);
		mutex_unlock(&priv->lock);

		return 0;
	}

	return phylink_ethtool_ksettings_set(priv->phylink, cmd);
}

static u32 stmmac_ethtool_getmsglevel(struct net_device *dev)
{
	struct stmmac_priv *priv = netdev_priv(dev);
	return priv->msg_enable;
}

static void stmmac_ethtool_setmsglevel(struct net_device *dev, u32 level)
{
	struct stmmac_priv *priv = netdev_priv(dev);
	priv->msg_enable = level;

}

static int stmmac_check_if_running(struct net_device *dev)
{
	if (!netif_running(dev))
		return -EBUSY;
	return 0;
}

static int stmmac_ethtool_get_regs_len(struct net_device *dev)
{
	return REG_SPACE_SIZE;
}

static void stmmac_ethtool_gregs(struct net_device *dev,
			  struct ethtool_regs *regs, void *space)
{
	u32 *reg_space = (u32 *) space;

	struct stmmac_priv *priv = netdev_priv(dev);

	memset(reg_space, 0x0, REG_SPACE_SIZE);

	stmmac_dump_mac_regs(priv, priv->hw, reg_space);
	stmmac_dump_dma_regs(priv, priv->ioaddr, reg_space);
	/* Copy DMA registers to where ethtool expects them */
	memcpy(&reg_space[ETHTOOL_DMA_OFFSET], &reg_space[DMA_BUS_MODE / 4],
	       NUM_DWMAC1000_DMA_REGS * 4);
}

static int stmmac_nway_reset(struct net_device *dev)
{
	struct stmmac_priv *priv = netdev_priv(dev);

	return phylink_ethtool_nway_reset(priv->phylink);
}

static void
stmmac_get_pauseparam(struct net_device *netdev,
		      struct ethtool_pauseparam *pause)
{
	struct stmmac_priv *priv = netdev_priv(netdev);
	struct rgmii_adv adv_lp;

	if (priv->hw->pcs && !stmmac_pcs_get_adv_lp(priv, priv->ioaddr, &adv_lp)) {
		pause->autoneg = 1;
		if (!adv_lp.pause)
			return;
	} else {
<<<<<<< HEAD
		if (!linkmode_test_bit(ETHTOOL_LINK_MODE_Pause_BIT,
				       netdev->phydev->supported) ||
		    !linkmode_test_bit(ETHTOOL_LINK_MODE_Asym_Pause_BIT,
				      netdev->phydev->supported))
			return;
=======
		phylink_ethtool_get_pauseparam(priv->phylink, pause);
>>>>>>> 4ff96fb5
	}
}

static int
stmmac_set_pauseparam(struct net_device *netdev,
		      struct ethtool_pauseparam *pause)
{
	struct stmmac_priv *priv = netdev_priv(netdev);
	struct rgmii_adv adv_lp;

	if (priv->hw->pcs && !stmmac_pcs_get_adv_lp(priv, priv->ioaddr, &adv_lp)) {
		pause->autoneg = 1;
		if (!adv_lp.pause)
			return -EOPNOTSUPP;
		return 0;
	} else {
<<<<<<< HEAD
		if (!linkmode_test_bit(ETHTOOL_LINK_MODE_Pause_BIT,
				       phy->supported) ||
		    !linkmode_test_bit(ETHTOOL_LINK_MODE_Asym_Pause_BIT,
				      phy->supported))
			return -EOPNOTSUPP;
=======
		return phylink_ethtool_set_pauseparam(priv->phylink, pause);
>>>>>>> 4ff96fb5
	}
}

static void stmmac_get_ethtool_stats(struct net_device *dev,
				 struct ethtool_stats *dummy, u64 *data)
{
	struct stmmac_priv *priv = netdev_priv(dev);
	u32 rx_queues_count = priv->plat->rx_queues_to_use;
	u32 tx_queues_count = priv->plat->tx_queues_to_use;
	unsigned long count;
	int i, j = 0, ret;

	if (priv->dma_cap.asp) {
		for (i = 0; i < STMMAC_SAFETY_FEAT_SIZE; i++) {
			if (!stmmac_safety_feat_dump(priv, &priv->sstats, i,
						&count, NULL))
				data[j++] = count;
		}
	}

	/* Update the DMA HW counters for dwmac10/100 */
	ret = stmmac_dma_diagnostic_fr(priv, &dev->stats, (void *) &priv->xstats,
			priv->ioaddr);
	if (ret) {
		/* If supported, for new GMAC chips expose the MMC counters */
		if (priv->dma_cap.rmon) {
			stmmac_mmc_read(priv, priv->mmcaddr, &priv->mmc);

			for (i = 0; i < STMMAC_MMC_STATS_LEN; i++) {
				char *p;
				p = (char *)priv + stmmac_mmc[i].stat_offset;

				data[j++] = (stmmac_mmc[i].sizeof_stat ==
					     sizeof(u64)) ? (*(u64 *)p) :
					     (*(u32 *)p);
			}
		}
		if (priv->eee_enabled) {
			int val = phylink_get_eee_err(priv->phylink);
			if (val)
				priv->xstats.phy_eee_wakeup_error_n = val;
		}

		if (priv->synopsys_id >= DWMAC_CORE_3_50)
			stmmac_mac_debug(priv, priv->ioaddr,
					(void *)&priv->xstats,
					rx_queues_count, tx_queues_count);
	}
	for (i = 0; i < STMMAC_STATS_LEN; i++) {
		char *p = (char *)priv + stmmac_gstrings_stats[i].stat_offset;
		data[j++] = (stmmac_gstrings_stats[i].sizeof_stat ==
			     sizeof(u64)) ? (*(u64 *)p) : (*(u32 *)p);
	}
}

static int stmmac_get_sset_count(struct net_device *netdev, int sset)
{
	struct stmmac_priv *priv = netdev_priv(netdev);
	int i, len, safety_len = 0;

	switch (sset) {
	case ETH_SS_STATS:
		len = STMMAC_STATS_LEN;

		if (priv->dma_cap.rmon)
			len += STMMAC_MMC_STATS_LEN;
		if (priv->dma_cap.asp) {
			for (i = 0; i < STMMAC_SAFETY_FEAT_SIZE; i++) {
				if (!stmmac_safety_feat_dump(priv,
							&priv->sstats, i,
							NULL, NULL))
					safety_len++;
			}

			len += safety_len;
		}

		return len;
	case ETH_SS_TEST:
		return stmmac_selftest_get_count(priv);
	default:
		return -EOPNOTSUPP;
	}
}

static void stmmac_get_strings(struct net_device *dev, u32 stringset, u8 *data)
{
	int i;
	u8 *p = data;
	struct stmmac_priv *priv = netdev_priv(dev);

	switch (stringset) {
	case ETH_SS_STATS:
		if (priv->dma_cap.asp) {
			for (i = 0; i < STMMAC_SAFETY_FEAT_SIZE; i++) {
				const char *desc;
				if (!stmmac_safety_feat_dump(priv,
							&priv->sstats, i,
							NULL, &desc)) {
					memcpy(p, desc, ETH_GSTRING_LEN);
					p += ETH_GSTRING_LEN;
				}
			}
		}
		if (priv->dma_cap.rmon)
			for (i = 0; i < STMMAC_MMC_STATS_LEN; i++) {
				memcpy(p, stmmac_mmc[i].stat_string,
				       ETH_GSTRING_LEN);
				p += ETH_GSTRING_LEN;
			}
		for (i = 0; i < STMMAC_STATS_LEN; i++) {
			memcpy(p, stmmac_gstrings_stats[i].stat_string,
				ETH_GSTRING_LEN);
			p += ETH_GSTRING_LEN;
		}
		break;
	case ETH_SS_TEST:
		stmmac_selftest_get_strings(priv, p);
		break;
	default:
		WARN_ON(1);
		break;
	}
}

/* Currently only support WOL through Magic packet. */
static void stmmac_get_wol(struct net_device *dev, struct ethtool_wolinfo *wol)
{
	struct stmmac_priv *priv = netdev_priv(dev);

	mutex_lock(&priv->lock);
	if (device_can_wakeup(priv->device)) {
		wol->supported = WAKE_MAGIC | WAKE_UCAST;
		wol->wolopts = priv->wolopts;
	}
	mutex_unlock(&priv->lock);
}

static int stmmac_set_wol(struct net_device *dev, struct ethtool_wolinfo *wol)
{
	struct stmmac_priv *priv = netdev_priv(dev);
	u32 support = WAKE_MAGIC | WAKE_UCAST;

	/* By default almost all GMAC devices support the WoL via
	 * magic frame but we can disable it if the HW capability
	 * register shows no support for pmt_magic_frame. */
	if ((priv->hw_cap_support) && (!priv->dma_cap.pmt_magic_frame))
		wol->wolopts &= ~WAKE_MAGIC;

	if (!device_can_wakeup(priv->device))
		return -EINVAL;

	if (wol->wolopts & ~support)
		return -EINVAL;

	if (wol->wolopts) {
		pr_info("stmmac: wakeup enable\n");
		device_set_wakeup_enable(priv->device, 1);
		enable_irq_wake(priv->wol_irq);
	} else {
		device_set_wakeup_enable(priv->device, 0);
		disable_irq_wake(priv->wol_irq);
	}

	mutex_lock(&priv->lock);
	priv->wolopts = wol->wolopts;
	mutex_unlock(&priv->lock);

	return 0;
}

static int stmmac_ethtool_op_get_eee(struct net_device *dev,
				     struct ethtool_eee *edata)
{
	struct stmmac_priv *priv = netdev_priv(dev);

	if (!priv->dma_cap.eee)
		return -EOPNOTSUPP;

	edata->eee_enabled = priv->eee_enabled;
	edata->eee_active = priv->eee_active;
	edata->tx_lpi_timer = priv->tx_lpi_timer;

	return phylink_ethtool_get_eee(priv->phylink, edata);
}

static int stmmac_ethtool_op_set_eee(struct net_device *dev,
				     struct ethtool_eee *edata)
{
	struct stmmac_priv *priv = netdev_priv(dev);
	int ret;

	if (!edata->eee_enabled) {
		stmmac_disable_eee_mode(priv);
	} else {
		/* We are asking for enabling the EEE but it is safe
		 * to verify all by invoking the eee_init function.
		 * In case of failure it will return an error.
		 */
		edata->eee_enabled = stmmac_eee_init(priv);
		if (!edata->eee_enabled)
			return -EOPNOTSUPP;
	}

	ret = phylink_ethtool_set_eee(priv->phylink, edata);
	if (ret)
		return ret;

	priv->eee_enabled = edata->eee_enabled;
	priv->tx_lpi_timer = edata->tx_lpi_timer;
	return 0;
}

static u32 stmmac_usec2riwt(u32 usec, struct stmmac_priv *priv)
{
	unsigned long clk = clk_get_rate(priv->plat->stmmac_clk);

	if (!clk) {
		clk = priv->plat->clk_ref_rate;
		if (!clk)
			return 0;
	}

	return (usec * (clk / 1000000)) / 256;
}

static u32 stmmac_riwt2usec(u32 riwt, struct stmmac_priv *priv)
{
	unsigned long clk = clk_get_rate(priv->plat->stmmac_clk);

	if (!clk) {
		clk = priv->plat->clk_ref_rate;
		if (!clk)
			return 0;
	}

	return (riwt * 256) / (clk / 1000000);
}

static int stmmac_get_coalesce(struct net_device *dev,
			       struct ethtool_coalesce *ec)
{
	struct stmmac_priv *priv = netdev_priv(dev);

	ec->tx_coalesce_usecs = priv->tx_coal_timer;
	ec->tx_max_coalesced_frames = priv->tx_coal_frames;

	if (priv->use_riwt) {
		ec->rx_max_coalesced_frames = priv->rx_coal_frames;
		ec->rx_coalesce_usecs = stmmac_riwt2usec(priv->rx_riwt, priv);
	}

	return 0;
}

static int stmmac_set_coalesce(struct net_device *dev,
			       struct ethtool_coalesce *ec)
{
	struct stmmac_priv *priv = netdev_priv(dev);
	u32 rx_cnt = priv->plat->rx_queues_to_use;
	unsigned int rx_riwt;

	/* Check not supported parameters  */
	if ((ec->rx_coalesce_usecs_irq) ||
	    (ec->rx_max_coalesced_frames_irq) || (ec->tx_coalesce_usecs_irq) ||
	    (ec->use_adaptive_rx_coalesce) || (ec->use_adaptive_tx_coalesce) ||
	    (ec->pkt_rate_low) || (ec->rx_coalesce_usecs_low) ||
	    (ec->rx_max_coalesced_frames_low) || (ec->tx_coalesce_usecs_high) ||
	    (ec->tx_max_coalesced_frames_low) || (ec->pkt_rate_high) ||
	    (ec->tx_coalesce_usecs_low) || (ec->rx_coalesce_usecs_high) ||
	    (ec->rx_max_coalesced_frames_high) ||
	    (ec->tx_max_coalesced_frames_irq) ||
	    (ec->stats_block_coalesce_usecs) ||
	    (ec->tx_max_coalesced_frames_high) || (ec->rate_sample_interval))
		return -EOPNOTSUPP;

	if (ec->rx_coalesce_usecs == 0)
		return -EINVAL;

	if ((ec->tx_coalesce_usecs == 0) &&
	    (ec->tx_max_coalesced_frames == 0))
		return -EINVAL;

	if ((ec->tx_coalesce_usecs > STMMAC_MAX_COAL_TX_TICK) ||
	    (ec->tx_max_coalesced_frames > STMMAC_TX_MAX_FRAMES))
		return -EINVAL;

	rx_riwt = stmmac_usec2riwt(ec->rx_coalesce_usecs, priv);

	if ((rx_riwt > MAX_DMA_RIWT) || (rx_riwt < MIN_DMA_RIWT))
		return -EINVAL;
	else if (!priv->use_riwt)
		return -EOPNOTSUPP;

	/* Only copy relevant parameters, ignore all others. */
	priv->tx_coal_frames = ec->tx_max_coalesced_frames;
	priv->tx_coal_timer = ec->tx_coalesce_usecs;
	priv->rx_coal_frames = ec->rx_max_coalesced_frames;
	priv->rx_riwt = rx_riwt;
	stmmac_rx_watchdog(priv, priv->ioaddr, priv->rx_riwt, rx_cnt);

	return 0;
}

static int stmmac_get_ts_info(struct net_device *dev,
			      struct ethtool_ts_info *info)
{
	struct stmmac_priv *priv = netdev_priv(dev);

	if ((priv->dma_cap.time_stamp || priv->dma_cap.atime_stamp)) {

		info->so_timestamping = SOF_TIMESTAMPING_TX_SOFTWARE |
					SOF_TIMESTAMPING_TX_HARDWARE |
					SOF_TIMESTAMPING_RX_SOFTWARE |
					SOF_TIMESTAMPING_RX_HARDWARE |
					SOF_TIMESTAMPING_SOFTWARE |
					SOF_TIMESTAMPING_RAW_HARDWARE;

		if (priv->ptp_clock)
			info->phc_index = ptp_clock_index(priv->ptp_clock);

		info->tx_types = (1 << HWTSTAMP_TX_OFF) | (1 << HWTSTAMP_TX_ON);

		info->rx_filters = ((1 << HWTSTAMP_FILTER_NONE) |
				    (1 << HWTSTAMP_FILTER_PTP_V1_L4_EVENT) |
				    (1 << HWTSTAMP_FILTER_PTP_V1_L4_SYNC) |
				    (1 << HWTSTAMP_FILTER_PTP_V1_L4_DELAY_REQ) |
				    (1 << HWTSTAMP_FILTER_PTP_V2_L4_EVENT) |
				    (1 << HWTSTAMP_FILTER_PTP_V2_L4_SYNC) |
				    (1 << HWTSTAMP_FILTER_PTP_V2_L4_DELAY_REQ) |
				    (1 << HWTSTAMP_FILTER_PTP_V2_EVENT) |
				    (1 << HWTSTAMP_FILTER_PTP_V2_SYNC) |
				    (1 << HWTSTAMP_FILTER_PTP_V2_DELAY_REQ) |
				    (1 << HWTSTAMP_FILTER_ALL));
		return 0;
	} else
		return ethtool_op_get_ts_info(dev, info);
}

static int stmmac_get_tunable(struct net_device *dev,
			      const struct ethtool_tunable *tuna, void *data)
{
	struct stmmac_priv *priv = netdev_priv(dev);
	int ret = 0;

	switch (tuna->id) {
	case ETHTOOL_RX_COPYBREAK:
		*(u32 *)data = priv->rx_copybreak;
		break;
	default:
		ret = -EINVAL;
		break;
	}

	return ret;
}

static int stmmac_set_tunable(struct net_device *dev,
			      const struct ethtool_tunable *tuna,
			      const void *data)
{
	struct stmmac_priv *priv = netdev_priv(dev);
	int ret = 0;

	switch (tuna->id) {
	case ETHTOOL_RX_COPYBREAK:
		priv->rx_copybreak = *(u32 *)data;
		break;
	default:
		ret = -EINVAL;
		break;
	}

	return ret;
}

static const struct ethtool_ops stmmac_ethtool_ops = {
	.begin = stmmac_check_if_running,
	.get_drvinfo = stmmac_ethtool_getdrvinfo,
	.get_msglevel = stmmac_ethtool_getmsglevel,
	.set_msglevel = stmmac_ethtool_setmsglevel,
	.get_regs = stmmac_ethtool_gregs,
	.get_regs_len = stmmac_ethtool_get_regs_len,
	.get_link = ethtool_op_get_link,
	.nway_reset = stmmac_nway_reset,
	.get_pauseparam = stmmac_get_pauseparam,
	.set_pauseparam = stmmac_set_pauseparam,
	.self_test = stmmac_selftest_run,
	.get_ethtool_stats = stmmac_get_ethtool_stats,
	.get_strings = stmmac_get_strings,
	.get_wol = stmmac_get_wol,
	.set_wol = stmmac_set_wol,
	.get_eee = stmmac_ethtool_op_get_eee,
	.set_eee = stmmac_ethtool_op_set_eee,
	.get_sset_count	= stmmac_get_sset_count,
	.get_ts_info = stmmac_get_ts_info,
	.get_coalesce = stmmac_get_coalesce,
	.set_coalesce = stmmac_set_coalesce,
	.get_tunable = stmmac_get_tunable,
	.set_tunable = stmmac_set_tunable,
	.get_link_ksettings = stmmac_ethtool_get_link_ksettings,
	.set_link_ksettings = stmmac_ethtool_set_link_ksettings,
};

void stmmac_set_ethtool_ops(struct net_device *netdev)
{
	netdev->ethtool_ops = &stmmac_ethtool_ops;
}<|MERGE_RESOLUTION|>--- conflicted
+++ resolved
@@ -436,15 +436,7 @@
 		if (!adv_lp.pause)
 			return;
 	} else {
-<<<<<<< HEAD
-		if (!linkmode_test_bit(ETHTOOL_LINK_MODE_Pause_BIT,
-				       netdev->phydev->supported) ||
-		    !linkmode_test_bit(ETHTOOL_LINK_MODE_Asym_Pause_BIT,
-				      netdev->phydev->supported))
-			return;
-=======
 		phylink_ethtool_get_pauseparam(priv->phylink, pause);
->>>>>>> 4ff96fb5
 	}
 }
 
@@ -461,15 +453,7 @@
 			return -EOPNOTSUPP;
 		return 0;
 	} else {
-<<<<<<< HEAD
-		if (!linkmode_test_bit(ETHTOOL_LINK_MODE_Pause_BIT,
-				       phy->supported) ||
-		    !linkmode_test_bit(ETHTOOL_LINK_MODE_Asym_Pause_BIT,
-				      phy->supported))
-			return -EOPNOTSUPP;
-=======
 		return phylink_ethtool_set_pauseparam(priv->phylink, pause);
->>>>>>> 4ff96fb5
 	}
 }
 
