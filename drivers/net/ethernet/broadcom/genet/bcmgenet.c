--- conflicted
+++ resolved
@@ -1225,12 +1225,9 @@
 	dev->stats.tx_packets += pkts_compl;
 	dev->stats.tx_bytes += bytes_compl;
 
-<<<<<<< HEAD
-=======
 	txq = netdev_get_tx_queue(dev, ring->queue);
 	netdev_tx_completed_queue(txq, pkts_compl, bytes_compl);
 
->>>>>>> ed596a4a
 	if (ring->free_bds > (MAX_SKB_FRAGS + 1)) {
 		if (netif_tx_queue_stopped(txq))
 			netif_tx_wake_queue(txq);
