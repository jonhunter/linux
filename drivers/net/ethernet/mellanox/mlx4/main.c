/*
 * Copyright (c) 2004, 2005 Topspin Communications.  All rights reserved.
 * Copyright (c) 2005 Sun Microsystems, Inc. All rights reserved.
 * Copyright (c) 2005, 2006, 2007, 2008 Mellanox Technologies. All rights reserved.
 * Copyright (c) 2006, 2007 Cisco Systems, Inc. All rights reserved.
 *
 * This software is available to you under a choice of one of two
 * licenses.  You may choose to be licensed under the terms of the GNU
 * General Public License (GPL) Version 2, available from the file
 * COPYING in the main directory of this source tree, or the
 * OpenIB.org BSD license below:
 *
 *     Redistribution and use in source and binary forms, with or
 *     without modification, are permitted provided that the following
 *     conditions are met:
 *
 *      - Redistributions of source code must retain the above
 *        copyright notice, this list of conditions and the following
 *        disclaimer.
 *
 *      - Redistributions in binary form must reproduce the above
 *        copyright notice, this list of conditions and the following
 *        disclaimer in the documentation and/or other materials
 *        provided with the distribution.
 *
 * THE SOFTWARE IS PROVIDED "AS IS", WITHOUT WARRANTY OF ANY KIND,
 * EXPRESS OR IMPLIED, INCLUDING BUT NOT LIMITED TO THE WARRANTIES OF
 * MERCHANTABILITY, FITNESS FOR A PARTICULAR PURPOSE AND
 * NONINFRINGEMENT. IN NO EVENT SHALL THE AUTHORS OR COPYRIGHT HOLDERS
 * BE LIABLE FOR ANY CLAIM, DAMAGES OR OTHER LIABILITY, WHETHER IN AN
 * ACTION OF CONTRACT, TORT OR OTHERWISE, ARISING FROM, OUT OF OR IN
 * CONNECTION WITH THE SOFTWARE OR THE USE OR OTHER DEALINGS IN THE
 * SOFTWARE.
 */

#include <linux/module.h>
#include <linux/init.h>
#include <linux/errno.h>
#include <linux/pci.h>
#include <linux/dma-mapping.h>
#include <linux/slab.h>
#include <linux/io-mapping.h>
#include <linux/delay.h>
#include <linux/kmod.h>
#include <net/devlink.h>

#include <linux/mlx4/device.h>
#include <linux/mlx4/doorbell.h>

#include "mlx4.h"
#include "fw.h"
#include "icm.h"

MODULE_AUTHOR("Roland Dreier");
MODULE_DESCRIPTION("Mellanox ConnectX HCA low-level driver");
MODULE_LICENSE("Dual BSD/GPL");
MODULE_VERSION(DRV_VERSION);

struct workqueue_struct *mlx4_wq;

#ifdef CONFIG_MLX4_DEBUG

int mlx4_debug_level = 0;
module_param_named(debug_level, mlx4_debug_level, int, 0644);
MODULE_PARM_DESC(debug_level, "Enable debug tracing if > 0");

#endif /* CONFIG_MLX4_DEBUG */

#ifdef CONFIG_PCI_MSI

static int msi_x = 1;
module_param(msi_x, int, 0444);
MODULE_PARM_DESC(msi_x, "attempt to use MSI-X if nonzero");

#else /* CONFIG_PCI_MSI */

#define msi_x (0)

#endif /* CONFIG_PCI_MSI */

static uint8_t num_vfs[3] = {0, 0, 0};
static int num_vfs_argc;
module_param_array(num_vfs, byte , &num_vfs_argc, 0444);
MODULE_PARM_DESC(num_vfs, "enable #num_vfs functions if num_vfs > 0\n"
			  "num_vfs=port1,port2,port1+2");

static uint8_t probe_vf[3] = {0, 0, 0};
static int probe_vfs_argc;
module_param_array(probe_vf, byte, &probe_vfs_argc, 0444);
MODULE_PARM_DESC(probe_vf, "number of vfs to probe by pf driver (num_vfs > 0)\n"
			   "probe_vf=port1,port2,port1+2");

int mlx4_log_num_mgm_entry_size = MLX4_DEFAULT_MGM_LOG_ENTRY_SIZE;
module_param_named(log_num_mgm_entry_size,
			mlx4_log_num_mgm_entry_size, int, 0444);
MODULE_PARM_DESC(log_num_mgm_entry_size, "log mgm size, that defines the num"
					 " of qp per mcg, for example:"
					 " 10 gives 248.range: 7 <="
					 " log_num_mgm_entry_size <= 12."
					 " To activate device managed"
					 " flow steering when available, set to -1");

static bool enable_64b_cqe_eqe = true;
module_param(enable_64b_cqe_eqe, bool, 0444);
MODULE_PARM_DESC(enable_64b_cqe_eqe,
		 "Enable 64 byte CQEs/EQEs when the FW supports this (default: True)");

static bool enable_4k_uar;
module_param(enable_4k_uar, bool, 0444);
MODULE_PARM_DESC(enable_4k_uar,
		 "Enable using 4K UAR. Should not be enabled if have VFs which do not support 4K UARs (default: false)");

#define PF_CONTEXT_BEHAVIOUR_MASK	(MLX4_FUNC_CAP_64B_EQE_CQE | \
					 MLX4_FUNC_CAP_EQE_CQE_STRIDE | \
					 MLX4_FUNC_CAP_DMFS_A0_STATIC)

#define RESET_PERSIST_MASK_FLAGS	(MLX4_FLAG_SRIOV)

static char mlx4_version[] =
	DRV_NAME ": Mellanox ConnectX core driver v"
	DRV_VERSION " (" DRV_RELDATE ")\n";

static struct mlx4_profile default_profile = {
	.num_qp		= 1 << 18,
	.num_srq	= 1 << 16,
	.rdmarc_per_qp	= 1 << 4,
	.num_cq		= 1 << 16,
	.num_mcg	= 1 << 13,
	.num_mpt	= 1 << 19,
	.num_mtt	= 1 << 20, /* It is really num mtt segements */
};

static struct mlx4_profile low_mem_profile = {
	.num_qp		= 1 << 17,
	.num_srq	= 1 << 6,
	.rdmarc_per_qp	= 1 << 4,
	.num_cq		= 1 << 8,
	.num_mcg	= 1 << 8,
	.num_mpt	= 1 << 9,
	.num_mtt	= 1 << 7,
};

static int log_num_mac = 7;
module_param_named(log_num_mac, log_num_mac, int, 0444);
MODULE_PARM_DESC(log_num_mac, "Log2 max number of MACs per ETH port (1-7)");

static int log_num_vlan;
module_param_named(log_num_vlan, log_num_vlan, int, 0444);
MODULE_PARM_DESC(log_num_vlan, "Log2 max number of VLANs per ETH port (0-7)");
/* Log2 max number of VLANs per ETH port (0-7) */
#define MLX4_LOG_NUM_VLANS 7
#define MLX4_MIN_LOG_NUM_VLANS 0
#define MLX4_MIN_LOG_NUM_MAC 1

static bool use_prio;
module_param_named(use_prio, use_prio, bool, 0444);
MODULE_PARM_DESC(use_prio, "Enable steering by VLAN priority on ETH ports (deprecated)");

int log_mtts_per_seg = ilog2(MLX4_MTT_ENTRY_PER_SEG);
module_param_named(log_mtts_per_seg, log_mtts_per_seg, int, 0444);
MODULE_PARM_DESC(log_mtts_per_seg, "Log2 number of MTT entries per segment (1-7)");

static int port_type_array[2] = {MLX4_PORT_TYPE_NONE, MLX4_PORT_TYPE_NONE};
static int arr_argc = 2;
module_param_array(port_type_array, int, &arr_argc, 0444);
MODULE_PARM_DESC(port_type_array, "Array of port types: HW_DEFAULT (0) is default "
				"1 for IB, 2 for Ethernet");

struct mlx4_port_config {
	struct list_head list;
	enum mlx4_port_type port_type[MLX4_MAX_PORTS + 1];
	struct pci_dev *pdev;
};

static atomic_t pf_loading = ATOMIC_INIT(0);

static inline void mlx4_set_num_reserved_uars(struct mlx4_dev *dev,
					      struct mlx4_dev_cap *dev_cap)
{
	/* The reserved_uars is calculated by system page size unit.
	 * Therefore, adjustment is added when the uar page size is less
	 * than the system page size
	 */
	dev->caps.reserved_uars	=
		max_t(int,
		      mlx4_get_num_reserved_uar(dev),
		      dev_cap->reserved_uars /
			(1 << (PAGE_SHIFT - dev->uar_page_shift)));
}

int mlx4_check_port_params(struct mlx4_dev *dev,
			   enum mlx4_port_type *port_type)
{
	int i;

	if (!(dev->caps.flags & MLX4_DEV_CAP_FLAG_DPDP)) {
		for (i = 0; i < dev->caps.num_ports - 1; i++) {
			if (port_type[i] != port_type[i + 1]) {
				mlx4_err(dev, "Only same port types supported on this HCA, aborting\n");
				return -EINVAL;
			}
		}
	}

	for (i = 0; i < dev->caps.num_ports; i++) {
		if (!(port_type[i] & dev->caps.supported_type[i+1])) {
			mlx4_err(dev, "Requested port type for port %d is not supported on this HCA\n",
				 i + 1);
			return -EINVAL;
		}
	}
	return 0;
}

static void mlx4_set_port_mask(struct mlx4_dev *dev)
{
	int i;

	for (i = 1; i <= dev->caps.num_ports; ++i)
		dev->caps.port_mask[i] = dev->caps.port_type[i];
}

enum {
	MLX4_QUERY_FUNC_NUM_SYS_EQS = 1 << 0,
};

static int mlx4_query_func(struct mlx4_dev *dev, struct mlx4_dev_cap *dev_cap)
{
	int err = 0;
	struct mlx4_func func;

	if (dev->caps.flags2 & MLX4_DEV_CAP_FLAG2_SYS_EQS) {
		err = mlx4_QUERY_FUNC(dev, &func, 0);
		if (err) {
			mlx4_err(dev, "QUERY_DEV_CAP command failed, aborting.\n");
			return err;
		}
		dev_cap->max_eqs = func.max_eq;
		dev_cap->reserved_eqs = func.rsvd_eqs;
		dev_cap->reserved_uars = func.rsvd_uars;
		err |= MLX4_QUERY_FUNC_NUM_SYS_EQS;
	}
	return err;
}

static void mlx4_enable_cqe_eqe_stride(struct mlx4_dev *dev)
{
	struct mlx4_caps *dev_cap = &dev->caps;

	/* FW not supporting or cancelled by user */
	if (!(dev_cap->flags2 & MLX4_DEV_CAP_FLAG2_EQE_STRIDE) ||
	    !(dev_cap->flags2 & MLX4_DEV_CAP_FLAG2_CQE_STRIDE))
		return;

	/* Must have 64B CQE_EQE enabled by FW to use bigger stride
	 * When FW has NCSI it may decide not to report 64B CQE/EQEs
	 */
	if (!(dev_cap->flags & MLX4_DEV_CAP_FLAG_64B_EQE) ||
	    !(dev_cap->flags & MLX4_DEV_CAP_FLAG_64B_CQE)) {
		dev_cap->flags2 &= ~MLX4_DEV_CAP_FLAG2_CQE_STRIDE;
		dev_cap->flags2 &= ~MLX4_DEV_CAP_FLAG2_EQE_STRIDE;
		return;
	}

	if (cache_line_size() == 128 || cache_line_size() == 256) {
		mlx4_dbg(dev, "Enabling CQE stride cacheLine supported\n");
		/* Changing the real data inside CQE size to 32B */
		dev_cap->flags &= ~MLX4_DEV_CAP_FLAG_64B_CQE;
		dev_cap->flags &= ~MLX4_DEV_CAP_FLAG_64B_EQE;

		if (mlx4_is_master(dev))
			dev_cap->function_caps |= MLX4_FUNC_CAP_EQE_CQE_STRIDE;
	} else {
		if (cache_line_size() != 32  && cache_line_size() != 64)
			mlx4_dbg(dev, "Disabling CQE stride, cacheLine size unsupported\n");
		dev_cap->flags2 &= ~MLX4_DEV_CAP_FLAG2_CQE_STRIDE;
		dev_cap->flags2 &= ~MLX4_DEV_CAP_FLAG2_EQE_STRIDE;
	}
}

static int _mlx4_dev_port(struct mlx4_dev *dev, int port,
			  struct mlx4_port_cap *port_cap)
{
	dev->caps.vl_cap[port]	    = port_cap->max_vl;
	dev->caps.ib_mtu_cap[port]	    = port_cap->ib_mtu;
	dev->phys_caps.gid_phys_table_len[port]  = port_cap->max_gids;
	dev->phys_caps.pkey_phys_table_len[port] = port_cap->max_pkeys;
	/* set gid and pkey table operating lengths by default
	 * to non-sriov values
	 */
	dev->caps.gid_table_len[port]  = port_cap->max_gids;
	dev->caps.pkey_table_len[port] = port_cap->max_pkeys;
	dev->caps.port_width_cap[port] = port_cap->max_port_width;
	dev->caps.eth_mtu_cap[port]    = port_cap->eth_mtu;
	dev->caps.def_mac[port]        = port_cap->def_mac;
	dev->caps.supported_type[port] = port_cap->supported_port_types;
	dev->caps.suggested_type[port] = port_cap->suggested_type;
	dev->caps.default_sense[port] = port_cap->default_sense;
	dev->caps.trans_type[port]	    = port_cap->trans_type;
	dev->caps.vendor_oui[port]     = port_cap->vendor_oui;
	dev->caps.wavelength[port]     = port_cap->wavelength;
	dev->caps.trans_code[port]     = port_cap->trans_code;

	return 0;
}

static int mlx4_dev_port(struct mlx4_dev *dev, int port,
			 struct mlx4_port_cap *port_cap)
{
	int err = 0;

	err = mlx4_QUERY_PORT(dev, port, port_cap);

	if (err)
		mlx4_err(dev, "QUERY_PORT command failed.\n");

	return err;
}

static inline void mlx4_enable_ignore_fcs(struct mlx4_dev *dev)
{
	if (!(dev->caps.flags2 & MLX4_DEV_CAP_FLAG2_IGNORE_FCS))
		return;

	if (mlx4_is_mfunc(dev)) {
		mlx4_dbg(dev, "SRIOV mode - Disabling Ignore FCS");
		dev->caps.flags2 &= ~MLX4_DEV_CAP_FLAG2_IGNORE_FCS;
		return;
	}

	if (!(dev->caps.flags & MLX4_DEV_CAP_FLAG_FCS_KEEP)) {
		mlx4_dbg(dev,
			 "Keep FCS is not supported - Disabling Ignore FCS");
		dev->caps.flags2 &= ~MLX4_DEV_CAP_FLAG2_IGNORE_FCS;
		return;
	}
}

#define MLX4_A0_STEERING_TABLE_SIZE	256
static int mlx4_dev_cap(struct mlx4_dev *dev, struct mlx4_dev_cap *dev_cap)
{
	int err;
	int i;

	err = mlx4_QUERY_DEV_CAP(dev, dev_cap);
	if (err) {
		mlx4_err(dev, "QUERY_DEV_CAP command failed, aborting\n");
		return err;
	}
	mlx4_dev_cap_dump(dev, dev_cap);

	if (dev_cap->min_page_sz > PAGE_SIZE) {
		mlx4_err(dev, "HCA minimum page size of %d bigger than kernel PAGE_SIZE of %ld, aborting\n",
			 dev_cap->min_page_sz, PAGE_SIZE);
		return -ENODEV;
	}
	if (dev_cap->num_ports > MLX4_MAX_PORTS) {
		mlx4_err(dev, "HCA has %d ports, but we only support %d, aborting\n",
			 dev_cap->num_ports, MLX4_MAX_PORTS);
		return -ENODEV;
	}

	if (dev_cap->uar_size > pci_resource_len(dev->persist->pdev, 2)) {
		mlx4_err(dev, "HCA reported UAR size of 0x%x bigger than PCI resource 2 size of 0x%llx, aborting\n",
			 dev_cap->uar_size,
			 (unsigned long long)
			 pci_resource_len(dev->persist->pdev, 2));
		return -ENODEV;
	}

	dev->caps.num_ports	     = dev_cap->num_ports;
	dev->caps.num_sys_eqs = dev_cap->num_sys_eqs;
	dev->phys_caps.num_phys_eqs = dev_cap->flags2 & MLX4_DEV_CAP_FLAG2_SYS_EQS ?
				      dev->caps.num_sys_eqs :
				      MLX4_MAX_EQ_NUM;
	for (i = 1; i <= dev->caps.num_ports; ++i) {
		err = _mlx4_dev_port(dev, i, dev_cap->port_cap + i);
		if (err) {
			mlx4_err(dev, "QUERY_PORT command failed, aborting\n");
			return err;
		}
	}

	dev->caps.uar_page_size	     = PAGE_SIZE;
	dev->caps.num_uars	     = dev_cap->uar_size / PAGE_SIZE;
	dev->caps.local_ca_ack_delay = dev_cap->local_ca_ack_delay;
	dev->caps.bf_reg_size	     = dev_cap->bf_reg_size;
	dev->caps.bf_regs_per_page   = dev_cap->bf_regs_per_page;
	dev->caps.max_sq_sg	     = dev_cap->max_sq_sg;
	dev->caps.max_rq_sg	     = dev_cap->max_rq_sg;
	dev->caps.max_wqes	     = dev_cap->max_qp_sz;
	dev->caps.max_qp_init_rdma   = dev_cap->max_requester_per_qp;
	dev->caps.max_srq_wqes	     = dev_cap->max_srq_sz;
	dev->caps.max_srq_sge	     = dev_cap->max_rq_sg - 1;
	dev->caps.reserved_srqs	     = dev_cap->reserved_srqs;
	dev->caps.max_sq_desc_sz     = dev_cap->max_sq_desc_sz;
	dev->caps.max_rq_desc_sz     = dev_cap->max_rq_desc_sz;
	/*
	 * Subtract 1 from the limit because we need to allocate a
	 * spare CQE so the HCA HW can tell the difference between an
	 * empty CQ and a full CQ.
	 */
	dev->caps.max_cqes	     = dev_cap->max_cq_sz - 1;
	dev->caps.reserved_cqs	     = dev_cap->reserved_cqs;
	dev->caps.reserved_eqs	     = dev_cap->reserved_eqs;
	dev->caps.reserved_mtts      = dev_cap->reserved_mtts;
	dev->caps.reserved_mrws	     = dev_cap->reserved_mrws;

	dev->caps.reserved_pds	     = dev_cap->reserved_pds;
	dev->caps.reserved_xrcds     = (dev->caps.flags & MLX4_DEV_CAP_FLAG_XRC) ?
					dev_cap->reserved_xrcds : 0;
	dev->caps.max_xrcds          = (dev->caps.flags & MLX4_DEV_CAP_FLAG_XRC) ?
					dev_cap->max_xrcds : 0;
	dev->caps.mtt_entry_sz       = dev_cap->mtt_entry_sz;

	dev->caps.max_msg_sz         = dev_cap->max_msg_sz;
	dev->caps.page_size_cap	     = ~(u32) (dev_cap->min_page_sz - 1);
	dev->caps.flags		     = dev_cap->flags;
	dev->caps.flags2	     = dev_cap->flags2;
	dev->caps.bmme_flags	     = dev_cap->bmme_flags;
	dev->caps.reserved_lkey	     = dev_cap->reserved_lkey;
	dev->caps.stat_rate_support  = dev_cap->stat_rate_support;
	dev->caps.max_gso_sz	     = dev_cap->max_gso_sz;
	dev->caps.max_rss_tbl_sz     = dev_cap->max_rss_tbl_sz;

	/* Save uar page shift */
	if (!mlx4_is_slave(dev)) {
		/* Virtual PCI function needs to determine UAR page size from
		 * firmware. Only master PCI function can set the uar page size
		 */
		if (enable_4k_uar)
			dev->uar_page_shift = DEFAULT_UAR_PAGE_SHIFT;
		else
			dev->uar_page_shift = PAGE_SHIFT;

		mlx4_set_num_reserved_uars(dev, dev_cap);
	}

	if (dev->caps.flags2 & MLX4_DEV_CAP_FLAG2_PHV_EN) {
		struct mlx4_init_hca_param hca_param;

		memset(&hca_param, 0, sizeof(hca_param));
		err = mlx4_QUERY_HCA(dev, &hca_param);
		/* Turn off PHV_EN flag in case phv_check_en is set.
		 * phv_check_en is a HW check that parse the packet and verify
		 * phv bit was reported correctly in the wqe. To allow QinQ
		 * PHV_EN flag should be set and phv_check_en must be cleared
		 * otherwise QinQ packets will be drop by the HW.
		 */
		if (err || hca_param.phv_check_en)
			dev->caps.flags2 &= ~MLX4_DEV_CAP_FLAG2_PHV_EN;
	}

	/* Sense port always allowed on supported devices for ConnectX-1 and -2 */
	if (mlx4_priv(dev)->pci_dev_data & MLX4_PCI_DEV_FORCE_SENSE_PORT)
		dev->caps.flags |= MLX4_DEV_CAP_FLAG_SENSE_SUPPORT;
	/* Don't do sense port on multifunction devices (for now at least) */
	if (mlx4_is_mfunc(dev))
		dev->caps.flags &= ~MLX4_DEV_CAP_FLAG_SENSE_SUPPORT;

	if (mlx4_low_memory_profile()) {
		dev->caps.log_num_macs  = MLX4_MIN_LOG_NUM_MAC;
		dev->caps.log_num_vlans = MLX4_MIN_LOG_NUM_VLANS;
	} else {
		dev->caps.log_num_macs  = log_num_mac;
		dev->caps.log_num_vlans = MLX4_LOG_NUM_VLANS;
	}

	for (i = 1; i <= dev->caps.num_ports; ++i) {
		dev->caps.port_type[i] = MLX4_PORT_TYPE_NONE;
		if (dev->caps.supported_type[i]) {
			/* if only ETH is supported - assign ETH */
			if (dev->caps.supported_type[i] == MLX4_PORT_TYPE_ETH)
				dev->caps.port_type[i] = MLX4_PORT_TYPE_ETH;
			/* if only IB is supported, assign IB */
			else if (dev->caps.supported_type[i] ==
				 MLX4_PORT_TYPE_IB)
				dev->caps.port_type[i] = MLX4_PORT_TYPE_IB;
			else {
				/* if IB and ETH are supported, we set the port
				 * type according to user selection of port type;
				 * if user selected none, take the FW hint */
				if (port_type_array[i - 1] == MLX4_PORT_TYPE_NONE)
					dev->caps.port_type[i] = dev->caps.suggested_type[i] ?
						MLX4_PORT_TYPE_ETH : MLX4_PORT_TYPE_IB;
				else
					dev->caps.port_type[i] = port_type_array[i - 1];
			}
		}
		/*
		 * Link sensing is allowed on the port if 3 conditions are true:
		 * 1. Both protocols are supported on the port.
		 * 2. Different types are supported on the port
		 * 3. FW declared that it supports link sensing
		 */
		mlx4_priv(dev)->sense.sense_allowed[i] =
			((dev->caps.supported_type[i] == MLX4_PORT_TYPE_AUTO) &&
			 (dev->caps.flags & MLX4_DEV_CAP_FLAG_DPDP) &&
			 (dev->caps.flags & MLX4_DEV_CAP_FLAG_SENSE_SUPPORT));

		/*
		 * If "default_sense" bit is set, we move the port to "AUTO" mode
		 * and perform sense_port FW command to try and set the correct
		 * port type from beginning
		 */
		if (mlx4_priv(dev)->sense.sense_allowed[i] && dev->caps.default_sense[i]) {
			enum mlx4_port_type sensed_port = MLX4_PORT_TYPE_NONE;
			dev->caps.possible_type[i] = MLX4_PORT_TYPE_AUTO;
			mlx4_SENSE_PORT(dev, i, &sensed_port);
			if (sensed_port != MLX4_PORT_TYPE_NONE)
				dev->caps.port_type[i] = sensed_port;
		} else {
			dev->caps.possible_type[i] = dev->caps.port_type[i];
		}

		if (dev->caps.log_num_macs > dev_cap->port_cap[i].log_max_macs) {
			dev->caps.log_num_macs = dev_cap->port_cap[i].log_max_macs;
			mlx4_warn(dev, "Requested number of MACs is too much for port %d, reducing to %d\n",
				  i, 1 << dev->caps.log_num_macs);
		}
		if (dev->caps.log_num_vlans > dev_cap->port_cap[i].log_max_vlans) {
			dev->caps.log_num_vlans = dev_cap->port_cap[i].log_max_vlans;
			mlx4_warn(dev, "Requested number of VLANs is too much for port %d, reducing to %d\n",
				  i, 1 << dev->caps.log_num_vlans);
		}
	}

	if (mlx4_is_master(dev) && (dev->caps.num_ports == 2) &&
	    (port_type_array[0] == MLX4_PORT_TYPE_IB) &&
	    (port_type_array[1] == MLX4_PORT_TYPE_ETH)) {
		mlx4_warn(dev,
			  "Granular QoS per VF not supported with IB/Eth configuration\n");
		dev->caps.flags2 &= ~MLX4_DEV_CAP_FLAG2_QOS_VPP;
	}

	dev->caps.max_counters = dev_cap->max_counters;

	dev->caps.reserved_qps_cnt[MLX4_QP_REGION_FW] = dev_cap->reserved_qps;
	dev->caps.reserved_qps_cnt[MLX4_QP_REGION_ETH_ADDR] =
		dev->caps.reserved_qps_cnt[MLX4_QP_REGION_FC_ADDR] =
		(1 << dev->caps.log_num_macs) *
		(1 << dev->caps.log_num_vlans) *
		dev->caps.num_ports;
	dev->caps.reserved_qps_cnt[MLX4_QP_REGION_FC_EXCH] = MLX4_NUM_FEXCH;

	if (dev_cap->dmfs_high_rate_qpn_base > 0 &&
	    dev->caps.flags2 & MLX4_DEV_CAP_FLAG2_FS_EN)
		dev->caps.dmfs_high_rate_qpn_base = dev_cap->dmfs_high_rate_qpn_base;
	else
		dev->caps.dmfs_high_rate_qpn_base =
			dev->caps.reserved_qps_cnt[MLX4_QP_REGION_FW];

	if (dev_cap->dmfs_high_rate_qpn_range > 0 &&
	    dev->caps.flags2 & MLX4_DEV_CAP_FLAG2_FS_EN) {
		dev->caps.dmfs_high_rate_qpn_range = dev_cap->dmfs_high_rate_qpn_range;
		dev->caps.dmfs_high_steer_mode = MLX4_STEERING_DMFS_A0_DEFAULT;
		dev->caps.flags2 |= MLX4_DEV_CAP_FLAG2_FS_A0;
	} else {
		dev->caps.dmfs_high_steer_mode = MLX4_STEERING_DMFS_A0_NOT_SUPPORTED;
		dev->caps.dmfs_high_rate_qpn_base =
			dev->caps.reserved_qps_cnt[MLX4_QP_REGION_FW];
		dev->caps.dmfs_high_rate_qpn_range = MLX4_A0_STEERING_TABLE_SIZE;
	}

	dev->caps.rl_caps = dev_cap->rl_caps;

	dev->caps.reserved_qps_cnt[MLX4_QP_REGION_RSS_RAW_ETH] =
		dev->caps.dmfs_high_rate_qpn_range;

	dev->caps.reserved_qps = dev->caps.reserved_qps_cnt[MLX4_QP_REGION_FW] +
		dev->caps.reserved_qps_cnt[MLX4_QP_REGION_ETH_ADDR] +
		dev->caps.reserved_qps_cnt[MLX4_QP_REGION_FC_ADDR] +
		dev->caps.reserved_qps_cnt[MLX4_QP_REGION_FC_EXCH];

	dev->caps.sqp_demux = (mlx4_is_master(dev)) ? MLX4_MAX_NUM_SLAVES : 0;

	if (!enable_64b_cqe_eqe && !mlx4_is_slave(dev)) {
		if (dev_cap->flags &
		    (MLX4_DEV_CAP_FLAG_64B_CQE | MLX4_DEV_CAP_FLAG_64B_EQE)) {
			mlx4_warn(dev, "64B EQEs/CQEs supported by the device but not enabled\n");
			dev->caps.flags &= ~MLX4_DEV_CAP_FLAG_64B_CQE;
			dev->caps.flags &= ~MLX4_DEV_CAP_FLAG_64B_EQE;
		}

		if (dev_cap->flags2 &
		    (MLX4_DEV_CAP_FLAG2_CQE_STRIDE |
		     MLX4_DEV_CAP_FLAG2_EQE_STRIDE)) {
			mlx4_warn(dev, "Disabling EQE/CQE stride per user request\n");
			dev_cap->flags2 &= ~MLX4_DEV_CAP_FLAG2_CQE_STRIDE;
			dev_cap->flags2 &= ~MLX4_DEV_CAP_FLAG2_EQE_STRIDE;
		}
	}

	if ((dev->caps.flags &
	    (MLX4_DEV_CAP_FLAG_64B_CQE | MLX4_DEV_CAP_FLAG_64B_EQE)) &&
	    mlx4_is_master(dev))
		dev->caps.function_caps |= MLX4_FUNC_CAP_64B_EQE_CQE;

	if (!mlx4_is_slave(dev)) {
		mlx4_enable_cqe_eqe_stride(dev);
		dev->caps.alloc_res_qp_mask =
			(dev->caps.bf_reg_size ? MLX4_RESERVE_ETH_BF_QP : 0) |
			MLX4_RESERVE_A0_QP;

		if (!(dev->caps.flags2 & MLX4_DEV_CAP_FLAG2_ETS_CFG) &&
		    dev->caps.flags & MLX4_DEV_CAP_FLAG_SET_ETH_SCHED) {
			mlx4_warn(dev, "Old device ETS support detected\n");
			mlx4_warn(dev, "Consider upgrading device FW.\n");
			dev->caps.flags2 |= MLX4_DEV_CAP_FLAG2_ETS_CFG;
		}

	} else {
		dev->caps.alloc_res_qp_mask = 0;
	}

	mlx4_enable_ignore_fcs(dev);

	return 0;
}

static int mlx4_get_pcie_dev_link_caps(struct mlx4_dev *dev,
				       enum pci_bus_speed *speed,
				       enum pcie_link_width *width)
{
	u32 lnkcap1, lnkcap2;
	int err1, err2;

#define  PCIE_MLW_CAP_SHIFT 4	/* start of MLW mask in link capabilities */

	*speed = PCI_SPEED_UNKNOWN;
	*width = PCIE_LNK_WIDTH_UNKNOWN;

	err1 = pcie_capability_read_dword(dev->persist->pdev, PCI_EXP_LNKCAP,
					  &lnkcap1);
	err2 = pcie_capability_read_dword(dev->persist->pdev, PCI_EXP_LNKCAP2,
					  &lnkcap2);
	if (!err2 && lnkcap2) { /* PCIe r3.0-compliant */
		if (lnkcap2 & PCI_EXP_LNKCAP2_SLS_8_0GB)
			*speed = PCIE_SPEED_8_0GT;
		else if (lnkcap2 & PCI_EXP_LNKCAP2_SLS_5_0GB)
			*speed = PCIE_SPEED_5_0GT;
		else if (lnkcap2 & PCI_EXP_LNKCAP2_SLS_2_5GB)
			*speed = PCIE_SPEED_2_5GT;
	}
	if (!err1) {
		*width = (lnkcap1 & PCI_EXP_LNKCAP_MLW) >> PCIE_MLW_CAP_SHIFT;
		if (!lnkcap2) { /* pre-r3.0 */
			if (lnkcap1 & PCI_EXP_LNKCAP_SLS_5_0GB)
				*speed = PCIE_SPEED_5_0GT;
			else if (lnkcap1 & PCI_EXP_LNKCAP_SLS_2_5GB)
				*speed = PCIE_SPEED_2_5GT;
		}
	}

	if (*speed == PCI_SPEED_UNKNOWN || *width == PCIE_LNK_WIDTH_UNKNOWN) {
		return err1 ? err1 :
			err2 ? err2 : -EINVAL;
	}
	return 0;
}

static void mlx4_check_pcie_caps(struct mlx4_dev *dev)
{
	enum pcie_link_width width, width_cap;
	enum pci_bus_speed speed, speed_cap;
	int err;

#define PCIE_SPEED_STR(speed) \
	(speed == PCIE_SPEED_8_0GT ? "8.0GT/s" : \
	 speed == PCIE_SPEED_5_0GT ? "5.0GT/s" : \
	 speed == PCIE_SPEED_2_5GT ? "2.5GT/s" : \
	 "Unknown")

	err = mlx4_get_pcie_dev_link_caps(dev, &speed_cap, &width_cap);
	if (err) {
		mlx4_warn(dev,
			  "Unable to determine PCIe device BW capabilities\n");
		return;
	}

	err = pcie_get_minimum_link(dev->persist->pdev, &speed, &width);
	if (err || speed == PCI_SPEED_UNKNOWN ||
	    width == PCIE_LNK_WIDTH_UNKNOWN) {
		mlx4_warn(dev,
			  "Unable to determine PCI device chain minimum BW\n");
		return;
	}

	if (width != width_cap || speed != speed_cap)
		mlx4_warn(dev,
			  "PCIe BW is different than device's capability\n");

	mlx4_info(dev, "PCIe link speed is %s, device supports %s\n",
		  PCIE_SPEED_STR(speed), PCIE_SPEED_STR(speed_cap));
	mlx4_info(dev, "PCIe link width is x%d, device supports x%d\n",
		  width, width_cap);
	return;
}

/*The function checks if there are live vf, return the num of them*/
static int mlx4_how_many_lives_vf(struct mlx4_dev *dev)
{
	struct mlx4_priv *priv = mlx4_priv(dev);
	struct mlx4_slave_state *s_state;
	int i;
	int ret = 0;

	for (i = 1/*the ppf is 0*/; i < dev->num_slaves; ++i) {
		s_state = &priv->mfunc.master.slave_state[i];
		if (s_state->active && s_state->last_cmd !=
		    MLX4_COMM_CMD_RESET) {
			mlx4_warn(dev, "%s: slave: %d is still active\n",
				  __func__, i);
			ret++;
		}
	}
	return ret;
}

int mlx4_get_parav_qkey(struct mlx4_dev *dev, u32 qpn, u32 *qkey)
{
	u32 qk = MLX4_RESERVED_QKEY_BASE;

	if (qpn >= dev->phys_caps.base_tunnel_sqpn + 8 * MLX4_MFUNC_MAX ||
	    qpn < dev->phys_caps.base_proxy_sqpn)
		return -EINVAL;

	if (qpn >= dev->phys_caps.base_tunnel_sqpn)
		/* tunnel qp */
		qk += qpn - dev->phys_caps.base_tunnel_sqpn;
	else
		qk += qpn - dev->phys_caps.base_proxy_sqpn;
	*qkey = qk;
	return 0;
}
EXPORT_SYMBOL(mlx4_get_parav_qkey);

void mlx4_sync_pkey_table(struct mlx4_dev *dev, int slave, int port, int i, int val)
{
	struct mlx4_priv *priv = container_of(dev, struct mlx4_priv, dev);

	if (!mlx4_is_master(dev))
		return;

	priv->virt2phys_pkey[slave][port - 1][i] = val;
}
EXPORT_SYMBOL(mlx4_sync_pkey_table);

void mlx4_put_slave_node_guid(struct mlx4_dev *dev, int slave, __be64 guid)
{
	struct mlx4_priv *priv = container_of(dev, struct mlx4_priv, dev);

	if (!mlx4_is_master(dev))
		return;

	priv->slave_node_guids[slave] = guid;
}
EXPORT_SYMBOL(mlx4_put_slave_node_guid);

__be64 mlx4_get_slave_node_guid(struct mlx4_dev *dev, int slave)
{
	struct mlx4_priv *priv = container_of(dev, struct mlx4_priv, dev);

	if (!mlx4_is_master(dev))
		return 0;

	return priv->slave_node_guids[slave];
}
EXPORT_SYMBOL(mlx4_get_slave_node_guid);

int mlx4_is_slave_active(struct mlx4_dev *dev, int slave)
{
	struct mlx4_priv *priv = mlx4_priv(dev);
	struct mlx4_slave_state *s_slave;

	if (!mlx4_is_master(dev))
		return 0;

	s_slave = &priv->mfunc.master.slave_state[slave];
	return !!s_slave->active;
}
EXPORT_SYMBOL(mlx4_is_slave_active);

static void slave_adjust_steering_mode(struct mlx4_dev *dev,
				       struct mlx4_dev_cap *dev_cap,
				       struct mlx4_init_hca_param *hca_param)
{
	dev->caps.steering_mode = hca_param->steering_mode;
	if (dev->caps.steering_mode == MLX4_STEERING_MODE_DEVICE_MANAGED) {
		dev->caps.num_qp_per_mgm = dev_cap->fs_max_num_qp_per_entry;
		dev->caps.fs_log_max_ucast_qp_range_size =
			dev_cap->fs_log_max_ucast_qp_range_size;
	} else
		dev->caps.num_qp_per_mgm =
			4 * ((1 << hca_param->log_mc_entry_sz)/16 - 2);

	mlx4_dbg(dev, "Steering mode is: %s\n",
		 mlx4_steering_mode_str(dev->caps.steering_mode));
}

static int mlx4_slave_cap(struct mlx4_dev *dev)
{
	int			   err;
	u32			   page_size;
	struct mlx4_dev_cap	   dev_cap;
	struct mlx4_func_cap	   func_cap;
	struct mlx4_init_hca_param hca_param;
	u8			   i;

	memset(&hca_param, 0, sizeof(hca_param));
	err = mlx4_QUERY_HCA(dev, &hca_param);
	if (err) {
		mlx4_err(dev, "QUERY_HCA command failed, aborting\n");
		return err;
	}

	/* fail if the hca has an unknown global capability
	 * at this time global_caps should be always zeroed
	 */
	if (hca_param.global_caps) {
		mlx4_err(dev, "Unknown hca global capabilities\n");
		return -ENOSYS;
	}

	mlx4_log_num_mgm_entry_size = hca_param.log_mc_entry_sz;

	dev->caps.hca_core_clock = hca_param.hca_core_clock;

	memset(&dev_cap, 0, sizeof(dev_cap));
	dev->caps.max_qp_dest_rdma = 1 << hca_param.log_rd_per_qp;
	err = mlx4_dev_cap(dev, &dev_cap);
	if (err) {
		mlx4_err(dev, "QUERY_DEV_CAP command failed, aborting\n");
		return err;
	}

	err = mlx4_QUERY_FW(dev);
	if (err)
		mlx4_err(dev, "QUERY_FW command failed: could not get FW version\n");

	page_size = ~dev->caps.page_size_cap + 1;
	mlx4_warn(dev, "HCA minimum page size:%d\n", page_size);
	if (page_size > PAGE_SIZE) {
		mlx4_err(dev, "HCA minimum page size of %d bigger than kernel PAGE_SIZE of %ld, aborting\n",
			 page_size, PAGE_SIZE);
		return -ENODEV;
	}

	/* Set uar_page_shift for VF */
	dev->uar_page_shift = hca_param.uar_page_sz + 12;

	/* Make sure the master uar page size is valid */
	if (dev->uar_page_shift > PAGE_SHIFT) {
		mlx4_err(dev,
			 "Invalid configuration: uar page size is larger than system page size\n");
		return  -ENODEV;
	}

	/* Set reserved_uars based on the uar_page_shift */
	mlx4_set_num_reserved_uars(dev, &dev_cap);

	/* Although uar page size in FW differs from system page size,
	 * upper software layers (mlx4_ib, mlx4_en and part of mlx4_core)
	 * still works with assumption that uar page size == system page size
	 */
	dev->caps.uar_page_size = PAGE_SIZE;

	memset(&func_cap, 0, sizeof(func_cap));
	err = mlx4_QUERY_FUNC_CAP(dev, 0, &func_cap);
	if (err) {
		mlx4_err(dev, "QUERY_FUNC_CAP general command failed, aborting (%d)\n",
			 err);
		return err;
	}

	if ((func_cap.pf_context_behaviour | PF_CONTEXT_BEHAVIOUR_MASK) !=
	    PF_CONTEXT_BEHAVIOUR_MASK) {
		mlx4_err(dev, "Unknown pf context behaviour %x known flags %x\n",
			 func_cap.pf_context_behaviour, PF_CONTEXT_BEHAVIOUR_MASK);
		return -ENOSYS;
	}

	dev->caps.num_ports		= func_cap.num_ports;
	dev->quotas.qp			= func_cap.qp_quota;
	dev->quotas.srq			= func_cap.srq_quota;
	dev->quotas.cq			= func_cap.cq_quota;
	dev->quotas.mpt			= func_cap.mpt_quota;
	dev->quotas.mtt			= func_cap.mtt_quota;
	dev->caps.num_qps		= 1 << hca_param.log_num_qps;
	dev->caps.num_srqs		= 1 << hca_param.log_num_srqs;
	dev->caps.num_cqs		= 1 << hca_param.log_num_cqs;
	dev->caps.num_mpts		= 1 << hca_param.log_mpt_sz;
	dev->caps.num_eqs		= func_cap.max_eq;
	dev->caps.reserved_eqs		= func_cap.reserved_eq;
	dev->caps.reserved_lkey		= func_cap.reserved_lkey;
	dev->caps.num_pds               = MLX4_NUM_PDS;
	dev->caps.num_mgms              = 0;
	dev->caps.num_amgms             = 0;

	if (dev->caps.num_ports > MLX4_MAX_PORTS) {
		mlx4_err(dev, "HCA has %d ports, but we only support %d, aborting\n",
			 dev->caps.num_ports, MLX4_MAX_PORTS);
		return -ENODEV;
	}

	mlx4_replace_zero_macs(dev);

	dev->caps.qp0_qkey = kcalloc(dev->caps.num_ports, sizeof(u32), GFP_KERNEL);
	dev->caps.qp0_tunnel = kcalloc(dev->caps.num_ports, sizeof (u32), GFP_KERNEL);
	dev->caps.qp0_proxy = kcalloc(dev->caps.num_ports, sizeof (u32), GFP_KERNEL);
	dev->caps.qp1_tunnel = kcalloc(dev->caps.num_ports, sizeof (u32), GFP_KERNEL);
	dev->caps.qp1_proxy = kcalloc(dev->caps.num_ports, sizeof (u32), GFP_KERNEL);

	if (!dev->caps.qp0_tunnel || !dev->caps.qp0_proxy ||
	    !dev->caps.qp1_tunnel || !dev->caps.qp1_proxy ||
	    !dev->caps.qp0_qkey) {
		err = -ENOMEM;
		goto err_mem;
	}

	for (i = 1; i <= dev->caps.num_ports; ++i) {
		err = mlx4_QUERY_FUNC_CAP(dev, i, &func_cap);
		if (err) {
			mlx4_err(dev, "QUERY_FUNC_CAP port command failed for port %d, aborting (%d)\n",
				 i, err);
			goto err_mem;
		}
		dev->caps.qp0_qkey[i - 1] = func_cap.qp0_qkey;
		dev->caps.qp0_tunnel[i - 1] = func_cap.qp0_tunnel_qpn;
		dev->caps.qp0_proxy[i - 1] = func_cap.qp0_proxy_qpn;
		dev->caps.qp1_tunnel[i - 1] = func_cap.qp1_tunnel_qpn;
		dev->caps.qp1_proxy[i - 1] = func_cap.qp1_proxy_qpn;
		dev->caps.port_mask[i] = dev->caps.port_type[i];
		dev->caps.phys_port_id[i] = func_cap.phys_port_id;
		err = mlx4_get_slave_pkey_gid_tbl_len(dev, i,
						      &dev->caps.gid_table_len[i],
						      &dev->caps.pkey_table_len[i]);
		if (err)
			goto err_mem;
	}

	if (dev->caps.uar_page_size * (dev->caps.num_uars -
				       dev->caps.reserved_uars) >
				       pci_resource_len(dev->persist->pdev,
							2)) {
		mlx4_err(dev, "HCA reported UAR region size of 0x%x bigger than PCI resource 2 size of 0x%llx, aborting\n",
			 dev->caps.uar_page_size * dev->caps.num_uars,
			 (unsigned long long)
			 pci_resource_len(dev->persist->pdev, 2));
		err = -ENOMEM;
		goto err_mem;
	}

	if (hca_param.dev_cap_enabled & MLX4_DEV_CAP_64B_EQE_ENABLED) {
		dev->caps.eqe_size   = 64;
		dev->caps.eqe_factor = 1;
	} else {
		dev->caps.eqe_size   = 32;
		dev->caps.eqe_factor = 0;
	}

	if (hca_param.dev_cap_enabled & MLX4_DEV_CAP_64B_CQE_ENABLED) {
		dev->caps.cqe_size   = 64;
		dev->caps.userspace_caps |= MLX4_USER_DEV_CAP_LARGE_CQE;
	} else {
		dev->caps.cqe_size   = 32;
	}

	if (hca_param.dev_cap_enabled & MLX4_DEV_CAP_EQE_STRIDE_ENABLED) {
		dev->caps.eqe_size = hca_param.eqe_size;
		dev->caps.eqe_factor = 0;
	}

	if (hca_param.dev_cap_enabled & MLX4_DEV_CAP_CQE_STRIDE_ENABLED) {
		dev->caps.cqe_size = hca_param.cqe_size;
		/* User still need to know when CQE > 32B */
		dev->caps.userspace_caps |= MLX4_USER_DEV_CAP_LARGE_CQE;
	}

	dev->caps.flags2 &= ~MLX4_DEV_CAP_FLAG2_TS;
	mlx4_warn(dev, "Timestamping is not supported in slave mode\n");

	slave_adjust_steering_mode(dev, &dev_cap, &hca_param);
	mlx4_dbg(dev, "RSS support for IP fragments is %s\n",
		 hca_param.rss_ip_frags ? "on" : "off");

	if (func_cap.extra_flags & MLX4_QUERY_FUNC_FLAGS_BF_RES_QP &&
	    dev->caps.bf_reg_size)
		dev->caps.alloc_res_qp_mask |= MLX4_RESERVE_ETH_BF_QP;

	if (func_cap.extra_flags & MLX4_QUERY_FUNC_FLAGS_A0_RES_QP)
		dev->caps.alloc_res_qp_mask |= MLX4_RESERVE_A0_QP;

	return 0;

err_mem:
	kfree(dev->caps.qp0_qkey);
	kfree(dev->caps.qp0_tunnel);
	kfree(dev->caps.qp0_proxy);
	kfree(dev->caps.qp1_tunnel);
	kfree(dev->caps.qp1_proxy);
	dev->caps.qp0_qkey = NULL;
	dev->caps.qp0_tunnel = NULL;
	dev->caps.qp0_proxy = NULL;
	dev->caps.qp1_tunnel = NULL;
	dev->caps.qp1_proxy = NULL;

	return err;
}

static void mlx4_request_modules(struct mlx4_dev *dev)
{
	int port;
	int has_ib_port = false;
	int has_eth_port = false;
#define EN_DRV_NAME	"mlx4_en"
#define IB_DRV_NAME	"mlx4_ib"

	for (port = 1; port <= dev->caps.num_ports; port++) {
		if (dev->caps.port_type[port] == MLX4_PORT_TYPE_IB)
			has_ib_port = true;
		else if (dev->caps.port_type[port] == MLX4_PORT_TYPE_ETH)
			has_eth_port = true;
	}

	if (has_eth_port)
		request_module_nowait(EN_DRV_NAME);
	if (has_ib_port || (dev->caps.flags & MLX4_DEV_CAP_FLAG_IBOE))
		request_module_nowait(IB_DRV_NAME);
}

/*
 * Change the port configuration of the device.
 * Every user of this function must hold the port mutex.
 */
int mlx4_change_port_types(struct mlx4_dev *dev,
			   enum mlx4_port_type *port_types)
{
	int err = 0;
	int change = 0;
	int port;

	for (port = 0; port <  dev->caps.num_ports; port++) {
		/* Change the port type only if the new type is different
		 * from the current, and not set to Auto */
		if (port_types[port] != dev->caps.port_type[port + 1])
			change = 1;
	}
	if (change) {
		mlx4_unregister_device(dev);
		for (port = 1; port <= dev->caps.num_ports; port++) {
			mlx4_CLOSE_PORT(dev, port);
			dev->caps.port_type[port] = port_types[port - 1];
			err = mlx4_SET_PORT(dev, port, -1);
			if (err) {
				mlx4_err(dev, "Failed to set port %d, aborting\n",
					 port);
				goto out;
			}
		}
		mlx4_set_port_mask(dev);
		err = mlx4_register_device(dev);
		if (err) {
			mlx4_err(dev, "Failed to register device\n");
			goto out;
		}
		mlx4_request_modules(dev);
	}

out:
	return err;
}

static ssize_t show_port_type(struct device *dev,
			      struct device_attribute *attr,
			      char *buf)
{
	struct mlx4_port_info *info = container_of(attr, struct mlx4_port_info,
						   port_attr);
	struct mlx4_dev *mdev = info->dev;
	char type[8];

	sprintf(type, "%s",
		(mdev->caps.port_type[info->port] == MLX4_PORT_TYPE_IB) ?
		"ib" : "eth");
	if (mdev->caps.possible_type[info->port] == MLX4_PORT_TYPE_AUTO)
		sprintf(buf, "auto (%s)\n", type);
	else
		sprintf(buf, "%s\n", type);

	return strlen(buf);
}

static int __set_port_type(struct mlx4_port_info *info,
			   enum mlx4_port_type port_type)
{
	struct mlx4_dev *mdev = info->dev;
	struct mlx4_priv *priv = mlx4_priv(mdev);
	enum mlx4_port_type types[MLX4_MAX_PORTS];
	enum mlx4_port_type new_types[MLX4_MAX_PORTS];
	int i;
	int err = 0;

	mlx4_stop_sense(mdev);
	mutex_lock(&priv->port_mutex);
	info->tmp_type = port_type;

	/* Possible type is always the one that was delivered */
	mdev->caps.possible_type[info->port] = info->tmp_type;

	for (i = 0; i < mdev->caps.num_ports; i++) {
		types[i] = priv->port[i+1].tmp_type ? priv->port[i+1].tmp_type :
					mdev->caps.possible_type[i+1];
		if (types[i] == MLX4_PORT_TYPE_AUTO)
			types[i] = mdev->caps.port_type[i+1];
	}

	if (!(mdev->caps.flags & MLX4_DEV_CAP_FLAG_DPDP) &&
	    !(mdev->caps.flags & MLX4_DEV_CAP_FLAG_SENSE_SUPPORT)) {
		for (i = 1; i <= mdev->caps.num_ports; i++) {
			if (mdev->caps.possible_type[i] == MLX4_PORT_TYPE_AUTO) {
				mdev->caps.possible_type[i] = mdev->caps.port_type[i];
				err = -EINVAL;
			}
		}
	}
	if (err) {
		mlx4_err(mdev, "Auto sensing is not supported on this HCA. Set only 'eth' or 'ib' for both ports (should be the same)\n");
		goto out;
	}

	mlx4_do_sense_ports(mdev, new_types, types);

	err = mlx4_check_port_params(mdev, new_types);
	if (err)
		goto out;

	/* We are about to apply the changes after the configuration
	 * was verified, no need to remember the temporary types
	 * any more */
	for (i = 0; i < mdev->caps.num_ports; i++)
		priv->port[i + 1].tmp_type = 0;

	err = mlx4_change_port_types(mdev, new_types);

out:
	mlx4_start_sense(mdev);
	mutex_unlock(&priv->port_mutex);

	return err;
}

static ssize_t set_port_type(struct device *dev,
			     struct device_attribute *attr,
			     const char *buf, size_t count)
{
	struct mlx4_port_info *info = container_of(attr, struct mlx4_port_info,
						   port_attr);
	struct mlx4_dev *mdev = info->dev;
	enum mlx4_port_type port_type;
	static DEFINE_MUTEX(set_port_type_mutex);
	int err;

	mutex_lock(&set_port_type_mutex);

	if (!strcmp(buf, "ib\n")) {
		port_type = MLX4_PORT_TYPE_IB;
	} else if (!strcmp(buf, "eth\n")) {
		port_type = MLX4_PORT_TYPE_ETH;
	} else if (!strcmp(buf, "auto\n")) {
		port_type = MLX4_PORT_TYPE_AUTO;
	} else {
		mlx4_err(mdev, "%s is not supported port type\n", buf);
		err = -EINVAL;
		goto err_out;
	}

	err = __set_port_type(info, port_type);

err_out:
	mutex_unlock(&set_port_type_mutex);

	return err ? err : count;
}

enum ibta_mtu {
	IB_MTU_256  = 1,
	IB_MTU_512  = 2,
	IB_MTU_1024 = 3,
	IB_MTU_2048 = 4,
	IB_MTU_4096 = 5
};

static inline int int_to_ibta_mtu(int mtu)
{
	switch (mtu) {
	case 256:  return IB_MTU_256;
	case 512:  return IB_MTU_512;
	case 1024: return IB_MTU_1024;
	case 2048: return IB_MTU_2048;
	case 4096: return IB_MTU_4096;
	default: return -1;
	}
}

static inline int ibta_mtu_to_int(enum ibta_mtu mtu)
{
	switch (mtu) {
	case IB_MTU_256:  return  256;
	case IB_MTU_512:  return  512;
	case IB_MTU_1024: return 1024;
	case IB_MTU_2048: return 2048;
	case IB_MTU_4096: return 4096;
	default: return -1;
	}
}

static ssize_t show_port_ib_mtu(struct device *dev,
			     struct device_attribute *attr,
			     char *buf)
{
	struct mlx4_port_info *info = container_of(attr, struct mlx4_port_info,
						   port_mtu_attr);
	struct mlx4_dev *mdev = info->dev;

	if (mdev->caps.port_type[info->port] == MLX4_PORT_TYPE_ETH)
		mlx4_warn(mdev, "port level mtu is only used for IB ports\n");

	sprintf(buf, "%d\n",
			ibta_mtu_to_int(mdev->caps.port_ib_mtu[info->port]));
	return strlen(buf);
}

static ssize_t set_port_ib_mtu(struct device *dev,
			     struct device_attribute *attr,
			     const char *buf, size_t count)
{
	struct mlx4_port_info *info = container_of(attr, struct mlx4_port_info,
						   port_mtu_attr);
	struct mlx4_dev *mdev = info->dev;
	struct mlx4_priv *priv = mlx4_priv(mdev);
	int err, port, mtu, ibta_mtu = -1;

	if (mdev->caps.port_type[info->port] == MLX4_PORT_TYPE_ETH) {
		mlx4_warn(mdev, "port level mtu is only used for IB ports\n");
		return -EINVAL;
	}

	err = kstrtoint(buf, 0, &mtu);
	if (!err)
		ibta_mtu = int_to_ibta_mtu(mtu);

	if (err || ibta_mtu < 0) {
		mlx4_err(mdev, "%s is invalid IBTA mtu\n", buf);
		return -EINVAL;
	}

	mdev->caps.port_ib_mtu[info->port] = ibta_mtu;

	mlx4_stop_sense(mdev);
	mutex_lock(&priv->port_mutex);
	mlx4_unregister_device(mdev);
	for (port = 1; port <= mdev->caps.num_ports; port++) {
		mlx4_CLOSE_PORT(mdev, port);
		err = mlx4_SET_PORT(mdev, port, -1);
		if (err) {
			mlx4_err(mdev, "Failed to set port %d, aborting\n",
				 port);
			goto err_set_port;
		}
	}
	err = mlx4_register_device(mdev);
err_set_port:
	mutex_unlock(&priv->port_mutex);
	mlx4_start_sense(mdev);
	return err ? err : count;
}

/* bond for multi-function device */
#define MAX_MF_BOND_ALLOWED_SLAVES 63
static int mlx4_mf_bond(struct mlx4_dev *dev)
{
	int err = 0;
	int nvfs;
	struct mlx4_slaves_pport slaves_port1;
	struct mlx4_slaves_pport slaves_port2;
	DECLARE_BITMAP(slaves_port_1_2, MLX4_MFUNC_MAX);

	slaves_port1 = mlx4_phys_to_slaves_pport(dev, 1);
	slaves_port2 = mlx4_phys_to_slaves_pport(dev, 2);
	bitmap_and(slaves_port_1_2,
		   slaves_port1.slaves, slaves_port2.slaves,
		   dev->persist->num_vfs + 1);

	/* only single port vfs are allowed */
	if (bitmap_weight(slaves_port_1_2, dev->persist->num_vfs + 1) > 1) {
		mlx4_warn(dev, "HA mode unsupported for dual ported VFs\n");
		return -EINVAL;
	}

	/* number of virtual functions is number of total functions minus one
	 * physical function for each port.
	 */
	nvfs = bitmap_weight(slaves_port1.slaves, dev->persist->num_vfs + 1) +
		bitmap_weight(slaves_port2.slaves, dev->persist->num_vfs + 1) - 2;

	/* limit on maximum allowed VFs */
	if (nvfs > MAX_MF_BOND_ALLOWED_SLAVES) {
		mlx4_warn(dev, "HA mode is not supported for %d VFs (max %d are allowed)\n",
			  nvfs, MAX_MF_BOND_ALLOWED_SLAVES);
		return -EINVAL;
	}

	if (dev->caps.steering_mode != MLX4_STEERING_MODE_DEVICE_MANAGED) {
		mlx4_warn(dev, "HA mode unsupported for NON DMFS steering\n");
		return -EINVAL;
	}

	err = mlx4_bond_mac_table(dev);
	if (err)
		return err;
	err = mlx4_bond_vlan_table(dev);
	if (err)
		goto err1;
	err = mlx4_bond_fs_rules(dev);
	if (err)
		goto err2;

	return 0;
err2:
	(void)mlx4_unbond_vlan_table(dev);
err1:
	(void)mlx4_unbond_mac_table(dev);
	return err;
}

static int mlx4_mf_unbond(struct mlx4_dev *dev)
{
	int ret, ret1;

	ret = mlx4_unbond_fs_rules(dev);
	if (ret)
		mlx4_warn(dev, "multifunction unbond for flow rules failedi (%d)\n", ret);
	ret1 = mlx4_unbond_mac_table(dev);
	if (ret1) {
		mlx4_warn(dev, "multifunction unbond for MAC table failed (%d)\n", ret1);
		ret = ret1;
	}
	ret1 = mlx4_unbond_vlan_table(dev);
	if (ret1) {
		mlx4_warn(dev, "multifunction unbond for VLAN table failed (%d)\n", ret1);
		ret = ret1;
	}
	return ret;
}

int mlx4_bond(struct mlx4_dev *dev)
{
	int ret = 0;
	struct mlx4_priv *priv = mlx4_priv(dev);

	mutex_lock(&priv->bond_mutex);

	if (!mlx4_is_bonded(dev)) {
		ret = mlx4_do_bond(dev, true);
		if (ret)
			mlx4_err(dev, "Failed to bond device: %d\n", ret);
		if (!ret && mlx4_is_master(dev)) {
			ret = mlx4_mf_bond(dev);
			if (ret) {
				mlx4_err(dev, "bond for multifunction failed\n");
				mlx4_do_bond(dev, false);
			}
		}
	}

	mutex_unlock(&priv->bond_mutex);
	if (!ret)
		mlx4_dbg(dev, "Device is bonded\n");

	return ret;
}
EXPORT_SYMBOL_GPL(mlx4_bond);

int mlx4_unbond(struct mlx4_dev *dev)
{
	int ret = 0;
	struct mlx4_priv *priv = mlx4_priv(dev);

	mutex_lock(&priv->bond_mutex);

	if (mlx4_is_bonded(dev)) {
		int ret2 = 0;

		ret = mlx4_do_bond(dev, false);
		if (ret)
			mlx4_err(dev, "Failed to unbond device: %d\n", ret);
		if (mlx4_is_master(dev))
			ret2 = mlx4_mf_unbond(dev);
		if (ret2) {
			mlx4_warn(dev, "Failed to unbond device for multifunction (%d)\n", ret2);
			ret = ret2;
		}
	}

	mutex_unlock(&priv->bond_mutex);
	if (!ret)
		mlx4_dbg(dev, "Device is unbonded\n");

	return ret;
}
EXPORT_SYMBOL_GPL(mlx4_unbond);


int mlx4_port_map_set(struct mlx4_dev *dev, struct mlx4_port_map *v2p)
{
	u8 port1 = v2p->port1;
	u8 port2 = v2p->port2;
	struct mlx4_priv *priv = mlx4_priv(dev);
	int err;

	if (!(dev->caps.flags2 & MLX4_DEV_CAP_FLAG2_PORT_REMAP))
		return -ENOTSUPP;

	mutex_lock(&priv->bond_mutex);

	/* zero means keep current mapping for this port */
	if (port1 == 0)
		port1 = priv->v2p.port1;
	if (port2 == 0)
		port2 = priv->v2p.port2;

	if ((port1 < 1) || (port1 > MLX4_MAX_PORTS) ||
	    (port2 < 1) || (port2 > MLX4_MAX_PORTS) ||
	    (port1 == 2 && port2 == 1)) {
		/* besides boundary checks cross mapping makes
		 * no sense and therefore not allowed */
		err = -EINVAL;
	} else if ((port1 == priv->v2p.port1) &&
		 (port2 == priv->v2p.port2)) {
		err = 0;
	} else {
		err = mlx4_virt2phy_port_map(dev, port1, port2);
		if (!err) {
			mlx4_dbg(dev, "port map changed: [%d][%d]\n",
				 port1, port2);
			priv->v2p.port1 = port1;
			priv->v2p.port2 = port2;
		} else {
			mlx4_err(dev, "Failed to change port mape: %d\n", err);
		}
	}

	mutex_unlock(&priv->bond_mutex);
	return err;
}
EXPORT_SYMBOL_GPL(mlx4_port_map_set);

static int mlx4_load_fw(struct mlx4_dev *dev)
{
	struct mlx4_priv *priv = mlx4_priv(dev);
	int err;

	priv->fw.fw_icm = mlx4_alloc_icm(dev, priv->fw.fw_pages,
					 GFP_HIGHUSER | __GFP_NOWARN, 0);
	if (!priv->fw.fw_icm) {
		mlx4_err(dev, "Couldn't allocate FW area, aborting\n");
		return -ENOMEM;
	}

	err = mlx4_MAP_FA(dev, priv->fw.fw_icm);
	if (err) {
		mlx4_err(dev, "MAP_FA command failed, aborting\n");
		goto err_free;
	}

	err = mlx4_RUN_FW(dev);
	if (err) {
		mlx4_err(dev, "RUN_FW command failed, aborting\n");
		goto err_unmap_fa;
	}

	return 0;

err_unmap_fa:
	mlx4_UNMAP_FA(dev);

err_free:
	mlx4_free_icm(dev, priv->fw.fw_icm, 0);
	return err;
}

static int mlx4_init_cmpt_table(struct mlx4_dev *dev, u64 cmpt_base,
				int cmpt_entry_sz)
{
	struct mlx4_priv *priv = mlx4_priv(dev);
	int err;
	int num_eqs;

	err = mlx4_init_icm_table(dev, &priv->qp_table.cmpt_table,
				  cmpt_base +
				  ((u64) (MLX4_CMPT_TYPE_QP *
					  cmpt_entry_sz) << MLX4_CMPT_SHIFT),
				  cmpt_entry_sz, dev->caps.num_qps,
				  dev->caps.reserved_qps_cnt[MLX4_QP_REGION_FW],
				  0, 0);
	if (err)
		goto err;

	err = mlx4_init_icm_table(dev, &priv->srq_table.cmpt_table,
				  cmpt_base +
				  ((u64) (MLX4_CMPT_TYPE_SRQ *
					  cmpt_entry_sz) << MLX4_CMPT_SHIFT),
				  cmpt_entry_sz, dev->caps.num_srqs,
				  dev->caps.reserved_srqs, 0, 0);
	if (err)
		goto err_qp;

	err = mlx4_init_icm_table(dev, &priv->cq_table.cmpt_table,
				  cmpt_base +
				  ((u64) (MLX4_CMPT_TYPE_CQ *
					  cmpt_entry_sz) << MLX4_CMPT_SHIFT),
				  cmpt_entry_sz, dev->caps.num_cqs,
				  dev->caps.reserved_cqs, 0, 0);
	if (err)
		goto err_srq;

	num_eqs = dev->phys_caps.num_phys_eqs;
	err = mlx4_init_icm_table(dev, &priv->eq_table.cmpt_table,
				  cmpt_base +
				  ((u64) (MLX4_CMPT_TYPE_EQ *
					  cmpt_entry_sz) << MLX4_CMPT_SHIFT),
				  cmpt_entry_sz, num_eqs, num_eqs, 0, 0);
	if (err)
		goto err_cq;

	return 0;

err_cq:
	mlx4_cleanup_icm_table(dev, &priv->cq_table.cmpt_table);

err_srq:
	mlx4_cleanup_icm_table(dev, &priv->srq_table.cmpt_table);

err_qp:
	mlx4_cleanup_icm_table(dev, &priv->qp_table.cmpt_table);

err:
	return err;
}

static int mlx4_init_icm(struct mlx4_dev *dev, struct mlx4_dev_cap *dev_cap,
			 struct mlx4_init_hca_param *init_hca, u64 icm_size)
{
	struct mlx4_priv *priv = mlx4_priv(dev);
	u64 aux_pages;
	int num_eqs;
	int err;

	err = mlx4_SET_ICM_SIZE(dev, icm_size, &aux_pages);
	if (err) {
		mlx4_err(dev, "SET_ICM_SIZE command failed, aborting\n");
		return err;
	}

	mlx4_dbg(dev, "%lld KB of HCA context requires %lld KB aux memory\n",
		 (unsigned long long) icm_size >> 10,
		 (unsigned long long) aux_pages << 2);

	priv->fw.aux_icm = mlx4_alloc_icm(dev, aux_pages,
					  GFP_HIGHUSER | __GFP_NOWARN, 0);
	if (!priv->fw.aux_icm) {
		mlx4_err(dev, "Couldn't allocate aux memory, aborting\n");
		return -ENOMEM;
	}

	err = mlx4_MAP_ICM_AUX(dev, priv->fw.aux_icm);
	if (err) {
		mlx4_err(dev, "MAP_ICM_AUX command failed, aborting\n");
		goto err_free_aux;
	}

	err = mlx4_init_cmpt_table(dev, init_hca->cmpt_base, dev_cap->cmpt_entry_sz);
	if (err) {
		mlx4_err(dev, "Failed to map cMPT context memory, aborting\n");
		goto err_unmap_aux;
	}


	num_eqs = dev->phys_caps.num_phys_eqs;
	err = mlx4_init_icm_table(dev, &priv->eq_table.table,
				  init_hca->eqc_base, dev_cap->eqc_entry_sz,
				  num_eqs, num_eqs, 0, 0);
	if (err) {
		mlx4_err(dev, "Failed to map EQ context memory, aborting\n");
		goto err_unmap_cmpt;
	}

	/*
	 * Reserved MTT entries must be aligned up to a cacheline
	 * boundary, since the FW will write to them, while the driver
	 * writes to all other MTT entries. (The variable
	 * dev->caps.mtt_entry_sz below is really the MTT segment
	 * size, not the raw entry size)
	 */
	dev->caps.reserved_mtts =
		ALIGN(dev->caps.reserved_mtts * dev->caps.mtt_entry_sz,
		      dma_get_cache_alignment()) / dev->caps.mtt_entry_sz;

	err = mlx4_init_icm_table(dev, &priv->mr_table.mtt_table,
				  init_hca->mtt_base,
				  dev->caps.mtt_entry_sz,
				  dev->caps.num_mtts,
				  dev->caps.reserved_mtts, 1, 0);
	if (err) {
		mlx4_err(dev, "Failed to map MTT context memory, aborting\n");
		goto err_unmap_eq;
	}

	err = mlx4_init_icm_table(dev, &priv->mr_table.dmpt_table,
				  init_hca->dmpt_base,
				  dev_cap->dmpt_entry_sz,
				  dev->caps.num_mpts,
				  dev->caps.reserved_mrws, 1, 1);
	if (err) {
		mlx4_err(dev, "Failed to map dMPT context memory, aborting\n");
		goto err_unmap_mtt;
	}

	err = mlx4_init_icm_table(dev, &priv->qp_table.qp_table,
				  init_hca->qpc_base,
				  dev_cap->qpc_entry_sz,
				  dev->caps.num_qps,
				  dev->caps.reserved_qps_cnt[MLX4_QP_REGION_FW],
				  0, 0);
	if (err) {
		mlx4_err(dev, "Failed to map QP context memory, aborting\n");
		goto err_unmap_dmpt;
	}

	err = mlx4_init_icm_table(dev, &priv->qp_table.auxc_table,
				  init_hca->auxc_base,
				  dev_cap->aux_entry_sz,
				  dev->caps.num_qps,
				  dev->caps.reserved_qps_cnt[MLX4_QP_REGION_FW],
				  0, 0);
	if (err) {
		mlx4_err(dev, "Failed to map AUXC context memory, aborting\n");
		goto err_unmap_qp;
	}

	err = mlx4_init_icm_table(dev, &priv->qp_table.altc_table,
				  init_hca->altc_base,
				  dev_cap->altc_entry_sz,
				  dev->caps.num_qps,
				  dev->caps.reserved_qps_cnt[MLX4_QP_REGION_FW],
				  0, 0);
	if (err) {
		mlx4_err(dev, "Failed to map ALTC context memory, aborting\n");
		goto err_unmap_auxc;
	}

	err = mlx4_init_icm_table(dev, &priv->qp_table.rdmarc_table,
				  init_hca->rdmarc_base,
				  dev_cap->rdmarc_entry_sz << priv->qp_table.rdmarc_shift,
				  dev->caps.num_qps,
				  dev->caps.reserved_qps_cnt[MLX4_QP_REGION_FW],
				  0, 0);
	if (err) {
		mlx4_err(dev, "Failed to map RDMARC context memory, aborting\n");
		goto err_unmap_altc;
	}

	err = mlx4_init_icm_table(dev, &priv->cq_table.table,
				  init_hca->cqc_base,
				  dev_cap->cqc_entry_sz,
				  dev->caps.num_cqs,
				  dev->caps.reserved_cqs, 0, 0);
	if (err) {
		mlx4_err(dev, "Failed to map CQ context memory, aborting\n");
		goto err_unmap_rdmarc;
	}

	err = mlx4_init_icm_table(dev, &priv->srq_table.table,
				  init_hca->srqc_base,
				  dev_cap->srq_entry_sz,
				  dev->caps.num_srqs,
				  dev->caps.reserved_srqs, 0, 0);
	if (err) {
		mlx4_err(dev, "Failed to map SRQ context memory, aborting\n");
		goto err_unmap_cq;
	}

	/*
	 * For flow steering device managed mode it is required to use
	 * mlx4_init_icm_table. For B0 steering mode it's not strictly
	 * required, but for simplicity just map the whole multicast
	 * group table now.  The table isn't very big and it's a lot
	 * easier than trying to track ref counts.
	 */
	err = mlx4_init_icm_table(dev, &priv->mcg_table.table,
				  init_hca->mc_base,
				  mlx4_get_mgm_entry_size(dev),
				  dev->caps.num_mgms + dev->caps.num_amgms,
				  dev->caps.num_mgms + dev->caps.num_amgms,
				  0, 0);
	if (err) {
		mlx4_err(dev, "Failed to map MCG context memory, aborting\n");
		goto err_unmap_srq;
	}

	return 0;

err_unmap_srq:
	mlx4_cleanup_icm_table(dev, &priv->srq_table.table);

err_unmap_cq:
	mlx4_cleanup_icm_table(dev, &priv->cq_table.table);

err_unmap_rdmarc:
	mlx4_cleanup_icm_table(dev, &priv->qp_table.rdmarc_table);

err_unmap_altc:
	mlx4_cleanup_icm_table(dev, &priv->qp_table.altc_table);

err_unmap_auxc:
	mlx4_cleanup_icm_table(dev, &priv->qp_table.auxc_table);

err_unmap_qp:
	mlx4_cleanup_icm_table(dev, &priv->qp_table.qp_table);

err_unmap_dmpt:
	mlx4_cleanup_icm_table(dev, &priv->mr_table.dmpt_table);

err_unmap_mtt:
	mlx4_cleanup_icm_table(dev, &priv->mr_table.mtt_table);

err_unmap_eq:
	mlx4_cleanup_icm_table(dev, &priv->eq_table.table);

err_unmap_cmpt:
	mlx4_cleanup_icm_table(dev, &priv->eq_table.cmpt_table);
	mlx4_cleanup_icm_table(dev, &priv->cq_table.cmpt_table);
	mlx4_cleanup_icm_table(dev, &priv->srq_table.cmpt_table);
	mlx4_cleanup_icm_table(dev, &priv->qp_table.cmpt_table);

err_unmap_aux:
	mlx4_UNMAP_ICM_AUX(dev);

err_free_aux:
	mlx4_free_icm(dev, priv->fw.aux_icm, 0);

	return err;
}

static void mlx4_free_icms(struct mlx4_dev *dev)
{
	struct mlx4_priv *priv = mlx4_priv(dev);

	mlx4_cleanup_icm_table(dev, &priv->mcg_table.table);
	mlx4_cleanup_icm_table(dev, &priv->srq_table.table);
	mlx4_cleanup_icm_table(dev, &priv->cq_table.table);
	mlx4_cleanup_icm_table(dev, &priv->qp_table.rdmarc_table);
	mlx4_cleanup_icm_table(dev, &priv->qp_table.altc_table);
	mlx4_cleanup_icm_table(dev, &priv->qp_table.auxc_table);
	mlx4_cleanup_icm_table(dev, &priv->qp_table.qp_table);
	mlx4_cleanup_icm_table(dev, &priv->mr_table.dmpt_table);
	mlx4_cleanup_icm_table(dev, &priv->mr_table.mtt_table);
	mlx4_cleanup_icm_table(dev, &priv->eq_table.table);
	mlx4_cleanup_icm_table(dev, &priv->eq_table.cmpt_table);
	mlx4_cleanup_icm_table(dev, &priv->cq_table.cmpt_table);
	mlx4_cleanup_icm_table(dev, &priv->srq_table.cmpt_table);
	mlx4_cleanup_icm_table(dev, &priv->qp_table.cmpt_table);

	mlx4_UNMAP_ICM_AUX(dev);
	mlx4_free_icm(dev, priv->fw.aux_icm, 0);
}

static void mlx4_slave_exit(struct mlx4_dev *dev)
{
	struct mlx4_priv *priv = mlx4_priv(dev);

	mutex_lock(&priv->cmd.slave_cmd_mutex);
	if (mlx4_comm_cmd(dev, MLX4_COMM_CMD_RESET, 0, MLX4_COMM_CMD_NA_OP,
			  MLX4_COMM_TIME))
		mlx4_warn(dev, "Failed to close slave function\n");
	mutex_unlock(&priv->cmd.slave_cmd_mutex);
}

static int map_bf_area(struct mlx4_dev *dev)
{
	struct mlx4_priv *priv = mlx4_priv(dev);
	resource_size_t bf_start;
	resource_size_t bf_len;
	int err = 0;

	if (!dev->caps.bf_reg_size)
		return -ENXIO;

	bf_start = pci_resource_start(dev->persist->pdev, 2) +
			(dev->caps.num_uars << PAGE_SHIFT);
	bf_len = pci_resource_len(dev->persist->pdev, 2) -
			(dev->caps.num_uars << PAGE_SHIFT);
	priv->bf_mapping = io_mapping_create_wc(bf_start, bf_len);
	if (!priv->bf_mapping)
		err = -ENOMEM;

	return err;
}

static void unmap_bf_area(struct mlx4_dev *dev)
{
	if (mlx4_priv(dev)->bf_mapping)
		io_mapping_free(mlx4_priv(dev)->bf_mapping);
}

cycle_t mlx4_read_clock(struct mlx4_dev *dev)
{
	u32 clockhi, clocklo, clockhi1;
	cycle_t cycles;
	int i;
	struct mlx4_priv *priv = mlx4_priv(dev);

	for (i = 0; i < 10; i++) {
		clockhi = swab32(readl(priv->clock_mapping));
		clocklo = swab32(readl(priv->clock_mapping + 4));
		clockhi1 = swab32(readl(priv->clock_mapping));
		if (clockhi == clockhi1)
			break;
	}

	cycles = (u64) clockhi << 32 | (u64) clocklo;

	return cycles;
}
EXPORT_SYMBOL_GPL(mlx4_read_clock);


static int map_internal_clock(struct mlx4_dev *dev)
{
	struct mlx4_priv *priv = mlx4_priv(dev);

	priv->clock_mapping =
		ioremap(pci_resource_start(dev->persist->pdev,
					   priv->fw.clock_bar) +
			priv->fw.clock_offset, MLX4_CLOCK_SIZE);

	if (!priv->clock_mapping)
		return -ENOMEM;

	return 0;
}

int mlx4_get_internal_clock_params(struct mlx4_dev *dev,
				   struct mlx4_clock_params *params)
{
	struct mlx4_priv *priv = mlx4_priv(dev);

	if (mlx4_is_slave(dev))
		return -ENOTSUPP;

	if (!params)
		return -EINVAL;

	params->bar = priv->fw.clock_bar;
	params->offset = priv->fw.clock_offset;
	params->size = MLX4_CLOCK_SIZE;

	return 0;
}
EXPORT_SYMBOL_GPL(mlx4_get_internal_clock_params);

static void unmap_internal_clock(struct mlx4_dev *dev)
{
	struct mlx4_priv *priv = mlx4_priv(dev);

	if (priv->clock_mapping)
		iounmap(priv->clock_mapping);
}

static void mlx4_close_hca(struct mlx4_dev *dev)
{
	unmap_internal_clock(dev);
	unmap_bf_area(dev);
	if (mlx4_is_slave(dev))
		mlx4_slave_exit(dev);
	else {
		mlx4_CLOSE_HCA(dev, 0);
		mlx4_free_icms(dev);
	}
}

static void mlx4_close_fw(struct mlx4_dev *dev)
{
	if (!mlx4_is_slave(dev)) {
		mlx4_UNMAP_FA(dev);
		mlx4_free_icm(dev, mlx4_priv(dev)->fw.fw_icm, 0);
	}
}

static int mlx4_comm_check_offline(struct mlx4_dev *dev)
{
#define COMM_CHAN_OFFLINE_OFFSET 0x09

	u32 comm_flags;
	u32 offline_bit;
	unsigned long end;
	struct mlx4_priv *priv = mlx4_priv(dev);

	end = msecs_to_jiffies(MLX4_COMM_OFFLINE_TIME_OUT) + jiffies;
	while (time_before(jiffies, end)) {
		comm_flags = swab32(readl((__iomem char *)priv->mfunc.comm +
					  MLX4_COMM_CHAN_FLAGS));
		offline_bit = (comm_flags &
			       (u32)(1 << COMM_CHAN_OFFLINE_OFFSET));
		if (!offline_bit)
			return 0;
		/* There are cases as part of AER/Reset flow that PF needs
		 * around 100 msec to load. We therefore sleep for 100 msec
		 * to allow other tasks to make use of that CPU during this
		 * time interval.
		 */
		msleep(100);
	}
	mlx4_err(dev, "Communication channel is offline.\n");
	return -EIO;
}

static void mlx4_reset_vf_support(struct mlx4_dev *dev)
{
#define COMM_CHAN_RST_OFFSET 0x1e

	struct mlx4_priv *priv = mlx4_priv(dev);
	u32 comm_rst;
	u32 comm_caps;

	comm_caps = swab32(readl((__iomem char *)priv->mfunc.comm +
				 MLX4_COMM_CHAN_CAPS));
	comm_rst = (comm_caps & (u32)(1 << COMM_CHAN_RST_OFFSET));

	if (comm_rst)
		dev->caps.vf_caps |= MLX4_VF_CAP_FLAG_RESET;
}

static int mlx4_init_slave(struct mlx4_dev *dev)
{
	struct mlx4_priv *priv = mlx4_priv(dev);
	u64 dma = (u64) priv->mfunc.vhcr_dma;
	int ret_from_reset = 0;
	u32 slave_read;
	u32 cmd_channel_ver;

	if (atomic_read(&pf_loading)) {
		mlx4_warn(dev, "PF is not ready - Deferring probe\n");
		return -EPROBE_DEFER;
	}

	mutex_lock(&priv->cmd.slave_cmd_mutex);
	priv->cmd.max_cmds = 1;
	if (mlx4_comm_check_offline(dev)) {
		mlx4_err(dev, "PF is not responsive, skipping initialization\n");
		goto err_offline;
	}

	mlx4_reset_vf_support(dev);
	mlx4_warn(dev, "Sending reset\n");
	ret_from_reset = mlx4_comm_cmd(dev, MLX4_COMM_CMD_RESET, 0,
				       MLX4_COMM_CMD_NA_OP, MLX4_COMM_TIME);
	/* if we are in the middle of flr the slave will try
	 * NUM_OF_RESET_RETRIES times before leaving.*/
	if (ret_from_reset) {
		if (MLX4_DELAY_RESET_SLAVE == ret_from_reset) {
			mlx4_warn(dev, "slave is currently in the middle of FLR - Deferring probe\n");
			mutex_unlock(&priv->cmd.slave_cmd_mutex);
			return -EPROBE_DEFER;
		} else
			goto err;
	}

	/* check the driver version - the slave I/F revision
	 * must match the master's */
	slave_read = swab32(readl(&priv->mfunc.comm->slave_read));
	cmd_channel_ver = mlx4_comm_get_version();

	if (MLX4_COMM_GET_IF_REV(cmd_channel_ver) !=
		MLX4_COMM_GET_IF_REV(slave_read)) {
		mlx4_err(dev, "slave driver version is not supported by the master\n");
		goto err;
	}

	mlx4_warn(dev, "Sending vhcr0\n");
	if (mlx4_comm_cmd(dev, MLX4_COMM_CMD_VHCR0, dma >> 48,
			     MLX4_COMM_CMD_NA_OP, MLX4_COMM_TIME))
		goto err;
	if (mlx4_comm_cmd(dev, MLX4_COMM_CMD_VHCR1, dma >> 32,
			     MLX4_COMM_CMD_NA_OP, MLX4_COMM_TIME))
		goto err;
	if (mlx4_comm_cmd(dev, MLX4_COMM_CMD_VHCR2, dma >> 16,
			     MLX4_COMM_CMD_NA_OP, MLX4_COMM_TIME))
		goto err;
	if (mlx4_comm_cmd(dev, MLX4_COMM_CMD_VHCR_EN, dma,
			  MLX4_COMM_CMD_NA_OP, MLX4_COMM_TIME))
		goto err;

	mutex_unlock(&priv->cmd.slave_cmd_mutex);
	return 0;

err:
	mlx4_comm_cmd(dev, MLX4_COMM_CMD_RESET, 0, MLX4_COMM_CMD_NA_OP, 0);
err_offline:
	mutex_unlock(&priv->cmd.slave_cmd_mutex);
	return -EIO;
}

static void mlx4_parav_master_pf_caps(struct mlx4_dev *dev)
{
	int i;

	for (i = 1; i <= dev->caps.num_ports; i++) {
		if (dev->caps.port_type[i] == MLX4_PORT_TYPE_ETH)
			dev->caps.gid_table_len[i] =
				mlx4_get_slave_num_gids(dev, 0, i);
		else
			dev->caps.gid_table_len[i] = 1;
		dev->caps.pkey_table_len[i] =
			dev->phys_caps.pkey_phys_table_len[i] - 1;
	}
}

static int choose_log_fs_mgm_entry_size(int qp_per_entry)
{
	int i = MLX4_MIN_MGM_LOG_ENTRY_SIZE;

	for (i = MLX4_MIN_MGM_LOG_ENTRY_SIZE; i <= MLX4_MAX_MGM_LOG_ENTRY_SIZE;
	      i++) {
		if (qp_per_entry <= 4 * ((1 << i) / 16 - 2))
			break;
	}

	return (i <= MLX4_MAX_MGM_LOG_ENTRY_SIZE) ? i : -1;
}

static const char *dmfs_high_rate_steering_mode_str(int dmfs_high_steer_mode)
{
	switch (dmfs_high_steer_mode) {
	case MLX4_STEERING_DMFS_A0_DEFAULT:
		return "default performance";

	case MLX4_STEERING_DMFS_A0_DYNAMIC:
		return "dynamic hybrid mode";

	case MLX4_STEERING_DMFS_A0_STATIC:
		return "performance optimized for limited rule configuration (static)";

	case MLX4_STEERING_DMFS_A0_DISABLE:
		return "disabled performance optimized steering";

	case MLX4_STEERING_DMFS_A0_NOT_SUPPORTED:
		return "performance optimized steering not supported";

	default:
		return "Unrecognized mode";
	}
}

#define MLX4_DMFS_A0_STEERING			(1UL << 2)

static void choose_steering_mode(struct mlx4_dev *dev,
				 struct mlx4_dev_cap *dev_cap)
{
	if (mlx4_log_num_mgm_entry_size <= 0) {
		if ((-mlx4_log_num_mgm_entry_size) & MLX4_DMFS_A0_STEERING) {
			if (dev->caps.dmfs_high_steer_mode ==
			    MLX4_STEERING_DMFS_A0_NOT_SUPPORTED)
				mlx4_err(dev, "DMFS high rate mode not supported\n");
			else
				dev->caps.dmfs_high_steer_mode =
					MLX4_STEERING_DMFS_A0_STATIC;
		}
	}

	if (mlx4_log_num_mgm_entry_size <= 0 &&
	    dev_cap->flags2 & MLX4_DEV_CAP_FLAG2_FS_EN &&
	    (!mlx4_is_mfunc(dev) ||
	     (dev_cap->fs_max_num_qp_per_entry >=
	     (dev->persist->num_vfs + 1))) &&
	    choose_log_fs_mgm_entry_size(dev_cap->fs_max_num_qp_per_entry) >=
		MLX4_MIN_MGM_LOG_ENTRY_SIZE) {
		dev->oper_log_mgm_entry_size =
			choose_log_fs_mgm_entry_size(dev_cap->fs_max_num_qp_per_entry);
		dev->caps.steering_mode = MLX4_STEERING_MODE_DEVICE_MANAGED;
		dev->caps.num_qp_per_mgm = dev_cap->fs_max_num_qp_per_entry;
		dev->caps.fs_log_max_ucast_qp_range_size =
			dev_cap->fs_log_max_ucast_qp_range_size;
	} else {
		if (dev->caps.dmfs_high_steer_mode !=
		    MLX4_STEERING_DMFS_A0_NOT_SUPPORTED)
			dev->caps.dmfs_high_steer_mode = MLX4_STEERING_DMFS_A0_DISABLE;
		if (dev->caps.flags & MLX4_DEV_CAP_FLAG_VEP_UC_STEER &&
		    dev->caps.flags & MLX4_DEV_CAP_FLAG_VEP_MC_STEER)
			dev->caps.steering_mode = MLX4_STEERING_MODE_B0;
		else {
			dev->caps.steering_mode = MLX4_STEERING_MODE_A0;

			if (dev->caps.flags & MLX4_DEV_CAP_FLAG_VEP_UC_STEER ||
			    dev->caps.flags & MLX4_DEV_CAP_FLAG_VEP_MC_STEER)
				mlx4_warn(dev, "Must have both UC_STEER and MC_STEER flags set to use B0 steering - falling back to A0 steering mode\n");
		}
		dev->oper_log_mgm_entry_size =
			mlx4_log_num_mgm_entry_size > 0 ?
			mlx4_log_num_mgm_entry_size :
			MLX4_DEFAULT_MGM_LOG_ENTRY_SIZE;
		dev->caps.num_qp_per_mgm = mlx4_get_qp_per_mgm(dev);
	}
	mlx4_dbg(dev, "Steering mode is: %s, oper_log_mgm_entry_size = %d, modparam log_num_mgm_entry_size = %d\n",
		 mlx4_steering_mode_str(dev->caps.steering_mode),
		 dev->oper_log_mgm_entry_size,
		 mlx4_log_num_mgm_entry_size);
}

static void choose_tunnel_offload_mode(struct mlx4_dev *dev,
				       struct mlx4_dev_cap *dev_cap)
{
	if (dev->caps.steering_mode == MLX4_STEERING_MODE_DEVICE_MANAGED &&
	    dev_cap->flags2 & MLX4_DEV_CAP_FLAG2_VXLAN_OFFLOADS)
		dev->caps.tunnel_offload_mode = MLX4_TUNNEL_OFFLOAD_MODE_VXLAN;
	else
		dev->caps.tunnel_offload_mode = MLX4_TUNNEL_OFFLOAD_MODE_NONE;

	mlx4_dbg(dev, "Tunneling offload mode is: %s\n",  (dev->caps.tunnel_offload_mode
		 == MLX4_TUNNEL_OFFLOAD_MODE_VXLAN) ? "vxlan" : "none");
}

static int mlx4_validate_optimized_steering(struct mlx4_dev *dev)
{
	int i;
	struct mlx4_port_cap port_cap;

	if (dev->caps.dmfs_high_steer_mode == MLX4_STEERING_DMFS_A0_NOT_SUPPORTED)
		return -EINVAL;

	for (i = 1; i <= dev->caps.num_ports; i++) {
		if (mlx4_dev_port(dev, i, &port_cap)) {
			mlx4_err(dev,
				 "QUERY_DEV_CAP command failed, can't veify DMFS high rate steering.\n");
		} else if ((dev->caps.dmfs_high_steer_mode !=
			    MLX4_STEERING_DMFS_A0_DEFAULT) &&
			   (port_cap.dmfs_optimized_state ==
			    !!(dev->caps.dmfs_high_steer_mode ==
			    MLX4_STEERING_DMFS_A0_DISABLE))) {
			mlx4_err(dev,
				 "DMFS high rate steer mode differ, driver requested %s but %s in FW.\n",
				 dmfs_high_rate_steering_mode_str(
					dev->caps.dmfs_high_steer_mode),
				 (port_cap.dmfs_optimized_state ?
					"enabled" : "disabled"));
		}
	}

	return 0;
}

static int mlx4_init_fw(struct mlx4_dev *dev)
{
	struct mlx4_mod_stat_cfg   mlx4_cfg;
	int err = 0;

	if (!mlx4_is_slave(dev)) {
		err = mlx4_QUERY_FW(dev);
		if (err) {
			if (err == -EACCES)
				mlx4_info(dev, "non-primary physical function, skipping\n");
			else
				mlx4_err(dev, "QUERY_FW command failed, aborting\n");
			return err;
		}

		err = mlx4_load_fw(dev);
		if (err) {
			mlx4_err(dev, "Failed to start FW, aborting\n");
			return err;
		}

		mlx4_cfg.log_pg_sz_m = 1;
		mlx4_cfg.log_pg_sz = 0;
		err = mlx4_MOD_STAT_CFG(dev, &mlx4_cfg);
		if (err)
			mlx4_warn(dev, "Failed to override log_pg_sz parameter\n");
	}

	return err;
}

static int mlx4_init_hca(struct mlx4_dev *dev)
{
	struct mlx4_priv	  *priv = mlx4_priv(dev);
	struct mlx4_adapter	   adapter;
	struct mlx4_dev_cap	   dev_cap;
	struct mlx4_profile	   profile;
	struct mlx4_init_hca_param init_hca;
	u64 icm_size;
	struct mlx4_config_dev_params params;
	int err;

	if (!mlx4_is_slave(dev)) {
		err = mlx4_dev_cap(dev, &dev_cap);
		if (err) {
			mlx4_err(dev, "QUERY_DEV_CAP command failed, aborting\n");
			return err;
		}

		choose_steering_mode(dev, &dev_cap);
		choose_tunnel_offload_mode(dev, &dev_cap);

		if (dev->caps.dmfs_high_steer_mode == MLX4_STEERING_DMFS_A0_STATIC &&
		    mlx4_is_master(dev))
			dev->caps.function_caps |= MLX4_FUNC_CAP_DMFS_A0_STATIC;

		err = mlx4_get_phys_port_id(dev);
		if (err)
			mlx4_err(dev, "Fail to get physical port id\n");

		if (mlx4_is_master(dev))
			mlx4_parav_master_pf_caps(dev);

		if (mlx4_low_memory_profile()) {
			mlx4_info(dev, "Running from within kdump kernel. Using low memory profile\n");
			profile = low_mem_profile;
		} else {
			profile = default_profile;
		}
		if (dev->caps.steering_mode ==
		    MLX4_STEERING_MODE_DEVICE_MANAGED)
			profile.num_mcg = MLX4_FS_NUM_MCG;

		icm_size = mlx4_make_profile(dev, &profile, &dev_cap,
					     &init_hca);
		if ((long long) icm_size < 0) {
			err = icm_size;
			return err;
		}

		dev->caps.max_fmr_maps = (1 << (32 - ilog2(dev->caps.num_mpts))) - 1;

		if (enable_4k_uar) {
			init_hca.log_uar_sz = ilog2(dev->caps.num_uars) +
						    PAGE_SHIFT - DEFAULT_UAR_PAGE_SHIFT;
			init_hca.uar_page_sz = DEFAULT_UAR_PAGE_SHIFT - 12;
		} else {
			init_hca.log_uar_sz = ilog2(dev->caps.num_uars);
			init_hca.uar_page_sz = PAGE_SHIFT - 12;
		}

		init_hca.mw_enabled = 0;
		if (dev->caps.flags & MLX4_DEV_CAP_FLAG_MEM_WINDOW ||
		    dev->caps.bmme_flags & MLX4_BMME_FLAG_TYPE_2_WIN)
			init_hca.mw_enabled = INIT_HCA_TPT_MW_ENABLE;

		err = mlx4_init_icm(dev, &dev_cap, &init_hca, icm_size);
		if (err)
			return err;

		err = mlx4_INIT_HCA(dev, &init_hca);
		if (err) {
			mlx4_err(dev, "INIT_HCA command failed, aborting\n");
			goto err_free_icm;
		}

		if (dev_cap.flags2 & MLX4_DEV_CAP_FLAG2_SYS_EQS) {
			err = mlx4_query_func(dev, &dev_cap);
			if (err < 0) {
				mlx4_err(dev, "QUERY_FUNC command failed, aborting.\n");
				goto err_close;
			} else if (err & MLX4_QUERY_FUNC_NUM_SYS_EQS) {
				dev->caps.num_eqs = dev_cap.max_eqs;
				dev->caps.reserved_eqs = dev_cap.reserved_eqs;
				dev->caps.reserved_uars = dev_cap.reserved_uars;
			}
		}

		/*
		 * If TS is supported by FW
		 * read HCA frequency by QUERY_HCA command
		 */
		if (dev->caps.flags2 & MLX4_DEV_CAP_FLAG2_TS) {
			memset(&init_hca, 0, sizeof(init_hca));
			err = mlx4_QUERY_HCA(dev, &init_hca);
			if (err) {
				mlx4_err(dev, "QUERY_HCA command failed, disable timestamp\n");
				dev->caps.flags2 &= ~MLX4_DEV_CAP_FLAG2_TS;
			} else {
				dev->caps.hca_core_clock =
					init_hca.hca_core_clock;
			}

			/* In case we got HCA frequency 0 - disable timestamping
			 * to avoid dividing by zero
			 */
			if (!dev->caps.hca_core_clock) {
				dev->caps.flags2 &= ~MLX4_DEV_CAP_FLAG2_TS;
				mlx4_err(dev,
					 "HCA frequency is 0 - timestamping is not supported\n");
			} else if (map_internal_clock(dev)) {
				/*
				 * Map internal clock,
				 * in case of failure disable timestamping
				 */
				dev->caps.flags2 &= ~MLX4_DEV_CAP_FLAG2_TS;
				mlx4_err(dev, "Failed to map internal clock. Timestamping is not supported\n");
			}
		}

		if (dev->caps.dmfs_high_steer_mode !=
		    MLX4_STEERING_DMFS_A0_NOT_SUPPORTED) {
			if (mlx4_validate_optimized_steering(dev))
				mlx4_warn(dev, "Optimized steering validation failed\n");

			if (dev->caps.dmfs_high_steer_mode ==
			    MLX4_STEERING_DMFS_A0_DISABLE) {
				dev->caps.dmfs_high_rate_qpn_base =
					dev->caps.reserved_qps_cnt[MLX4_QP_REGION_FW];
				dev->caps.dmfs_high_rate_qpn_range =
					MLX4_A0_STEERING_TABLE_SIZE;
			}

			mlx4_dbg(dev, "DMFS high rate steer mode is: %s\n",
				 dmfs_high_rate_steering_mode_str(
					dev->caps.dmfs_high_steer_mode));
		}
	} else {
		err = mlx4_init_slave(dev);
		if (err) {
			if (err != -EPROBE_DEFER)
				mlx4_err(dev, "Failed to initialize slave\n");
			return err;
		}

		err = mlx4_slave_cap(dev);
		if (err) {
			mlx4_err(dev, "Failed to obtain slave caps\n");
			goto err_close;
		}
	}

	if (map_bf_area(dev))
		mlx4_dbg(dev, "Failed to map blue flame area\n");

	/*Only the master set the ports, all the rest got it from it.*/
	if (!mlx4_is_slave(dev))
		mlx4_set_port_mask(dev);

	err = mlx4_QUERY_ADAPTER(dev, &adapter);
	if (err) {
		mlx4_err(dev, "QUERY_ADAPTER command failed, aborting\n");
		goto unmap_bf;
	}

	/* Query CONFIG_DEV parameters */
	err = mlx4_config_dev_retrieval(dev, &params);
	if (err && err != -ENOTSUPP) {
		mlx4_err(dev, "Failed to query CONFIG_DEV parameters\n");
	} else if (!err) {
		dev->caps.rx_checksum_flags_port[1] = params.rx_csum_flags_port_1;
		dev->caps.rx_checksum_flags_port[2] = params.rx_csum_flags_port_2;
	}
	priv->eq_table.inta_pin = adapter.inta_pin;
	memcpy(dev->board_id, adapter.board_id, sizeof dev->board_id);

	return 0;

unmap_bf:
	unmap_internal_clock(dev);
	unmap_bf_area(dev);

	if (mlx4_is_slave(dev)) {
		kfree(dev->caps.qp0_qkey);
		kfree(dev->caps.qp0_tunnel);
		kfree(dev->caps.qp0_proxy);
		kfree(dev->caps.qp1_tunnel);
		kfree(dev->caps.qp1_proxy);
	}

err_close:
	if (mlx4_is_slave(dev))
		mlx4_slave_exit(dev);
	else
		mlx4_CLOSE_HCA(dev, 0);

err_free_icm:
	if (!mlx4_is_slave(dev))
		mlx4_free_icms(dev);

	return err;
}

static int mlx4_init_counters_table(struct mlx4_dev *dev)
{
	struct mlx4_priv *priv = mlx4_priv(dev);
	int nent_pow2;

	if (!(dev->caps.flags & MLX4_DEV_CAP_FLAG_COUNTERS))
		return -ENOENT;

	if (!dev->caps.max_counters)
		return -ENOSPC;

	nent_pow2 = roundup_pow_of_two(dev->caps.max_counters);
	/* reserve last counter index for sink counter */
	return mlx4_bitmap_init(&priv->counters_bitmap, nent_pow2,
				nent_pow2 - 1, 0,
				nent_pow2 - dev->caps.max_counters + 1);
}

static void mlx4_cleanup_counters_table(struct mlx4_dev *dev)
{
	if (!(dev->caps.flags & MLX4_DEV_CAP_FLAG_COUNTERS))
		return;

	if (!dev->caps.max_counters)
		return;

	mlx4_bitmap_cleanup(&mlx4_priv(dev)->counters_bitmap);
}

static void mlx4_cleanup_default_counters(struct mlx4_dev *dev)
{
	struct mlx4_priv *priv = mlx4_priv(dev);
	int port;

	for (port = 0; port < dev->caps.num_ports; port++)
		if (priv->def_counter[port] != -1)
			mlx4_counter_free(dev,  priv->def_counter[port]);
}

static int mlx4_allocate_default_counters(struct mlx4_dev *dev)
{
	struct mlx4_priv *priv = mlx4_priv(dev);
	int port, err = 0;
	u32 idx;

	for (port = 0; port < dev->caps.num_ports; port++)
		priv->def_counter[port] = -1;

	for (port = 0; port < dev->caps.num_ports; port++) {
		err = mlx4_counter_alloc(dev, &idx);

		if (!err || err == -ENOSPC) {
			priv->def_counter[port] = idx;
		} else if (err == -ENOENT) {
			err = 0;
			continue;
		} else if (mlx4_is_slave(dev) && err == -EINVAL) {
			priv->def_counter[port] = MLX4_SINK_COUNTER_INDEX(dev);
			mlx4_warn(dev, "can't allocate counter from old PF driver, using index %d\n",
				  MLX4_SINK_COUNTER_INDEX(dev));
			err = 0;
		} else {
			mlx4_err(dev, "%s: failed to allocate default counter port %d err %d\n",
				 __func__, port + 1, err);
			mlx4_cleanup_default_counters(dev);
			return err;
		}

		mlx4_dbg(dev, "%s: default counter index %d for port %d\n",
			 __func__, priv->def_counter[port], port + 1);
	}

	return err;
}

int __mlx4_counter_alloc(struct mlx4_dev *dev, u32 *idx)
{
	struct mlx4_priv *priv = mlx4_priv(dev);

	if (!(dev->caps.flags & MLX4_DEV_CAP_FLAG_COUNTERS))
		return -ENOENT;

	*idx = mlx4_bitmap_alloc(&priv->counters_bitmap);
	if (*idx == -1) {
		*idx = MLX4_SINK_COUNTER_INDEX(dev);
		return -ENOSPC;
	}

	return 0;
}

int mlx4_counter_alloc(struct mlx4_dev *dev, u32 *idx)
{
	u64 out_param;
	int err;

	if (mlx4_is_mfunc(dev)) {
		err = mlx4_cmd_imm(dev, 0, &out_param, RES_COUNTER,
				   RES_OP_RESERVE, MLX4_CMD_ALLOC_RES,
				   MLX4_CMD_TIME_CLASS_A, MLX4_CMD_WRAPPED);
		if (!err)
			*idx = get_param_l(&out_param);

		return err;
	}
	return __mlx4_counter_alloc(dev, idx);
}
EXPORT_SYMBOL_GPL(mlx4_counter_alloc);

static int __mlx4_clear_if_stat(struct mlx4_dev *dev,
				u8 counter_index)
{
	struct mlx4_cmd_mailbox *if_stat_mailbox;
	int err;
	u32 if_stat_in_mod = (counter_index & 0xff) | MLX4_QUERY_IF_STAT_RESET;

	if_stat_mailbox = mlx4_alloc_cmd_mailbox(dev);
	if (IS_ERR(if_stat_mailbox))
		return PTR_ERR(if_stat_mailbox);

	err = mlx4_cmd_box(dev, 0, if_stat_mailbox->dma, if_stat_in_mod, 0,
			   MLX4_CMD_QUERY_IF_STAT, MLX4_CMD_TIME_CLASS_C,
			   MLX4_CMD_NATIVE);

	mlx4_free_cmd_mailbox(dev, if_stat_mailbox);
	return err;
}

void __mlx4_counter_free(struct mlx4_dev *dev, u32 idx)
{
	if (!(dev->caps.flags & MLX4_DEV_CAP_FLAG_COUNTERS))
		return;

	if (idx == MLX4_SINK_COUNTER_INDEX(dev))
		return;

	__mlx4_clear_if_stat(dev, idx);

	mlx4_bitmap_free(&mlx4_priv(dev)->counters_bitmap, idx, MLX4_USE_RR);
	return;
}

void mlx4_counter_free(struct mlx4_dev *dev, u32 idx)
{
	u64 in_param = 0;

	if (mlx4_is_mfunc(dev)) {
		set_param_l(&in_param, idx);
		mlx4_cmd(dev, in_param, RES_COUNTER, RES_OP_RESERVE,
			 MLX4_CMD_FREE_RES, MLX4_CMD_TIME_CLASS_A,
			 MLX4_CMD_WRAPPED);
		return;
	}
	__mlx4_counter_free(dev, idx);
}
EXPORT_SYMBOL_GPL(mlx4_counter_free);

int mlx4_get_default_counter_index(struct mlx4_dev *dev, int port)
{
	struct mlx4_priv *priv = mlx4_priv(dev);

	return priv->def_counter[port - 1];
}
EXPORT_SYMBOL_GPL(mlx4_get_default_counter_index);

void mlx4_set_admin_guid(struct mlx4_dev *dev, __be64 guid, int entry, int port)
{
	struct mlx4_priv *priv = mlx4_priv(dev);

	priv->mfunc.master.vf_admin[entry].vport[port].guid = guid;
}
EXPORT_SYMBOL_GPL(mlx4_set_admin_guid);

__be64 mlx4_get_admin_guid(struct mlx4_dev *dev, int entry, int port)
{
	struct mlx4_priv *priv = mlx4_priv(dev);

	return priv->mfunc.master.vf_admin[entry].vport[port].guid;
}
EXPORT_SYMBOL_GPL(mlx4_get_admin_guid);

void mlx4_set_random_admin_guid(struct mlx4_dev *dev, int entry, int port)
{
	struct mlx4_priv *priv = mlx4_priv(dev);
	__be64 guid;

	/* hw GUID */
	if (entry == 0)
		return;

	get_random_bytes((char *)&guid, sizeof(guid));
	guid &= ~(cpu_to_be64(1ULL << 56));
	guid |= cpu_to_be64(1ULL << 57);
	priv->mfunc.master.vf_admin[entry].vport[port].guid = guid;
}

static int mlx4_setup_hca(struct mlx4_dev *dev)
{
	struct mlx4_priv *priv = mlx4_priv(dev);
	int err;
	int port;
	__be32 ib_port_default_caps;

	err = mlx4_init_uar_table(dev);
	if (err) {
		mlx4_err(dev, "Failed to initialize user access region table, aborting\n");
		 return err;
	}

	err = mlx4_uar_alloc(dev, &priv->driver_uar);
	if (err) {
		mlx4_err(dev, "Failed to allocate driver access region, aborting\n");
		goto err_uar_table_free;
	}

	priv->kar = ioremap((phys_addr_t) priv->driver_uar.pfn << PAGE_SHIFT, PAGE_SIZE);
	if (!priv->kar) {
		mlx4_err(dev, "Couldn't map kernel access region, aborting\n");
		err = -ENOMEM;
		goto err_uar_free;
	}

	err = mlx4_init_pd_table(dev);
	if (err) {
		mlx4_err(dev, "Failed to initialize protection domain table, aborting\n");
		goto err_kar_unmap;
	}

	err = mlx4_init_xrcd_table(dev);
	if (err) {
		mlx4_err(dev, "Failed to initialize reliable connection domain table, aborting\n");
		goto err_pd_table_free;
	}

	err = mlx4_init_mr_table(dev);
	if (err) {
		mlx4_err(dev, "Failed to initialize memory region table, aborting\n");
		goto err_xrcd_table_free;
	}

	if (!mlx4_is_slave(dev)) {
		err = mlx4_init_mcg_table(dev);
		if (err) {
			mlx4_err(dev, "Failed to initialize multicast group table, aborting\n");
			goto err_mr_table_free;
		}
		err = mlx4_config_mad_demux(dev);
		if (err) {
			mlx4_err(dev, "Failed in config_mad_demux, aborting\n");
			goto err_mcg_table_free;
		}
	}

	err = mlx4_init_eq_table(dev);
	if (err) {
		mlx4_err(dev, "Failed to initialize event queue table, aborting\n");
		goto err_mcg_table_free;
	}

	err = mlx4_cmd_use_events(dev);
	if (err) {
		mlx4_err(dev, "Failed to switch to event-driven firmware commands, aborting\n");
		goto err_eq_table_free;
	}

	err = mlx4_NOP(dev);
	if (err) {
		if (dev->flags & MLX4_FLAG_MSI_X) {
			mlx4_warn(dev, "NOP command failed to generate MSI-X interrupt IRQ %d)\n",
				  priv->eq_table.eq[MLX4_EQ_ASYNC].irq);
			mlx4_warn(dev, "Trying again without MSI-X\n");
		} else {
			mlx4_err(dev, "NOP command failed to generate interrupt (IRQ %d), aborting\n",
				 priv->eq_table.eq[MLX4_EQ_ASYNC].irq);
			mlx4_err(dev, "BIOS or ACPI interrupt routing problem?\n");
		}

		goto err_cmd_poll;
	}

	mlx4_dbg(dev, "NOP command IRQ test passed\n");

	err = mlx4_init_cq_table(dev);
	if (err) {
		mlx4_err(dev, "Failed to initialize completion queue table, aborting\n");
		goto err_cmd_poll;
	}

	err = mlx4_init_srq_table(dev);
	if (err) {
		mlx4_err(dev, "Failed to initialize shared receive queue table, aborting\n");
		goto err_cq_table_free;
	}

	err = mlx4_init_qp_table(dev);
	if (err) {
		mlx4_err(dev, "Failed to initialize queue pair table, aborting\n");
		goto err_srq_table_free;
	}

	if (!mlx4_is_slave(dev)) {
		err = mlx4_init_counters_table(dev);
		if (err && err != -ENOENT) {
			mlx4_err(dev, "Failed to initialize counters table, aborting\n");
			goto err_qp_table_free;
		}
	}

	err = mlx4_allocate_default_counters(dev);
	if (err) {
		mlx4_err(dev, "Failed to allocate default counters, aborting\n");
		goto err_counters_table_free;
	}

	if (!mlx4_is_slave(dev)) {
		for (port = 1; port <= dev->caps.num_ports; port++) {
			ib_port_default_caps = 0;
			err = mlx4_get_port_ib_caps(dev, port,
						    &ib_port_default_caps);
			if (err)
				mlx4_warn(dev, "failed to get port %d default ib capabilities (%d). Continuing with caps = 0\n",
					  port, err);
			dev->caps.ib_port_def_cap[port] = ib_port_default_caps;

			/* initialize per-slave default ib port capabilities */
			if (mlx4_is_master(dev)) {
				int i;
				for (i = 0; i < dev->num_slaves; i++) {
					if (i == mlx4_master_func_num(dev))
						continue;
					priv->mfunc.master.slave_state[i].ib_cap_mask[port] =
						ib_port_default_caps;
				}
			}

			if (mlx4_is_mfunc(dev))
				dev->caps.port_ib_mtu[port] = IB_MTU_2048;
			else
				dev->caps.port_ib_mtu[port] = IB_MTU_4096;

			err = mlx4_SET_PORT(dev, port, mlx4_is_master(dev) ?
					    dev->caps.pkey_table_len[port] : -1);
			if (err) {
				mlx4_err(dev, "Failed to set port %d, aborting\n",
					 port);
				goto err_default_countes_free;
			}
		}
	}

	return 0;

err_default_countes_free:
	mlx4_cleanup_default_counters(dev);

err_counters_table_free:
	if (!mlx4_is_slave(dev))
		mlx4_cleanup_counters_table(dev);

err_qp_table_free:
	mlx4_cleanup_qp_table(dev);

err_srq_table_free:
	mlx4_cleanup_srq_table(dev);

err_cq_table_free:
	mlx4_cleanup_cq_table(dev);

err_cmd_poll:
	mlx4_cmd_use_polling(dev);

err_eq_table_free:
	mlx4_cleanup_eq_table(dev);

err_mcg_table_free:
	if (!mlx4_is_slave(dev))
		mlx4_cleanup_mcg_table(dev);

err_mr_table_free:
	mlx4_cleanup_mr_table(dev);

err_xrcd_table_free:
	mlx4_cleanup_xrcd_table(dev);

err_pd_table_free:
	mlx4_cleanup_pd_table(dev);

err_kar_unmap:
	iounmap(priv->kar);

err_uar_free:
	mlx4_uar_free(dev, &priv->driver_uar);

err_uar_table_free:
	mlx4_cleanup_uar_table(dev);
	return err;
}

static int mlx4_init_affinity_hint(struct mlx4_dev *dev, int port, int eqn)
{
	int requested_cpu = 0;
	struct mlx4_priv *priv = mlx4_priv(dev);
	struct mlx4_eq *eq;
	int off = 0;
	int i;

	if (eqn > dev->caps.num_comp_vectors)
		return -EINVAL;

	for (i = 1; i < port; i++)
		off += mlx4_get_eqs_per_port(dev, i);

	requested_cpu = eqn - off - !!(eqn > MLX4_EQ_ASYNC);

	/* Meaning EQs are shared, and this call comes from the second port */
	if (requested_cpu < 0)
		return 0;

	eq = &priv->eq_table.eq[eqn];

	if (!zalloc_cpumask_var(&eq->affinity_mask, GFP_KERNEL))
		return -ENOMEM;

	cpumask_set_cpu(requested_cpu, eq->affinity_mask);

	return 0;
}

static void mlx4_enable_msi_x(struct mlx4_dev *dev)
{
	struct mlx4_priv *priv = mlx4_priv(dev);
	struct msix_entry *entries;
	int i;
	int port = 0;

	if (msi_x) {
		int nreq = dev->caps.num_ports * num_online_cpus() + 1;

		nreq = min_t(int, dev->caps.num_eqs - dev->caps.reserved_eqs,
			     nreq);
		if (nreq > MAX_MSIX)
			nreq = MAX_MSIX;

		entries = kcalloc(nreq, sizeof *entries, GFP_KERNEL);
		if (!entries)
			goto no_msi;

		for (i = 0; i < nreq; ++i)
			entries[i].entry = i;

		nreq = pci_enable_msix_range(dev->persist->pdev, entries, 2,
					     nreq);

		if (nreq < 0 || nreq < MLX4_EQ_ASYNC) {
			kfree(entries);
			goto no_msi;
		}
		/* 1 is reserved for events (asyncrounous EQ) */
		dev->caps.num_comp_vectors = nreq - 1;

		priv->eq_table.eq[MLX4_EQ_ASYNC].irq = entries[0].vector;
		bitmap_zero(priv->eq_table.eq[MLX4_EQ_ASYNC].actv_ports.ports,
			    dev->caps.num_ports);

		for (i = 0; i < dev->caps.num_comp_vectors + 1; i++) {
			if (i == MLX4_EQ_ASYNC)
				continue;

			priv->eq_table.eq[i].irq =
				entries[i + 1 - !!(i > MLX4_EQ_ASYNC)].vector;

			if (MLX4_IS_LEGACY_EQ_MODE(dev->caps)) {
				bitmap_fill(priv->eq_table.eq[i].actv_ports.ports,
					    dev->caps.num_ports);
				/* We don't set affinity hint when there
				 * aren't enough EQs
				 */
			} else {
				set_bit(port,
					priv->eq_table.eq[i].actv_ports.ports);
				if (mlx4_init_affinity_hint(dev, port + 1, i))
					mlx4_warn(dev, "Couldn't init hint cpumask for EQ %d\n",
						  i);
			}
			/* We divide the Eqs evenly between the two ports.
			 * (dev->caps.num_comp_vectors / dev->caps.num_ports)
			 * refers to the number of Eqs per port
			 * (i.e eqs_per_port). Theoretically, we would like to
			 * write something like (i + 1) % eqs_per_port == 0.
			 * However, since there's an asynchronous Eq, we have
			 * to skip over it by comparing this condition to
			 * !!((i + 1) > MLX4_EQ_ASYNC).
			 */
			if ((dev->caps.num_comp_vectors > dev->caps.num_ports) &&
			    ((i + 1) %
			     (dev->caps.num_comp_vectors / dev->caps.num_ports)) ==
			    !!((i + 1) > MLX4_EQ_ASYNC))
				/* If dev->caps.num_comp_vectors < dev->caps.num_ports,
				 * everything is shared anyway.
				 */
				port++;
		}

		dev->flags |= MLX4_FLAG_MSI_X;

		kfree(entries);
		return;
	}

no_msi:
	dev->caps.num_comp_vectors = 1;

	BUG_ON(MLX4_EQ_ASYNC >= 2);
	for (i = 0; i < 2; ++i) {
		priv->eq_table.eq[i].irq = dev->persist->pdev->irq;
		if (i != MLX4_EQ_ASYNC) {
			bitmap_fill(priv->eq_table.eq[i].actv_ports.ports,
				    dev->caps.num_ports);
		}
	}
}

static int mlx4_init_port_info(struct mlx4_dev *dev, int port)
{
	struct devlink *devlink = priv_to_devlink(mlx4_priv(dev));
	struct mlx4_port_info *info = &mlx4_priv(dev)->port[port];
	int err;

	err = devlink_port_register(devlink, &info->devlink_port, port);
	if (err)
		return err;

	info->dev = dev;
	info->port = port;
	if (!mlx4_is_slave(dev)) {
		mlx4_init_mac_table(dev, &info->mac_table);
		mlx4_init_vlan_table(dev, &info->vlan_table);
		mlx4_init_roce_gid_table(dev, &info->gid_table);
		info->base_qpn = mlx4_get_base_qpn(dev, port);
	}

	sprintf(info->dev_name, "mlx4_port%d", port);
	info->port_attr.attr.name = info->dev_name;
	if (mlx4_is_mfunc(dev))
		info->port_attr.attr.mode = S_IRUGO;
	else {
		info->port_attr.attr.mode = S_IRUGO | S_IWUSR;
		info->port_attr.store     = set_port_type;
	}
	info->port_attr.show      = show_port_type;
	sysfs_attr_init(&info->port_attr.attr);

	err = device_create_file(&dev->persist->pdev->dev, &info->port_attr);
	if (err) {
		mlx4_err(dev, "Failed to create file for port %d\n", port);
		devlink_port_unregister(&info->devlink_port);
		info->port = -1;
	}

	sprintf(info->dev_mtu_name, "mlx4_port%d_mtu", port);
	info->port_mtu_attr.attr.name = info->dev_mtu_name;
	if (mlx4_is_mfunc(dev))
		info->port_mtu_attr.attr.mode = S_IRUGO;
	else {
		info->port_mtu_attr.attr.mode = S_IRUGO | S_IWUSR;
		info->port_mtu_attr.store     = set_port_ib_mtu;
	}
	info->port_mtu_attr.show      = show_port_ib_mtu;
	sysfs_attr_init(&info->port_mtu_attr.attr);

	err = device_create_file(&dev->persist->pdev->dev,
				 &info->port_mtu_attr);
	if (err) {
		mlx4_err(dev, "Failed to create mtu file for port %d\n", port);
		device_remove_file(&info->dev->persist->pdev->dev,
				   &info->port_attr);
		info->port = -1;
	}

	return err;
}

static void mlx4_cleanup_port_info(struct mlx4_port_info *info)
{
	if (info->port < 0)
		return;

	device_remove_file(&info->dev->persist->pdev->dev, &info->port_attr);
	device_remove_file(&info->dev->persist->pdev->dev,
			   &info->port_mtu_attr);
#ifdef CONFIG_RFS_ACCEL
	free_irq_cpu_rmap(info->rmap);
	info->rmap = NULL;
#endif
}

static int mlx4_init_steering(struct mlx4_dev *dev)
{
	struct mlx4_priv *priv = mlx4_priv(dev);
	int num_entries = dev->caps.num_ports;
	int i, j;

	priv->steer = kzalloc(sizeof(struct mlx4_steer) * num_entries, GFP_KERNEL);
	if (!priv->steer)
		return -ENOMEM;

	for (i = 0; i < num_entries; i++)
		for (j = 0; j < MLX4_NUM_STEERS; j++) {
			INIT_LIST_HEAD(&priv->steer[i].promisc_qps[j]);
			INIT_LIST_HEAD(&priv->steer[i].steer_entries[j]);
		}
	return 0;
}

static void mlx4_clear_steering(struct mlx4_dev *dev)
{
	struct mlx4_priv *priv = mlx4_priv(dev);
	struct mlx4_steer_index *entry, *tmp_entry;
	struct mlx4_promisc_qp *pqp, *tmp_pqp;
	int num_entries = dev->caps.num_ports;
	int i, j;

	for (i = 0; i < num_entries; i++) {
		for (j = 0; j < MLX4_NUM_STEERS; j++) {
			list_for_each_entry_safe(pqp, tmp_pqp,
						 &priv->steer[i].promisc_qps[j],
						 list) {
				list_del(&pqp->list);
				kfree(pqp);
			}
			list_for_each_entry_safe(entry, tmp_entry,
						 &priv->steer[i].steer_entries[j],
						 list) {
				list_del(&entry->list);
				list_for_each_entry_safe(pqp, tmp_pqp,
							 &entry->duplicates,
							 list) {
					list_del(&pqp->list);
					kfree(pqp);
				}
				kfree(entry);
			}
		}
	}
	kfree(priv->steer);
}

static int extended_func_num(struct pci_dev *pdev)
{
	return PCI_SLOT(pdev->devfn) * 8 + PCI_FUNC(pdev->devfn);
}

#define MLX4_OWNER_BASE	0x8069c
#define MLX4_OWNER_SIZE	4

static int mlx4_get_ownership(struct mlx4_dev *dev)
{
	void __iomem *owner;
	u32 ret;

	if (pci_channel_offline(dev->persist->pdev))
		return -EIO;

	owner = ioremap(pci_resource_start(dev->persist->pdev, 0) +
			MLX4_OWNER_BASE,
			MLX4_OWNER_SIZE);
	if (!owner) {
		mlx4_err(dev, "Failed to obtain ownership bit\n");
		return -ENOMEM;
	}

	ret = readl(owner);
	iounmap(owner);
	return (int) !!ret;
}

static void mlx4_free_ownership(struct mlx4_dev *dev)
{
	void __iomem *owner;

	if (pci_channel_offline(dev->persist->pdev))
		return;

	owner = ioremap(pci_resource_start(dev->persist->pdev, 0) +
			MLX4_OWNER_BASE,
			MLX4_OWNER_SIZE);
	if (!owner) {
		mlx4_err(dev, "Failed to obtain ownership bit\n");
		return;
	}
	writel(0, owner);
	msleep(1000);
	iounmap(owner);
}

#define SRIOV_VALID_STATE(flags) (!!((flags) & MLX4_FLAG_SRIOV)	==\
				  !!((flags) & MLX4_FLAG_MASTER))

static u64 mlx4_enable_sriov(struct mlx4_dev *dev, struct pci_dev *pdev,
			     u8 total_vfs, int existing_vfs, int reset_flow)
{
	u64 dev_flags = dev->flags;
	int err = 0;
	int fw_enabled_sriov_vfs = min(pci_sriov_get_totalvfs(pdev),
					MLX4_MAX_NUM_VF);

	if (reset_flow) {
		dev->dev_vfs = kcalloc(total_vfs, sizeof(*dev->dev_vfs),
				       GFP_KERNEL);
		if (!dev->dev_vfs)
			goto free_mem;
		return dev_flags;
	}

	atomic_inc(&pf_loading);
	if (dev->flags &  MLX4_FLAG_SRIOV) {
		if (existing_vfs != total_vfs) {
			mlx4_err(dev, "SR-IOV was already enabled, but with num_vfs (%d) different than requested (%d)\n",
				 existing_vfs, total_vfs);
			total_vfs = existing_vfs;
		}
	}

	dev->dev_vfs = kzalloc(total_vfs * sizeof(*dev->dev_vfs), GFP_KERNEL);
	if (NULL == dev->dev_vfs) {
		mlx4_err(dev, "Failed to allocate memory for VFs\n");
		goto disable_sriov;
	}

	if (!(dev->flags &  MLX4_FLAG_SRIOV)) {
		if (total_vfs > fw_enabled_sriov_vfs) {
			mlx4_err(dev, "requested vfs (%d) > available vfs (%d). Continuing without SR_IOV\n",
				 total_vfs, fw_enabled_sriov_vfs);
			err = -ENOMEM;
			goto disable_sriov;
		}
		mlx4_warn(dev, "Enabling SR-IOV with %d VFs\n", total_vfs);
		err = pci_enable_sriov(pdev, total_vfs);
	}
	if (err) {
		mlx4_err(dev, "Failed to enable SR-IOV, continuing without SR-IOV (err = %d)\n",
			 err);
		goto disable_sriov;
	} else {
		mlx4_warn(dev, "Running in master mode\n");
		dev_flags |= MLX4_FLAG_SRIOV |
			MLX4_FLAG_MASTER;
		dev_flags &= ~MLX4_FLAG_SLAVE;
		dev->persist->num_vfs = total_vfs;
	}
	return dev_flags;

disable_sriov:
	atomic_dec(&pf_loading);
free_mem:
	dev->persist->num_vfs = 0;
	kfree(dev->dev_vfs);
        dev->dev_vfs = NULL;
	return dev_flags & ~MLX4_FLAG_MASTER;
}

enum {
	MLX4_DEV_CAP_CHECK_NUM_VFS_ABOVE_64 = -1,
};

static int mlx4_check_dev_cap(struct mlx4_dev *dev, struct mlx4_dev_cap *dev_cap,
			      int *nvfs)
{
	int requested_vfs = nvfs[0] + nvfs[1] + nvfs[2];
	/* Checking for 64 VFs as a limitation of CX2 */
	if (!(dev_cap->flags2 & MLX4_DEV_CAP_FLAG2_80_VFS) &&
	    requested_vfs >= 64) {
		mlx4_err(dev, "Requested %d VFs, but FW does not support more than 64\n",
			 requested_vfs);
		return MLX4_DEV_CAP_CHECK_NUM_VFS_ABOVE_64;
	}
	return 0;
}

static int mlx4_pci_enable_device(struct mlx4_dev *dev)
{
	struct pci_dev *pdev = dev->persist->pdev;
	int err = 0;

	mutex_lock(&dev->persist->pci_status_mutex);
	if (dev->persist->pci_status == MLX4_PCI_STATUS_DISABLED) {
		err = pci_enable_device(pdev);
		if (!err)
			dev->persist->pci_status = MLX4_PCI_STATUS_ENABLED;
	}
	mutex_unlock(&dev->persist->pci_status_mutex);

	return err;
}

static void mlx4_pci_disable_device(struct mlx4_dev *dev)
{
	struct pci_dev *pdev = dev->persist->pdev;

	mutex_lock(&dev->persist->pci_status_mutex);
	if (dev->persist->pci_status == MLX4_PCI_STATUS_ENABLED) {
		pci_disable_device(pdev);
		dev->persist->pci_status = MLX4_PCI_STATUS_DISABLED;
	}
	mutex_unlock(&dev->persist->pci_status_mutex);
}

static int mlx4_load_one(struct pci_dev *pdev, int pci_dev_data,
			 int total_vfs, int *nvfs, struct mlx4_priv *priv,
			 int reset_flow)
{
	struct mlx4_dev *dev;
	unsigned sum = 0;
	int err;
	int port;
	int i;
	struct mlx4_dev_cap *dev_cap = NULL;
	int existing_vfs = 0;

	dev = &priv->dev;

	INIT_LIST_HEAD(&priv->ctx_list);
	spin_lock_init(&priv->ctx_lock);

	mutex_init(&priv->port_mutex);
	mutex_init(&priv->bond_mutex);

	INIT_LIST_HEAD(&priv->pgdir_list);
	mutex_init(&priv->pgdir_mutex);

	INIT_LIST_HEAD(&priv->bf_list);
	mutex_init(&priv->bf_mutex);

	dev->rev_id = pdev->revision;
	dev->numa_node = dev_to_node(&pdev->dev);

	/* Detect if this device is a virtual function */
	if (pci_dev_data & MLX4_PCI_DEV_IS_VF) {
		mlx4_warn(dev, "Detected virtual function - running in slave mode\n");
		dev->flags |= MLX4_FLAG_SLAVE;
	} else {
		/* We reset the device and enable SRIOV only for physical
		 * devices.  Try to claim ownership on the device;
		 * if already taken, skip -- do not allow multiple PFs */
		err = mlx4_get_ownership(dev);
		if (err) {
			if (err < 0)
				return err;
			else {
				mlx4_warn(dev, "Multiple PFs not yet supported - Skipping PF\n");
				return -EINVAL;
			}
		}

		atomic_set(&priv->opreq_count, 0);
		INIT_WORK(&priv->opreq_task, mlx4_opreq_action);

		/*
		 * Now reset the HCA before we touch the PCI capabilities or
		 * attempt a firmware command, since a boot ROM may have left
		 * the HCA in an undefined state.
		 */
		err = mlx4_reset(dev);
		if (err) {
			mlx4_err(dev, "Failed to reset HCA, aborting\n");
			goto err_sriov;
		}

		if (total_vfs) {
			dev->flags = MLX4_FLAG_MASTER;
			existing_vfs = pci_num_vf(pdev);
			if (existing_vfs)
				dev->flags |= MLX4_FLAG_SRIOV;
			dev->persist->num_vfs = total_vfs;
		}
	}

	/* on load remove any previous indication of internal error,
	 * device is up.
	 */
	dev->persist->state = MLX4_DEVICE_STATE_UP;

slave_start:
	err = mlx4_cmd_init(dev);
	if (err) {
		mlx4_err(dev, "Failed to init command interface, aborting\n");
		goto err_sriov;
	}

	/* In slave functions, the communication channel must be initialized
	 * before posting commands. Also, init num_slaves before calling
	 * mlx4_init_hca */
	if (mlx4_is_mfunc(dev)) {
		if (mlx4_is_master(dev)) {
			dev->num_slaves = MLX4_MAX_NUM_SLAVES;

		} else {
			dev->num_slaves = 0;
			err = mlx4_multi_func_init(dev);
			if (err) {
				mlx4_err(dev, "Failed to init slave mfunc interface, aborting\n");
				goto err_cmd;
			}
		}
	}

	err = mlx4_init_fw(dev);
	if (err) {
		mlx4_err(dev, "Failed to init fw, aborting.\n");
		goto err_mfunc;
	}

	if (mlx4_is_master(dev)) {
		/* when we hit the goto slave_start below, dev_cap already initialized */
		if (!dev_cap) {
			dev_cap = kzalloc(sizeof(*dev_cap), GFP_KERNEL);

			if (!dev_cap) {
				err = -ENOMEM;
				goto err_fw;
			}

			err = mlx4_QUERY_DEV_CAP(dev, dev_cap);
			if (err) {
				mlx4_err(dev, "QUERY_DEV_CAP command failed, aborting.\n");
				goto err_fw;
			}

			if (mlx4_check_dev_cap(dev, dev_cap, nvfs))
				goto err_fw;

			if (!(dev_cap->flags2 & MLX4_DEV_CAP_FLAG2_SYS_EQS)) {
				u64 dev_flags = mlx4_enable_sriov(dev, pdev,
								  total_vfs,
								  existing_vfs,
								  reset_flow);

				mlx4_close_fw(dev);
				mlx4_cmd_cleanup(dev, MLX4_CMD_CLEANUP_ALL);
				dev->flags = dev_flags;
				if (!SRIOV_VALID_STATE(dev->flags)) {
					mlx4_err(dev, "Invalid SRIOV state\n");
					goto err_sriov;
				}
				err = mlx4_reset(dev);
				if (err) {
					mlx4_err(dev, "Failed to reset HCA, aborting.\n");
					goto err_sriov;
				}
				goto slave_start;
			}
		} else {
			/* Legacy mode FW requires SRIOV to be enabled before
			 * doing QUERY_DEV_CAP, since max_eq's value is different if
			 * SRIOV is enabled.
			 */
			memset(dev_cap, 0, sizeof(*dev_cap));
			err = mlx4_QUERY_DEV_CAP(dev, dev_cap);
			if (err) {
				mlx4_err(dev, "QUERY_DEV_CAP command failed, aborting.\n");
				goto err_fw;
			}

			if (mlx4_check_dev_cap(dev, dev_cap, nvfs))
				goto err_fw;
		}
	}

	err = mlx4_init_hca(dev);
	if (err) {
		if (err == -EACCES) {
			/* Not primary Physical function
			 * Running in slave mode */
			mlx4_cmd_cleanup(dev, MLX4_CMD_CLEANUP_ALL);
			/* We're not a PF */
			if (dev->flags & MLX4_FLAG_SRIOV) {
				if (!existing_vfs)
					pci_disable_sriov(pdev);
				if (mlx4_is_master(dev) && !reset_flow)
					atomic_dec(&pf_loading);
				dev->flags &= ~MLX4_FLAG_SRIOV;
			}
			if (!mlx4_is_slave(dev))
				mlx4_free_ownership(dev);
			dev->flags |= MLX4_FLAG_SLAVE;
			dev->flags &= ~MLX4_FLAG_MASTER;
			goto slave_start;
		} else
			goto err_fw;
	}

	if (mlx4_is_master(dev) && (dev_cap->flags2 & MLX4_DEV_CAP_FLAG2_SYS_EQS)) {
		u64 dev_flags = mlx4_enable_sriov(dev, pdev, total_vfs,
						  existing_vfs, reset_flow);

		if ((dev->flags ^ dev_flags) & (MLX4_FLAG_MASTER | MLX4_FLAG_SLAVE)) {
			mlx4_cmd_cleanup(dev, MLX4_CMD_CLEANUP_VHCR);
			dev->flags = dev_flags;
			err = mlx4_cmd_init(dev);
			if (err) {
				/* Only VHCR is cleaned up, so could still
				 * send FW commands
				 */
				mlx4_err(dev, "Failed to init VHCR command interface, aborting\n");
				goto err_close;
			}
		} else {
			dev->flags = dev_flags;
		}

		if (!SRIOV_VALID_STATE(dev->flags)) {
			mlx4_err(dev, "Invalid SRIOV state\n");
			goto err_close;
		}
	}

	/* check if the device is functioning at its maximum possible speed.
	 * No return code for this call, just warn the user in case of PCI
	 * express device capabilities are under-satisfied by the bus.
	 */
	if (!mlx4_is_slave(dev))
		mlx4_check_pcie_caps(dev);

	/* In master functions, the communication channel must be initialized
	 * after obtaining its address from fw */
	if (mlx4_is_master(dev)) {
		if (dev->caps.num_ports < 2 &&
		    num_vfs_argc > 1) {
			err = -EINVAL;
			mlx4_err(dev,
				 "Error: Trying to configure VFs on port 2, but HCA has only %d physical ports\n",
				 dev->caps.num_ports);
			goto err_close;
		}
		memcpy(dev->persist->nvfs, nvfs, sizeof(dev->persist->nvfs));

		for (i = 0;
		     i < sizeof(dev->persist->nvfs)/
		     sizeof(dev->persist->nvfs[0]); i++) {
			unsigned j;

			for (j = 0; j < dev->persist->nvfs[i]; ++sum, ++j) {
				dev->dev_vfs[sum].min_port = i < 2 ? i + 1 : 1;
				dev->dev_vfs[sum].n_ports = i < 2 ? 1 :
					dev->caps.num_ports;
			}
		}

		/* In master functions, the communication channel
		 * must be initialized after obtaining its address from fw
		 */
		err = mlx4_multi_func_init(dev);
		if (err) {
			mlx4_err(dev, "Failed to init master mfunc interface, aborting.\n");
			goto err_close;
		}
	}

	err = mlx4_alloc_eq_table(dev);
	if (err)
		goto err_master_mfunc;

	bitmap_zero(priv->msix_ctl.pool_bm, MAX_MSIX);
	mutex_init(&priv->msix_ctl.pool_lock);

	mlx4_enable_msi_x(dev);
	if ((mlx4_is_mfunc(dev)) &&
	    !(dev->flags & MLX4_FLAG_MSI_X)) {
		err = -ENOSYS;
		mlx4_err(dev, "INTx is not supported in multi-function mode, aborting\n");
		goto err_free_eq;
	}

	if (!mlx4_is_slave(dev)) {
		err = mlx4_init_steering(dev);
		if (err)
			goto err_disable_msix;
	}

	err = mlx4_setup_hca(dev);
	if (err == -EBUSY && (dev->flags & MLX4_FLAG_MSI_X) &&
	    !mlx4_is_mfunc(dev)) {
		dev->flags &= ~MLX4_FLAG_MSI_X;
		dev->caps.num_comp_vectors = 1;
		pci_disable_msix(pdev);
		err = mlx4_setup_hca(dev);
	}

	if (err)
		goto err_steer;

	mlx4_init_quotas(dev);
	/* When PF resources are ready arm its comm channel to enable
	 * getting commands
	 */
	if (mlx4_is_master(dev)) {
		err = mlx4_ARM_COMM_CHANNEL(dev);
		if (err) {
			mlx4_err(dev, " Failed to arm comm channel eq: %x\n",
				 err);
			goto err_steer;
		}
	}

	for (port = 1; port <= dev->caps.num_ports; port++) {
		err = mlx4_init_port_info(dev, port);
		if (err)
			goto err_port;
	}

	priv->v2p.port1 = 1;
	priv->v2p.port2 = 2;

	err = mlx4_register_device(dev);
	if (err)
		goto err_port;

	mlx4_request_modules(dev);

	mlx4_sense_init(dev);
	mlx4_start_sense(dev);

	priv->removed = 0;

	if (mlx4_is_master(dev) && dev->persist->num_vfs && !reset_flow)
		atomic_dec(&pf_loading);

	kfree(dev_cap);
	return 0;

err_port:
	for (--port; port >= 1; --port)
		mlx4_cleanup_port_info(&priv->port[port]);

	mlx4_cleanup_default_counters(dev);
	if (!mlx4_is_slave(dev))
		mlx4_cleanup_counters_table(dev);
	mlx4_cleanup_qp_table(dev);
	mlx4_cleanup_srq_table(dev);
	mlx4_cleanup_cq_table(dev);
	mlx4_cmd_use_polling(dev);
	mlx4_cleanup_eq_table(dev);
	mlx4_cleanup_mcg_table(dev);
	mlx4_cleanup_mr_table(dev);
	mlx4_cleanup_xrcd_table(dev);
	mlx4_cleanup_pd_table(dev);
	mlx4_cleanup_uar_table(dev);

err_steer:
	if (!mlx4_is_slave(dev))
		mlx4_clear_steering(dev);

err_disable_msix:
	if (dev->flags & MLX4_FLAG_MSI_X)
		pci_disable_msix(pdev);

err_free_eq:
	mlx4_free_eq_table(dev);

err_master_mfunc:
	if (mlx4_is_master(dev)) {
		mlx4_free_resource_tracker(dev, RES_TR_FREE_STRUCTS_ONLY);
		mlx4_multi_func_cleanup(dev);
	}

	if (mlx4_is_slave(dev)) {
		kfree(dev->caps.qp0_qkey);
		kfree(dev->caps.qp0_tunnel);
		kfree(dev->caps.qp0_proxy);
		kfree(dev->caps.qp1_tunnel);
		kfree(dev->caps.qp1_proxy);
	}

err_close:
	mlx4_close_hca(dev);

err_fw:
	mlx4_close_fw(dev);

err_mfunc:
	if (mlx4_is_slave(dev))
		mlx4_multi_func_cleanup(dev);

err_cmd:
	mlx4_cmd_cleanup(dev, MLX4_CMD_CLEANUP_ALL);

err_sriov:
	if (dev->flags & MLX4_FLAG_SRIOV && !existing_vfs) {
		pci_disable_sriov(pdev);
		dev->flags &= ~MLX4_FLAG_SRIOV;
	}

	if (mlx4_is_master(dev) && dev->persist->num_vfs && !reset_flow)
		atomic_dec(&pf_loading);

	kfree(priv->dev.dev_vfs);

	if (!mlx4_is_slave(dev))
		mlx4_free_ownership(dev);

	kfree(dev_cap);
	return err;
}

static int __mlx4_init_one(struct pci_dev *pdev, int pci_dev_data,
			   struct mlx4_priv *priv)
{
	int err;
	int nvfs[MLX4_MAX_PORTS + 1] = {0, 0, 0};
	int prb_vf[MLX4_MAX_PORTS + 1] = {0, 0, 0};
	const int param_map[MLX4_MAX_PORTS + 1][MLX4_MAX_PORTS + 1] = {
		{2, 0, 0}, {0, 1, 2}, {0, 1, 2} };
	unsigned total_vfs = 0;
	unsigned int i;

	pr_info(DRV_NAME ": Initializing %s\n", pci_name(pdev));

	err = mlx4_pci_enable_device(&priv->dev);
	if (err) {
		dev_err(&pdev->dev, "Cannot enable PCI device, aborting\n");
		return err;
	}

	/* Due to requirement that all VFs and the PF are *guaranteed* 2 MACS
	 * per port, we must limit the number of VFs to 63 (since their are
	 * 128 MACs)
	 */
	for (i = 0; i < sizeof(nvfs)/sizeof(nvfs[0]) && i < num_vfs_argc;
	     total_vfs += nvfs[param_map[num_vfs_argc - 1][i]], i++) {
		nvfs[param_map[num_vfs_argc - 1][i]] = num_vfs[i];
		if (nvfs[i] < 0) {
			dev_err(&pdev->dev, "num_vfs module parameter cannot be negative\n");
			err = -EINVAL;
			goto err_disable_pdev;
		}
	}
	for (i = 0; i < sizeof(prb_vf)/sizeof(prb_vf[0]) && i < probe_vfs_argc;
	     i++) {
		prb_vf[param_map[probe_vfs_argc - 1][i]] = probe_vf[i];
		if (prb_vf[i] < 0 || prb_vf[i] > nvfs[i]) {
			dev_err(&pdev->dev, "probe_vf module parameter cannot be negative or greater than num_vfs\n");
			err = -EINVAL;
			goto err_disable_pdev;
		}
	}
	if (total_vfs > MLX4_MAX_NUM_VF) {
		dev_err(&pdev->dev,
			"Requested more VF's (%d) than allowed by hw (%d)\n",
			total_vfs, MLX4_MAX_NUM_VF);
		err = -EINVAL;
		goto err_disable_pdev;
	}

	for (i = 0; i < MLX4_MAX_PORTS; i++) {
		if (nvfs[i] + nvfs[2] > MLX4_MAX_NUM_VF_P_PORT) {
			dev_err(&pdev->dev,
				"Requested more VF's (%d) for port (%d) than allowed by driver (%d)\n",
				nvfs[i] + nvfs[2], i + 1,
				MLX4_MAX_NUM_VF_P_PORT);
			err = -EINVAL;
			goto err_disable_pdev;
		}
	}

	/* Check for BARs. */
	if (!(pci_dev_data & MLX4_PCI_DEV_IS_VF) &&
	    !(pci_resource_flags(pdev, 0) & IORESOURCE_MEM)) {
		dev_err(&pdev->dev, "Missing DCS, aborting (driver_data: 0x%x, pci_resource_flags(pdev, 0):0x%lx)\n",
			pci_dev_data, pci_resource_flags(pdev, 0));
		err = -ENODEV;
		goto err_disable_pdev;
	}
	if (!(pci_resource_flags(pdev, 2) & IORESOURCE_MEM)) {
		dev_err(&pdev->dev, "Missing UAR, aborting\n");
		err = -ENODEV;
		goto err_disable_pdev;
	}

	err = pci_request_regions(pdev, DRV_NAME);
	if (err) {
		dev_err(&pdev->dev, "Couldn't get PCI resources, aborting\n");
		goto err_disable_pdev;
	}

	pci_set_master(pdev);

	err = pci_set_dma_mask(pdev, DMA_BIT_MASK(64));
	if (err) {
		dev_warn(&pdev->dev, "Warning: couldn't set 64-bit PCI DMA mask\n");
		err = pci_set_dma_mask(pdev, DMA_BIT_MASK(32));
		if (err) {
			dev_err(&pdev->dev, "Can't set PCI DMA mask, aborting\n");
			goto err_release_regions;
		}
	}
	err = pci_set_consistent_dma_mask(pdev, DMA_BIT_MASK(64));
	if (err) {
		dev_warn(&pdev->dev, "Warning: couldn't set 64-bit consistent PCI DMA mask\n");
		err = pci_set_consistent_dma_mask(pdev, DMA_BIT_MASK(32));
		if (err) {
			dev_err(&pdev->dev, "Can't set consistent PCI DMA mask, aborting\n");
			goto err_release_regions;
		}
	}

	/* Allow large DMA segments, up to the firmware limit of 1 GB */
	dma_set_max_seg_size(&pdev->dev, 1024 * 1024 * 1024);
	/* Detect if this device is a virtual function */
	if (pci_dev_data & MLX4_PCI_DEV_IS_VF) {
		/* When acting as pf, we normally skip vfs unless explicitly
		 * requested to probe them.
		 */
		if (total_vfs) {
			unsigned vfs_offset = 0;

			for (i = 0; i < sizeof(nvfs)/sizeof(nvfs[0]) &&
			     vfs_offset + nvfs[i] < extended_func_num(pdev);
			     vfs_offset += nvfs[i], i++)
				;
			if (i == sizeof(nvfs)/sizeof(nvfs[0])) {
				err = -ENODEV;
				goto err_release_regions;
			}
			if ((extended_func_num(pdev) - vfs_offset)
			    > prb_vf[i]) {
				dev_warn(&pdev->dev, "Skipping virtual function:%d\n",
					 extended_func_num(pdev));
				err = -ENODEV;
				goto err_release_regions;
			}
		}
	}

	err = mlx4_catas_init(&priv->dev);
	if (err)
		goto err_release_regions;

	err = mlx4_load_one(pdev, pci_dev_data, total_vfs, nvfs, priv, 0);
	if (err)
		goto err_catas;

	return 0;

err_catas:
	mlx4_catas_end(&priv->dev);

err_release_regions:
	pci_release_regions(pdev);

err_disable_pdev:
	mlx4_pci_disable_device(&priv->dev);
	pci_set_drvdata(pdev, NULL);
	return err;
}

static int mlx4_devlink_port_type_set(struct devlink_port *devlink_port,
				      enum devlink_port_type port_type)
{
	struct mlx4_port_info *info = container_of(devlink_port,
						   struct mlx4_port_info,
						   devlink_port);
	enum mlx4_port_type mlx4_port_type;

	switch (port_type) {
	case DEVLINK_PORT_TYPE_AUTO:
		mlx4_port_type = MLX4_PORT_TYPE_AUTO;
		break;
	case DEVLINK_PORT_TYPE_ETH:
		mlx4_port_type = MLX4_PORT_TYPE_ETH;
		break;
	case DEVLINK_PORT_TYPE_IB:
		mlx4_port_type = MLX4_PORT_TYPE_IB;
		break;
	default:
		return -EOPNOTSUPP;
	}

	return __set_port_type(info, mlx4_port_type);
}

static const struct devlink_ops mlx4_devlink_ops = {
	.port_type_set	= mlx4_devlink_port_type_set,
};

static int mlx4_init_one(struct pci_dev *pdev, const struct pci_device_id *id)
{
	struct devlink *devlink;
	struct mlx4_priv *priv;
	struct mlx4_dev *dev;
	int ret;

	printk_once(KERN_INFO "%s", mlx4_version);

	devlink = devlink_alloc(&mlx4_devlink_ops, sizeof(*priv));
	if (!devlink)
		return -ENOMEM;
	priv = devlink_priv(devlink);

	dev       = &priv->dev;
	dev->persist = kzalloc(sizeof(*dev->persist), GFP_KERNEL);
	if (!dev->persist) {
		ret = -ENOMEM;
		goto err_devlink_free;
	}
	dev->persist->pdev = pdev;
	dev->persist->dev = dev;
	pci_set_drvdata(pdev, dev->persist);
	priv->pci_dev_data = id->driver_data;
	mutex_init(&dev->persist->device_state_mutex);
	mutex_init(&dev->persist->interface_state_mutex);
	mutex_init(&dev->persist->pci_status_mutex);

	ret = devlink_register(devlink, &pdev->dev);
	if (ret)
		goto err_persist_free;

	ret = devlink_register(devlink, &pdev->dev);
	if (ret)
		goto err_persist_free;

	ret =  __mlx4_init_one(pdev, id->driver_data, priv);
	if (ret)
		goto err_devlink_unregister;
<<<<<<< HEAD

	pci_save_state(pdev);
	return 0;

=======

	pci_save_state(pdev);
	return 0;

>>>>>>> ed596a4a
err_devlink_unregister:
	devlink_unregister(devlink);
err_persist_free:
	kfree(dev->persist);
err_devlink_free:
	devlink_free(devlink);
	return ret;
}

static void mlx4_clean_dev(struct mlx4_dev *dev)
{
	struct mlx4_dev_persistent *persist = dev->persist;
	struct mlx4_priv *priv = mlx4_priv(dev);
	unsigned long	flags = (dev->flags & RESET_PERSIST_MASK_FLAGS);

	memset(priv, 0, sizeof(*priv));
	priv->dev.persist = persist;
	priv->dev.flags = flags;
}

static void mlx4_unload_one(struct pci_dev *pdev)
{
	struct mlx4_dev_persistent *persist = pci_get_drvdata(pdev);
	struct mlx4_dev  *dev  = persist->dev;
	struct mlx4_priv *priv = mlx4_priv(dev);
	int               pci_dev_data;
	int p, i;

	if (priv->removed)
		return;

	/* saving current ports type for further use */
	for (i = 0; i < dev->caps.num_ports; i++) {
		dev->persist->curr_port_type[i] = dev->caps.port_type[i + 1];
		dev->persist->curr_port_poss_type[i] = dev->caps.
						       possible_type[i + 1];
	}

	pci_dev_data = priv->pci_dev_data;

	mlx4_stop_sense(dev);
	mlx4_unregister_device(dev);

	for (p = 1; p <= dev->caps.num_ports; p++) {
		mlx4_cleanup_port_info(&priv->port[p]);
		mlx4_CLOSE_PORT(dev, p);
	}

	if (mlx4_is_master(dev))
		mlx4_free_resource_tracker(dev,
					   RES_TR_FREE_SLAVES_ONLY);

	mlx4_cleanup_default_counters(dev);
	if (!mlx4_is_slave(dev))
		mlx4_cleanup_counters_table(dev);
	mlx4_cleanup_qp_table(dev);
	mlx4_cleanup_srq_table(dev);
	mlx4_cleanup_cq_table(dev);
	mlx4_cmd_use_polling(dev);
	mlx4_cleanup_eq_table(dev);
	mlx4_cleanup_mcg_table(dev);
	mlx4_cleanup_mr_table(dev);
	mlx4_cleanup_xrcd_table(dev);
	mlx4_cleanup_pd_table(dev);

	if (mlx4_is_master(dev))
		mlx4_free_resource_tracker(dev,
					   RES_TR_FREE_STRUCTS_ONLY);

	iounmap(priv->kar);
	mlx4_uar_free(dev, &priv->driver_uar);
	mlx4_cleanup_uar_table(dev);
	if (!mlx4_is_slave(dev))
		mlx4_clear_steering(dev);
	mlx4_free_eq_table(dev);
	if (mlx4_is_master(dev))
		mlx4_multi_func_cleanup(dev);
	mlx4_close_hca(dev);
	mlx4_close_fw(dev);
	if (mlx4_is_slave(dev))
		mlx4_multi_func_cleanup(dev);
	mlx4_cmd_cleanup(dev, MLX4_CMD_CLEANUP_ALL);

	if (dev->flags & MLX4_FLAG_MSI_X)
		pci_disable_msix(pdev);

	if (!mlx4_is_slave(dev))
		mlx4_free_ownership(dev);

	kfree(dev->caps.qp0_qkey);
	kfree(dev->caps.qp0_tunnel);
	kfree(dev->caps.qp0_proxy);
	kfree(dev->caps.qp1_tunnel);
	kfree(dev->caps.qp1_proxy);
	kfree(dev->dev_vfs);

	mlx4_clean_dev(dev);
	priv->pci_dev_data = pci_dev_data;
	priv->removed = 1;
}

static void mlx4_remove_one(struct pci_dev *pdev)
{
	struct mlx4_dev_persistent *persist = pci_get_drvdata(pdev);
	struct mlx4_dev  *dev  = persist->dev;
	struct mlx4_priv *priv = mlx4_priv(dev);
	struct devlink *devlink = priv_to_devlink(priv);
	int active_vfs = 0;

	mutex_lock(&persist->interface_state_mutex);
	persist->interface_state |= MLX4_INTERFACE_STATE_DELETION;
	mutex_unlock(&persist->interface_state_mutex);

	/* Disabling SR-IOV is not allowed while there are active vf's */
	if (mlx4_is_master(dev) && dev->flags & MLX4_FLAG_SRIOV) {
		active_vfs = mlx4_how_many_lives_vf(dev);
		if (active_vfs) {
			pr_warn("Removing PF when there are active VF's !!\n");
			pr_warn("Will not disable SR-IOV.\n");
		}
	}

	/* device marked to be under deletion running now without the lock
	 * letting other tasks to be terminated
	 */
	if (persist->interface_state & MLX4_INTERFACE_STATE_UP)
		mlx4_unload_one(pdev);
	else
		mlx4_info(dev, "%s: interface is down\n", __func__);
	mlx4_catas_end(dev);
	if (dev->flags & MLX4_FLAG_SRIOV && !active_vfs) {
		mlx4_warn(dev, "Disabling SR-IOV\n");
		pci_disable_sriov(pdev);
	}

	pci_release_regions(pdev);
<<<<<<< HEAD
	pci_disable_device(pdev);
=======
	mlx4_pci_disable_device(dev);
>>>>>>> ed596a4a
	devlink_unregister(devlink);
	kfree(dev->persist);
	devlink_free(devlink);
	pci_set_drvdata(pdev, NULL);
}

static int restore_current_port_types(struct mlx4_dev *dev,
				      enum mlx4_port_type *types,
				      enum mlx4_port_type *poss_types)
{
	struct mlx4_priv *priv = mlx4_priv(dev);
	int err, i;

	mlx4_stop_sense(dev);

	mutex_lock(&priv->port_mutex);
	for (i = 0; i < dev->caps.num_ports; i++)
		dev->caps.possible_type[i + 1] = poss_types[i];
	err = mlx4_change_port_types(dev, types);
	mlx4_start_sense(dev);
	mutex_unlock(&priv->port_mutex);

	return err;
}

int mlx4_restart_one(struct pci_dev *pdev)
{
	struct mlx4_dev_persistent *persist = pci_get_drvdata(pdev);
	struct mlx4_dev	 *dev  = persist->dev;
	struct mlx4_priv *priv = mlx4_priv(dev);
	int nvfs[MLX4_MAX_PORTS + 1] = {0, 0, 0};
	int pci_dev_data, err, total_vfs;

	pci_dev_data = priv->pci_dev_data;
	total_vfs = dev->persist->num_vfs;
	memcpy(nvfs, dev->persist->nvfs, sizeof(dev->persist->nvfs));

	mlx4_unload_one(pdev);
	err = mlx4_load_one(pdev, pci_dev_data, total_vfs, nvfs, priv, 1);
	if (err) {
		mlx4_err(dev, "%s: ERROR: mlx4_load_one failed, pci_name=%s, err=%d\n",
			 __func__, pci_name(pdev), err);
		return err;
	}

	err = restore_current_port_types(dev, dev->persist->curr_port_type,
					 dev->persist->curr_port_poss_type);
	if (err)
		mlx4_err(dev, "could not restore original port types (%d)\n",
			 err);

	return err;
}

static const struct pci_device_id mlx4_pci_table[] = {
	/* MT25408 "Hermon" SDR */
	{ PCI_VDEVICE(MELLANOX, 0x6340), MLX4_PCI_DEV_FORCE_SENSE_PORT },
	/* MT25408 "Hermon" DDR */
	{ PCI_VDEVICE(MELLANOX, 0x634a), MLX4_PCI_DEV_FORCE_SENSE_PORT },
	/* MT25408 "Hermon" QDR */
	{ PCI_VDEVICE(MELLANOX, 0x6354), MLX4_PCI_DEV_FORCE_SENSE_PORT },
	/* MT25408 "Hermon" DDR PCIe gen2 */
	{ PCI_VDEVICE(MELLANOX, 0x6732), MLX4_PCI_DEV_FORCE_SENSE_PORT },
	/* MT25408 "Hermon" QDR PCIe gen2 */
	{ PCI_VDEVICE(MELLANOX, 0x673c), MLX4_PCI_DEV_FORCE_SENSE_PORT },
	/* MT25408 "Hermon" EN 10GigE */
	{ PCI_VDEVICE(MELLANOX, 0x6368), MLX4_PCI_DEV_FORCE_SENSE_PORT },
	/* MT25408 "Hermon" EN 10GigE PCIe gen2 */
	{ PCI_VDEVICE(MELLANOX, 0x6750), MLX4_PCI_DEV_FORCE_SENSE_PORT },
	/* MT25458 ConnectX EN 10GBASE-T 10GigE */
	{ PCI_VDEVICE(MELLANOX, 0x6372), MLX4_PCI_DEV_FORCE_SENSE_PORT },
	/* MT25458 ConnectX EN 10GBASE-T+Gen2 10GigE */
	{ PCI_VDEVICE(MELLANOX, 0x675a), MLX4_PCI_DEV_FORCE_SENSE_PORT },
	/* MT26468 ConnectX EN 10GigE PCIe gen2*/
	{ PCI_VDEVICE(MELLANOX, 0x6764), MLX4_PCI_DEV_FORCE_SENSE_PORT },
	/* MT26438 ConnectX EN 40GigE PCIe gen2 5GT/s */
	{ PCI_VDEVICE(MELLANOX, 0x6746), MLX4_PCI_DEV_FORCE_SENSE_PORT },
	/* MT26478 ConnectX2 40GigE PCIe gen2 */
	{ PCI_VDEVICE(MELLANOX, 0x676e), MLX4_PCI_DEV_FORCE_SENSE_PORT },
	/* MT25400 Family [ConnectX-2 Virtual Function] */
	{ PCI_VDEVICE(MELLANOX, 0x1002), MLX4_PCI_DEV_IS_VF },
	/* MT27500 Family [ConnectX-3] */
	{ PCI_VDEVICE(MELLANOX, 0x1003), 0 },
	/* MT27500 Family [ConnectX-3 Virtual Function] */
	{ PCI_VDEVICE(MELLANOX, 0x1004), MLX4_PCI_DEV_IS_VF },
	{ PCI_VDEVICE(MELLANOX, 0x1005), 0 }, /* MT27510 Family */
	{ PCI_VDEVICE(MELLANOX, 0x1006), 0 }, /* MT27511 Family */
	{ PCI_VDEVICE(MELLANOX, 0x1007), 0 }, /* MT27520 Family */
	{ PCI_VDEVICE(MELLANOX, 0x1008), 0 }, /* MT27521 Family */
	{ PCI_VDEVICE(MELLANOX, 0x1009), 0 }, /* MT27530 Family */
	{ PCI_VDEVICE(MELLANOX, 0x100a), 0 }, /* MT27531 Family */
	{ PCI_VDEVICE(MELLANOX, 0x100b), 0 }, /* MT27540 Family */
	{ PCI_VDEVICE(MELLANOX, 0x100c), 0 }, /* MT27541 Family */
	{ PCI_VDEVICE(MELLANOX, 0x100d), 0 }, /* MT27550 Family */
	{ PCI_VDEVICE(MELLANOX, 0x100e), 0 }, /* MT27551 Family */
	{ PCI_VDEVICE(MELLANOX, 0x100f), 0 }, /* MT27560 Family */
	{ PCI_VDEVICE(MELLANOX, 0x1010), 0 }, /* MT27561 Family */
	{ 0, }
};

MODULE_DEVICE_TABLE(pci, mlx4_pci_table);

static pci_ers_result_t mlx4_pci_err_detected(struct pci_dev *pdev,
					      pci_channel_state_t state)
{
	struct mlx4_dev_persistent *persist = pci_get_drvdata(pdev);

	mlx4_err(persist->dev, "mlx4_pci_err_detected was called\n");
	mlx4_enter_error_state(persist);

	mutex_lock(&persist->interface_state_mutex);
	if (persist->interface_state & MLX4_INTERFACE_STATE_UP)
		mlx4_unload_one(pdev);

	mutex_unlock(&persist->interface_state_mutex);
	if (state == pci_channel_io_perm_failure)
		return PCI_ERS_RESULT_DISCONNECT;

	mlx4_pci_disable_device(persist->dev);
	return PCI_ERS_RESULT_NEED_RESET;
}

static pci_ers_result_t mlx4_pci_slot_reset(struct pci_dev *pdev)
{
	struct mlx4_dev_persistent *persist = pci_get_drvdata(pdev);
	struct mlx4_dev	 *dev  = persist->dev;
	int err;

	mlx4_err(dev, "mlx4_pci_slot_reset was called\n");
	err = mlx4_pci_enable_device(dev);
	if (err) {
		mlx4_err(dev, "Can not re-enable device, err=%d\n", err);
		return PCI_ERS_RESULT_DISCONNECT;
	}

	pci_set_master(pdev);
	pci_restore_state(pdev);
	pci_save_state(pdev);
	return PCI_ERS_RESULT_RECOVERED;
}

static void mlx4_pci_resume(struct pci_dev *pdev)
{
	struct mlx4_dev_persistent *persist = pci_get_drvdata(pdev);
	struct mlx4_dev	 *dev  = persist->dev;
	struct mlx4_priv *priv = mlx4_priv(dev);
	int nvfs[MLX4_MAX_PORTS + 1] = {0, 0, 0};
	int total_vfs;
	int err;

	mlx4_err(dev, "%s was called\n", __func__);
	total_vfs = dev->persist->num_vfs;
	memcpy(nvfs, dev->persist->nvfs, sizeof(dev->persist->nvfs));

	mutex_lock(&persist->interface_state_mutex);
	if (!(persist->interface_state & MLX4_INTERFACE_STATE_UP)) {
		err = mlx4_load_one(pdev, priv->pci_dev_data, total_vfs, nvfs,
				    priv, 1);
		if (err) {
			mlx4_err(dev, "%s: mlx4_load_one failed, err=%d\n",
				 __func__,  err);
			goto end;
		}

		err = restore_current_port_types(dev, dev->persist->
						 curr_port_type, dev->persist->
						 curr_port_poss_type);
		if (err)
			mlx4_err(dev, "could not restore original port types (%d)\n", err);
	}
end:
	mutex_unlock(&persist->interface_state_mutex);

}

static void mlx4_shutdown(struct pci_dev *pdev)
{
	struct mlx4_dev_persistent *persist = pci_get_drvdata(pdev);

	mlx4_info(persist->dev, "mlx4_shutdown was called\n");
	mutex_lock(&persist->interface_state_mutex);
	if (persist->interface_state & MLX4_INTERFACE_STATE_UP)
		mlx4_unload_one(pdev);
	mutex_unlock(&persist->interface_state_mutex);
}

static const struct pci_error_handlers mlx4_err_handler = {
	.error_detected = mlx4_pci_err_detected,
	.slot_reset     = mlx4_pci_slot_reset,
	.resume		= mlx4_pci_resume,
};

static struct pci_driver mlx4_driver = {
	.name		= DRV_NAME,
	.id_table	= mlx4_pci_table,
	.probe		= mlx4_init_one,
	.shutdown	= mlx4_shutdown,
	.remove		= mlx4_remove_one,
	.err_handler    = &mlx4_err_handler,
};

static int __init mlx4_verify_params(void)
{
	if ((log_num_mac < 0) || (log_num_mac > 7)) {
		pr_warn("mlx4_core: bad num_mac: %d\n", log_num_mac);
		return -1;
	}

	if (log_num_vlan != 0)
		pr_warn("mlx4_core: log_num_vlan - obsolete module param, using %d\n",
			MLX4_LOG_NUM_VLANS);

	if (use_prio != 0)
		pr_warn("mlx4_core: use_prio - obsolete module param, ignored\n");

	if ((log_mtts_per_seg < 1) || (log_mtts_per_seg > 7)) {
		pr_warn("mlx4_core: bad log_mtts_per_seg: %d\n",
			log_mtts_per_seg);
		return -1;
	}

	/* Check if module param for ports type has legal combination */
	if (port_type_array[0] == false && port_type_array[1] == true) {
		pr_warn("Module parameter configuration ETH/IB is not supported. Switching to default configuration IB/IB\n");
		port_type_array[0] = true;
	}

	if (mlx4_log_num_mgm_entry_size < -7 ||
	    (mlx4_log_num_mgm_entry_size > 0 &&
	     (mlx4_log_num_mgm_entry_size < MLX4_MIN_MGM_LOG_ENTRY_SIZE ||
	      mlx4_log_num_mgm_entry_size > MLX4_MAX_MGM_LOG_ENTRY_SIZE))) {
		pr_warn("mlx4_core: mlx4_log_num_mgm_entry_size (%d) not in legal range (-7..0 or %d..%d)\n",
			mlx4_log_num_mgm_entry_size,
			MLX4_MIN_MGM_LOG_ENTRY_SIZE,
			MLX4_MAX_MGM_LOG_ENTRY_SIZE);
		return -1;
	}

	return 0;
}

static int __init mlx4_init(void)
{
	int ret;

	if (mlx4_verify_params())
		return -EINVAL;


	mlx4_wq = create_singlethread_workqueue("mlx4");
	if (!mlx4_wq)
		return -ENOMEM;

	ret = pci_register_driver(&mlx4_driver);
	if (ret < 0)
		destroy_workqueue(mlx4_wq);
	return ret < 0 ? ret : 0;
}

static void __exit mlx4_cleanup(void)
{
	pci_unregister_driver(&mlx4_driver);
	destroy_workqueue(mlx4_wq);
}

module_init(mlx4_init);
module_exit(mlx4_cleanup);<|MERGE_RESOLUTION|>--- conflicted
+++ resolved
@@ -3809,24 +3809,13 @@
 	if (ret)
 		goto err_persist_free;
 
-	ret = devlink_register(devlink, &pdev->dev);
-	if (ret)
-		goto err_persist_free;
-
 	ret =  __mlx4_init_one(pdev, id->driver_data, priv);
 	if (ret)
 		goto err_devlink_unregister;
-<<<<<<< HEAD
 
 	pci_save_state(pdev);
 	return 0;
 
-=======
-
-	pci_save_state(pdev);
-	return 0;
-
->>>>>>> ed596a4a
 err_devlink_unregister:
 	devlink_unregister(devlink);
 err_persist_free:
@@ -3963,11 +3952,7 @@
 	}
 
 	pci_release_regions(pdev);
-<<<<<<< HEAD
-	pci_disable_device(pdev);
-=======
 	mlx4_pci_disable_device(dev);
->>>>>>> ed596a4a
 	devlink_unregister(devlink);
 	kfree(dev->persist);
 	devlink_free(devlink);
