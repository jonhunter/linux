/*
 * Copyright (c) 2015, Mellanox Technologies. All rights reserved.
 *
 * This software is available to you under a choice of one of two
 * licenses.  You may choose to be licensed under the terms of the GNU
 * General Public License (GPL) Version 2, available from the file
 * COPYING in the main directory of this source tree, or the
 * OpenIB.org BSD license below:
 *
 *     Redistribution and use in source and binary forms, with or
 *     without modification, are permitted provided that the following
 *     conditions are met:
 *
 *      - Redistributions of source code must retain the above
 *        copyright notice, this list of conditions and the following
 *        disclaimer.
 *
 *      - Redistributions in binary form must reproduce the above
 *        copyright notice, this list of conditions and the following
 *        disclaimer in the documentation and/or other materials
 *        provided with the distribution.
 *
 * THE SOFTWARE IS PROVIDED "AS IS", WITHOUT WARRANTY OF ANY KIND,
 * EXPRESS OR IMPLIED, INCLUDING BUT NOT LIMITED TO THE WARRANTIES OF
 * MERCHANTABILITY, FITNESS FOR A PARTICULAR PURPOSE AND
 * NONINFRINGEMENT. IN NO EVENT SHALL THE AUTHORS OR COPYRIGHT HOLDERS
 * BE LIABLE FOR ANY CLAIM, DAMAGES OR OTHER LIABILITY, WHETHER IN AN
 * ACTION OF CONTRACT, TORT OR OTHERWISE, ARISING FROM, OUT OF OR IN
 * CONNECTION WITH THE SOFTWARE OR THE USE OR OTHER DEALINGS IN THE
 * SOFTWARE.
 */

#include "en.h"

static void mlx5e_get_drvinfo(struct net_device *dev,
			      struct ethtool_drvinfo *drvinfo)
{
	struct mlx5e_priv *priv = netdev_priv(dev);
	struct mlx5_core_dev *mdev = priv->mdev;

	strlcpy(drvinfo->driver, DRIVER_NAME, sizeof(drvinfo->driver));
	strlcpy(drvinfo->version, DRIVER_VERSION " (" DRIVER_RELDATE ")",
		sizeof(drvinfo->version));
	snprintf(drvinfo->fw_version, sizeof(drvinfo->fw_version),
		 "%d.%d.%d",
		 fw_rev_maj(mdev), fw_rev_min(mdev), fw_rev_sub(mdev));
	strlcpy(drvinfo->bus_info, pci_name(mdev->pdev),
		sizeof(drvinfo->bus_info));
}

static const struct {
	u32 supported;
	u32 advertised;
	u32 speed;
} ptys2ethtool_table[MLX5E_LINK_MODES_NUMBER] = {
	[MLX5E_1000BASE_CX_SGMII] = {
		.supported  = SUPPORTED_1000baseKX_Full,
		.advertised = ADVERTISED_1000baseKX_Full,
		.speed      = 1000,
	},
	[MLX5E_1000BASE_KX] = {
		.supported  = SUPPORTED_1000baseKX_Full,
		.advertised = ADVERTISED_1000baseKX_Full,
		.speed      = 1000,
	},
	[MLX5E_10GBASE_CX4] = {
		.supported  = SUPPORTED_10000baseKX4_Full,
		.advertised = ADVERTISED_10000baseKX4_Full,
		.speed      = 10000,
	},
	[MLX5E_10GBASE_KX4] = {
		.supported  = SUPPORTED_10000baseKX4_Full,
		.advertised = ADVERTISED_10000baseKX4_Full,
		.speed      = 10000,
	},
	[MLX5E_10GBASE_KR] = {
		.supported  = SUPPORTED_10000baseKR_Full,
		.advertised = ADVERTISED_10000baseKR_Full,
		.speed      = 10000,
	},
	[MLX5E_20GBASE_KR2] = {
		.supported  = SUPPORTED_20000baseKR2_Full,
		.advertised = ADVERTISED_20000baseKR2_Full,
		.speed      = 20000,
	},
	[MLX5E_40GBASE_CR4] = {
		.supported  = SUPPORTED_40000baseCR4_Full,
		.advertised = ADVERTISED_40000baseCR4_Full,
		.speed      = 40000,
	},
	[MLX5E_40GBASE_KR4] = {
		.supported  = SUPPORTED_40000baseKR4_Full,
		.advertised = ADVERTISED_40000baseKR4_Full,
		.speed      = 40000,
	},
	[MLX5E_56GBASE_R4] = {
		.supported  = SUPPORTED_56000baseKR4_Full,
		.advertised = ADVERTISED_56000baseKR4_Full,
		.speed      = 56000,
	},
	[MLX5E_10GBASE_CR] = {
		.supported  = SUPPORTED_10000baseKR_Full,
		.advertised = ADVERTISED_10000baseKR_Full,
		.speed      = 10000,
	},
	[MLX5E_10GBASE_SR] = {
		.supported  = SUPPORTED_10000baseKR_Full,
		.advertised = ADVERTISED_10000baseKR_Full,
		.speed      = 10000,
	},
	[MLX5E_10GBASE_ER] = {
		.supported  = SUPPORTED_10000baseKR_Full,
		.advertised = ADVERTISED_10000baseKR_Full,
		.speed      = 10000,
	},
	[MLX5E_40GBASE_SR4] = {
		.supported  = SUPPORTED_40000baseSR4_Full,
		.advertised = ADVERTISED_40000baseSR4_Full,
		.speed      = 40000,
	},
	[MLX5E_40GBASE_LR4] = {
		.supported  = SUPPORTED_40000baseLR4_Full,
		.advertised = ADVERTISED_40000baseLR4_Full,
		.speed      = 40000,
	},
	[MLX5E_100GBASE_CR4] = {
		.speed      = 100000,
	},
	[MLX5E_100GBASE_SR4] = {
		.speed      = 100000,
	},
	[MLX5E_100GBASE_KR4] = {
		.speed      = 100000,
	},
	[MLX5E_100GBASE_LR4] = {
		.speed      = 100000,
	},
	[MLX5E_100BASE_TX]   = {
		.speed      = 100,
	},
	[MLX5E_1000BASE_T]    = {
		.supported  = SUPPORTED_1000baseT_Full,
		.advertised = ADVERTISED_1000baseT_Full,
		.speed      = 1000,
	},
	[MLX5E_10GBASE_T]    = {
		.supported  = SUPPORTED_10000baseT_Full,
		.advertised = ADVERTISED_10000baseT_Full,
		.speed      = 1000,
	},
	[MLX5E_25GBASE_CR]   = {
		.speed      = 25000,
	},
	[MLX5E_25GBASE_KR]   = {
		.speed      = 25000,
	},
	[MLX5E_25GBASE_SR]   = {
		.speed      = 25000,
	},
	[MLX5E_50GBASE_CR2]  = {
		.speed      = 50000,
	},
	[MLX5E_50GBASE_KR2]  = {
		.speed      = 50000,
	},
};

static unsigned long mlx5e_query_pfc_combined(struct mlx5e_priv *priv)
{
	struct mlx5_core_dev *mdev = priv->mdev;
	u8 pfc_en_tx;
	u8 pfc_en_rx;
	int err;

	err = mlx5_query_port_pfc(mdev, &pfc_en_tx, &pfc_en_rx);

	return err ? 0 : pfc_en_tx | pfc_en_rx;
}

#define MLX5E_NUM_Q_CNTRS(priv) (NUM_Q_COUNTERS * (!!priv->q_counter))
#define MLX5E_NUM_RQ_STATS(priv) \
	(NUM_RQ_STATS * priv->params.num_channels * \
	 test_bit(MLX5E_STATE_OPENED, &priv->state))
#define MLX5E_NUM_SQ_STATS(priv) \
	(NUM_SQ_STATS * priv->params.num_channels * priv->params.num_tc * \
	 test_bit(MLX5E_STATE_OPENED, &priv->state))
#define MLX5E_NUM_PFC_COUNTERS(priv) hweight8(mlx5e_query_pfc_combined(priv))

static int mlx5e_get_sset_count(struct net_device *dev, int sset)
{
	struct mlx5e_priv *priv = netdev_priv(dev);

	switch (sset) {
	case ETH_SS_STATS:
		return NUM_SW_COUNTERS +
		       MLX5E_NUM_Q_CNTRS(priv) +
		       NUM_VPORT_COUNTERS + NUM_PPORT_COUNTERS +
		       MLX5E_NUM_RQ_STATS(priv) +
		       MLX5E_NUM_SQ_STATS(priv) +
		       MLX5E_NUM_PFC_COUNTERS(priv);
	/* fallthrough */
	default:
		return -EOPNOTSUPP;
	}
}

static void mlx5e_fill_stats_strings(struct mlx5e_priv *priv, uint8_t *data)
{
	int i, j, tc, prio, idx = 0;
	unsigned long pfc_combined;

	/* SW counters */
	for (i = 0; i < NUM_SW_COUNTERS; i++)
		strcpy(data + (idx++) * ETH_GSTRING_LEN, sw_stats_desc[i].name);

	/* Q counters */
	for (i = 0; i < MLX5E_NUM_Q_CNTRS(priv); i++)
		strcpy(data + (idx++) * ETH_GSTRING_LEN, q_stats_desc[i].name);

	/* VPORT counters */
	for (i = 0; i < NUM_VPORT_COUNTERS; i++)
		strcpy(data + (idx++) * ETH_GSTRING_LEN,
		       vport_stats_desc[i].name);

	/* PPORT counters */
	for (i = 0; i < NUM_PPORT_802_3_COUNTERS; i++)
		strcpy(data + (idx++) * ETH_GSTRING_LEN,
		       pport_802_3_stats_desc[i].name);

	for (i = 0; i < NUM_PPORT_2863_COUNTERS; i++)
		strcpy(data + (idx++) * ETH_GSTRING_LEN,
		       pport_2863_stats_desc[i].name);

	for (i = 0; i < NUM_PPORT_2819_COUNTERS; i++)
		strcpy(data + (idx++) * ETH_GSTRING_LEN,
		       pport_2819_stats_desc[i].name);

	for (prio = 0; prio < NUM_PPORT_PRIO; prio++) {
		for (i = 0; i < NUM_PPORT_PER_PRIO_TRAFFIC_COUNTERS; i++)
			sprintf(data + (idx++) * ETH_GSTRING_LEN, "prio%d_%s",
				prio,
				pport_per_prio_traffic_stats_desc[i].name);
	}

	pfc_combined = mlx5e_query_pfc_combined(priv);
	for_each_set_bit(prio, &pfc_combined, NUM_PPORT_PRIO) {
		for (i = 0; i < NUM_PPORT_PER_PRIO_PFC_COUNTERS; i++) {
			sprintf(data + (idx++) * ETH_GSTRING_LEN, "prio%d_%s",
				prio, pport_per_prio_pfc_stats_desc[i].name);
		}
	}

	if (!test_bit(MLX5E_STATE_OPENED, &priv->state))
		return;

	/* per channel counters */
	for (i = 0; i < priv->params.num_channels; i++)
		for (j = 0; j < NUM_RQ_STATS; j++)
			sprintf(data + (idx++) * ETH_GSTRING_LEN, "rx%d_%s", i,
				rq_stats_desc[j].name);

	for (tc = 0; tc < priv->params.num_tc; tc++)
		for (i = 0; i < priv->params.num_channels; i++)
			for (j = 0; j < NUM_SQ_STATS; j++)
				sprintf(data + (idx++) * ETH_GSTRING_LEN,
					"tx%d_%s",
					priv->channeltc_to_txq_map[i][tc],
					sq_stats_desc[j].name);
}

static void mlx5e_get_strings(struct net_device *dev,
			      uint32_t stringset, uint8_t *data)
{
	struct mlx5e_priv *priv = netdev_priv(dev);

	switch (stringset) {
	case ETH_SS_PRIV_FLAGS:
		break;

	case ETH_SS_TEST:
		break;

	case ETH_SS_STATS:
<<<<<<< HEAD
		/* VPORT counters */
		for (i = 0; i < NUM_VPORT_COUNTERS; i++)
			strcpy(data + (idx++) * ETH_GSTRING_LEN,
			       vport_strings[i]);

		/* PPORT counters */
		for (i = 0; i < NUM_PPORT_COUNTERS; i++)
			strcpy(data + (idx++) * ETH_GSTRING_LEN,
			       pport_strings[i]);

		/* per channel counters */
		for (i = 0; i < priv->params.num_channels; i++)
			for (j = 0; j < NUM_RQ_STATS; j++)
				sprintf(data + (idx++) * ETH_GSTRING_LEN,
					"rx%d_%s", i, rq_stats_strings[j]);

		for (tc = 0; tc < priv->params.num_tc; tc++)
			for (i = 0; i < priv->params.num_channels; i++)
				for (j = 0; j < NUM_SQ_STATS; j++)
					sprintf(data +
					      (idx++) * ETH_GSTRING_LEN,
					      "tx%d_%s",
					      priv->channeltc_to_txq_map[i][tc],
					      sq_stats_strings[j]);
=======
		mlx5e_fill_stats_strings(priv, data);
>>>>>>> ed596a4a
		break;
	}
}

static void mlx5e_get_ethtool_stats(struct net_device *dev,
				    struct ethtool_stats *stats, u64 *data)
{
	struct mlx5e_priv *priv = netdev_priv(dev);
	int i, j, tc, prio, idx = 0;
	unsigned long pfc_combined;

	if (!data)
		return;

	mutex_lock(&priv->state_lock);
	if (test_bit(MLX5E_STATE_OPENED, &priv->state))
		mlx5e_update_stats(priv);
	mutex_unlock(&priv->state_lock);

	for (i = 0; i < NUM_SW_COUNTERS; i++)
		data[idx++] = MLX5E_READ_CTR64_CPU(&priv->stats.sw,
						   sw_stats_desc, i);

	for (i = 0; i < MLX5E_NUM_Q_CNTRS(priv); i++)
		data[idx++] = MLX5E_READ_CTR32_CPU(&priv->stats.qcnt,
						   q_stats_desc, i);

	for (i = 0; i < NUM_VPORT_COUNTERS; i++)
		data[idx++] = MLX5E_READ_CTR64_BE(priv->stats.vport.query_vport_out,
						  vport_stats_desc, i);

	for (i = 0; i < NUM_PPORT_802_3_COUNTERS; i++)
		data[idx++] = MLX5E_READ_CTR64_BE(&priv->stats.pport.IEEE_802_3_counters,
						  pport_802_3_stats_desc, i);

	for (i = 0; i < NUM_PPORT_2863_COUNTERS; i++)
		data[idx++] = MLX5E_READ_CTR64_BE(&priv->stats.pport.RFC_2863_counters,
						  pport_2863_stats_desc, i);

	for (i = 0; i < NUM_PPORT_2819_COUNTERS; i++)
		data[idx++] = MLX5E_READ_CTR64_BE(&priv->stats.pport.RFC_2819_counters,
						  pport_2819_stats_desc, i);

	for (prio = 0; prio < NUM_PPORT_PRIO; prio++) {
		for (i = 0; i < NUM_PPORT_PER_PRIO_TRAFFIC_COUNTERS; i++)
			data[idx++] = MLX5E_READ_CTR64_BE(&priv->stats.pport.per_prio_counters[prio],
						 pport_per_prio_traffic_stats_desc, i);
	}

	pfc_combined = mlx5e_query_pfc_combined(priv);
	for_each_set_bit(prio, &pfc_combined, NUM_PPORT_PRIO) {
		for (i = 0; i < NUM_PPORT_PER_PRIO_PFC_COUNTERS; i++) {
			data[idx++] = MLX5E_READ_CTR64_BE(&priv->stats.pport.per_prio_counters[prio],
							  pport_per_prio_pfc_stats_desc, i);
		}
	}

	if (!test_bit(MLX5E_STATE_OPENED, &priv->state))
		return;

	/* per channel counters */
	for (i = 0; i < priv->params.num_channels; i++)
		for (j = 0; j < NUM_RQ_STATS; j++)
			data[idx++] =
			       MLX5E_READ_CTR64_CPU(&priv->channel[i]->rq.stats,
						    rq_stats_desc, j);

	for (tc = 0; tc < priv->params.num_tc; tc++)
		for (i = 0; i < priv->params.num_channels; i++)
			for (j = 0; j < NUM_SQ_STATS; j++)
				data[idx++] = MLX5E_READ_CTR64_CPU(&priv->channel[i]->sq[tc].stats,
								   sq_stats_desc, j);
}

static void mlx5e_get_ringparam(struct net_device *dev,
				struct ethtool_ringparam *param)
{
	struct mlx5e_priv *priv = netdev_priv(dev);
	int rq_wq_type = priv->params.rq_wq_type;

	param->rx_max_pending = 1 << mlx5_max_log_rq_size(rq_wq_type);
	param->tx_max_pending = 1 << MLX5E_PARAMS_MAXIMUM_LOG_SQ_SIZE;
	param->rx_pending     = 1 << priv->params.log_rq_size;
	param->tx_pending     = 1 << priv->params.log_sq_size;
}

static int mlx5e_set_ringparam(struct net_device *dev,
			       struct ethtool_ringparam *param)
{
	struct mlx5e_priv *priv = netdev_priv(dev);
	bool was_opened;
	int rq_wq_type = priv->params.rq_wq_type;
	u16 min_rx_wqes;
	u8 log_rq_size;
	u8 log_sq_size;
	int err = 0;

	if (param->rx_jumbo_pending) {
		netdev_info(dev, "%s: rx_jumbo_pending not supported\n",
			    __func__);
		return -EINVAL;
	}
	if (param->rx_mini_pending) {
		netdev_info(dev, "%s: rx_mini_pending not supported\n",
			    __func__);
		return -EINVAL;
	}
	if (param->rx_pending < (1 << mlx5_min_log_rq_size(rq_wq_type))) {
		netdev_info(dev, "%s: rx_pending (%d) < min (%d)\n",
			    __func__, param->rx_pending,
			    1 << mlx5_min_log_rq_size(rq_wq_type));
		return -EINVAL;
	}
	if (param->rx_pending > (1 << mlx5_max_log_rq_size(rq_wq_type))) {
		netdev_info(dev, "%s: rx_pending (%d) > max (%d)\n",
			    __func__, param->rx_pending,
			    1 << mlx5_max_log_rq_size(rq_wq_type));
		return -EINVAL;
	}
	if (param->tx_pending < (1 << MLX5E_PARAMS_MINIMUM_LOG_SQ_SIZE)) {
		netdev_info(dev, "%s: tx_pending (%d) < min (%d)\n",
			    __func__, param->tx_pending,
			    1 << MLX5E_PARAMS_MINIMUM_LOG_SQ_SIZE);
		return -EINVAL;
	}
	if (param->tx_pending > (1 << MLX5E_PARAMS_MAXIMUM_LOG_SQ_SIZE)) {
		netdev_info(dev, "%s: tx_pending (%d) > max (%d)\n",
			    __func__, param->tx_pending,
			    1 << MLX5E_PARAMS_MAXIMUM_LOG_SQ_SIZE);
		return -EINVAL;
	}

	log_rq_size = order_base_2(param->rx_pending);
	log_sq_size = order_base_2(param->tx_pending);
	min_rx_wqes = mlx5_min_rx_wqes(rq_wq_type, param->rx_pending);

	if (log_rq_size == priv->params.log_rq_size &&
	    log_sq_size == priv->params.log_sq_size &&
	    min_rx_wqes == priv->params.min_rx_wqes)
		return 0;

	mutex_lock(&priv->state_lock);

	was_opened = test_bit(MLX5E_STATE_OPENED, &priv->state);
	if (was_opened)
		mlx5e_close_locked(dev);

	priv->params.log_rq_size = log_rq_size;
	priv->params.log_sq_size = log_sq_size;
	priv->params.min_rx_wqes = min_rx_wqes;

	if (was_opened)
		err = mlx5e_open_locked(dev);

	mutex_unlock(&priv->state_lock);

	return err;
}

static void mlx5e_get_channels(struct net_device *dev,
			       struct ethtool_channels *ch)
{
	struct mlx5e_priv *priv = netdev_priv(dev);

	ch->max_combined   = mlx5e_get_max_num_channels(priv->mdev);
	ch->combined_count = priv->params.num_channels;
}

static int mlx5e_set_channels(struct net_device *dev,
			      struct ethtool_channels *ch)
{
	struct mlx5e_priv *priv = netdev_priv(dev);
	int ncv = mlx5e_get_max_num_channels(priv->mdev);
	unsigned int count = ch->combined_count;
	bool arfs_enabled;
	bool was_opened;
	int err = 0;

	if (!count) {
		netdev_info(dev, "%s: combined_count=0 not supported\n",
			    __func__);
		return -EINVAL;
	}
	if (ch->rx_count || ch->tx_count) {
		netdev_info(dev, "%s: separate rx/tx count not supported\n",
			    __func__);
		return -EINVAL;
	}
	if (count > ncv) {
		netdev_info(dev, "%s: count (%d) > max (%d)\n",
			    __func__, count, ncv);
		return -EINVAL;
	}

	if (priv->params.num_channels == count)
		return 0;

	mutex_lock(&priv->state_lock);

	was_opened = test_bit(MLX5E_STATE_OPENED, &priv->state);
	if (was_opened)
		mlx5e_close_locked(dev);

	arfs_enabled = dev->features & NETIF_F_NTUPLE;
	if (arfs_enabled)
		mlx5e_arfs_disable(priv);

	priv->params.num_channels = count;
	mlx5e_build_default_indir_rqt(priv->mdev, priv->params.indirection_rqt,
				      MLX5E_INDIR_RQT_SIZE, count);

	if (was_opened)
		err = mlx5e_open_locked(dev);
	if (err)
		goto out;

	if (arfs_enabled) {
		err = mlx5e_arfs_enable(priv);
		if (err)
			netdev_err(dev, "%s: mlx5e_arfs_enable failed: %d\n",
				   __func__, err);
	}

out:
	mutex_unlock(&priv->state_lock);

	return err;
}

static int mlx5e_get_coalesce(struct net_device *netdev,
			      struct ethtool_coalesce *coal)
{
	struct mlx5e_priv *priv = netdev_priv(netdev);

	if (!MLX5_CAP_GEN(priv->mdev, cq_moderation))
		return -ENOTSUPP;

	coal->rx_coalesce_usecs       = priv->params.rx_cq_moderation_usec;
	coal->rx_max_coalesced_frames = priv->params.rx_cq_moderation_pkts;
	coal->tx_coalesce_usecs       = priv->params.tx_cq_moderation_usec;
	coal->tx_max_coalesced_frames = priv->params.tx_cq_moderation_pkts;

	return 0;
}

static int mlx5e_set_coalesce(struct net_device *netdev,
			      struct ethtool_coalesce *coal)
{
	struct mlx5e_priv *priv    = netdev_priv(netdev);
	struct mlx5_core_dev *mdev = priv->mdev;
	struct mlx5e_channel *c;
	int tc;
	int i;

	if (!MLX5_CAP_GEN(mdev, cq_moderation))
		return -ENOTSUPP;

	mutex_lock(&priv->state_lock);
	priv->params.tx_cq_moderation_usec = coal->tx_coalesce_usecs;
	priv->params.tx_cq_moderation_pkts = coal->tx_max_coalesced_frames;
	priv->params.rx_cq_moderation_usec = coal->rx_coalesce_usecs;
	priv->params.rx_cq_moderation_pkts = coal->rx_max_coalesced_frames;

	if (!test_bit(MLX5E_STATE_OPENED, &priv->state))
		goto out;

	for (i = 0; i < priv->params.num_channels; ++i) {
		c = priv->channel[i];

		for (tc = 0; tc < c->num_tc; tc++) {
			mlx5_core_modify_cq_moderation(mdev,
						&c->sq[tc].cq.mcq,
						coal->tx_coalesce_usecs,
						coal->tx_max_coalesced_frames);
		}

		mlx5_core_modify_cq_moderation(mdev, &c->rq.cq.mcq,
					       coal->rx_coalesce_usecs,
					       coal->rx_max_coalesced_frames);
	}

out:
	mutex_unlock(&priv->state_lock);
	return 0;
}

static u32 ptys2ethtool_supported_link(u32 eth_proto_cap)
{
	int i;
	u32 supported_modes = 0;

	for (i = 0; i < MLX5E_LINK_MODES_NUMBER; ++i) {
		if (eth_proto_cap & MLX5E_PROT_MASK(i))
			supported_modes |= ptys2ethtool_table[i].supported;
	}
	return supported_modes;
}

static u32 ptys2ethtool_adver_link(u32 eth_proto_cap)
{
	int i;
	u32 advertising_modes = 0;

	for (i = 0; i < MLX5E_LINK_MODES_NUMBER; ++i) {
		if (eth_proto_cap & MLX5E_PROT_MASK(i))
			advertising_modes |= ptys2ethtool_table[i].advertised;
	}
	return advertising_modes;
}

static u32 ptys2ethtool_supported_port(u32 eth_proto_cap)
{
	if (eth_proto_cap & (MLX5E_PROT_MASK(MLX5E_10GBASE_CR)
			   | MLX5E_PROT_MASK(MLX5E_10GBASE_SR)
			   | MLX5E_PROT_MASK(MLX5E_40GBASE_CR4)
			   | MLX5E_PROT_MASK(MLX5E_40GBASE_SR4)
			   | MLX5E_PROT_MASK(MLX5E_100GBASE_SR4)
			   | MLX5E_PROT_MASK(MLX5E_1000BASE_CX_SGMII))) {
		return SUPPORTED_FIBRE;
	}

	if (eth_proto_cap & (MLX5E_PROT_MASK(MLX5E_100GBASE_KR4)
			   | MLX5E_PROT_MASK(MLX5E_40GBASE_KR4)
			   | MLX5E_PROT_MASK(MLX5E_10GBASE_KR)
			   | MLX5E_PROT_MASK(MLX5E_10GBASE_KX4)
			   | MLX5E_PROT_MASK(MLX5E_1000BASE_KX))) {
		return SUPPORTED_Backplane;
	}
	return 0;
}

int mlx5e_get_max_linkspeed(struct mlx5_core_dev *mdev, u32 *speed)
{
	u32 max_speed = 0;
	u32 proto_cap;
	int err;
	int i;

	err = mlx5_query_port_proto_cap(mdev, &proto_cap, MLX5_PTYS_EN);
	if (err)
		return err;

	for (i = 0; i < MLX5E_LINK_MODES_NUMBER; ++i)
		if (proto_cap & MLX5E_PROT_MASK(i))
			max_speed = max(max_speed, ptys2ethtool_table[i].speed);

	*speed = max_speed;
	return 0;
}

static void get_speed_duplex(struct net_device *netdev,
			     u32 eth_proto_oper,
			     struct ethtool_cmd *cmd)
{
	int i;
	u32 speed = SPEED_UNKNOWN;
	u8 duplex = DUPLEX_UNKNOWN;

	if (!netif_carrier_ok(netdev))
		goto out;

	for (i = 0; i < MLX5E_LINK_MODES_NUMBER; ++i) {
		if (eth_proto_oper & MLX5E_PROT_MASK(i)) {
			speed = ptys2ethtool_table[i].speed;
			duplex = DUPLEX_FULL;
			break;
		}
	}
out:
	ethtool_cmd_speed_set(cmd, speed);
	cmd->duplex = duplex;
}

static void get_supported(u32 eth_proto_cap, u32 *supported)
{
	*supported |= ptys2ethtool_supported_port(eth_proto_cap);
	*supported |= ptys2ethtool_supported_link(eth_proto_cap);
	*supported |= SUPPORTED_Pause | SUPPORTED_Asym_Pause;
}

static void get_advertising(u32 eth_proto_cap, u8 tx_pause,
			    u8 rx_pause, u32 *advertising)
{
	*advertising |= ptys2ethtool_adver_link(eth_proto_cap);
	*advertising |= tx_pause ? ADVERTISED_Pause : 0;
	*advertising |= (tx_pause ^ rx_pause) ? ADVERTISED_Asym_Pause : 0;
}

static u8 get_connector_port(u32 eth_proto)
{
	if (eth_proto & (MLX5E_PROT_MASK(MLX5E_10GBASE_SR)
			 | MLX5E_PROT_MASK(MLX5E_40GBASE_SR4)
			 | MLX5E_PROT_MASK(MLX5E_100GBASE_SR4)
			 | MLX5E_PROT_MASK(MLX5E_1000BASE_CX_SGMII))) {
			return PORT_FIBRE;
	}

	if (eth_proto & (MLX5E_PROT_MASK(MLX5E_40GBASE_CR4)
			 | MLX5E_PROT_MASK(MLX5E_10GBASE_CR)
			 | MLX5E_PROT_MASK(MLX5E_100GBASE_CR4))) {
			return PORT_DA;
	}

	if (eth_proto & (MLX5E_PROT_MASK(MLX5E_10GBASE_KX4)
			 | MLX5E_PROT_MASK(MLX5E_10GBASE_KR)
			 | MLX5E_PROT_MASK(MLX5E_40GBASE_KR4)
			 | MLX5E_PROT_MASK(MLX5E_100GBASE_KR4))) {
			return PORT_NONE;
	}

	return PORT_OTHER;
}

static void get_lp_advertising(u32 eth_proto_lp, u32 *lp_advertising)
{
	*lp_advertising = ptys2ethtool_adver_link(eth_proto_lp);
}

static int mlx5e_get_settings(struct net_device *netdev,
			      struct ethtool_cmd *cmd)
{
	struct mlx5e_priv *priv    = netdev_priv(netdev);
	struct mlx5_core_dev *mdev = priv->mdev;
	u32 out[MLX5_ST_SZ_DW(ptys_reg)];
	u32 eth_proto_cap;
	u32 eth_proto_admin;
	u32 eth_proto_lp;
	u32 eth_proto_oper;
	int err;

	err = mlx5_query_port_ptys(mdev, out, sizeof(out), MLX5_PTYS_EN, 1);

	if (err) {
		netdev_err(netdev, "%s: query port ptys failed: %d\n",
			   __func__, err);
		goto err_query_ptys;
	}

	eth_proto_cap   = MLX5_GET(ptys_reg, out, eth_proto_capability);
	eth_proto_admin = MLX5_GET(ptys_reg, out, eth_proto_admin);
	eth_proto_oper  = MLX5_GET(ptys_reg, out, eth_proto_oper);
	eth_proto_lp    = MLX5_GET(ptys_reg, out, eth_proto_lp_advertise);

	cmd->supported   = 0;
	cmd->advertising = 0;

	get_supported(eth_proto_cap, &cmd->supported);
	get_advertising(eth_proto_admin, 0, 0, &cmd->advertising);
	get_speed_duplex(netdev, eth_proto_oper, cmd);

	eth_proto_oper = eth_proto_oper ? eth_proto_oper : eth_proto_cap;

	cmd->port = get_connector_port(eth_proto_oper);
	get_lp_advertising(eth_proto_lp, &cmd->lp_advertising);

	cmd->transceiver = XCVR_INTERNAL;

err_query_ptys:
	return err;
}

static u32 mlx5e_ethtool2ptys_adver_link(u32 link_modes)
{
	u32 i, ptys_modes = 0;

	for (i = 0; i < MLX5E_LINK_MODES_NUMBER; ++i) {
		if (ptys2ethtool_table[i].advertised & link_modes)
			ptys_modes |= MLX5E_PROT_MASK(i);
	}

	return ptys_modes;
}

static u32 mlx5e_ethtool2ptys_speed_link(u32 speed)
{
	u32 i, speed_links = 0;

	for (i = 0; i < MLX5E_LINK_MODES_NUMBER; ++i) {
		if (ptys2ethtool_table[i].speed == speed)
			speed_links |= MLX5E_PROT_MASK(i);
	}

	return speed_links;
}

static int mlx5e_set_settings(struct net_device *netdev,
			      struct ethtool_cmd *cmd)
{
	struct mlx5e_priv *priv    = netdev_priv(netdev);
	struct mlx5_core_dev *mdev = priv->mdev;
	u32 link_modes;
	u32 speed;
	u32 eth_proto_cap, eth_proto_admin;
	enum mlx5_port_status ps;
	int err;

	speed = ethtool_cmd_speed(cmd);

	link_modes = cmd->autoneg == AUTONEG_ENABLE ?
		mlx5e_ethtool2ptys_adver_link(cmd->advertising) :
		mlx5e_ethtool2ptys_speed_link(speed);

	err = mlx5_query_port_proto_cap(mdev, &eth_proto_cap, MLX5_PTYS_EN);
	if (err) {
		netdev_err(netdev, "%s: query port eth proto cap failed: %d\n",
			   __func__, err);
		goto out;
	}

	link_modes = link_modes & eth_proto_cap;
	if (!link_modes) {
		netdev_err(netdev, "%s: Not supported link mode(s) requested",
			   __func__);
		err = -EINVAL;
		goto out;
	}

	err = mlx5_query_port_proto_admin(mdev, &eth_proto_admin, MLX5_PTYS_EN);
	if (err) {
		netdev_err(netdev, "%s: query port eth proto admin failed: %d\n",
			   __func__, err);
		goto out;
	}

	if (link_modes == eth_proto_admin)
		goto out;

	mlx5_query_port_admin_status(mdev, &ps);
	if (ps == MLX5_PORT_UP)
		mlx5_set_port_admin_status(mdev, MLX5_PORT_DOWN);
	mlx5_set_port_proto(mdev, link_modes, MLX5_PTYS_EN);
	if (ps == MLX5_PORT_UP)
		mlx5_set_port_admin_status(mdev, MLX5_PORT_UP);

out:
	return err;
}

static u32 mlx5e_get_rxfh_key_size(struct net_device *netdev)
{
	struct mlx5e_priv *priv = netdev_priv(netdev);

	return sizeof(priv->params.toeplitz_hash_key);
}

static u32 mlx5e_get_rxfh_indir_size(struct net_device *netdev)
{
	return MLX5E_INDIR_RQT_SIZE;
}

static int mlx5e_get_rxfh(struct net_device *netdev, u32 *indir, u8 *key,
			  u8 *hfunc)
{
	struct mlx5e_priv *priv = netdev_priv(netdev);

	if (indir)
		memcpy(indir, priv->params.indirection_rqt,
		       sizeof(priv->params.indirection_rqt));

	if (key)
		memcpy(key, priv->params.toeplitz_hash_key,
		       sizeof(priv->params.toeplitz_hash_key));

	if (hfunc)
		*hfunc = priv->params.rss_hfunc;

	return 0;
}

static void mlx5e_modify_tirs_hash(struct mlx5e_priv *priv, void *in, int inlen)
{
	struct mlx5_core_dev *mdev = priv->mdev;
	void *tirc = MLX5_ADDR_OF(modify_tir_in, in, ctx);
	int i;

	MLX5_SET(modify_tir_in, in, bitmask.hash, 1);
	mlx5e_build_tir_ctx_hash(tirc, priv);

	for (i = 0; i < MLX5E_NUM_INDIR_TIRS; i++)
		mlx5_core_modify_tir(mdev, priv->indir_tirn[i], in, inlen);
}

static int mlx5e_set_rxfh(struct net_device *dev, const u32 *indir,
			  const u8 *key, const u8 hfunc)
{
	struct mlx5e_priv *priv = netdev_priv(dev);
	int inlen = MLX5_ST_SZ_BYTES(modify_tir_in);
	void *in;

	if ((hfunc != ETH_RSS_HASH_NO_CHANGE) &&
	    (hfunc != ETH_RSS_HASH_XOR) &&
	    (hfunc != ETH_RSS_HASH_TOP))
		return -EINVAL;

	in = mlx5_vzalloc(inlen);
	if (!in)
		return -ENOMEM;

	mutex_lock(&priv->state_lock);

	if (indir) {
		u32 rqtn = priv->indir_rqtn;

		memcpy(priv->params.indirection_rqt, indir,
		       sizeof(priv->params.indirection_rqt));
		mlx5e_redirect_rqt(priv, rqtn, MLX5E_INDIR_RQT_SIZE, 0);
	}

	if (key)
		memcpy(priv->params.toeplitz_hash_key, key,
		       sizeof(priv->params.toeplitz_hash_key));

	if (hfunc != ETH_RSS_HASH_NO_CHANGE)
		priv->params.rss_hfunc = hfunc;

	mlx5e_modify_tirs_hash(priv, in, inlen);

	mutex_unlock(&priv->state_lock);

	kvfree(in);

	return 0;
}

static int mlx5e_get_rxnfc(struct net_device *netdev,
			   struct ethtool_rxnfc *info, u32 *rule_locs)
{
	struct mlx5e_priv *priv = netdev_priv(netdev);
	int err = 0;

	switch (info->cmd) {
	case ETHTOOL_GRXRINGS:
		info->data = priv->params.num_channels;
		break;
	default:
		err = -EOPNOTSUPP;
		break;
	}

	return err;
}

static int mlx5e_get_tunable(struct net_device *dev,
			     const struct ethtool_tunable *tuna,
			     void *data)
{
	const struct mlx5e_priv *priv = netdev_priv(dev);
	int err = 0;

	switch (tuna->id) {
	case ETHTOOL_TX_COPYBREAK:
		*(u32 *)data = priv->params.tx_max_inline;
		break;
	default:
		err = -EINVAL;
		break;
	}

	return err;
}

static int mlx5e_set_tunable(struct net_device *dev,
			     const struct ethtool_tunable *tuna,
			     const void *data)
{
	struct mlx5e_priv *priv = netdev_priv(dev);
	struct mlx5_core_dev *mdev = priv->mdev;
	bool was_opened;
	u32 val;
	int err = 0;

	switch (tuna->id) {
	case ETHTOOL_TX_COPYBREAK:
		val = *(u32 *)data;
		if (val > mlx5e_get_max_inline_cap(mdev)) {
			err = -EINVAL;
			break;
		}

		mutex_lock(&priv->state_lock);

		was_opened = test_bit(MLX5E_STATE_OPENED, &priv->state);
		if (was_opened)
			mlx5e_close_locked(dev);

		priv->params.tx_max_inline = val;

		if (was_opened)
			err = mlx5e_open_locked(dev);

		mutex_unlock(&priv->state_lock);
		break;
	default:
		err = -EINVAL;
		break;
	}

	return err;
}

static void mlx5e_get_pauseparam(struct net_device *netdev,
				 struct ethtool_pauseparam *pauseparam)
{
	struct mlx5e_priv *priv    = netdev_priv(netdev);
	struct mlx5_core_dev *mdev = priv->mdev;
	int err;

	err = mlx5_query_port_pause(mdev, &pauseparam->rx_pause,
				    &pauseparam->tx_pause);
	if (err) {
		netdev_err(netdev, "%s: mlx5_query_port_pause failed:0x%x\n",
			   __func__, err);
	}
}

static int mlx5e_set_pauseparam(struct net_device *netdev,
				struct ethtool_pauseparam *pauseparam)
{
	struct mlx5e_priv *priv    = netdev_priv(netdev);
	struct mlx5_core_dev *mdev = priv->mdev;
	int err;

	if (pauseparam->autoneg)
		return -EINVAL;

	err = mlx5_set_port_pause(mdev,
				  pauseparam->rx_pause ? 1 : 0,
				  pauseparam->tx_pause ? 1 : 0);
	if (err) {
		netdev_err(netdev, "%s: mlx5_set_port_pause failed:0x%x\n",
			   __func__, err);
	}

	return err;
}

static int mlx5e_get_ts_info(struct net_device *dev,
			     struct ethtool_ts_info *info)
{
	struct mlx5e_priv *priv = netdev_priv(dev);
	int ret;

	ret = ethtool_op_get_ts_info(dev, info);
	if (ret)
		return ret;

	info->phc_index = priv->tstamp.ptp ?
			  ptp_clock_index(priv->tstamp.ptp) : -1;

	if (!MLX5_CAP_GEN(priv->mdev, device_frequency_khz))
		return 0;

	info->so_timestamping |= SOF_TIMESTAMPING_TX_HARDWARE |
				 SOF_TIMESTAMPING_RX_HARDWARE |
				 SOF_TIMESTAMPING_RAW_HARDWARE;

	info->tx_types = (BIT(1) << HWTSTAMP_TX_OFF) |
			 (BIT(1) << HWTSTAMP_TX_ON);

	info->rx_filters = (BIT(1) << HWTSTAMP_FILTER_NONE) |
			   (BIT(1) << HWTSTAMP_FILTER_ALL);

	return 0;
}

static __u32 mlx5e_get_wol_supported(struct mlx5_core_dev *mdev)
{
	__u32 ret = 0;

	if (MLX5_CAP_GEN(mdev, wol_g))
		ret |= WAKE_MAGIC;

	if (MLX5_CAP_GEN(mdev, wol_s))
		ret |= WAKE_MAGICSECURE;

	if (MLX5_CAP_GEN(mdev, wol_a))
		ret |= WAKE_ARP;

	if (MLX5_CAP_GEN(mdev, wol_b))
		ret |= WAKE_BCAST;

	if (MLX5_CAP_GEN(mdev, wol_m))
		ret |= WAKE_MCAST;

	if (MLX5_CAP_GEN(mdev, wol_u))
		ret |= WAKE_UCAST;

	if (MLX5_CAP_GEN(mdev, wol_p))
		ret |= WAKE_PHY;

	return ret;
}

static __u32 mlx5e_refomrat_wol_mode_mlx5_to_linux(u8 mode)
{
	__u32 ret = 0;

	if (mode & MLX5_WOL_MAGIC)
		ret |= WAKE_MAGIC;

	if (mode & MLX5_WOL_SECURED_MAGIC)
		ret |= WAKE_MAGICSECURE;

	if (mode & MLX5_WOL_ARP)
		ret |= WAKE_ARP;

	if (mode & MLX5_WOL_BROADCAST)
		ret |= WAKE_BCAST;

	if (mode & MLX5_WOL_MULTICAST)
		ret |= WAKE_MCAST;

	if (mode & MLX5_WOL_UNICAST)
		ret |= WAKE_UCAST;

	if (mode & MLX5_WOL_PHY_ACTIVITY)
		ret |= WAKE_PHY;

	return ret;
}

static u8 mlx5e_refomrat_wol_mode_linux_to_mlx5(__u32 mode)
{
	u8 ret = 0;

	if (mode & WAKE_MAGIC)
		ret |= MLX5_WOL_MAGIC;

	if (mode & WAKE_MAGICSECURE)
		ret |= MLX5_WOL_SECURED_MAGIC;

	if (mode & WAKE_ARP)
		ret |= MLX5_WOL_ARP;

	if (mode & WAKE_BCAST)
		ret |= MLX5_WOL_BROADCAST;

	if (mode & WAKE_MCAST)
		ret |= MLX5_WOL_MULTICAST;

	if (mode & WAKE_UCAST)
		ret |= MLX5_WOL_UNICAST;

	if (mode & WAKE_PHY)
		ret |= MLX5_WOL_PHY_ACTIVITY;

	return ret;
}

static void mlx5e_get_wol(struct net_device *netdev,
			  struct ethtool_wolinfo *wol)
{
	struct mlx5e_priv *priv = netdev_priv(netdev);
	struct mlx5_core_dev *mdev = priv->mdev;
	u8 mlx5_wol_mode;
	int err;

	memset(wol, 0, sizeof(*wol));

	wol->supported = mlx5e_get_wol_supported(mdev);
	if (!wol->supported)
		return;

	err = mlx5_query_port_wol(mdev, &mlx5_wol_mode);
	if (err)
		return;

	wol->wolopts = mlx5e_refomrat_wol_mode_mlx5_to_linux(mlx5_wol_mode);
}

static int mlx5e_set_wol(struct net_device *netdev, struct ethtool_wolinfo *wol)
{
	struct mlx5e_priv *priv = netdev_priv(netdev);
	struct mlx5_core_dev *mdev = priv->mdev;
	__u32 wol_supported = mlx5e_get_wol_supported(mdev);
	u32 mlx5_wol_mode;

	if (!wol_supported)
		return -ENOTSUPP;

	if (wol->wolopts & ~wol_supported)
		return -EINVAL;

	mlx5_wol_mode = mlx5e_refomrat_wol_mode_linux_to_mlx5(wol->wolopts);

	return mlx5_set_port_wol(mdev, mlx5_wol_mode);
}

<<<<<<< HEAD
=======
static int mlx5e_set_phys_id(struct net_device *dev,
			     enum ethtool_phys_id_state state)
{
	struct mlx5e_priv *priv = netdev_priv(dev);
	struct mlx5_core_dev *mdev = priv->mdev;
	u16 beacon_duration;

	if (!MLX5_CAP_GEN(mdev, beacon_led))
		return -EOPNOTSUPP;

	switch (state) {
	case ETHTOOL_ID_ACTIVE:
		beacon_duration = MLX5_BEACON_DURATION_INF;
		break;
	case ETHTOOL_ID_INACTIVE:
		beacon_duration = MLX5_BEACON_DURATION_OFF;
		break;
	default:
		return -EOPNOTSUPP;
	}

	return mlx5_set_port_beacon(mdev, beacon_duration);
}

static int mlx5e_get_module_info(struct net_device *netdev,
				 struct ethtool_modinfo *modinfo)
{
	struct mlx5e_priv *priv = netdev_priv(netdev);
	struct mlx5_core_dev *dev = priv->mdev;
	int size_read = 0;
	u8 data[4];

	size_read = mlx5_query_module_eeprom(dev, 0, 2, data);
	if (size_read < 2)
		return -EIO;

	/* data[0] = identifier byte */
	switch (data[0]) {
	case MLX5_MODULE_ID_QSFP:
		modinfo->type       = ETH_MODULE_SFF_8436;
		modinfo->eeprom_len = ETH_MODULE_SFF_8436_LEN;
		break;
	case MLX5_MODULE_ID_QSFP_PLUS:
	case MLX5_MODULE_ID_QSFP28:
		/* data[1] = revision id */
		if (data[0] == MLX5_MODULE_ID_QSFP28 || data[1] >= 0x3) {
			modinfo->type       = ETH_MODULE_SFF_8636;
			modinfo->eeprom_len = ETH_MODULE_SFF_8636_LEN;
		} else {
			modinfo->type       = ETH_MODULE_SFF_8436;
			modinfo->eeprom_len = ETH_MODULE_SFF_8436_LEN;
		}
		break;
	case MLX5_MODULE_ID_SFP:
		modinfo->type       = ETH_MODULE_SFF_8472;
		modinfo->eeprom_len = ETH_MODULE_SFF_8472_LEN;
		break;
	default:
		netdev_err(priv->netdev, "%s: cable type not recognized:0x%x\n",
			   __func__, data[0]);
		return -EINVAL;
	}

	return 0;
}

static int mlx5e_get_module_eeprom(struct net_device *netdev,
				   struct ethtool_eeprom *ee,
				   u8 *data)
{
	struct mlx5e_priv *priv = netdev_priv(netdev);
	struct mlx5_core_dev *mdev = priv->mdev;
	int offset = ee->offset;
	int size_read;
	int i = 0;

	if (!ee->len)
		return -EINVAL;

	memset(data, 0, ee->len);

	while (i < ee->len) {
		size_read = mlx5_query_module_eeprom(mdev, offset, ee->len - i,
						     data + i);

		if (!size_read)
			/* Done reading */
			return 0;

		if (size_read < 0) {
			netdev_err(priv->netdev, "%s: mlx5_query_eeprom failed:0x%x\n",
				   __func__, size_read);
			return 0;
		}

		i += size_read;
		offset += size_read;
	}

	return 0;
}

>>>>>>> ed596a4a
const struct ethtool_ops mlx5e_ethtool_ops = {
	.get_drvinfo       = mlx5e_get_drvinfo,
	.get_link          = ethtool_op_get_link,
	.get_strings       = mlx5e_get_strings,
	.get_sset_count    = mlx5e_get_sset_count,
	.get_ethtool_stats = mlx5e_get_ethtool_stats,
	.get_ringparam     = mlx5e_get_ringparam,
	.set_ringparam     = mlx5e_set_ringparam,
	.get_channels      = mlx5e_get_channels,
	.set_channels      = mlx5e_set_channels,
	.get_coalesce      = mlx5e_get_coalesce,
	.set_coalesce      = mlx5e_set_coalesce,
	.get_settings      = mlx5e_get_settings,
	.set_settings      = mlx5e_set_settings,
	.get_rxfh_key_size   = mlx5e_get_rxfh_key_size,
	.get_rxfh_indir_size = mlx5e_get_rxfh_indir_size,
	.get_rxfh          = mlx5e_get_rxfh,
	.set_rxfh          = mlx5e_set_rxfh,
	.get_rxnfc         = mlx5e_get_rxnfc,
	.get_tunable       = mlx5e_get_tunable,
	.set_tunable       = mlx5e_set_tunable,
	.get_pauseparam    = mlx5e_get_pauseparam,
	.set_pauseparam    = mlx5e_set_pauseparam,
	.get_ts_info       = mlx5e_get_ts_info,
<<<<<<< HEAD
	.get_wol	   = mlx5e_get_wol,
	.set_wol	   = mlx5e_set_wol,
=======
	.set_phys_id       = mlx5e_set_phys_id,
	.get_wol	   = mlx5e_get_wol,
	.set_wol	   = mlx5e_set_wol,
	.get_module_info   = mlx5e_get_module_info,
	.get_module_eeprom = mlx5e_get_module_eeprom,
>>>>>>> ed596a4a
};<|MERGE_RESOLUTION|>--- conflicted
+++ resolved
@@ -281,34 +281,7 @@
 		break;
 
 	case ETH_SS_STATS:
-<<<<<<< HEAD
-		/* VPORT counters */
-		for (i = 0; i < NUM_VPORT_COUNTERS; i++)
-			strcpy(data + (idx++) * ETH_GSTRING_LEN,
-			       vport_strings[i]);
-
-		/* PPORT counters */
-		for (i = 0; i < NUM_PPORT_COUNTERS; i++)
-			strcpy(data + (idx++) * ETH_GSTRING_LEN,
-			       pport_strings[i]);
-
-		/* per channel counters */
-		for (i = 0; i < priv->params.num_channels; i++)
-			for (j = 0; j < NUM_RQ_STATS; j++)
-				sprintf(data + (idx++) * ETH_GSTRING_LEN,
-					"rx%d_%s", i, rq_stats_strings[j]);
-
-		for (tc = 0; tc < priv->params.num_tc; tc++)
-			for (i = 0; i < priv->params.num_channels; i++)
-				for (j = 0; j < NUM_SQ_STATS; j++)
-					sprintf(data +
-					      (idx++) * ETH_GSTRING_LEN,
-					      "tx%d_%s",
-					      priv->channeltc_to_txq_map[i][tc],
-					      sq_stats_strings[j]);
-=======
 		mlx5e_fill_stats_strings(priv, data);
->>>>>>> ed596a4a
 		break;
 	}
 }
@@ -1197,8 +1170,6 @@
 	return mlx5_set_port_wol(mdev, mlx5_wol_mode);
 }
 
-<<<<<<< HEAD
-=======
 static int mlx5e_set_phys_id(struct net_device *dev,
 			     enum ethtool_phys_id_state state)
 {
@@ -1301,7 +1272,6 @@
 	return 0;
 }
 
->>>>>>> ed596a4a
 const struct ethtool_ops mlx5e_ethtool_ops = {
 	.get_drvinfo       = mlx5e_get_drvinfo,
 	.get_link          = ethtool_op_get_link,
@@ -1326,14 +1296,9 @@
 	.get_pauseparam    = mlx5e_get_pauseparam,
 	.set_pauseparam    = mlx5e_set_pauseparam,
 	.get_ts_info       = mlx5e_get_ts_info,
-<<<<<<< HEAD
-	.get_wol	   = mlx5e_get_wol,
-	.set_wol	   = mlx5e_set_wol,
-=======
 	.set_phys_id       = mlx5e_set_phys_id,
 	.get_wol	   = mlx5e_get_wol,
 	.set_wol	   = mlx5e_set_wol,
 	.get_module_info   = mlx5e_get_module_info,
 	.get_module_eeprom = mlx5e_get_module_eeprom,
->>>>>>> ed596a4a
 };