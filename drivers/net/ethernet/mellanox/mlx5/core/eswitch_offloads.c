/*
 * Copyright (c) 2016, Mellanox Technologies. All rights reserved.
 *
 * This software is available to you under a choice of one of two
 * licenses.  You may choose to be licensed under the terms of the GNU
 * General Public License (GPL) Version 2, available from the file
 * COPYING in the main directory of this source tree, or the
 * OpenIB.org BSD license below:
 *
 *     Redistribution and use in source and binary forms, with or
 *     without modification, are permitted provided that the following
 *     conditions are met:
 *
 *      - Redistributions of source code must retain the above
 *        copyright notice, this list of conditions and the following
 *        disclaimer.
 *
 *      - Redistributions in binary form must reproduce the above
 *        copyright notice, this list of conditions and the following
 *        disclaimer in the documentation and/or other materials
 *        provided with the distribution.
 *
 * THE SOFTWARE IS PROVIDED "AS IS", WITHOUT WARRANTY OF ANY KIND,
 * EXPRESS OR IMPLIED, INCLUDING BUT NOT LIMITED TO THE WARRANTIES OF
 * MERCHANTABILITY, FITNESS FOR A PARTICULAR PURPOSE AND
 * NONINFRINGEMENT. IN NO EVENT SHALL THE AUTHORS OR COPYRIGHT HOLDERS
 * BE LIABLE FOR ANY CLAIM, DAMAGES OR OTHER LIABILITY, WHETHER IN AN
 * ACTION OF CONTRACT, TORT OR OTHERWISE, ARISING FROM, OUT OF OR IN
 * CONNECTION WITH THE SOFTWARE OR THE USE OR OTHER DEALINGS IN THE
 * SOFTWARE.
 */

#include <linux/etherdevice.h>
#include <linux/mlx5/driver.h>
#include <linux/mlx5/mlx5_ifc.h>
#include <linux/mlx5/vport.h>
#include <linux/mlx5/fs.h>
#include "mlx5_core.h"
#include "eswitch.h"
<<<<<<< HEAD
#include "eswitch_offloads_chains.h"
=======
#include "esw/chains.h"
>>>>>>> 778fbf41
#include "rdma.h"
#include "en.h"
#include "fs_core.h"
#include "lib/devcom.h"
#include "lib/eq.h"

/* There are two match-all miss flows, one for unicast dst mac and
 * one for multicast.
 */
#define MLX5_ESW_MISS_FLOWS (2)
#define UPLINK_REP_INDEX 0
<<<<<<< HEAD
=======

/* Per vport tables */

#define MLX5_ESW_VPORT_TABLE_SIZE 128
>>>>>>> 778fbf41

/* This struct is used as a key to the hash table and we need it to be packed
 * so hash result is consistent
 */
struct mlx5_vport_key {
	u32 chain;
	u16 prio;
	u16 vport;
	u16 vhca_id;
} __packed;

struct mlx5_vport_table {
	struct hlist_node hlist;
	struct mlx5_flow_table *fdb;
	u32 num_rules;
	struct mlx5_vport_key key;
};

#define MLX5_ESW_VPORT_TBL_NUM_GROUPS  4

static struct mlx5_flow_table *
esw_vport_tbl_create(struct mlx5_eswitch *esw, struct mlx5_flow_namespace *ns)
{
	struct mlx5_flow_table_attr ft_attr = {};
	struct mlx5_flow_table *fdb;

	ft_attr.autogroup.max_num_groups = MLX5_ESW_VPORT_TBL_NUM_GROUPS;
	ft_attr.max_fte = MLX5_ESW_VPORT_TABLE_SIZE;
	ft_attr.prio = FDB_PER_VPORT;
	fdb = mlx5_create_auto_grouped_flow_table(ns, &ft_attr);
	if (IS_ERR(fdb)) {
		esw_warn(esw->dev, "Failed to create per vport FDB Table err %ld\n",
			 PTR_ERR(fdb));
	}

	return fdb;
}

static u32 flow_attr_to_vport_key(struct mlx5_eswitch *esw,
				  struct mlx5_esw_flow_attr *attr,
				  struct mlx5_vport_key *key)
{
	key->vport = attr->in_rep->vport;
	key->chain = attr->chain;
	key->prio = attr->prio;
	key->vhca_id = MLX5_CAP_GEN(esw->dev, vhca_id);
	return jhash(key, sizeof(*key), 0);
}

/* caller must hold vports.lock */
static struct mlx5_vport_table *
esw_vport_tbl_lookup(struct mlx5_eswitch *esw, struct mlx5_vport_key *skey, u32 key)
{
	struct mlx5_vport_table *e;

	hash_for_each_possible(esw->fdb_table.offloads.vports.table, e, hlist, key)
		if (!memcmp(&e->key, skey, sizeof(*skey)))
			return e;

	return NULL;
}

<<<<<<< HEAD
=======
static void
esw_vport_tbl_put(struct mlx5_eswitch *esw, struct mlx5_esw_flow_attr *attr)
{
	struct mlx5_vport_table *e;
	struct mlx5_vport_key key;
	u32 hkey;

	mutex_lock(&esw->fdb_table.offloads.vports.lock);
	hkey = flow_attr_to_vport_key(esw, attr, &key);
	e = esw_vport_tbl_lookup(esw, &key, hkey);
	if (!e || --e->num_rules)
		goto out;

	hash_del(&e->hlist);
	mlx5_destroy_flow_table(e->fdb);
	kfree(e);
out:
	mutex_unlock(&esw->fdb_table.offloads.vports.lock);
}

static struct mlx5_flow_table *
esw_vport_tbl_get(struct mlx5_eswitch *esw, struct mlx5_esw_flow_attr *attr)
{
	struct mlx5_core_dev *dev = esw->dev;
	struct mlx5_flow_namespace *ns;
	struct mlx5_flow_table *fdb;
	struct mlx5_vport_table *e;
	struct mlx5_vport_key skey;
	u32 hkey;

	mutex_lock(&esw->fdb_table.offloads.vports.lock);
	hkey = flow_attr_to_vport_key(esw, attr, &skey);
	e = esw_vport_tbl_lookup(esw, &skey, hkey);
	if (e) {
		e->num_rules++;
		goto out;
	}

	e = kzalloc(sizeof(*e), GFP_KERNEL);
	if (!e) {
		fdb = ERR_PTR(-ENOMEM);
		goto err_alloc;
	}

	ns = mlx5_get_flow_namespace(dev, MLX5_FLOW_NAMESPACE_FDB);
	if (!ns) {
		esw_warn(dev, "Failed to get FDB namespace\n");
		fdb = ERR_PTR(-ENOENT);
		goto err_ns;
	}

	fdb = esw_vport_tbl_create(esw, ns);
	if (IS_ERR(fdb))
		goto err_ns;

	e->fdb = fdb;
	e->num_rules = 1;
	e->key = skey;
	hash_add(esw->fdb_table.offloads.vports.table, &e->hlist, hkey);
out:
	mutex_unlock(&esw->fdb_table.offloads.vports.lock);
	return e->fdb;

err_ns:
	kfree(e);
err_alloc:
	mutex_unlock(&esw->fdb_table.offloads.vports.lock);
	return fdb;
}

int mlx5_esw_vport_tbl_get(struct mlx5_eswitch *esw)
{
	struct mlx5_esw_flow_attr attr = {};
	struct mlx5_eswitch_rep rep = {};
	struct mlx5_flow_table *fdb;
	struct mlx5_vport *vport;
	int i;

	attr.prio = 1;
	attr.in_rep = &rep;
	mlx5_esw_for_all_vports(esw, i, vport) {
		attr.in_rep->vport = vport->vport;
		fdb = esw_vport_tbl_get(esw, &attr);
		if (IS_ERR(fdb))
			goto out;
	}
	return 0;

out:
	mlx5_esw_vport_tbl_put(esw);
	return PTR_ERR(fdb);
}

void mlx5_esw_vport_tbl_put(struct mlx5_eswitch *esw)
{
	struct mlx5_esw_flow_attr attr = {};
	struct mlx5_eswitch_rep rep = {};
	struct mlx5_vport *vport;
	int i;

	attr.prio = 1;
	attr.in_rep = &rep;
	mlx5_esw_for_all_vports(esw, i, vport) {
		attr.in_rep->vport = vport->vport;
		esw_vport_tbl_put(esw, &attr);
	}
}

/* End: Per vport tables */

static struct mlx5_eswitch_rep *mlx5_eswitch_get_rep(struct mlx5_eswitch *esw,
						     u16 vport_num)
{
	int idx = mlx5_eswitch_vport_num_to_index(esw, vport_num);

	WARN_ON(idx > esw->total_vports - 1);
	return &esw->offloads.vport_reps[idx];
}

>>>>>>> 778fbf41
static bool
esw_check_ingress_prio_tag_enabled(const struct mlx5_eswitch *esw,
				   const struct mlx5_vport *vport)
{
	return (MLX5_CAP_GEN(esw->dev, prio_tag_required) &&
		mlx5_eswitch_is_vf_vport(esw, vport->vport));
}

static void
mlx5_eswitch_set_rule_source_port(struct mlx5_eswitch *esw,
				  struct mlx5_flow_spec *spec,
				  struct mlx5_esw_flow_attr *attr)
{
	void *misc2;
	void *misc;

	/* Use metadata matching because vport is not represented by single
	 * VHCA in dual-port RoCE mode, and matching on source vport may fail.
	 */
	if (mlx5_eswitch_vport_match_metadata_enabled(esw)) {
		misc2 = MLX5_ADDR_OF(fte_match_param, spec->match_value, misc_parameters_2);
		MLX5_SET(fte_match_set_misc2, misc2, metadata_reg_c_0,
			 mlx5_eswitch_get_vport_metadata_for_match(attr->in_mdev->priv.eswitch,
								   attr->in_rep->vport));

		misc2 = MLX5_ADDR_OF(fte_match_param, spec->match_criteria, misc_parameters_2);
		MLX5_SET(fte_match_set_misc2, misc2, metadata_reg_c_0,
			 mlx5_eswitch_get_vport_metadata_mask());

		spec->match_criteria_enable |= MLX5_MATCH_MISC_PARAMETERS_2;
		misc = MLX5_ADDR_OF(fte_match_param, spec->match_criteria, misc_parameters);
		if (memchr_inv(misc, 0, MLX5_ST_SZ_BYTES(fte_match_set_misc)))
			spec->match_criteria_enable |= MLX5_MATCH_MISC_PARAMETERS;
	} else {
		misc = MLX5_ADDR_OF(fte_match_param, spec->match_value, misc_parameters);
		MLX5_SET(fte_match_set_misc, misc, source_port, attr->in_rep->vport);

		if (MLX5_CAP_ESW(esw->dev, merged_eswitch))
			MLX5_SET(fte_match_set_misc, misc,
				 source_eswitch_owner_vhca_id,
				 MLX5_CAP_GEN(attr->in_mdev, vhca_id));

		misc = MLX5_ADDR_OF(fte_match_param, spec->match_criteria, misc_parameters);
		MLX5_SET_TO_ONES(fte_match_set_misc, misc, source_port);
		if (MLX5_CAP_ESW(esw->dev, merged_eswitch))
			MLX5_SET_TO_ONES(fte_match_set_misc, misc,
					 source_eswitch_owner_vhca_id);

		spec->match_criteria_enable |= MLX5_MATCH_MISC_PARAMETERS;
	}

	if (MLX5_CAP_ESW_FLOWTABLE(esw->dev, flow_source) &&
	    attr->in_rep->vport == MLX5_VPORT_UPLINK)
		spec->flow_context.flow_source = MLX5_FLOW_CONTEXT_FLOW_SOURCE_UPLINK;
}

struct mlx5_flow_handle *
mlx5_eswitch_add_offloaded_rule(struct mlx5_eswitch *esw,
				struct mlx5_flow_spec *spec,
				struct mlx5_esw_flow_attr *attr)
{
	struct mlx5_flow_destination dest[MLX5_MAX_FLOW_FWD_VPORTS + 1] = {};
	struct mlx5_flow_act flow_act = { .flags = FLOW_ACT_NO_APPEND, };
	bool split = !!(attr->split_count);
	struct mlx5_flow_handle *rule;
	struct mlx5_flow_table *fdb;
	bool hairpin = false;
	int j, i = 0;

	if (esw->mode != MLX5_ESWITCH_OFFLOADS)
		return ERR_PTR(-EOPNOTSUPP);

	flow_act.action = attr->action;
	/* if per flow vlan pop/push is emulated, don't set that into the firmware */
	if (!mlx5_eswitch_vlan_actions_supported(esw->dev, 1))
		flow_act.action &= ~(MLX5_FLOW_CONTEXT_ACTION_VLAN_PUSH |
				     MLX5_FLOW_CONTEXT_ACTION_VLAN_POP);
	else if (flow_act.action & MLX5_FLOW_CONTEXT_ACTION_VLAN_PUSH) {
		flow_act.vlan[0].ethtype = ntohs(attr->vlan_proto[0]);
		flow_act.vlan[0].vid = attr->vlan_vid[0];
		flow_act.vlan[0].prio = attr->vlan_prio[0];
		if (flow_act.action & MLX5_FLOW_CONTEXT_ACTION_VLAN_PUSH_2) {
			flow_act.vlan[1].ethtype = ntohs(attr->vlan_proto[1]);
			flow_act.vlan[1].vid = attr->vlan_vid[1];
			flow_act.vlan[1].prio = attr->vlan_prio[1];
		}
	}

	if (flow_act.action & MLX5_FLOW_CONTEXT_ACTION_FWD_DEST) {
		struct mlx5_flow_table *ft;

<<<<<<< HEAD
		if (attr->flags & MLX5_ESW_ATTR_FLAG_SLOW_PATH) {
=======
		if (attr->dest_ft) {
			flow_act.flags |= FLOW_ACT_IGNORE_FLOW_LEVEL;
			dest[i].type = MLX5_FLOW_DESTINATION_TYPE_FLOW_TABLE;
			dest[i].ft = attr->dest_ft;
			i++;
		} else if (attr->flags & MLX5_ESW_ATTR_FLAG_SLOW_PATH) {
>>>>>>> 778fbf41
			flow_act.flags |= FLOW_ACT_IGNORE_FLOW_LEVEL;
			dest[i].type = MLX5_FLOW_DESTINATION_TYPE_FLOW_TABLE;
			dest[i].ft = mlx5_esw_chains_get_tc_end_ft(esw);
			i++;
		} else if (attr->dest_chain) {
			flow_act.flags |= FLOW_ACT_IGNORE_FLOW_LEVEL;
			ft = mlx5_esw_chains_get_table(esw, attr->dest_chain,
						       1, 0);
			if (IS_ERR(ft)) {
				rule = ERR_CAST(ft);
				goto err_create_goto_table;
			}

			dest[i].type = MLX5_FLOW_DESTINATION_TYPE_FLOW_TABLE;
			dest[i].ft = ft;
			i++;
		} else {
			for (j = attr->split_count; j < attr->out_count; j++) {
				dest[i].type = MLX5_FLOW_DESTINATION_TYPE_VPORT;
				dest[i].vport.num = attr->dests[j].rep->vport;
				dest[i].vport.vhca_id =
					MLX5_CAP_GEN(attr->dests[j].mdev, vhca_id);
				if (MLX5_CAP_ESW(esw->dev, merged_eswitch))
					dest[i].vport.flags |=
						MLX5_FLOW_DEST_VPORT_VHCA_ID;
				if (attr->dests[j].flags & MLX5_ESW_DEST_ENCAP) {
					flow_act.action |= MLX5_FLOW_CONTEXT_ACTION_PACKET_REFORMAT;
					flow_act.pkt_reformat = attr->dests[j].pkt_reformat;
					dest[i].vport.flags |= MLX5_FLOW_DEST_VPORT_REFORMAT_ID;
					dest[i].vport.pkt_reformat =
						attr->dests[j].pkt_reformat;
				}
				i++;
			}
		}
	}
	if (flow_act.action & MLX5_FLOW_CONTEXT_ACTION_COUNT) {
		dest[i].type = MLX5_FLOW_DESTINATION_TYPE_COUNTER;
		dest[i].counter_id = mlx5_fc_id(attr->counter);
		i++;
	}

	if (attr->outer_match_level != MLX5_MATCH_NONE)
		spec->match_criteria_enable |= MLX5_MATCH_OUTER_HEADERS;
	if (attr->inner_match_level != MLX5_MATCH_NONE)
		spec->match_criteria_enable |= MLX5_MATCH_INNER_HEADERS;

	if (flow_act.action & MLX5_FLOW_CONTEXT_ACTION_MOD_HDR)
		flow_act.modify_hdr = attr->modify_hdr;

<<<<<<< HEAD
	fdb = mlx5_esw_chains_get_table(esw, attr->chain, attr->prio,
					!!split);
=======
	if (split) {
		fdb = esw_vport_tbl_get(esw, attr);
	} else {
		if (attr->chain || attr->prio)
			fdb = mlx5_esw_chains_get_table(esw, attr->chain,
							attr->prio, 0);
		else
			fdb = attr->fdb;

		if (!(attr->flags & MLX5_ESW_ATTR_FLAG_NO_IN_PORT))
			mlx5_eswitch_set_rule_source_port(esw, spec, attr);
	}
>>>>>>> 778fbf41
	if (IS_ERR(fdb)) {
		rule = ERR_CAST(fdb);
		goto err_esw_get;
	}

	if (mlx5_eswitch_termtbl_required(esw, attr, &flow_act, spec)) {
		rule = mlx5_eswitch_add_termtbl_rule(esw, fdb, spec, attr,
						     &flow_act, dest, i);
		hairpin = true;
	} else {
		rule = mlx5_add_flow_rules(fdb, spec, &flow_act, dest, i);
	}
	if (IS_ERR(rule))
		goto err_add_rule;
	else
		atomic64_inc(&esw->offloads.num_flows);

	if (hairpin)
		attr->flags |= MLX5_ESW_ATTR_FLAG_HAIRPIN;

	return rule;

err_add_rule:
<<<<<<< HEAD
	mlx5_esw_chains_put_table(esw, attr->chain, attr->prio, !!split);
=======
	if (split)
		esw_vport_tbl_put(esw, attr);
	else if (attr->chain || attr->prio)
		mlx5_esw_chains_put_table(esw, attr->chain, attr->prio, 0);
>>>>>>> 778fbf41
err_esw_get:
	if (!(attr->flags & MLX5_ESW_ATTR_FLAG_SLOW_PATH) && attr->dest_chain)
		mlx5_esw_chains_put_table(esw, attr->dest_chain, 1, 0);
err_create_goto_table:
	return rule;
}

struct mlx5_flow_handle *
mlx5_eswitch_add_fwd_rule(struct mlx5_eswitch *esw,
			  struct mlx5_flow_spec *spec,
			  struct mlx5_esw_flow_attr *attr)
{
	struct mlx5_flow_destination dest[MLX5_MAX_FLOW_FWD_VPORTS + 1] = {};
	struct mlx5_flow_act flow_act = { .flags = FLOW_ACT_NO_APPEND, };
	struct mlx5_flow_table *fast_fdb;
	struct mlx5_flow_table *fwd_fdb;
	struct mlx5_flow_handle *rule;
	int i;

	fast_fdb = mlx5_esw_chains_get_table(esw, attr->chain, attr->prio, 0);
	if (IS_ERR(fast_fdb)) {
		rule = ERR_CAST(fast_fdb);
		goto err_get_fast;
	}

<<<<<<< HEAD
	fwd_fdb = mlx5_esw_chains_get_table(esw, attr->chain, attr->prio, 1);
=======
	fwd_fdb = esw_vport_tbl_get(esw, attr);
>>>>>>> 778fbf41
	if (IS_ERR(fwd_fdb)) {
		rule = ERR_CAST(fwd_fdb);
		goto err_get_fwd;
	}

	flow_act.action = MLX5_FLOW_CONTEXT_ACTION_FWD_DEST;
	for (i = 0; i < attr->split_count; i++) {
		dest[i].type = MLX5_FLOW_DESTINATION_TYPE_VPORT;
		dest[i].vport.num = attr->dests[i].rep->vport;
		dest[i].vport.vhca_id =
			MLX5_CAP_GEN(attr->dests[i].mdev, vhca_id);
		if (MLX5_CAP_ESW(esw->dev, merged_eswitch))
			dest[i].vport.flags |= MLX5_FLOW_DEST_VPORT_VHCA_ID;
		if (attr->dests[i].flags & MLX5_ESW_DEST_ENCAP) {
			dest[i].vport.flags |= MLX5_FLOW_DEST_VPORT_REFORMAT_ID;
			dest[i].vport.pkt_reformat = attr->dests[i].pkt_reformat;
		}
	}
	dest[i].type = MLX5_FLOW_DESTINATION_TYPE_FLOW_TABLE;
	dest[i].ft = fwd_fdb,
	i++;

	mlx5_eswitch_set_rule_source_port(esw, spec, attr);

	if (attr->outer_match_level != MLX5_MATCH_NONE)
		spec->match_criteria_enable |= MLX5_MATCH_OUTER_HEADERS;

	flow_act.flags |= FLOW_ACT_IGNORE_FLOW_LEVEL;
	rule = mlx5_add_flow_rules(fast_fdb, spec, &flow_act, dest, i);

	if (IS_ERR(rule))
		goto add_err;

	atomic64_inc(&esw->offloads.num_flows);

	return rule;
add_err:
<<<<<<< HEAD
	mlx5_esw_chains_put_table(esw, attr->chain, attr->prio, 1);
=======
	esw_vport_tbl_put(esw, attr);
>>>>>>> 778fbf41
err_get_fwd:
	mlx5_esw_chains_put_table(esw, attr->chain, attr->prio, 0);
err_get_fast:
	return rule;
}

static void
__mlx5_eswitch_del_rule(struct mlx5_eswitch *esw,
			struct mlx5_flow_handle *rule,
			struct mlx5_esw_flow_attr *attr,
			bool fwd_rule)
{
	bool split = (attr->split_count > 0);
	int i;

	mlx5_del_flow_rules(rule);

	if (attr->flags & MLX5_ESW_ATTR_FLAG_HAIRPIN) {
		/* unref the term table */
		for (i = 0; i < MLX5_MAX_FLOW_FWD_VPORTS; i++) {
			if (attr->dests[i].termtbl)
				mlx5_eswitch_termtbl_put(esw, attr->dests[i].termtbl);
		}
	}

	atomic64_dec(&esw->offloads.num_flows);

	if (fwd_rule)  {
<<<<<<< HEAD
		mlx5_esw_chains_put_table(esw, attr->chain, attr->prio, 1);
		mlx5_esw_chains_put_table(esw, attr->chain, attr->prio, 0);
	} else {
		mlx5_esw_chains_put_table(esw, attr->chain, attr->prio,
					  !!split);
=======
		esw_vport_tbl_put(esw, attr);
		mlx5_esw_chains_put_table(esw, attr->chain, attr->prio, 0);
	} else {
		if (split)
			esw_vport_tbl_put(esw, attr);
		else if (attr->chain || attr->prio)
			mlx5_esw_chains_put_table(esw, attr->chain, attr->prio,
						  0);
>>>>>>> 778fbf41
		if (attr->dest_chain)
			mlx5_esw_chains_put_table(esw, attr->dest_chain, 1, 0);
	}
}

void
mlx5_eswitch_del_offloaded_rule(struct mlx5_eswitch *esw,
				struct mlx5_flow_handle *rule,
				struct mlx5_esw_flow_attr *attr)
{
	__mlx5_eswitch_del_rule(esw, rule, attr, false);
}

void
mlx5_eswitch_del_fwd_rule(struct mlx5_eswitch *esw,
			  struct mlx5_flow_handle *rule,
			  struct mlx5_esw_flow_attr *attr)
{
	__mlx5_eswitch_del_rule(esw, rule, attr, true);
}

static int esw_set_global_vlan_pop(struct mlx5_eswitch *esw, u8 val)
{
	struct mlx5_eswitch_rep *rep;
	int i, err = 0;

	esw_debug(esw->dev, "%s applying global %s policy\n", __func__, val ? "pop" : "none");
	mlx5_esw_for_each_host_func_rep(esw, i, rep, esw->esw_funcs.num_vfs) {
		if (atomic_read(&rep->rep_data[REP_ETH].state) != REP_LOADED)
			continue;

		err = __mlx5_eswitch_set_vport_vlan(esw, rep->vport, 0, 0, val);
		if (err)
			goto out;
	}

out:
	return err;
}

static struct mlx5_eswitch_rep *
esw_vlan_action_get_vport(struct mlx5_esw_flow_attr *attr, bool push, bool pop)
{
	struct mlx5_eswitch_rep *in_rep, *out_rep, *vport = NULL;

	in_rep  = attr->in_rep;
	out_rep = attr->dests[0].rep;

	if (push)
		vport = in_rep;
	else if (pop)
		vport = out_rep;
	else
		vport = in_rep;

	return vport;
}

static int esw_add_vlan_action_check(struct mlx5_esw_flow_attr *attr,
				     bool push, bool pop, bool fwd)
{
	struct mlx5_eswitch_rep *in_rep, *out_rep;

	if ((push || pop) && !fwd)
		goto out_notsupp;

	in_rep  = attr->in_rep;
	out_rep = attr->dests[0].rep;

	if (push && in_rep->vport == MLX5_VPORT_UPLINK)
		goto out_notsupp;

	if (pop && out_rep->vport == MLX5_VPORT_UPLINK)
		goto out_notsupp;

	/* vport has vlan push configured, can't offload VF --> wire rules w.o it */
	if (!push && !pop && fwd)
		if (in_rep->vlan && out_rep->vport == MLX5_VPORT_UPLINK)
			goto out_notsupp;

	/* protects against (1) setting rules with different vlans to push and
	 * (2) setting rules w.o vlans (attr->vlan = 0) && w. vlans to push (!= 0)
	 */
	if (push && in_rep->vlan_refcount && (in_rep->vlan != attr->vlan_vid[0]))
		goto out_notsupp;

	return 0;

out_notsupp:
	return -EOPNOTSUPP;
}

int mlx5_eswitch_add_vlan_action(struct mlx5_eswitch *esw,
				 struct mlx5_esw_flow_attr *attr)
{
	struct offloads_fdb *offloads = &esw->fdb_table.offloads;
	struct mlx5_eswitch_rep *vport = NULL;
	bool push, pop, fwd;
	int err = 0;

	/* nop if we're on the vlan push/pop non emulation mode */
	if (mlx5_eswitch_vlan_actions_supported(esw->dev, 1))
		return 0;

	push = !!(attr->action & MLX5_FLOW_CONTEXT_ACTION_VLAN_PUSH);
	pop  = !!(attr->action & MLX5_FLOW_CONTEXT_ACTION_VLAN_POP);
	fwd  = !!((attr->action & MLX5_FLOW_CONTEXT_ACTION_FWD_DEST) &&
		   !attr->dest_chain);

	mutex_lock(&esw->state_lock);

	err = esw_add_vlan_action_check(attr, push, pop, fwd);
	if (err)
		goto unlock;

	attr->flags &= ~MLX5_ESW_ATTR_FLAG_VLAN_HANDLED;

	vport = esw_vlan_action_get_vport(attr, push, pop);

	if (!push && !pop && fwd) {
		/* tracks VF --> wire rules without vlan push action */
		if (attr->dests[0].rep->vport == MLX5_VPORT_UPLINK) {
			vport->vlan_refcount++;
			attr->flags |= MLX5_ESW_ATTR_FLAG_VLAN_HANDLED;
		}

		goto unlock;
	}

	if (!push && !pop)
		goto unlock;

	if (!(offloads->vlan_push_pop_refcount)) {
		/* it's the 1st vlan rule, apply global vlan pop policy */
		err = esw_set_global_vlan_pop(esw, SET_VLAN_STRIP);
		if (err)
			goto out;
	}
	offloads->vlan_push_pop_refcount++;

	if (push) {
		if (vport->vlan_refcount)
			goto skip_set_push;

		err = __mlx5_eswitch_set_vport_vlan(esw, vport->vport, attr->vlan_vid[0], 0,
						    SET_VLAN_INSERT | SET_VLAN_STRIP);
		if (err)
			goto out;
		vport->vlan = attr->vlan_vid[0];
skip_set_push:
		vport->vlan_refcount++;
	}
out:
	if (!err)
		attr->flags |= MLX5_ESW_ATTR_FLAG_VLAN_HANDLED;
unlock:
	mutex_unlock(&esw->state_lock);
	return err;
}

int mlx5_eswitch_del_vlan_action(struct mlx5_eswitch *esw,
				 struct mlx5_esw_flow_attr *attr)
{
	struct offloads_fdb *offloads = &esw->fdb_table.offloads;
	struct mlx5_eswitch_rep *vport = NULL;
	bool push, pop, fwd;
	int err = 0;

	/* nop if we're on the vlan push/pop non emulation mode */
	if (mlx5_eswitch_vlan_actions_supported(esw->dev, 1))
		return 0;

	if (!(attr->flags & MLX5_ESW_ATTR_FLAG_VLAN_HANDLED))
		return 0;

	push = !!(attr->action & MLX5_FLOW_CONTEXT_ACTION_VLAN_PUSH);
	pop  = !!(attr->action & MLX5_FLOW_CONTEXT_ACTION_VLAN_POP);
	fwd  = !!(attr->action & MLX5_FLOW_CONTEXT_ACTION_FWD_DEST);

	mutex_lock(&esw->state_lock);

	vport = esw_vlan_action_get_vport(attr, push, pop);

	if (!push && !pop && fwd) {
		/* tracks VF --> wire rules without vlan push action */
		if (attr->dests[0].rep->vport == MLX5_VPORT_UPLINK)
			vport->vlan_refcount--;

		goto out;
	}

	if (push) {
		vport->vlan_refcount--;
		if (vport->vlan_refcount)
			goto skip_unset_push;

		vport->vlan = 0;
		err = __mlx5_eswitch_set_vport_vlan(esw, vport->vport,
						    0, 0, SET_VLAN_STRIP);
		if (err)
			goto out;
	}

skip_unset_push:
	offloads->vlan_push_pop_refcount--;
	if (offloads->vlan_push_pop_refcount)
		goto out;

	/* no more vlan rules, stop global vlan pop policy */
	err = esw_set_global_vlan_pop(esw, 0);

out:
	mutex_unlock(&esw->state_lock);
	return err;
}

struct mlx5_flow_handle *
mlx5_eswitch_add_send_to_vport_rule(struct mlx5_eswitch *esw, u16 vport,
				    u32 sqn)
{
	struct mlx5_flow_act flow_act = {0};
	struct mlx5_flow_destination dest = {};
	struct mlx5_flow_handle *flow_rule;
	struct mlx5_flow_spec *spec;
	void *misc;

	spec = kvzalloc(sizeof(*spec), GFP_KERNEL);
	if (!spec) {
		flow_rule = ERR_PTR(-ENOMEM);
		goto out;
	}

	misc = MLX5_ADDR_OF(fte_match_param, spec->match_value, misc_parameters);
	MLX5_SET(fte_match_set_misc, misc, source_sqn, sqn);
	/* source vport is the esw manager */
	MLX5_SET(fte_match_set_misc, misc, source_port, esw->manager_vport);

	misc = MLX5_ADDR_OF(fte_match_param, spec->match_criteria, misc_parameters);
	MLX5_SET_TO_ONES(fte_match_set_misc, misc, source_sqn);
	MLX5_SET_TO_ONES(fte_match_set_misc, misc, source_port);

	spec->match_criteria_enable = MLX5_MATCH_MISC_PARAMETERS;
	dest.type = MLX5_FLOW_DESTINATION_TYPE_VPORT;
	dest.vport.num = vport;
	flow_act.action = MLX5_FLOW_CONTEXT_ACTION_FWD_DEST;

	flow_rule = mlx5_add_flow_rules(esw->fdb_table.offloads.slow_fdb,
					spec, &flow_act, &dest, 1);
	if (IS_ERR(flow_rule))
		esw_warn(esw->dev, "FDB: Failed to add send to vport rule err %ld\n", PTR_ERR(flow_rule));
out:
	kvfree(spec);
	return flow_rule;
}
EXPORT_SYMBOL(mlx5_eswitch_add_send_to_vport_rule);

void mlx5_eswitch_del_send_to_vport_rule(struct mlx5_flow_handle *rule)
{
	mlx5_del_flow_rules(rule);
}

static bool mlx5_eswitch_reg_c1_loopback_supported(struct mlx5_eswitch *esw)
{
	return MLX5_CAP_ESW_FLOWTABLE(esw->dev, fdb_to_vport_reg_c_id) &
	       MLX5_FDB_TO_VPORT_REG_C_1;
}

static int esw_set_passing_vport_metadata(struct mlx5_eswitch *esw, bool enable)
{
	u32 out[MLX5_ST_SZ_DW(query_esw_vport_context_out)] = {};
	u32 in[MLX5_ST_SZ_DW(modify_esw_vport_context_in)] = {};
	u8 curr, wanted;
	int err;

	if (!mlx5_eswitch_reg_c1_loopback_supported(esw) &&
	    !mlx5_eswitch_vport_match_metadata_enabled(esw))
		return 0;

	err = mlx5_eswitch_query_esw_vport_context(esw->dev, 0, false,
						   out, sizeof(out));
	if (err)
		return err;

	curr = MLX5_GET(query_esw_vport_context_out, out,
			esw_vport_context.fdb_to_vport_reg_c_id);
	wanted = MLX5_FDB_TO_VPORT_REG_C_0;
	if (mlx5_eswitch_reg_c1_loopback_supported(esw))
		wanted |= MLX5_FDB_TO_VPORT_REG_C_1;

	if (enable)
		curr |= wanted;
	else
		curr &= ~wanted;

	MLX5_SET(modify_esw_vport_context_in, in,
		 esw_vport_context.fdb_to_vport_reg_c_id, curr);

	MLX5_SET(modify_esw_vport_context_in, in,
		 field_select.fdb_to_vport_reg_c_id, 1);

	err = mlx5_eswitch_modify_esw_vport_context(esw->dev, 0, false, in,
						    sizeof(in));
	if (!err) {
		if (enable && (curr & MLX5_FDB_TO_VPORT_REG_C_1))
			esw->flags |= MLX5_ESWITCH_REG_C1_LOOPBACK_ENABLED;
		else
			esw->flags &= ~MLX5_ESWITCH_REG_C1_LOOPBACK_ENABLED;
	}

	return err;
}

static void peer_miss_rules_setup(struct mlx5_eswitch *esw,
				  struct mlx5_core_dev *peer_dev,
				  struct mlx5_flow_spec *spec,
				  struct mlx5_flow_destination *dest)
{
	void *misc;

	if (mlx5_eswitch_vport_match_metadata_enabled(esw)) {
		misc = MLX5_ADDR_OF(fte_match_param, spec->match_criteria,
				    misc_parameters_2);
		MLX5_SET(fte_match_set_misc2, misc, metadata_reg_c_0,
			 mlx5_eswitch_get_vport_metadata_mask());

		spec->match_criteria_enable = MLX5_MATCH_MISC_PARAMETERS_2;
	} else {
		misc = MLX5_ADDR_OF(fte_match_param, spec->match_value,
				    misc_parameters);

		MLX5_SET(fte_match_set_misc, misc, source_eswitch_owner_vhca_id,
			 MLX5_CAP_GEN(peer_dev, vhca_id));

		spec->match_criteria_enable = MLX5_MATCH_MISC_PARAMETERS;

		misc = MLX5_ADDR_OF(fte_match_param, spec->match_criteria,
				    misc_parameters);
		MLX5_SET_TO_ONES(fte_match_set_misc, misc, source_port);
		MLX5_SET_TO_ONES(fte_match_set_misc, misc,
				 source_eswitch_owner_vhca_id);
	}

	dest->type = MLX5_FLOW_DESTINATION_TYPE_VPORT;
	dest->vport.num = peer_dev->priv.eswitch->manager_vport;
	dest->vport.vhca_id = MLX5_CAP_GEN(peer_dev, vhca_id);
	dest->vport.flags |= MLX5_FLOW_DEST_VPORT_VHCA_ID;
}

static void esw_set_peer_miss_rule_source_port(struct mlx5_eswitch *esw,
					       struct mlx5_eswitch *peer_esw,
					       struct mlx5_flow_spec *spec,
					       u16 vport)
{
	void *misc;

	if (mlx5_eswitch_vport_match_metadata_enabled(esw)) {
		misc = MLX5_ADDR_OF(fte_match_param, spec->match_value,
				    misc_parameters_2);
		MLX5_SET(fte_match_set_misc2, misc, metadata_reg_c_0,
			 mlx5_eswitch_get_vport_metadata_for_match(peer_esw,
								   vport));
	} else {
		misc = MLX5_ADDR_OF(fte_match_param, spec->match_value,
				    misc_parameters);
		MLX5_SET(fte_match_set_misc, misc, source_port, vport);
	}
}

static int esw_add_fdb_peer_miss_rules(struct mlx5_eswitch *esw,
				       struct mlx5_core_dev *peer_dev)
{
	struct mlx5_flow_destination dest = {};
	struct mlx5_flow_act flow_act = {0};
	struct mlx5_flow_handle **flows;
	struct mlx5_flow_handle *flow;
	struct mlx5_flow_spec *spec;
	/* total vports is the same for both e-switches */
	int nvports = esw->total_vports;
	void *misc;
	int err, i;

	spec = kvzalloc(sizeof(*spec), GFP_KERNEL);
	if (!spec)
		return -ENOMEM;

	peer_miss_rules_setup(esw, peer_dev, spec, &dest);

	flows = kvzalloc(nvports * sizeof(*flows), GFP_KERNEL);
	if (!flows) {
		err = -ENOMEM;
		goto alloc_flows_err;
	}

	flow_act.action = MLX5_FLOW_CONTEXT_ACTION_FWD_DEST;
	misc = MLX5_ADDR_OF(fte_match_param, spec->match_value,
			    misc_parameters);

	if (mlx5_core_is_ecpf_esw_manager(esw->dev)) {
		esw_set_peer_miss_rule_source_port(esw, peer_dev->priv.eswitch,
						   spec, MLX5_VPORT_PF);

		flow = mlx5_add_flow_rules(esw->fdb_table.offloads.slow_fdb,
					   spec, &flow_act, &dest, 1);
		if (IS_ERR(flow)) {
			err = PTR_ERR(flow);
			goto add_pf_flow_err;
		}
		flows[MLX5_VPORT_PF] = flow;
	}

	if (mlx5_ecpf_vport_exists(esw->dev)) {
		MLX5_SET(fte_match_set_misc, misc, source_port, MLX5_VPORT_ECPF);
		flow = mlx5_add_flow_rules(esw->fdb_table.offloads.slow_fdb,
					   spec, &flow_act, &dest, 1);
		if (IS_ERR(flow)) {
			err = PTR_ERR(flow);
			goto add_ecpf_flow_err;
		}
		flows[mlx5_eswitch_ecpf_idx(esw)] = flow;
	}

	mlx5_esw_for_each_vf_vport_num(esw, i, mlx5_core_max_vfs(esw->dev)) {
		esw_set_peer_miss_rule_source_port(esw,
						   peer_dev->priv.eswitch,
						   spec, i);

		flow = mlx5_add_flow_rules(esw->fdb_table.offloads.slow_fdb,
					   spec, &flow_act, &dest, 1);
		if (IS_ERR(flow)) {
			err = PTR_ERR(flow);
			goto add_vf_flow_err;
		}
		flows[i] = flow;
	}

	esw->fdb_table.offloads.peer_miss_rules = flows;

	kvfree(spec);
	return 0;

add_vf_flow_err:
	nvports = --i;
	mlx5_esw_for_each_vf_vport_num_reverse(esw, i, nvports)
		mlx5_del_flow_rules(flows[i]);

	if (mlx5_ecpf_vport_exists(esw->dev))
		mlx5_del_flow_rules(flows[mlx5_eswitch_ecpf_idx(esw)]);
add_ecpf_flow_err:
	if (mlx5_core_is_ecpf_esw_manager(esw->dev))
		mlx5_del_flow_rules(flows[MLX5_VPORT_PF]);
add_pf_flow_err:
	esw_warn(esw->dev, "FDB: Failed to add peer miss flow rule err %d\n", err);
	kvfree(flows);
alloc_flows_err:
	kvfree(spec);
	return err;
}

static void esw_del_fdb_peer_miss_rules(struct mlx5_eswitch *esw)
{
	struct mlx5_flow_handle **flows;
	int i;

	flows = esw->fdb_table.offloads.peer_miss_rules;

	mlx5_esw_for_each_vf_vport_num_reverse(esw, i,
					       mlx5_core_max_vfs(esw->dev))
		mlx5_del_flow_rules(flows[i]);

	if (mlx5_ecpf_vport_exists(esw->dev))
		mlx5_del_flow_rules(flows[mlx5_eswitch_ecpf_idx(esw)]);

	if (mlx5_core_is_ecpf_esw_manager(esw->dev))
		mlx5_del_flow_rules(flows[MLX5_VPORT_PF]);

	kvfree(flows);
}

static int esw_add_fdb_miss_rule(struct mlx5_eswitch *esw)
{
	struct mlx5_flow_act flow_act = {0};
	struct mlx5_flow_destination dest = {};
	struct mlx5_flow_handle *flow_rule = NULL;
	struct mlx5_flow_spec *spec;
	void *headers_c;
	void *headers_v;
	int err = 0;
	u8 *dmac_c;
	u8 *dmac_v;

	spec = kvzalloc(sizeof(*spec), GFP_KERNEL);
	if (!spec) {
		err = -ENOMEM;
		goto out;
	}

	spec->match_criteria_enable = MLX5_MATCH_OUTER_HEADERS;
	headers_c = MLX5_ADDR_OF(fte_match_param, spec->match_criteria,
				 outer_headers);
	dmac_c = MLX5_ADDR_OF(fte_match_param, headers_c,
			      outer_headers.dmac_47_16);
	dmac_c[0] = 0x01;

	dest.type = MLX5_FLOW_DESTINATION_TYPE_VPORT;
	dest.vport.num = esw->manager_vport;
	flow_act.action = MLX5_FLOW_CONTEXT_ACTION_FWD_DEST;

	flow_rule = mlx5_add_flow_rules(esw->fdb_table.offloads.slow_fdb,
					spec, &flow_act, &dest, 1);
	if (IS_ERR(flow_rule)) {
		err = PTR_ERR(flow_rule);
		esw_warn(esw->dev,  "FDB: Failed to add unicast miss flow rule err %d\n", err);
		goto out;
	}

	esw->fdb_table.offloads.miss_rule_uni = flow_rule;

	headers_v = MLX5_ADDR_OF(fte_match_param, spec->match_value,
				 outer_headers);
	dmac_v = MLX5_ADDR_OF(fte_match_param, headers_v,
			      outer_headers.dmac_47_16);
	dmac_v[0] = 0x01;
	flow_rule = mlx5_add_flow_rules(esw->fdb_table.offloads.slow_fdb,
					spec, &flow_act, &dest, 1);
	if (IS_ERR(flow_rule)) {
		err = PTR_ERR(flow_rule);
		esw_warn(esw->dev, "FDB: Failed to add multicast miss flow rule err %d\n", err);
		mlx5_del_flow_rules(esw->fdb_table.offloads.miss_rule_uni);
		goto out;
	}

	esw->fdb_table.offloads.miss_rule_multi = flow_rule;

out:
	kvfree(spec);
	return err;
}

<<<<<<< HEAD
=======
struct mlx5_flow_handle *
esw_add_restore_rule(struct mlx5_eswitch *esw, u32 tag)
{
	struct mlx5_flow_act flow_act = { .flags = FLOW_ACT_NO_APPEND, };
	struct mlx5_flow_table *ft = esw->offloads.ft_offloads_restore;
	struct mlx5_flow_context *flow_context;
	struct mlx5_flow_handle *flow_rule;
	struct mlx5_flow_destination dest;
	struct mlx5_flow_spec *spec;
	void *misc;

	if (!mlx5_eswitch_reg_c1_loopback_supported(esw))
		return ERR_PTR(-EOPNOTSUPP);

	spec = kzalloc(sizeof(*spec), GFP_KERNEL);
	if (!spec)
		return ERR_PTR(-ENOMEM);

	misc = MLX5_ADDR_OF(fte_match_param, spec->match_criteria,
			    misc_parameters_2);
	MLX5_SET(fte_match_set_misc2, misc, metadata_reg_c_0,
		 ESW_CHAIN_TAG_METADATA_MASK);
	misc = MLX5_ADDR_OF(fte_match_param, spec->match_value,
			    misc_parameters_2);
	MLX5_SET(fte_match_set_misc2, misc, metadata_reg_c_0, tag);
	spec->match_criteria_enable = MLX5_MATCH_MISC_PARAMETERS_2;
	flow_act.action = MLX5_FLOW_CONTEXT_ACTION_FWD_DEST |
			  MLX5_FLOW_CONTEXT_ACTION_MOD_HDR;
	flow_act.modify_hdr = esw->offloads.restore_copy_hdr_id;

	flow_context = &spec->flow_context;
	flow_context->flags |= FLOW_CONTEXT_HAS_TAG;
	flow_context->flow_tag = tag;
	dest.type = MLX5_FLOW_DESTINATION_TYPE_FLOW_TABLE;
	dest.ft = esw->offloads.ft_offloads;

	flow_rule = mlx5_add_flow_rules(ft, spec, &flow_act, &dest, 1);
	kfree(spec);

	if (IS_ERR(flow_rule))
		esw_warn(esw->dev,
			 "Failed to create restore rule for tag: %d, err(%d)\n",
			 tag, (int)PTR_ERR(flow_rule));

	return flow_rule;
}

u32
esw_get_max_restore_tag(struct mlx5_eswitch *esw)
{
	return ESW_CHAIN_TAG_METADATA_MASK;
}

>>>>>>> 778fbf41
#define MAX_PF_SQ 256
#define MAX_SQ_NVPORTS 32

static void esw_set_flow_group_source_port(struct mlx5_eswitch *esw,
					   u32 *flow_group_in)
{
	void *match_criteria = MLX5_ADDR_OF(create_flow_group_in,
					    flow_group_in,
					    match_criteria);

	if (mlx5_eswitch_vport_match_metadata_enabled(esw)) {
		MLX5_SET(create_flow_group_in, flow_group_in,
			 match_criteria_enable,
			 MLX5_MATCH_MISC_PARAMETERS_2);

		MLX5_SET(fte_match_param, match_criteria,
			 misc_parameters_2.metadata_reg_c_0,
			 mlx5_eswitch_get_vport_metadata_mask());
	} else {
		MLX5_SET(create_flow_group_in, flow_group_in,
			 match_criteria_enable,
			 MLX5_MATCH_MISC_PARAMETERS);

		MLX5_SET_TO_ONES(fte_match_param, match_criteria,
				 misc_parameters.source_port);
	}
}

static int esw_create_offloads_fdb_tables(struct mlx5_eswitch *esw, int nvports)
{
	int inlen = MLX5_ST_SZ_BYTES(create_flow_group_in);
	struct mlx5_flow_table_attr ft_attr = {};
	struct mlx5_core_dev *dev = esw->dev;
	struct mlx5_flow_namespace *root_ns;
	struct mlx5_flow_table *fdb = NULL;
	u32 flags = 0, *flow_group_in;
	int table_size, ix, err = 0;
	struct mlx5_flow_group *g;
	void *match_criteria;
	u8 *dmac;

	esw_debug(esw->dev, "Create offloads FDB Tables\n");

	flow_group_in = kvzalloc(inlen, GFP_KERNEL);
	if (!flow_group_in)
		return -ENOMEM;

	root_ns = mlx5_get_flow_namespace(dev, MLX5_FLOW_NAMESPACE_FDB);
	if (!root_ns) {
		esw_warn(dev, "Failed to get FDB flow namespace\n");
		err = -EOPNOTSUPP;
		goto ns_err;
	}
	esw->fdb_table.offloads.ns = root_ns;
	err = mlx5_flow_namespace_set_mode(root_ns,
					   esw->dev->priv.steering->mode);
	if (err) {
		esw_warn(dev, "Failed to set FDB namespace steering mode\n");
		goto ns_err;
	}

	table_size = nvports * MAX_SQ_NVPORTS + MAX_PF_SQ +
		MLX5_ESW_MISS_FLOWS + esw->total_vports;

	/* create the slow path fdb with encap set, so further table instances
	 * can be created at run time while VFs are probed if the FW allows that.
	 */
	if (esw->offloads.encap != DEVLINK_ESWITCH_ENCAP_MODE_NONE)
		flags |= (MLX5_FLOW_TABLE_TUNNEL_EN_REFORMAT |
			  MLX5_FLOW_TABLE_TUNNEL_EN_DECAP);

	ft_attr.flags = flags;
	ft_attr.max_fte = table_size;
	ft_attr.prio = FDB_SLOW_PATH;

	fdb = mlx5_create_flow_table(root_ns, &ft_attr);
	if (IS_ERR(fdb)) {
		err = PTR_ERR(fdb);
		esw_warn(dev, "Failed to create slow path FDB Table err %d\n", err);
		goto slow_fdb_err;
	}
	esw->fdb_table.offloads.slow_fdb = fdb;

	err = mlx5_esw_chains_create(esw);
	if (err) {
		esw_warn(dev, "Failed to create fdb chains err(%d)\n", err);
		goto fdb_chains_err;
	}

	/* create send-to-vport group */
	MLX5_SET(create_flow_group_in, flow_group_in, match_criteria_enable,
		 MLX5_MATCH_MISC_PARAMETERS);

	match_criteria = MLX5_ADDR_OF(create_flow_group_in, flow_group_in, match_criteria);

	MLX5_SET_TO_ONES(fte_match_param, match_criteria, misc_parameters.source_sqn);
	MLX5_SET_TO_ONES(fte_match_param, match_criteria, misc_parameters.source_port);

	ix = nvports * MAX_SQ_NVPORTS + MAX_PF_SQ;
	MLX5_SET(create_flow_group_in, flow_group_in, start_flow_index, 0);
	MLX5_SET(create_flow_group_in, flow_group_in, end_flow_index, ix - 1);

	g = mlx5_create_flow_group(fdb, flow_group_in);
	if (IS_ERR(g)) {
		err = PTR_ERR(g);
		esw_warn(dev, "Failed to create send-to-vport flow group err(%d)\n", err);
		goto send_vport_err;
	}
	esw->fdb_table.offloads.send_to_vport_grp = g;

	/* create peer esw miss group */
	memset(flow_group_in, 0, inlen);

	esw_set_flow_group_source_port(esw, flow_group_in);

	if (!mlx5_eswitch_vport_match_metadata_enabled(esw)) {
		match_criteria = MLX5_ADDR_OF(create_flow_group_in,
					      flow_group_in,
					      match_criteria);

		MLX5_SET_TO_ONES(fte_match_param, match_criteria,
				 misc_parameters.source_eswitch_owner_vhca_id);

		MLX5_SET(create_flow_group_in, flow_group_in,
			 source_eswitch_owner_vhca_id_valid, 1);
	}

	MLX5_SET(create_flow_group_in, flow_group_in, start_flow_index, ix);
	MLX5_SET(create_flow_group_in, flow_group_in, end_flow_index,
		 ix + esw->total_vports - 1);
	ix += esw->total_vports;

	g = mlx5_create_flow_group(fdb, flow_group_in);
	if (IS_ERR(g)) {
		err = PTR_ERR(g);
		esw_warn(dev, "Failed to create peer miss flow group err(%d)\n", err);
		goto peer_miss_err;
	}
	esw->fdb_table.offloads.peer_miss_grp = g;

	/* create miss group */
	memset(flow_group_in, 0, inlen);
	MLX5_SET(create_flow_group_in, flow_group_in, match_criteria_enable,
		 MLX5_MATCH_OUTER_HEADERS);
	match_criteria = MLX5_ADDR_OF(create_flow_group_in, flow_group_in,
				      match_criteria);
	dmac = MLX5_ADDR_OF(fte_match_param, match_criteria,
			    outer_headers.dmac_47_16);
	dmac[0] = 0x01;

	MLX5_SET(create_flow_group_in, flow_group_in, start_flow_index, ix);
	MLX5_SET(create_flow_group_in, flow_group_in, end_flow_index,
		 ix + MLX5_ESW_MISS_FLOWS);

	g = mlx5_create_flow_group(fdb, flow_group_in);
	if (IS_ERR(g)) {
		err = PTR_ERR(g);
		esw_warn(dev, "Failed to create miss flow group err(%d)\n", err);
		goto miss_err;
	}
	esw->fdb_table.offloads.miss_grp = g;

	err = esw_add_fdb_miss_rule(esw);
	if (err)
		goto miss_rule_err;

	esw->nvports = nvports;
	kvfree(flow_group_in);
	return 0;

miss_rule_err:
	mlx5_destroy_flow_group(esw->fdb_table.offloads.miss_grp);
miss_err:
	mlx5_destroy_flow_group(esw->fdb_table.offloads.peer_miss_grp);
peer_miss_err:
	mlx5_destroy_flow_group(esw->fdb_table.offloads.send_to_vport_grp);
send_vport_err:
	mlx5_esw_chains_destroy(esw);
fdb_chains_err:
	mlx5_destroy_flow_table(esw->fdb_table.offloads.slow_fdb);
slow_fdb_err:
	/* Holds true only as long as DMFS is the default */
	mlx5_flow_namespace_set_mode(root_ns, MLX5_FLOW_STEERING_MODE_DMFS);
ns_err:
	kvfree(flow_group_in);
	return err;
}

static void esw_destroy_offloads_fdb_tables(struct mlx5_eswitch *esw)
{
	if (!esw->fdb_table.offloads.slow_fdb)
		return;

	esw_debug(esw->dev, "Destroy offloads FDB Tables\n");
	mlx5_del_flow_rules(esw->fdb_table.offloads.miss_rule_multi);
	mlx5_del_flow_rules(esw->fdb_table.offloads.miss_rule_uni);
	mlx5_destroy_flow_group(esw->fdb_table.offloads.send_to_vport_grp);
	mlx5_destroy_flow_group(esw->fdb_table.offloads.peer_miss_grp);
	mlx5_destroy_flow_group(esw->fdb_table.offloads.miss_grp);

	mlx5_esw_chains_destroy(esw);
	mlx5_destroy_flow_table(esw->fdb_table.offloads.slow_fdb);
	/* Holds true only as long as DMFS is the default */
	mlx5_flow_namespace_set_mode(esw->fdb_table.offloads.ns,
				     MLX5_FLOW_STEERING_MODE_DMFS);
}

static int esw_create_offloads_table(struct mlx5_eswitch *esw, int nvports)
{
	struct mlx5_flow_table_attr ft_attr = {};
	struct mlx5_core_dev *dev = esw->dev;
	struct mlx5_flow_table *ft_offloads;
	struct mlx5_flow_namespace *ns;
	int err = 0;

	ns = mlx5_get_flow_namespace(dev, MLX5_FLOW_NAMESPACE_OFFLOADS);
	if (!ns) {
		esw_warn(esw->dev, "Failed to get offloads flow namespace\n");
		return -EOPNOTSUPP;
	}

	ft_attr.max_fte = nvports + MLX5_ESW_MISS_FLOWS;
	ft_attr.prio = 1;

	ft_offloads = mlx5_create_flow_table(ns, &ft_attr);
	if (IS_ERR(ft_offloads)) {
		err = PTR_ERR(ft_offloads);
		esw_warn(esw->dev, "Failed to create offloads table, err %d\n", err);
		return err;
	}

	esw->offloads.ft_offloads = ft_offloads;
	return 0;
}

static void esw_destroy_offloads_table(struct mlx5_eswitch *esw)
{
	struct mlx5_esw_offload *offloads = &esw->offloads;

	mlx5_destroy_flow_table(offloads->ft_offloads);
}

static int esw_create_vport_rx_group(struct mlx5_eswitch *esw, int nvports)
{
	int inlen = MLX5_ST_SZ_BYTES(create_flow_group_in);
	struct mlx5_flow_group *g;
	u32 *flow_group_in;
	int err = 0;

	nvports = nvports + MLX5_ESW_MISS_FLOWS;
	flow_group_in = kvzalloc(inlen, GFP_KERNEL);
	if (!flow_group_in)
		return -ENOMEM;

	/* create vport rx group */
	esw_set_flow_group_source_port(esw, flow_group_in);

	MLX5_SET(create_flow_group_in, flow_group_in, start_flow_index, 0);
	MLX5_SET(create_flow_group_in, flow_group_in, end_flow_index, nvports - 1);

	g = mlx5_create_flow_group(esw->offloads.ft_offloads, flow_group_in);

	if (IS_ERR(g)) {
		err = PTR_ERR(g);
		mlx5_core_warn(esw->dev, "Failed to create vport rx group err %d\n", err);
		goto out;
	}

	esw->offloads.vport_rx_group = g;
out:
	kvfree(flow_group_in);
	return err;
}

static void esw_destroy_vport_rx_group(struct mlx5_eswitch *esw)
{
	mlx5_destroy_flow_group(esw->offloads.vport_rx_group);
}

struct mlx5_flow_handle *
mlx5_eswitch_create_vport_rx_rule(struct mlx5_eswitch *esw, u16 vport,
				  struct mlx5_flow_destination *dest)
{
	struct mlx5_flow_act flow_act = {0};
	struct mlx5_flow_handle *flow_rule;
	struct mlx5_flow_spec *spec;
	void *misc;

	spec = kvzalloc(sizeof(*spec), GFP_KERNEL);
	if (!spec) {
		flow_rule = ERR_PTR(-ENOMEM);
		goto out;
	}

	if (mlx5_eswitch_vport_match_metadata_enabled(esw)) {
		misc = MLX5_ADDR_OF(fte_match_param, spec->match_value, misc_parameters_2);
		MLX5_SET(fte_match_set_misc2, misc, metadata_reg_c_0,
			 mlx5_eswitch_get_vport_metadata_for_match(esw, vport));

		misc = MLX5_ADDR_OF(fte_match_param, spec->match_criteria, misc_parameters_2);
		MLX5_SET(fte_match_set_misc2, misc, metadata_reg_c_0,
			 mlx5_eswitch_get_vport_metadata_mask());

		spec->match_criteria_enable = MLX5_MATCH_MISC_PARAMETERS_2;
	} else {
		misc = MLX5_ADDR_OF(fte_match_param, spec->match_value, misc_parameters);
		MLX5_SET(fte_match_set_misc, misc, source_port, vport);

		misc = MLX5_ADDR_OF(fte_match_param, spec->match_criteria, misc_parameters);
		MLX5_SET_TO_ONES(fte_match_set_misc, misc, source_port);

		spec->match_criteria_enable = MLX5_MATCH_MISC_PARAMETERS;
	}

	flow_act.action = MLX5_FLOW_CONTEXT_ACTION_FWD_DEST;
	flow_rule = mlx5_add_flow_rules(esw->offloads.ft_offloads, spec,
					&flow_act, dest, 1);
	if (IS_ERR(flow_rule)) {
		esw_warn(esw->dev, "fs offloads: Failed to add vport rx rule err %ld\n", PTR_ERR(flow_rule));
		goto out;
	}

out:
	kvfree(spec);
	return flow_rule;
}


static int mlx5_eswitch_inline_mode_get(const struct mlx5_eswitch *esw, u8 *mode)
{
	u8 prev_mlx5_mode, mlx5_mode = MLX5_INLINE_MODE_L2;
	struct mlx5_core_dev *dev = esw->dev;
	int vport;

	if (!MLX5_CAP_GEN(dev, vport_group_manager))
		return -EOPNOTSUPP;

<<<<<<< HEAD
	mlx5_eswitch_disable(esw, false);
	mlx5_eswitch_update_num_of_vfs(esw, esw->dev->priv.sriov.num_vfs);
	err = mlx5_eswitch_enable(esw, MLX5_ESWITCH_OFFLOADS);
	if (err) {
		NL_SET_ERR_MSG_MOD(extack,
				   "Failed setting eswitch to offloads");
		err1 = mlx5_eswitch_enable(esw, MLX5_ESWITCH_LEGACY);
		if (err1) {
			NL_SET_ERR_MSG_MOD(extack,
					   "Failed setting eswitch back to legacy");
		}
=======
	if (esw->mode == MLX5_ESWITCH_NONE)
		return -EOPNOTSUPP;

	switch (MLX5_CAP_ETH(dev, wqe_inline_mode)) {
	case MLX5_CAP_INLINE_MODE_NOT_REQUIRED:
		mlx5_mode = MLX5_INLINE_MODE_NONE;
		goto out;
	case MLX5_CAP_INLINE_MODE_L2:
		mlx5_mode = MLX5_INLINE_MODE_L2;
		goto out;
	case MLX5_CAP_INLINE_MODE_VPORT_CONTEXT:
		goto query_vports;
>>>>>>> 778fbf41
	}

query_vports:
	mlx5_query_nic_vport_min_inline(dev, esw->first_host_vport, &prev_mlx5_mode);
	mlx5_esw_for_each_host_func_vport(esw, vport, esw->esw_funcs.num_vfs) {
		mlx5_query_nic_vport_min_inline(dev, vport, &mlx5_mode);
		if (prev_mlx5_mode != mlx5_mode)
			return -EINVAL;
		prev_mlx5_mode = mlx5_mode;
	}

out:
	*mode = mlx5_mode;
	return 0;
}       

static void esw_destroy_restore_table(struct mlx5_eswitch *esw)
{
	struct mlx5_esw_offload *offloads = &esw->offloads;

	if (!mlx5_eswitch_reg_c1_loopback_supported(esw))
		return;

	mlx5_modify_header_dealloc(esw->dev, offloads->restore_copy_hdr_id);
	mlx5_destroy_flow_group(offloads->restore_group);
	mlx5_destroy_flow_table(offloads->ft_offloads_restore);
}

static int esw_create_restore_table(struct mlx5_eswitch *esw)
{
	u8 modact[MLX5_UN_SZ_BYTES(set_action_in_add_action_in_auto)] = {};
	int inlen = MLX5_ST_SZ_BYTES(create_flow_group_in);
	struct mlx5_flow_table_attr ft_attr = {};
	struct mlx5_core_dev *dev = esw->dev;
	struct mlx5_flow_namespace *ns;
	struct mlx5_modify_hdr *mod_hdr;
	void *match_criteria, *misc;
	struct mlx5_flow_table *ft;
	struct mlx5_flow_group *g;
	u32 *flow_group_in;
	int err = 0;

	if (!mlx5_eswitch_reg_c1_loopback_supported(esw))
		return 0;

	ns = mlx5_get_flow_namespace(dev, MLX5_FLOW_NAMESPACE_OFFLOADS);
	if (!ns) {
		esw_warn(esw->dev, "Failed to get offloads flow namespace\n");
		return -EOPNOTSUPP;
	}

	flow_group_in = kvzalloc(inlen, GFP_KERNEL);
	if (!flow_group_in) {
		err = -ENOMEM;
		goto out_free;
	}

	ft_attr.max_fte = 1 << ESW_CHAIN_TAG_METADATA_BITS;
	ft = mlx5_create_flow_table(ns, &ft_attr);
	if (IS_ERR(ft)) {
		err = PTR_ERR(ft);
		esw_warn(esw->dev, "Failed to create restore table, err %d\n",
			 err);
		goto out_free;
	}

	memset(flow_group_in, 0, inlen);
	match_criteria = MLX5_ADDR_OF(create_flow_group_in, flow_group_in,
				      match_criteria);
	misc = MLX5_ADDR_OF(fte_match_param, match_criteria,
			    misc_parameters_2);

	MLX5_SET(fte_match_set_misc2, misc, metadata_reg_c_0,
		 ESW_CHAIN_TAG_METADATA_MASK);
	MLX5_SET(create_flow_group_in, flow_group_in, start_flow_index, 0);
	MLX5_SET(create_flow_group_in, flow_group_in, end_flow_index,
		 ft_attr.max_fte - 1);
	MLX5_SET(create_flow_group_in, flow_group_in, match_criteria_enable,
		 MLX5_MATCH_MISC_PARAMETERS_2);
	g = mlx5_create_flow_group(ft, flow_group_in);
	if (IS_ERR(g)) {
		err = PTR_ERR(g);
		esw_warn(dev, "Failed to create restore flow group, err: %d\n",
			 err);
		goto err_group;
	}

	MLX5_SET(copy_action_in, modact, action_type, MLX5_ACTION_TYPE_COPY);
	MLX5_SET(copy_action_in, modact, src_field,
		 MLX5_ACTION_IN_FIELD_METADATA_REG_C_1);
	MLX5_SET(copy_action_in, modact, dst_field,
		 MLX5_ACTION_IN_FIELD_METADATA_REG_B);
	mod_hdr = mlx5_modify_header_alloc(esw->dev,
					   MLX5_FLOW_NAMESPACE_KERNEL, 1,
					   modact);
	if (IS_ERR(mod_hdr)) {
		esw_warn(dev, "Failed to create restore mod header, err: %d\n",
			 err);
		err = PTR_ERR(mod_hdr);
		goto err_mod_hdr;
	}

	esw->offloads.ft_offloads_restore = ft;
	esw->offloads.restore_group = g;
	esw->offloads.restore_copy_hdr_id = mod_hdr;

	kvfree(flow_group_in);

	return 0;

err_mod_hdr:
	mlx5_destroy_flow_group(g);
err_group:
	mlx5_destroy_flow_table(ft);
out_free:
	kvfree(flow_group_in);

	return err;
}

static int esw_offloads_start(struct mlx5_eswitch *esw,
			      struct netlink_ext_ack *extack)
{
	int err, err1;

	if (esw->mode != MLX5_ESWITCH_LEGACY &&
	    !mlx5_core_is_ecpf_esw_manager(esw->dev)) {
		NL_SET_ERR_MSG_MOD(extack,
				   "Can't set offloads mode, SRIOV legacy not enabled");
		return -EINVAL;
	}

	mlx5_eswitch_disable_locked(esw, false);
	err = mlx5_eswitch_enable_locked(esw, MLX5_ESWITCH_OFFLOADS,
					 esw->dev->priv.sriov.num_vfs);
	if (err) {
		NL_SET_ERR_MSG_MOD(extack,
				   "Failed setting eswitch to offloads");
		err1 = mlx5_eswitch_enable_locked(esw, MLX5_ESWITCH_LEGACY,
						  MLX5_ESWITCH_IGNORE_NUM_VFS);
		if (err1) {
			NL_SET_ERR_MSG_MOD(extack,
					   "Failed setting eswitch back to legacy");
		}
	}
	if (esw->offloads.inline_mode == MLX5_INLINE_MODE_NONE) {
		if (mlx5_eswitch_inline_mode_get(esw,
						 &esw->offloads.inline_mode)) {
			esw->offloads.inline_mode = MLX5_INLINE_MODE_L2;
			NL_SET_ERR_MSG_MOD(extack,
					   "Inline mode is different between vports");
		}
	}
	return err;
}

void esw_offloads_cleanup_reps(struct mlx5_eswitch *esw)
{
	kfree(esw->offloads.vport_reps);
}

int esw_offloads_init_reps(struct mlx5_eswitch *esw)
{
	int total_vports = esw->total_vports;
	struct mlx5_eswitch_rep *rep;
	int vport_index;
	u8 rep_type;

	esw->offloads.vport_reps = kcalloc(total_vports,
					   sizeof(struct mlx5_eswitch_rep),
					   GFP_KERNEL);
	if (!esw->offloads.vport_reps)
		return -ENOMEM;

	mlx5_esw_for_all_reps(esw, vport_index, rep) {
		rep->vport = mlx5_eswitch_index_to_vport_num(esw, vport_index);
		rep->vport_index = vport_index;

		for (rep_type = 0; rep_type < NUM_REP_TYPES; rep_type++)
			atomic_set(&rep->rep_data[rep_type].state,
				   REP_UNREGISTERED);
	}

	return 0;
}

static void __esw_offloads_unload_rep(struct mlx5_eswitch *esw,
				      struct mlx5_eswitch_rep *rep, u8 rep_type)
{
	if (atomic_cmpxchg(&rep->rep_data[rep_type].state,
			   REP_LOADED, REP_REGISTERED) == REP_LOADED)
		esw->offloads.rep_ops[rep_type]->unload(rep);
}

static void __unload_reps_all_vport(struct mlx5_eswitch *esw, u8 rep_type)
{
	struct mlx5_eswitch_rep *rep;
	int i;

	mlx5_esw_for_each_vf_rep_reverse(esw, i, rep, esw->esw_funcs.num_vfs)
		__esw_offloads_unload_rep(esw, rep, rep_type);

	if (mlx5_ecpf_vport_exists(esw->dev)) {
		rep = mlx5_eswitch_get_rep(esw, MLX5_VPORT_ECPF);
		__esw_offloads_unload_rep(esw, rep, rep_type);
	}

	if (mlx5_core_is_ecpf_esw_manager(esw->dev)) {
		rep = mlx5_eswitch_get_rep(esw, MLX5_VPORT_PF);
		__esw_offloads_unload_rep(esw, rep, rep_type);
	}

	rep = mlx5_eswitch_get_rep(esw, MLX5_VPORT_UPLINK);
	__esw_offloads_unload_rep(esw, rep, rep_type);
}

int esw_offloads_load_rep(struct mlx5_eswitch *esw, u16 vport_num)
{
	struct mlx5_eswitch_rep *rep;
	int rep_type;
	int err;

	if (esw->mode != MLX5_ESWITCH_OFFLOADS)
		return 0;

	rep = mlx5_eswitch_get_rep(esw, vport_num);
	for (rep_type = 0; rep_type < NUM_REP_TYPES; rep_type++)
		if (atomic_cmpxchg(&rep->rep_data[rep_type].state,
				   REP_REGISTERED, REP_LOADED) == REP_REGISTERED) {
			err = esw->offloads.rep_ops[rep_type]->load(esw->dev, rep);
			if (err)
				goto err_reps;
		}

	return 0;

err_reps:
	atomic_set(&rep->rep_data[rep_type].state, REP_REGISTERED);
	for (--rep_type; rep_type >= 0; rep_type--)
		__esw_offloads_unload_rep(esw, rep, rep_type);
	return err;
}

void esw_offloads_unload_rep(struct mlx5_eswitch *esw, u16 vport_num)
{
	struct mlx5_eswitch_rep *rep;
	int rep_type;

	if (esw->mode != MLX5_ESWITCH_OFFLOADS)
		return;

	rep = mlx5_eswitch_get_rep(esw, vport_num);
	for (rep_type = NUM_REP_TYPES - 1; rep_type >= 0; rep_type--)
		__esw_offloads_unload_rep(esw, rep, rep_type);
}

#define ESW_OFFLOADS_DEVCOM_PAIR	(0)
#define ESW_OFFLOADS_DEVCOM_UNPAIR	(1)

static int mlx5_esw_offloads_pair(struct mlx5_eswitch *esw,
				  struct mlx5_eswitch *peer_esw)
{
	int err;

	err = esw_add_fdb_peer_miss_rules(esw, peer_esw->dev);
	if (err)
		return err;

	return 0;
}

static void mlx5_esw_offloads_unpair(struct mlx5_eswitch *esw)
{
	mlx5e_tc_clean_fdb_peer_flows(esw);
	esw_del_fdb_peer_miss_rules(esw);
}

static int mlx5_esw_offloads_set_ns_peer(struct mlx5_eswitch *esw,
					 struct mlx5_eswitch *peer_esw,
					 bool pair)
{
	struct mlx5_flow_root_namespace *peer_ns;
	struct mlx5_flow_root_namespace *ns;
	int err;

	peer_ns = peer_esw->dev->priv.steering->fdb_root_ns;
	ns = esw->dev->priv.steering->fdb_root_ns;

	if (pair) {
		err = mlx5_flow_namespace_set_peer(ns, peer_ns);
		if (err)
			return err;

		err = mlx5_flow_namespace_set_peer(peer_ns, ns);
		if (err) {
			mlx5_flow_namespace_set_peer(ns, NULL);
			return err;
		}
	} else {
		mlx5_flow_namespace_set_peer(ns, NULL);
		mlx5_flow_namespace_set_peer(peer_ns, NULL);
	}

	return 0;
}

static int mlx5_esw_offloads_devcom_event(int event,
					  void *my_data,
					  void *event_data)
{
	struct mlx5_eswitch *esw = my_data;
	struct mlx5_devcom *devcom = esw->dev->priv.devcom;
	struct mlx5_eswitch *peer_esw = event_data;
	int err;

	switch (event) {
	case ESW_OFFLOADS_DEVCOM_PAIR:
		if (mlx5_eswitch_vport_match_metadata_enabled(esw) !=
		    mlx5_eswitch_vport_match_metadata_enabled(peer_esw))
			break;

		err = mlx5_esw_offloads_set_ns_peer(esw, peer_esw, true);
		if (err)
			goto err_out;
		err = mlx5_esw_offloads_pair(esw, peer_esw);
		if (err)
			goto err_peer;

		err = mlx5_esw_offloads_pair(peer_esw, esw);
		if (err)
			goto err_pair;

		mlx5_devcom_set_paired(devcom, MLX5_DEVCOM_ESW_OFFLOADS, true);
		break;

	case ESW_OFFLOADS_DEVCOM_UNPAIR:
		if (!mlx5_devcom_is_paired(devcom, MLX5_DEVCOM_ESW_OFFLOADS))
			break;

		mlx5_devcom_set_paired(devcom, MLX5_DEVCOM_ESW_OFFLOADS, false);
		mlx5_esw_offloads_unpair(peer_esw);
		mlx5_esw_offloads_unpair(esw);
		mlx5_esw_offloads_set_ns_peer(esw, peer_esw, false);
		break;
	}

	return 0;

err_pair:
	mlx5_esw_offloads_unpair(esw);
err_peer:
	mlx5_esw_offloads_set_ns_peer(esw, peer_esw, false);
err_out:
	mlx5_core_err(esw->dev, "esw offloads devcom event failure, event %u err %d",
		      event, err);
	return err;
}

static void esw_offloads_devcom_init(struct mlx5_eswitch *esw)
{
	struct mlx5_devcom *devcom = esw->dev->priv.devcom;

	INIT_LIST_HEAD(&esw->offloads.peer_flows);
	mutex_init(&esw->offloads.peer_mutex);

	if (!MLX5_CAP_ESW(esw->dev, merged_eswitch))
		return;

	mlx5_devcom_register_component(devcom,
				       MLX5_DEVCOM_ESW_OFFLOADS,
				       mlx5_esw_offloads_devcom_event,
				       esw);

	mlx5_devcom_send_event(devcom,
			       MLX5_DEVCOM_ESW_OFFLOADS,
			       ESW_OFFLOADS_DEVCOM_PAIR, esw);
}

static void esw_offloads_devcom_cleanup(struct mlx5_eswitch *esw)
{
	struct mlx5_devcom *devcom = esw->dev->priv.devcom;

	if (!MLX5_CAP_ESW(esw->dev, merged_eswitch))
		return;

	mlx5_devcom_send_event(devcom, MLX5_DEVCOM_ESW_OFFLOADS,
			       ESW_OFFLOADS_DEVCOM_UNPAIR, esw);

	mlx5_devcom_unregister_component(devcom, MLX5_DEVCOM_ESW_OFFLOADS);
}

static int esw_vport_ingress_prio_tag_config(struct mlx5_eswitch *esw,
					     struct mlx5_vport *vport)
{
	struct mlx5_flow_act flow_act = {0};
	struct mlx5_flow_spec *spec;
	int err = 0;

	/* For prio tag mode, there is only 1 FTEs:
	 * 1) Untagged packets - push prio tag VLAN and modify metadata if
	 * required, allow
	 * Unmatched traffic is allowed by default
	 */
	spec = kvzalloc(sizeof(*spec), GFP_KERNEL);
	if (!spec)
		return -ENOMEM;

	/* Untagged packets - push prio tag VLAN, allow */
	MLX5_SET_TO_ONES(fte_match_param, spec->match_criteria, outer_headers.cvlan_tag);
	MLX5_SET(fte_match_param, spec->match_value, outer_headers.cvlan_tag, 0);
	spec->match_criteria_enable = MLX5_MATCH_OUTER_HEADERS;
	flow_act.action = MLX5_FLOW_CONTEXT_ACTION_VLAN_PUSH |
			  MLX5_FLOW_CONTEXT_ACTION_ALLOW;
	flow_act.vlan[0].ethtype = ETH_P_8021Q;
	flow_act.vlan[0].vid = 0;
	flow_act.vlan[0].prio = 0;

	if (vport->ingress.offloads.modify_metadata_rule) {
		flow_act.action |= MLX5_FLOW_CONTEXT_ACTION_MOD_HDR;
		flow_act.modify_hdr = vport->ingress.offloads.modify_metadata;
	}

	vport->ingress.allow_rule =
		mlx5_add_flow_rules(vport->ingress.acl, spec,
				    &flow_act, NULL, 0);
	if (IS_ERR(vport->ingress.allow_rule)) {
		err = PTR_ERR(vport->ingress.allow_rule);
		esw_warn(esw->dev,
			 "vport[%d] configure ingress untagged allow rule, err(%d)\n",
			 vport->vport, err);
		vport->ingress.allow_rule = NULL;
	}

	kvfree(spec);
	return err;
}

static int esw_vport_add_ingress_acl_modify_metadata(struct mlx5_eswitch *esw,
						     struct mlx5_vport *vport)
{
	u8 action[MLX5_UN_SZ_BYTES(set_action_in_add_action_in_auto)] = {};
	struct mlx5_flow_act flow_act = {};
	int err = 0;
	u32 key;

	key = mlx5_eswitch_get_vport_metadata_for_match(esw, vport->vport);
	key >>= ESW_SOURCE_PORT_METADATA_OFFSET;

	MLX5_SET(set_action_in, action, action_type, MLX5_ACTION_TYPE_SET);
	MLX5_SET(set_action_in, action, field,
		 MLX5_ACTION_IN_FIELD_METADATA_REG_C_0);
	MLX5_SET(set_action_in, action, data, key);
	MLX5_SET(set_action_in, action, offset,
		 ESW_SOURCE_PORT_METADATA_OFFSET);
	MLX5_SET(set_action_in, action, length,
		 ESW_SOURCE_PORT_METADATA_BITS);

	vport->ingress.offloads.modify_metadata =
		mlx5_modify_header_alloc(esw->dev, MLX5_FLOW_NAMESPACE_ESW_INGRESS,
					 1, action);
	if (IS_ERR(vport->ingress.offloads.modify_metadata)) {
		err = PTR_ERR(vport->ingress.offloads.modify_metadata);
		esw_warn(esw->dev,
			 "failed to alloc modify header for vport %d ingress acl (%d)\n",
			 vport->vport, err);
		return err;
	}

	flow_act.action = MLX5_FLOW_CONTEXT_ACTION_MOD_HDR | MLX5_FLOW_CONTEXT_ACTION_ALLOW;
	flow_act.modify_hdr = vport->ingress.offloads.modify_metadata;
	vport->ingress.offloads.modify_metadata_rule =
				mlx5_add_flow_rules(vport->ingress.acl,
						    NULL, &flow_act, NULL, 0);
	if (IS_ERR(vport->ingress.offloads.modify_metadata_rule)) {
		err = PTR_ERR(vport->ingress.offloads.modify_metadata_rule);
		esw_warn(esw->dev,
			 "failed to add setting metadata rule for vport %d ingress acl, err(%d)\n",
			 vport->vport, err);
		mlx5_modify_header_dealloc(esw->dev, vport->ingress.offloads.modify_metadata);
		vport->ingress.offloads.modify_metadata_rule = NULL;
	}
	return err;
}

static void esw_vport_del_ingress_acl_modify_metadata(struct mlx5_eswitch *esw,
						      struct mlx5_vport *vport)
{
	if (vport->ingress.offloads.modify_metadata_rule) {
		mlx5_del_flow_rules(vport->ingress.offloads.modify_metadata_rule);
		mlx5_modify_header_dealloc(esw->dev, vport->ingress.offloads.modify_metadata);

		vport->ingress.offloads.modify_metadata_rule = NULL;
	}
}

static int esw_vport_create_ingress_acl_group(struct mlx5_eswitch *esw,
					      struct mlx5_vport *vport)
{
	int inlen = MLX5_ST_SZ_BYTES(create_flow_group_in);
	struct mlx5_flow_group *g;
	void *match_criteria;
	u32 *flow_group_in;
	u32 flow_index = 0;
	int ret = 0;

	flow_group_in = kvzalloc(inlen, GFP_KERNEL);
	if (!flow_group_in)
		return -ENOMEM;

	if (esw_check_ingress_prio_tag_enabled(esw, vport)) {
		/* This group is to hold FTE to match untagged packets when prio_tag
		 * is enabled.
		 */
		memset(flow_group_in, 0, inlen);

		match_criteria = MLX5_ADDR_OF(create_flow_group_in,
					      flow_group_in, match_criteria);
		MLX5_SET(create_flow_group_in, flow_group_in,
			 match_criteria_enable, MLX5_MATCH_OUTER_HEADERS);
		MLX5_SET_TO_ONES(fte_match_param, match_criteria, outer_headers.cvlan_tag);
		MLX5_SET(create_flow_group_in, flow_group_in, start_flow_index, flow_index);
		MLX5_SET(create_flow_group_in, flow_group_in, end_flow_index, flow_index);

		g = mlx5_create_flow_group(vport->ingress.acl, flow_group_in);
		if (IS_ERR(g)) {
			ret = PTR_ERR(g);
			esw_warn(esw->dev, "vport[%d] ingress create untagged flow group, err(%d)\n",
				 vport->vport, ret);
			goto prio_tag_err;
		}
		vport->ingress.offloads.metadata_prio_tag_grp = g;
		flow_index++;
	}

	if (mlx5_eswitch_vport_match_metadata_enabled(esw)) {
		/* This group holds an FTE with no matches for add metadata for
		 * tagged packets, if prio-tag is enabled (as a fallthrough),
		 * or all traffic in case prio-tag is disabled.
		 */
		memset(flow_group_in, 0, inlen);
		MLX5_SET(create_flow_group_in, flow_group_in, start_flow_index, flow_index);
		MLX5_SET(create_flow_group_in, flow_group_in, end_flow_index, flow_index);

		g = mlx5_create_flow_group(vport->ingress.acl, flow_group_in);
		if (IS_ERR(g)) {
			ret = PTR_ERR(g);
			esw_warn(esw->dev, "vport[%d] ingress create drop flow group, err(%d)\n",
				 vport->vport, ret);
			goto metadata_err;
		}
		vport->ingress.offloads.metadata_allmatch_grp = g;
	}

	kvfree(flow_group_in);
	return 0;

metadata_err:
	if (!IS_ERR_OR_NULL(vport->ingress.offloads.metadata_prio_tag_grp)) {
		mlx5_destroy_flow_group(vport->ingress.offloads.metadata_prio_tag_grp);
		vport->ingress.offloads.metadata_prio_tag_grp = NULL;
	}
prio_tag_err:
	kvfree(flow_group_in);
	return ret;
}

static void esw_vport_destroy_ingress_acl_group(struct mlx5_vport *vport)
{
	if (vport->ingress.offloads.metadata_allmatch_grp) {
		mlx5_destroy_flow_group(vport->ingress.offloads.metadata_allmatch_grp);
		vport->ingress.offloads.metadata_allmatch_grp = NULL;
	}

	if (vport->ingress.offloads.metadata_prio_tag_grp) {
		mlx5_destroy_flow_group(vport->ingress.offloads.metadata_prio_tag_grp);
		vport->ingress.offloads.metadata_prio_tag_grp = NULL;
	}
}

static int esw_vport_ingress_config(struct mlx5_eswitch *esw,
				    struct mlx5_vport *vport)
{
	int num_ftes = 0;
	int err;

	if (!mlx5_eswitch_vport_match_metadata_enabled(esw) &&
	    !esw_check_ingress_prio_tag_enabled(esw, vport))
		return 0;

	esw_vport_cleanup_ingress_rules(esw, vport);

	if (mlx5_eswitch_vport_match_metadata_enabled(esw))
		num_ftes++;
	if (esw_check_ingress_prio_tag_enabled(esw, vport))
		num_ftes++;

	err = esw_vport_create_ingress_acl_table(esw, vport, num_ftes);
	if (err) {
		esw_warn(esw->dev,
			 "failed to enable ingress acl (%d) on vport[%d]\n",
			 err, vport->vport);
		return err;
	}

	err = esw_vport_create_ingress_acl_group(esw, vport);
	if (err)
		goto group_err;

	esw_debug(esw->dev,
		  "vport[%d] configure ingress rules\n", vport->vport);

	if (mlx5_eswitch_vport_match_metadata_enabled(esw)) {
		err = esw_vport_add_ingress_acl_modify_metadata(esw, vport);
		if (err)
			goto metadata_err;
	}

	if (esw_check_ingress_prio_tag_enabled(esw, vport)) {
		err = esw_vport_ingress_prio_tag_config(esw, vport);
		if (err)
			goto prio_tag_err;
	}
	return 0;

prio_tag_err:
	esw_vport_del_ingress_acl_modify_metadata(esw, vport);
metadata_err:
	esw_vport_destroy_ingress_acl_group(vport);
group_err:
	esw_vport_destroy_ingress_acl_table(vport);
	return err;
}

static int esw_vport_egress_config(struct mlx5_eswitch *esw,
				   struct mlx5_vport *vport)
{
	int err;

	if (!MLX5_CAP_GEN(esw->dev, prio_tag_required))
		return 0;

	esw_vport_cleanup_egress_rules(esw, vport);

	err = esw_vport_enable_egress_acl(esw, vport);
	if (err)
		return err;

	/* For prio tag mode, there is only 1 FTEs:
	 * 1) prio tag packets - pop the prio tag VLAN, allow
	 * Unmatched traffic is allowed by default
	 */
	esw_debug(esw->dev,
		  "vport[%d] configure prio tag egress rules\n", vport->vport);

	/* prio tag vlan rule - pop it so VF receives untagged packets */
	err = mlx5_esw_create_vport_egress_acl_vlan(esw, vport, 0,
						    MLX5_FLOW_CONTEXT_ACTION_VLAN_POP |
						    MLX5_FLOW_CONTEXT_ACTION_ALLOW);
	if (err)
		esw_vport_disable_egress_acl(esw, vport);

	return err;
}

static bool
esw_check_vport_match_metadata_supported(const struct mlx5_eswitch *esw)
{
	if (!MLX5_CAP_ESW(esw->dev, esw_uplink_ingress_acl))
		return false;

	if (!(MLX5_CAP_ESW_FLOWTABLE(esw->dev, fdb_to_vport_reg_c_id) &
	      MLX5_FDB_TO_VPORT_REG_C_0))
		return false;

	if (!MLX5_CAP_ESW_FLOWTABLE(esw->dev, flow_source))
		return false;

	if (mlx5_core_is_ecpf_esw_manager(esw->dev) ||
	    mlx5_ecpf_vport_exists(esw->dev))
		return false;

	return true;
}

static bool
esw_check_vport_match_metadata_mandatory(const struct mlx5_eswitch *esw)
{
	return mlx5_core_mp_enabled(esw->dev);
}

static bool esw_use_vport_metadata(const struct mlx5_eswitch *esw)
{
	return esw_check_vport_match_metadata_mandatory(esw) &&
	       esw_check_vport_match_metadata_supported(esw);
}

int
esw_vport_create_offloads_acl_tables(struct mlx5_eswitch *esw,
				     struct mlx5_vport *vport)
{
	int err;

	err = esw_vport_ingress_config(esw, vport);
	if (err)
		return err;

	if (mlx5_eswitch_is_vf_vport(esw, vport->vport)) {
		err = esw_vport_egress_config(esw, vport);
		if (err) {
			esw_vport_cleanup_ingress_rules(esw, vport);
			esw_vport_del_ingress_acl_modify_metadata(esw, vport);
			esw_vport_destroy_ingress_acl_group(vport);
			esw_vport_destroy_ingress_acl_table(vport);
		}
	}
	return err;
}

void
esw_vport_destroy_offloads_acl_tables(struct mlx5_eswitch *esw,
				      struct mlx5_vport *vport)
{
	esw_vport_disable_egress_acl(esw, vport);
	esw_vport_cleanup_ingress_rules(esw, vport);
	esw_vport_del_ingress_acl_modify_metadata(esw, vport);
	esw_vport_destroy_ingress_acl_group(vport);
	esw_vport_destroy_ingress_acl_table(vport);
}

static int esw_create_uplink_offloads_acl_tables(struct mlx5_eswitch *esw)
{
	struct mlx5_vport *vport;
	int err;

	if (esw_use_vport_metadata(esw))
		esw->flags |= MLX5_ESWITCH_VPORT_MATCH_METADATA;

	vport = mlx5_eswitch_get_vport(esw, MLX5_VPORT_UPLINK);
	err = esw_vport_create_offloads_acl_tables(esw, vport);
	if (err)
		esw->flags &= ~MLX5_ESWITCH_VPORT_MATCH_METADATA;
	return err;
}

static void esw_destroy_uplink_offloads_acl_tables(struct mlx5_eswitch *esw)
{
	struct mlx5_vport *vport;

	vport = mlx5_eswitch_get_vport(esw, MLX5_VPORT_UPLINK);
	esw_vport_destroy_offloads_acl_tables(esw, vport);
	esw->flags &= ~MLX5_ESWITCH_VPORT_MATCH_METADATA;
}

static int esw_offloads_steering_init(struct mlx5_eswitch *esw)
{
	int num_vfs = esw->esw_funcs.num_vfs;
	int total_vports;
	int err;

	if (mlx5_core_is_ecpf_esw_manager(esw->dev))
		total_vports = esw->total_vports;
	else
		total_vports = num_vfs + MLX5_SPECIAL_VPORTS(esw->dev);

	memset(&esw->fdb_table.offloads, 0, sizeof(struct offloads_fdb));

	err = esw_create_uplink_offloads_acl_tables(esw);
	if (err)
		return err;

	err = esw_create_offloads_table(esw, total_vports);
	if (err)
		goto create_offloads_err;

	err = esw_create_restore_table(esw);
	if (err)
		goto create_restore_err;

	err = esw_create_offloads_fdb_tables(esw, total_vports);
	if (err)
		goto create_fdb_err;

	err = esw_create_vport_rx_group(esw, total_vports);
	if (err)
		goto create_fg_err;

	mutex_init(&esw->fdb_table.offloads.vports.lock);
	hash_init(esw->fdb_table.offloads.vports.table);

	return 0;

create_fg_err:
	esw_destroy_offloads_fdb_tables(esw);
create_fdb_err:
	esw_destroy_restore_table(esw);
create_restore_err:
	esw_destroy_offloads_table(esw);
create_offloads_err:
	esw_destroy_uplink_offloads_acl_tables(esw);

	return err;
}

static void esw_offloads_steering_cleanup(struct mlx5_eswitch *esw)
{
	mutex_destroy(&esw->fdb_table.offloads.vports.lock);
	esw_destroy_vport_rx_group(esw);
	esw_destroy_offloads_fdb_tables(esw);
	esw_destroy_restore_table(esw);
	esw_destroy_offloads_table(esw);
	esw_destroy_uplink_offloads_acl_tables(esw);
}

static void
esw_vfs_changed_event_handler(struct mlx5_eswitch *esw, const u32 *out)
{
	bool host_pf_disabled;
	u16 new_num_vfs;

	new_num_vfs = MLX5_GET(query_esw_functions_out, out,
			       host_params_context.host_num_of_vfs);
	host_pf_disabled = MLX5_GET(query_esw_functions_out, out,
				    host_params_context.host_pf_disabled);

	if (new_num_vfs == esw->esw_funcs.num_vfs || host_pf_disabled)
		return;

	/* Number of VFs can only change from "0 to x" or "x to 0". */
	if (esw->esw_funcs.num_vfs > 0) {
		mlx5_eswitch_unload_vf_vports(esw, esw->esw_funcs.num_vfs);
	} else {
		int err;

		err = mlx5_eswitch_load_vf_vports(esw, new_num_vfs,
						  MLX5_VPORT_UC_ADDR_CHANGE);
		if (err)
			return;
	}
	esw->esw_funcs.num_vfs = new_num_vfs;
}

static void esw_functions_changed_event_handler(struct work_struct *work)
{
	struct mlx5_host_work *host_work;
	struct mlx5_eswitch *esw;
	const u32 *out;

	host_work = container_of(work, struct mlx5_host_work, work);
	esw = host_work->esw;

	out = mlx5_esw_query_functions(esw->dev);
	if (IS_ERR(out))
		goto out;

	esw_vfs_changed_event_handler(esw, out);
	kvfree(out);
out:
	kfree(host_work);
}

int mlx5_esw_funcs_changed_handler(struct notifier_block *nb, unsigned long type, void *data)
{
	struct mlx5_esw_functions *esw_funcs;
	struct mlx5_host_work *host_work;
	struct mlx5_eswitch *esw;

	host_work = kzalloc(sizeof(*host_work), GFP_ATOMIC);
	if (!host_work)
		return NOTIFY_DONE;

	esw_funcs = mlx5_nb_cof(nb, struct mlx5_esw_functions, nb);
	esw = container_of(esw_funcs, struct mlx5_eswitch, esw_funcs);

	host_work->esw = esw;

	INIT_WORK(&host_work->work, esw_functions_changed_event_handler);
	queue_work(esw->work_queue, &host_work->work);

	return NOTIFY_OK;
}

int esw_offloads_enable(struct mlx5_eswitch *esw)
{
	struct mlx5_vport *vport;
	int err, i;

	if (MLX5_CAP_ESW_FLOWTABLE_FDB(esw->dev, reformat) &&
	    MLX5_CAP_ESW_FLOWTABLE_FDB(esw->dev, decap))
		esw->offloads.encap = DEVLINK_ESWITCH_ENCAP_MODE_BASIC;
	else
		esw->offloads.encap = DEVLINK_ESWITCH_ENCAP_MODE_NONE;

	mutex_init(&esw->offloads.termtbl_mutex);
	mlx5_rdma_enable_roce(esw->dev);

	err = esw_set_passing_vport_metadata(esw, true);
	if (err)
		goto err_vport_metadata;

	err = esw_offloads_steering_init(esw);
	if (err)
		goto err_steering_init;

	/* Representor will control the vport link state */
	mlx5_esw_for_each_vf_vport(esw, i, vport, esw->esw_funcs.num_vfs)
		vport->info.link_state = MLX5_VPORT_ADMIN_STATE_DOWN;

	/* Uplink vport rep must load first. */
	err = esw_offloads_load_rep(esw, MLX5_VPORT_UPLINK);
	if (err)
		goto err_uplink;

	err = mlx5_eswitch_enable_pf_vf_vports(esw, MLX5_VPORT_UC_ADDR_CHANGE);
	if (err)
		goto err_vports;

	esw_offloads_devcom_init(esw);

	return 0;

err_vports:
	esw_offloads_unload_rep(esw, MLX5_VPORT_UPLINK);
err_uplink:
	esw_set_passing_vport_metadata(esw, false);
err_steering_init:
	esw_offloads_steering_cleanup(esw);
err_vport_metadata:
	mlx5_rdma_disable_roce(esw->dev);
	mutex_destroy(&esw->offloads.termtbl_mutex);
	return err;
}

static int esw_offloads_stop(struct mlx5_eswitch *esw,
			     struct netlink_ext_ack *extack)
{
	int err, err1;

<<<<<<< HEAD
	mlx5_eswitch_disable(esw, false);
	err = mlx5_eswitch_enable(esw, MLX5_ESWITCH_LEGACY);
=======
	mlx5_eswitch_disable_locked(esw, false);
	err = mlx5_eswitch_enable_locked(esw, MLX5_ESWITCH_LEGACY,
					 MLX5_ESWITCH_IGNORE_NUM_VFS);
>>>>>>> 778fbf41
	if (err) {
		NL_SET_ERR_MSG_MOD(extack, "Failed setting eswitch to legacy");
		err1 = mlx5_eswitch_enable_locked(esw, MLX5_ESWITCH_OFFLOADS,
						  MLX5_ESWITCH_IGNORE_NUM_VFS);
		if (err1) {
			NL_SET_ERR_MSG_MOD(extack,
					   "Failed setting eswitch back to offloads");
		}
	}

	return err;
}

void esw_offloads_disable(struct mlx5_eswitch *esw)
{
	esw_offloads_devcom_cleanup(esw);
	mlx5_eswitch_disable_pf_vf_vports(esw);
	esw_offloads_unload_rep(esw, MLX5_VPORT_UPLINK);
	esw_set_passing_vport_metadata(esw, false);
	esw_offloads_steering_cleanup(esw);
	mlx5_rdma_disable_roce(esw->dev);
	mutex_destroy(&esw->offloads.termtbl_mutex);
	esw->offloads.encap = DEVLINK_ESWITCH_ENCAP_MODE_NONE;
}

static int esw_mode_from_devlink(u16 mode, u16 *mlx5_mode)
{
	switch (mode) {
	case DEVLINK_ESWITCH_MODE_LEGACY:
		*mlx5_mode = MLX5_ESWITCH_LEGACY;
		break;
	case DEVLINK_ESWITCH_MODE_SWITCHDEV:
		*mlx5_mode = MLX5_ESWITCH_OFFLOADS;
		break;
	default:
		return -EINVAL;
	}

	return 0;
}

static int esw_mode_to_devlink(u16 mlx5_mode, u16 *mode)
{
	switch (mlx5_mode) {
	case MLX5_ESWITCH_LEGACY:
		*mode = DEVLINK_ESWITCH_MODE_LEGACY;
		break;
	case MLX5_ESWITCH_OFFLOADS:
		*mode = DEVLINK_ESWITCH_MODE_SWITCHDEV;
		break;
	default:
		return -EINVAL;
	}

	return 0;
}

static int esw_inline_mode_from_devlink(u8 mode, u8 *mlx5_mode)
{
	switch (mode) {
	case DEVLINK_ESWITCH_INLINE_MODE_NONE:
		*mlx5_mode = MLX5_INLINE_MODE_NONE;
		break;
	case DEVLINK_ESWITCH_INLINE_MODE_LINK:
		*mlx5_mode = MLX5_INLINE_MODE_L2;
		break;
	case DEVLINK_ESWITCH_INLINE_MODE_NETWORK:
		*mlx5_mode = MLX5_INLINE_MODE_IP;
		break;
	case DEVLINK_ESWITCH_INLINE_MODE_TRANSPORT:
		*mlx5_mode = MLX5_INLINE_MODE_TCP_UDP;
		break;
	default:
		return -EINVAL;
	}

	return 0;
}

static int esw_inline_mode_to_devlink(u8 mlx5_mode, u8 *mode)
{
	switch (mlx5_mode) {
	case MLX5_INLINE_MODE_NONE:
		*mode = DEVLINK_ESWITCH_INLINE_MODE_NONE;
		break;
	case MLX5_INLINE_MODE_L2:
		*mode = DEVLINK_ESWITCH_INLINE_MODE_LINK;
		break;
	case MLX5_INLINE_MODE_IP:
		*mode = DEVLINK_ESWITCH_INLINE_MODE_NETWORK;
		break;
	case MLX5_INLINE_MODE_TCP_UDP:
		*mode = DEVLINK_ESWITCH_INLINE_MODE_TRANSPORT;
		break;
	default:
		return -EINVAL;
	}

	return 0;
}

static int mlx5_eswitch_check(const struct mlx5_core_dev *dev)
{
	if (MLX5_CAP_GEN(dev, port_type) != MLX5_CAP_PORT_TYPE_ETH)
		return -EOPNOTSUPP;

	if(!MLX5_ESWITCH_MANAGER(dev))
		return -EPERM;

	return 0;
}

static int eswitch_devlink_esw_mode_check(const struct mlx5_eswitch *esw)
{
	/* devlink commands in NONE eswitch mode are currently supported only
	 * on ECPF.
	 */
	return (esw->mode == MLX5_ESWITCH_NONE &&
		!mlx5_core_is_ecpf_esw_manager(esw->dev)) ? -EOPNOTSUPP : 0;
}

int mlx5_devlink_eswitch_mode_set(struct devlink *devlink, u16 mode,
				  struct netlink_ext_ack *extack)
{
	struct mlx5_core_dev *dev = devlink_priv(devlink);
	struct mlx5_eswitch *esw = dev->priv.eswitch;
	u16 cur_mlx5_mode, mlx5_mode = 0;
	int err;

	err = mlx5_eswitch_check(dev);
	if (err)
		return err;

	if (esw_mode_from_devlink(mode, &mlx5_mode))
		return -EINVAL;

	mutex_lock(&esw->mode_lock);
	err = eswitch_devlink_esw_mode_check(esw);
	if (err)
		goto unlock;

	cur_mlx5_mode = esw->mode;

	if (cur_mlx5_mode == mlx5_mode)
		goto unlock;

	if (mode == DEVLINK_ESWITCH_MODE_SWITCHDEV)
		err = esw_offloads_start(esw, extack);
	else if (mode == DEVLINK_ESWITCH_MODE_LEGACY)
		err = esw_offloads_stop(esw, extack);
	else
		err = -EINVAL;

unlock:
	mutex_unlock(&esw->mode_lock);
	return err;
}

int mlx5_devlink_eswitch_mode_get(struct devlink *devlink, u16 *mode)
{
	struct mlx5_core_dev *dev = devlink_priv(devlink);
	struct mlx5_eswitch *esw = dev->priv.eswitch;
	int err;

	err = mlx5_eswitch_check(dev);
	if (err)
		return err;

	mutex_lock(&esw->mode_lock);
	err = eswitch_devlink_esw_mode_check(dev->priv.eswitch);
	if (err)
		goto unlock;

	err = esw_mode_to_devlink(esw->mode, mode);
unlock:
	mutex_unlock(&esw->mode_lock);
	return err;
}

int mlx5_devlink_eswitch_inline_mode_set(struct devlink *devlink, u8 mode,
					 struct netlink_ext_ack *extack)
{
	struct mlx5_core_dev *dev = devlink_priv(devlink);
	struct mlx5_eswitch *esw = dev->priv.eswitch;
	int err, vport, num_vport;
	u8 mlx5_mode;

	err = mlx5_eswitch_check(dev);
	if (err)
		return err;

	mutex_lock(&esw->mode_lock);
	err = eswitch_devlink_esw_mode_check(esw);
	if (err)
		goto out;

	switch (MLX5_CAP_ETH(dev, wqe_inline_mode)) {
	case MLX5_CAP_INLINE_MODE_NOT_REQUIRED:
		if (mode == DEVLINK_ESWITCH_INLINE_MODE_NONE)
			goto out;
		/* fall through */
	case MLX5_CAP_INLINE_MODE_L2:
		NL_SET_ERR_MSG_MOD(extack, "Inline mode can't be set");
		err = -EOPNOTSUPP;
		goto out;
	case MLX5_CAP_INLINE_MODE_VPORT_CONTEXT:
		break;
	}

	if (atomic64_read(&esw->offloads.num_flows) > 0) {
		NL_SET_ERR_MSG_MOD(extack,
				   "Can't set inline mode when flows are configured");
		err = -EOPNOTSUPP;
		goto out;
	}

	err = esw_inline_mode_from_devlink(mode, &mlx5_mode);
	if (err)
		goto out;

	mlx5_esw_for_each_host_func_vport(esw, vport, esw->esw_funcs.num_vfs) {
		err = mlx5_modify_nic_vport_min_inline(dev, vport, mlx5_mode);
		if (err) {
			NL_SET_ERR_MSG_MOD(extack,
					   "Failed to set min inline on vport");
			goto revert_inline_mode;
		}
	}

	esw->offloads.inline_mode = mlx5_mode;
	mutex_unlock(&esw->mode_lock);
	return 0;

revert_inline_mode:
	num_vport = --vport;
	mlx5_esw_for_each_host_func_vport_reverse(esw, vport, num_vport)
		mlx5_modify_nic_vport_min_inline(dev,
						 vport,
						 esw->offloads.inline_mode);
out:
	mutex_unlock(&esw->mode_lock);
	return err;
}

int mlx5_devlink_eswitch_inline_mode_get(struct devlink *devlink, u8 *mode)
{
	struct mlx5_core_dev *dev = devlink_priv(devlink);
	struct mlx5_eswitch *esw = dev->priv.eswitch;
	int err;

	err = mlx5_eswitch_check(dev);
	if (err)
		return err;

	mutex_lock(&esw->mode_lock);
	err = eswitch_devlink_esw_mode_check(esw);
	if (err)
		goto unlock;

	err = esw_inline_mode_to_devlink(esw->offloads.inline_mode, mode);
unlock:
	mutex_unlock(&esw->mode_lock);
	return err;
}

int mlx5_devlink_eswitch_encap_mode_set(struct devlink *devlink,
					enum devlink_eswitch_encap_mode encap,
					struct netlink_ext_ack *extack)
{
	struct mlx5_core_dev *dev = devlink_priv(devlink);
	struct mlx5_eswitch *esw = dev->priv.eswitch;
	int err;

	err = mlx5_eswitch_check(dev);
	if (err)
		return err;

	mutex_lock(&esw->mode_lock);
	err = eswitch_devlink_esw_mode_check(esw);
	if (err)
		goto unlock;

	if (encap != DEVLINK_ESWITCH_ENCAP_MODE_NONE &&
	    (!MLX5_CAP_ESW_FLOWTABLE_FDB(dev, reformat) ||
	     !MLX5_CAP_ESW_FLOWTABLE_FDB(dev, decap))) {
		err = -EOPNOTSUPP;
		goto unlock;
	}

	if (encap && encap != DEVLINK_ESWITCH_ENCAP_MODE_BASIC) {
		err = -EOPNOTSUPP;
		goto unlock;
	}

	if (esw->mode == MLX5_ESWITCH_LEGACY) {
		esw->offloads.encap = encap;
		goto unlock;
	}

	if (esw->offloads.encap == encap)
		goto unlock;

	if (atomic64_read(&esw->offloads.num_flows) > 0) {
		NL_SET_ERR_MSG_MOD(extack,
				   "Can't set encapsulation when flows are configured");
		err = -EOPNOTSUPP;
		goto unlock;
	}

	esw_destroy_offloads_fdb_tables(esw);

	esw->offloads.encap = encap;

	err = esw_create_offloads_fdb_tables(esw, esw->nvports);

	if (err) {
		NL_SET_ERR_MSG_MOD(extack,
				   "Failed re-creating fast FDB table");
		esw->offloads.encap = !encap;
		(void)esw_create_offloads_fdb_tables(esw, esw->nvports);
	}

unlock:
	mutex_unlock(&esw->mode_lock);
	return err;
}

int mlx5_devlink_eswitch_encap_mode_get(struct devlink *devlink,
					enum devlink_eswitch_encap_mode *encap)
{
	struct mlx5_core_dev *dev = devlink_priv(devlink);
	struct mlx5_eswitch *esw = dev->priv.eswitch;
	int err;

	err = mlx5_eswitch_check(dev);
	if (err)
		return err;

	mutex_lock(&esw->mode_lock);
	err = eswitch_devlink_esw_mode_check(esw);
	if (err)
		goto unlock;

	*encap = esw->offloads.encap;
unlock:
	mutex_unlock(&esw->mode_lock);
	return 0;
}

static bool
mlx5_eswitch_vport_has_rep(const struct mlx5_eswitch *esw, u16 vport_num)
{
	/* Currently, only ECPF based device has representor for host PF. */
	if (vport_num == MLX5_VPORT_PF &&
	    !mlx5_core_is_ecpf_esw_manager(esw->dev))
		return false;

	if (vport_num == MLX5_VPORT_ECPF &&
	    !mlx5_ecpf_vport_exists(esw->dev))
		return false;

	return true;
}

void mlx5_eswitch_register_vport_reps(struct mlx5_eswitch *esw,
				      const struct mlx5_eswitch_rep_ops *ops,
				      u8 rep_type)
{
	struct mlx5_eswitch_rep_data *rep_data;
	struct mlx5_eswitch_rep *rep;
	int i;

	esw->offloads.rep_ops[rep_type] = ops;
	mlx5_esw_for_all_reps(esw, i, rep) {
		if (likely(mlx5_eswitch_vport_has_rep(esw, i))) {
			rep_data = &rep->rep_data[rep_type];
			atomic_set(&rep_data->state, REP_REGISTERED);
		}
	}
}
EXPORT_SYMBOL(mlx5_eswitch_register_vport_reps);

void mlx5_eswitch_unregister_vport_reps(struct mlx5_eswitch *esw, u8 rep_type)
{
	struct mlx5_eswitch_rep *rep;
	int i;

	if (esw->mode == MLX5_ESWITCH_OFFLOADS)
		__unload_reps_all_vport(esw, rep_type);

	mlx5_esw_for_all_reps(esw, i, rep)
		atomic_set(&rep->rep_data[rep_type].state, REP_UNREGISTERED);
}
EXPORT_SYMBOL(mlx5_eswitch_unregister_vport_reps);

void *mlx5_eswitch_get_uplink_priv(struct mlx5_eswitch *esw, u8 rep_type)
{
	struct mlx5_eswitch_rep *rep;

	rep = mlx5_eswitch_get_rep(esw, MLX5_VPORT_UPLINK);
	return rep->rep_data[rep_type].priv;
}

void *mlx5_eswitch_get_proto_dev(struct mlx5_eswitch *esw,
				 u16 vport,
				 u8 rep_type)
{
	struct mlx5_eswitch_rep *rep;

	rep = mlx5_eswitch_get_rep(esw, vport);

	if (atomic_read(&rep->rep_data[rep_type].state) == REP_LOADED &&
	    esw->offloads.rep_ops[rep_type]->get_proto_dev)
		return esw->offloads.rep_ops[rep_type]->get_proto_dev(rep);
	return NULL;
}
EXPORT_SYMBOL(mlx5_eswitch_get_proto_dev);

void *mlx5_eswitch_uplink_get_proto_dev(struct mlx5_eswitch *esw, u8 rep_type)
{
	return mlx5_eswitch_get_proto_dev(esw, MLX5_VPORT_UPLINK, rep_type);
}
EXPORT_SYMBOL(mlx5_eswitch_uplink_get_proto_dev);

struct mlx5_eswitch_rep *mlx5_eswitch_vport_rep(struct mlx5_eswitch *esw,
						u16 vport)
{
	return mlx5_eswitch_get_rep(esw, vport);
}
EXPORT_SYMBOL(mlx5_eswitch_vport_rep);

bool mlx5_eswitch_is_vf_vport(const struct mlx5_eswitch *esw, u16 vport_num)
{
	return vport_num >= MLX5_VPORT_FIRST_VF &&
	       vport_num <= esw->dev->priv.sriov.max_vfs;
}

bool mlx5_eswitch_reg_c1_loopback_enabled(const struct mlx5_eswitch *esw)
{
	return !!(esw->flags & MLX5_ESWITCH_REG_C1_LOOPBACK_ENABLED);
}
EXPORT_SYMBOL(mlx5_eswitch_reg_c1_loopback_enabled);

bool mlx5_eswitch_vport_match_metadata_enabled(const struct mlx5_eswitch *esw)
{
	return !!(esw->flags & MLX5_ESWITCH_VPORT_MATCH_METADATA);
}
EXPORT_SYMBOL(mlx5_eswitch_vport_match_metadata_enabled);

u32 mlx5_eswitch_get_vport_metadata_for_match(struct mlx5_eswitch *esw,
					      u16 vport_num)
{
	u32 vport_num_mask = GENMASK(ESW_VPORT_BITS - 1, 0);
	u32 vhca_id_mask = GENMASK(ESW_VHCA_ID_BITS - 1, 0);
	u32 vhca_id = MLX5_CAP_GEN(esw->dev, vhca_id);
	u32 val;

	/* Make sure the vhca_id fits the ESW_VHCA_ID_BITS */
	WARN_ON_ONCE(vhca_id >= BIT(ESW_VHCA_ID_BITS));

	/* Trim vhca_id to ESW_VHCA_ID_BITS */
	vhca_id &= vhca_id_mask;

	/* Make sure pf and ecpf map to end of ESW_VPORT_BITS range so they
	 * don't overlap with VF numbers, and themselves, after trimming.
	 */
	WARN_ON_ONCE((MLX5_VPORT_UPLINK & vport_num_mask) <
		     vport_num_mask - 1);
	WARN_ON_ONCE((MLX5_VPORT_ECPF & vport_num_mask) <
		     vport_num_mask - 1);
	WARN_ON_ONCE((MLX5_VPORT_UPLINK & vport_num_mask) ==
		     (MLX5_VPORT_ECPF & vport_num_mask));

	/* Make sure that the VF vport_num fits ESW_VPORT_BITS and don't
	 * overlap with pf and ecpf.
	 */
	if (vport_num != MLX5_VPORT_UPLINK &&
	    vport_num != MLX5_VPORT_ECPF)
		WARN_ON_ONCE(vport_num >= vport_num_mask - 1);

	/* We can now trim vport_num to ESW_VPORT_BITS */
	vport_num &= vport_num_mask;

	val = (vhca_id << ESW_VPORT_BITS) | vport_num;
	return val << (32 - ESW_SOURCE_PORT_METADATA_BITS);
}
EXPORT_SYMBOL(mlx5_eswitch_get_vport_metadata_for_match);<|MERGE_RESOLUTION|>--- conflicted
+++ resolved
@@ -37,11 +37,7 @@
 #include <linux/mlx5/fs.h>
 #include "mlx5_core.h"
 #include "eswitch.h"
-<<<<<<< HEAD
-#include "eswitch_offloads_chains.h"
-=======
 #include "esw/chains.h"
->>>>>>> 778fbf41
 #include "rdma.h"
 #include "en.h"
 #include "fs_core.h"
@@ -53,13 +49,10 @@
  */
 #define MLX5_ESW_MISS_FLOWS (2)
 #define UPLINK_REP_INDEX 0
-<<<<<<< HEAD
-=======
 
 /* Per vport tables */
 
 #define MLX5_ESW_VPORT_TABLE_SIZE 128
->>>>>>> 778fbf41
 
 /* This struct is used as a key to the hash table and we need it to be packed
  * so hash result is consistent
@@ -122,8 +115,6 @@
 	return NULL;
 }
 
-<<<<<<< HEAD
-=======
 static void
 esw_vport_tbl_put(struct mlx5_eswitch *esw, struct mlx5_esw_flow_attr *attr)
 {
@@ -243,7 +234,6 @@
 	return &esw->offloads.vport_reps[idx];
 }
 
->>>>>>> 778fbf41
 static bool
 esw_check_ingress_prio_tag_enabled(const struct mlx5_eswitch *esw,
 				   const struct mlx5_vport *vport)
@@ -335,16 +325,12 @@
 	if (flow_act.action & MLX5_FLOW_CONTEXT_ACTION_FWD_DEST) {
 		struct mlx5_flow_table *ft;
 
-<<<<<<< HEAD
-		if (attr->flags & MLX5_ESW_ATTR_FLAG_SLOW_PATH) {
-=======
 		if (attr->dest_ft) {
 			flow_act.flags |= FLOW_ACT_IGNORE_FLOW_LEVEL;
 			dest[i].type = MLX5_FLOW_DESTINATION_TYPE_FLOW_TABLE;
 			dest[i].ft = attr->dest_ft;
 			i++;
 		} else if (attr->flags & MLX5_ESW_ATTR_FLAG_SLOW_PATH) {
->>>>>>> 778fbf41
 			flow_act.flags |= FLOW_ACT_IGNORE_FLOW_LEVEL;
 			dest[i].type = MLX5_FLOW_DESTINATION_TYPE_FLOW_TABLE;
 			dest[i].ft = mlx5_esw_chains_get_tc_end_ft(esw);
@@ -395,10 +381,6 @@
 	if (flow_act.action & MLX5_FLOW_CONTEXT_ACTION_MOD_HDR)
 		flow_act.modify_hdr = attr->modify_hdr;
 
-<<<<<<< HEAD
-	fdb = mlx5_esw_chains_get_table(esw, attr->chain, attr->prio,
-					!!split);
-=======
 	if (split) {
 		fdb = esw_vport_tbl_get(esw, attr);
 	} else {
@@ -411,7 +393,6 @@
 		if (!(attr->flags & MLX5_ESW_ATTR_FLAG_NO_IN_PORT))
 			mlx5_eswitch_set_rule_source_port(esw, spec, attr);
 	}
->>>>>>> 778fbf41
 	if (IS_ERR(fdb)) {
 		rule = ERR_CAST(fdb);
 		goto err_esw_get;
@@ -435,14 +416,10 @@
 	return rule;
 
 err_add_rule:
-<<<<<<< HEAD
-	mlx5_esw_chains_put_table(esw, attr->chain, attr->prio, !!split);
-=======
 	if (split)
 		esw_vport_tbl_put(esw, attr);
 	else if (attr->chain || attr->prio)
 		mlx5_esw_chains_put_table(esw, attr->chain, attr->prio, 0);
->>>>>>> 778fbf41
 err_esw_get:
 	if (!(attr->flags & MLX5_ESW_ATTR_FLAG_SLOW_PATH) && attr->dest_chain)
 		mlx5_esw_chains_put_table(esw, attr->dest_chain, 1, 0);
@@ -468,11 +445,7 @@
 		goto err_get_fast;
 	}
 
-<<<<<<< HEAD
-	fwd_fdb = mlx5_esw_chains_get_table(esw, attr->chain, attr->prio, 1);
-=======
 	fwd_fdb = esw_vport_tbl_get(esw, attr);
->>>>>>> 778fbf41
 	if (IS_ERR(fwd_fdb)) {
 		rule = ERR_CAST(fwd_fdb);
 		goto err_get_fwd;
@@ -510,11 +483,7 @@
 
 	return rule;
 add_err:
-<<<<<<< HEAD
-	mlx5_esw_chains_put_table(esw, attr->chain, attr->prio, 1);
-=======
 	esw_vport_tbl_put(esw, attr);
->>>>>>> 778fbf41
 err_get_fwd:
 	mlx5_esw_chains_put_table(esw, attr->chain, attr->prio, 0);
 err_get_fast:
@@ -543,13 +512,6 @@
 	atomic64_dec(&esw->offloads.num_flows);
 
 	if (fwd_rule)  {
-<<<<<<< HEAD
-		mlx5_esw_chains_put_table(esw, attr->chain, attr->prio, 1);
-		mlx5_esw_chains_put_table(esw, attr->chain, attr->prio, 0);
-	} else {
-		mlx5_esw_chains_put_table(esw, attr->chain, attr->prio,
-					  !!split);
-=======
 		esw_vport_tbl_put(esw, attr);
 		mlx5_esw_chains_put_table(esw, attr->chain, attr->prio, 0);
 	} else {
@@ -558,7 +520,6 @@
 		else if (attr->chain || attr->prio)
 			mlx5_esw_chains_put_table(esw, attr->chain, attr->prio,
 						  0);
->>>>>>> 778fbf41
 		if (attr->dest_chain)
 			mlx5_esw_chains_put_table(esw, attr->dest_chain, 1, 0);
 	}
@@ -1097,8 +1058,6 @@
 	return err;
 }
 
-<<<<<<< HEAD
-=======
 struct mlx5_flow_handle *
 esw_add_restore_rule(struct mlx5_eswitch *esw, u32 tag)
 {
@@ -1152,7 +1111,6 @@
 	return ESW_CHAIN_TAG_METADATA_MASK;
 }
 
->>>>>>> 778fbf41
 #define MAX_PF_SQ 256
 #define MAX_SQ_NVPORTS 32
 
@@ -1490,19 +1448,6 @@
 	if (!MLX5_CAP_GEN(dev, vport_group_manager))
 		return -EOPNOTSUPP;
 
-<<<<<<< HEAD
-	mlx5_eswitch_disable(esw, false);
-	mlx5_eswitch_update_num_of_vfs(esw, esw->dev->priv.sriov.num_vfs);
-	err = mlx5_eswitch_enable(esw, MLX5_ESWITCH_OFFLOADS);
-	if (err) {
-		NL_SET_ERR_MSG_MOD(extack,
-				   "Failed setting eswitch to offloads");
-		err1 = mlx5_eswitch_enable(esw, MLX5_ESWITCH_LEGACY);
-		if (err1) {
-			NL_SET_ERR_MSG_MOD(extack,
-					   "Failed setting eswitch back to legacy");
-		}
-=======
 	if (esw->mode == MLX5_ESWITCH_NONE)
 		return -EOPNOTSUPP;
 
@@ -1515,7 +1460,6 @@
 		goto out;
 	case MLX5_CAP_INLINE_MODE_VPORT_CONTEXT:
 		goto query_vports;
->>>>>>> 778fbf41
 	}
 
 query_vports:
@@ -2453,14 +2397,9 @@
 {
 	int err, err1;
 
-<<<<<<< HEAD
-	mlx5_eswitch_disable(esw, false);
-	err = mlx5_eswitch_enable(esw, MLX5_ESWITCH_LEGACY);
-=======
 	mlx5_eswitch_disable_locked(esw, false);
 	err = mlx5_eswitch_enable_locked(esw, MLX5_ESWITCH_LEGACY,
 					 MLX5_ESWITCH_IGNORE_NUM_VFS);
->>>>>>> 778fbf41
 	if (err) {
 		NL_SET_ERR_MSG_MOD(extack, "Failed setting eswitch to legacy");
 		err1 = mlx5_eswitch_enable_locked(esw, MLX5_ESWITCH_OFFLOADS,
