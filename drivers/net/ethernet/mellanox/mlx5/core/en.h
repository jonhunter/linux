--- conflicted
+++ resolved
@@ -94,228 +94,6 @@
 
 #define MLX5E_NUM_MAIN_GROUPS 9
 
-<<<<<<< HEAD
-#ifdef CONFIG_MLX5_CORE_EN_DCB
-#define MLX5E_MAX_BW_ALLOC 100 /* Max percentage of BW allocation */
-#define MLX5E_MIN_BW_ALLOC 1   /* Min percentage of BW allocation */
-#endif
-
-static const char vport_strings[][ETH_GSTRING_LEN] = {
-	/* vport statistics */
-	"rx_packets",
-	"rx_bytes",
-	"tx_packets",
-	"tx_bytes",
-	"rx_error_packets",
-	"rx_error_bytes",
-	"tx_error_packets",
-	"tx_error_bytes",
-	"rx_unicast_packets",
-	"rx_unicast_bytes",
-	"tx_unicast_packets",
-	"tx_unicast_bytes",
-	"rx_multicast_packets",
-	"rx_multicast_bytes",
-	"tx_multicast_packets",
-	"tx_multicast_bytes",
-	"rx_broadcast_packets",
-	"rx_broadcast_bytes",
-	"tx_broadcast_packets",
-	"tx_broadcast_bytes",
-
-	/* SW counters */
-	"tso_packets",
-	"tso_bytes",
-	"tso_inner_packets",
-	"tso_inner_bytes",
-	"lro_packets",
-	"lro_bytes",
-	"rx_csum_good",
-	"rx_csum_none",
-	"rx_csum_sw",
-	"tx_csum_offload",
-	"tx_csum_inner",
-	"tx_queue_stopped",
-	"tx_queue_wake",
-	"tx_queue_dropped",
-	"rx_wqe_err",
-};
-
-struct mlx5e_vport_stats {
-	/* HW counters */
-	u64 rx_packets;
-	u64 rx_bytes;
-	u64 tx_packets;
-	u64 tx_bytes;
-	u64 rx_error_packets;
-	u64 rx_error_bytes;
-	u64 tx_error_packets;
-	u64 tx_error_bytes;
-	u64 rx_unicast_packets;
-	u64 rx_unicast_bytes;
-	u64 tx_unicast_packets;
-	u64 tx_unicast_bytes;
-	u64 rx_multicast_packets;
-	u64 rx_multicast_bytes;
-	u64 tx_multicast_packets;
-	u64 tx_multicast_bytes;
-	u64 rx_broadcast_packets;
-	u64 rx_broadcast_bytes;
-	u64 tx_broadcast_packets;
-	u64 tx_broadcast_bytes;
-
-	/* SW counters */
-	u64 tso_packets;
-	u64 tso_bytes;
-	u64 tso_inner_packets;
-	u64 tso_inner_bytes;
-	u64 lro_packets;
-	u64 lro_bytes;
-	u64 rx_csum_good;
-	u64 rx_csum_none;
-	u64 rx_csum_sw;
-	u64 tx_csum_offload;
-	u64 tx_csum_inner;
-	u64 tx_queue_stopped;
-	u64 tx_queue_wake;
-	u64 tx_queue_dropped;
-	u64 rx_wqe_err;
-
-#define NUM_VPORT_COUNTERS     35
-};
-
-static const char pport_strings[][ETH_GSTRING_LEN] = {
-	/* IEEE802.3 counters */
-	"frames_tx",
-	"frames_rx",
-	"check_seq_err",
-	"alignment_err",
-	"octets_tx",
-	"octets_received",
-	"multicast_xmitted",
-	"broadcast_xmitted",
-	"multicast_rx",
-	"broadcast_rx",
-	"in_range_len_errors",
-	"out_of_range_len",
-	"too_long_errors",
-	"symbol_err",
-	"mac_control_tx",
-	"mac_control_rx",
-	"unsupported_op_rx",
-	"pause_ctrl_rx",
-	"pause_ctrl_tx",
-
-	/* RFC2863 counters */
-	"in_octets",
-	"in_ucast_pkts",
-	"in_discards",
-	"in_errors",
-	"in_unknown_protos",
-	"out_octets",
-	"out_ucast_pkts",
-	"out_discards",
-	"out_errors",
-	"in_multicast_pkts",
-	"in_broadcast_pkts",
-	"out_multicast_pkts",
-	"out_broadcast_pkts",
-
-	/* RFC2819 counters */
-	"drop_events",
-	"octets",
-	"pkts",
-	"broadcast_pkts",
-	"multicast_pkts",
-	"crc_align_errors",
-	"undersize_pkts",
-	"oversize_pkts",
-	"fragments",
-	"jabbers",
-	"collisions",
-	"p64octets",
-	"p65to127octets",
-	"p128to255octets",
-	"p256to511octets",
-	"p512to1023octets",
-	"p1024to1518octets",
-	"p1519to2047octets",
-	"p2048to4095octets",
-	"p4096to8191octets",
-	"p8192to10239octets",
-};
-
-#define NUM_IEEE_802_3_COUNTERS		19
-#define NUM_RFC_2863_COUNTERS		13
-#define NUM_RFC_2819_COUNTERS		21
-#define NUM_PPORT_COUNTERS		(NUM_IEEE_802_3_COUNTERS + \
-					 NUM_RFC_2863_COUNTERS + \
-					 NUM_RFC_2819_COUNTERS)
-
-struct mlx5e_pport_stats {
-	__be64 IEEE_802_3_counters[NUM_IEEE_802_3_COUNTERS];
-	__be64 RFC_2863_counters[NUM_RFC_2863_COUNTERS];
-	__be64 RFC_2819_counters[NUM_RFC_2819_COUNTERS];
-};
-
-static const char rq_stats_strings[][ETH_GSTRING_LEN] = {
-	"packets",
-	"bytes",
-	"csum_none",
-	"csum_sw",
-	"lro_packets",
-	"lro_bytes",
-	"wqe_err"
-};
-
-struct mlx5e_rq_stats {
-	u64 packets;
-	u64 bytes;
-	u64 csum_none;
-	u64 csum_sw;
-	u64 lro_packets;
-	u64 lro_bytes;
-	u64 wqe_err;
-#define NUM_RQ_STATS 7
-};
-
-static const char sq_stats_strings[][ETH_GSTRING_LEN] = {
-	"packets",
-	"bytes",
-	"tso_packets",
-	"tso_bytes",
-	"tso_inner_packets",
-	"tso_inner_bytes",
-	"csum_offload_inner",
-	"nop",
-	"csum_offload_none",
-	"stopped",
-	"wake",
-	"dropped",
-};
-
-struct mlx5e_sq_stats {
-	/* commonly accessed in data path */
-	u64 packets;
-	u64 bytes;
-	u64 tso_packets;
-	u64 tso_bytes;
-	u64 tso_inner_packets;
-	u64 tso_inner_bytes;
-	u64 csum_offload_inner;
-	u64 nop;
-	/* less likely accessed in data path */
-	u64 csum_offload_none;
-	u64 stopped;
-	u64 wake;
-	u64 dropped;
-#define NUM_SQ_STATS 12
-};
-
-struct mlx5e_stats {
-	struct mlx5e_vport_stats   vport;
-	struct mlx5e_pport_stats   pport;
-=======
 static inline u16 mlx5_min_rx_wqes(int wq_type, u32 wq_size)
 {
 	switch (wq_type) {
@@ -351,7 +129,6 @@
 struct mlx5e_tx_wqe {
 	struct mlx5_wqe_ctrl_seg ctrl;
 	struct mlx5_wqe_eth_seg  eth;
->>>>>>> ed596a4a
 };
 
 struct mlx5e_rx_wqe {
@@ -392,10 +169,7 @@
 	u8  rss_hfunc;
 	u8  toeplitz_hash_key[40];
 	u32 indirection_rqt[MLX5E_INDIR_RQT_SIZE];
-<<<<<<< HEAD
-=======
 	bool vlan_strip_disable;
->>>>>>> ed596a4a
 #ifdef CONFIG_MLX5_CORE_EN_DCB
 	struct ieee_ets ets;
 #endif
@@ -531,14 +305,11 @@
 enum {
 	MLX5E_SQ_STATE_WAKE_TXQ_ENABLE,
 	MLX5E_SQ_STATE_BF_ENABLE,
-<<<<<<< HEAD
-=======
 };
 
 struct mlx5e_ico_wqe_info {
 	u8  opcode;
 	u8  num_wqebbs;
->>>>>>> ed596a4a
 };
 
 struct mlx5e_sq {
@@ -669,31 +440,6 @@
 	bool          filter_disabled;
 };
 
-<<<<<<< HEAD
-struct mlx5e_vxlan_db {
-	spinlock_t			lock; /* protect vxlan table */
-	struct radix_tree_root		tree;
-};
-
-struct mlx5e_flow_table {
-	int num_groups;
-	struct mlx5_flow_table		*t;
-	struct mlx5_flow_group		**g;
-};
-
-struct mlx5e_tc_flow_table {
-	struct mlx5_flow_table		*t;
-
-	struct rhashtable_params        ht_params;
-	struct rhashtable               ht;
-};
-
-struct mlx5e_flow_tables {
-	struct mlx5_flow_namespace	*ns;
-	struct mlx5e_tc_flow_table	tc;
-	struct mlx5e_flow_table		vlan;
-	struct mlx5e_flow_table		main;
-=======
 struct mlx5e_l2_table {
 	struct mlx5e_flow_table    ft;
 	struct hlist_head          netdev_uc[MLX5E_L2_ADDR_HASH_SIZE];
@@ -762,7 +508,6 @@
 enum {
 	MLX5E_TC_PRIO = 0,
 	MLX5E_NIC_PRIO
->>>>>>> ed596a4a
 };
 
 struct mlx5e_priv {
@@ -777,10 +522,7 @@
 	u32                        pdn;
 	u32                        tdn;
 	struct mlx5_core_mkey      mkey;
-<<<<<<< HEAD
-=======
 	struct mlx5_core_mkey      umr_mkey;
->>>>>>> ed596a4a
 	struct mlx5e_rq            drop_rq;
 
 	struct mlx5e_channel     **channel;
@@ -789,20 +531,11 @@
 	u32                        indir_tirn[MLX5E_NUM_INDIR_TIRS];
 	struct mlx5e_direct_tir    direct_tir[MLX5E_MAX_NUM_CHANNELS];
 
-<<<<<<< HEAD
-	struct mlx5e_flow_tables   fts;
-	struct mlx5e_eth_addr_db   eth_addr;
-	struct mlx5e_vlan_db       vlan;
-	struct mlx5e_vxlan_db      vxlan;
-
-	struct mlx5e_params        params;
-=======
 	struct mlx5e_flow_steering fs;
 	struct mlx5e_vxlan_db      vxlan;
 
 	struct mlx5e_params        params;
 	struct workqueue_struct    *wq;
->>>>>>> ed596a4a
 	struct work_struct         update_carrier_work;
 	struct work_struct         set_rx_mode_work;
 	struct delayed_work        update_stats_work;
@@ -929,15 +662,9 @@
 	 */
 	wmb();
 	if (bf_sz)
-<<<<<<< HEAD
-		__iowrite64_copy(sq->uar_map + ofst, &wqe->ctrl, bf_sz);
-	else
-		mlx5_write64((__be32 *)&wqe->ctrl, sq->uar_map + ofst, NULL);
-=======
 		__iowrite64_copy(sq->uar_map + ofst, ctrl, bf_sz);
 	else
 		mlx5_write64((__be32 *)ctrl, sq->uar_map + ofst, NULL);
->>>>>>> ed596a4a
 	/* flush the write-combining mapped buffer */
 	wmb();
 
@@ -969,8 +696,6 @@
 int mlx5e_dcbnl_ieee_setets_core(struct mlx5e_priv *priv, struct ieee_ets *ets);
 #endif
 
-<<<<<<< HEAD
-=======
 #ifndef CONFIG_RFS_ACCEL
 static inline int mlx5e_arfs_create_tables(struct mlx5e_priv *priv)
 {
@@ -997,7 +722,6 @@
 			u16 rxq_index, u32 flow_id);
 #endif
 
->>>>>>> ed596a4a
 u16 mlx5e_get_max_inline_cap(struct mlx5_core_dev *mdev);
 
 #endif /* __MLX5_EN_H__ */