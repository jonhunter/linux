/* QLogic qede NIC Driver
* Copyright (c) 2015 QLogic Corporation
*
* This software is available under the terms of the GNU General Public License
* (GPL) Version 2, available from the file COPYING in the main directory of
* this source tree.
*/

#include <linux/module.h>
#include <linux/pci.h>
#include <linux/version.h>
#include <linux/device.h>
#include <linux/netdevice.h>
#include <linux/etherdevice.h>
#include <linux/skbuff.h>
#include <linux/errno.h>
#include <linux/list.h>
#include <linux/string.h>
#include <linux/dma-mapping.h>
#include <linux/interrupt.h>
#include <asm/byteorder.h>
#include <asm/param.h>
#include <linux/io.h>
#include <linux/netdev_features.h>
#include <linux/udp.h>
#include <linux/tcp.h>
#ifdef CONFIG_QEDE_VXLAN
#include <net/vxlan.h>
#endif
#ifdef CONFIG_QEDE_GENEVE
#include <net/geneve.h>
#endif
#include <linux/ip.h>
#include <net/ipv6.h>
#include <net/tcp.h>
#include <linux/if_ether.h>
#include <linux/if_vlan.h>
#include <linux/pkt_sched.h>
#include <linux/ethtool.h>
#include <linux/in.h>
#include <linux/random.h>
#include <net/ip6_checksum.h>
#include <linux/bitops.h>

#include "qede.h"

static char version[] =
	"QLogic FastLinQ 4xxxx Ethernet Driver qede " DRV_MODULE_VERSION "\n";

MODULE_DESCRIPTION("QLogic FastLinQ 4xxxx Ethernet Driver");
MODULE_LICENSE("GPL");
MODULE_VERSION(DRV_MODULE_VERSION);

static uint debug;
module_param(debug, uint, 0);
MODULE_PARM_DESC(debug, " Default debug msglevel");

static const struct qed_eth_ops *qed_ops;

#define CHIP_NUM_57980S_40		0x1634
#define CHIP_NUM_57980S_10		0x1666
#define CHIP_NUM_57980S_MF		0x1636
#define CHIP_NUM_57980S_100		0x1644
#define CHIP_NUM_57980S_50		0x1654
#define CHIP_NUM_57980S_25		0x1656
#define CHIP_NUM_57980S_IOV		0x1664

#ifndef PCI_DEVICE_ID_NX2_57980E
#define PCI_DEVICE_ID_57980S_40		CHIP_NUM_57980S_40
#define PCI_DEVICE_ID_57980S_10		CHIP_NUM_57980S_10
#define PCI_DEVICE_ID_57980S_MF		CHIP_NUM_57980S_MF
#define PCI_DEVICE_ID_57980S_100	CHIP_NUM_57980S_100
#define PCI_DEVICE_ID_57980S_50		CHIP_NUM_57980S_50
#define PCI_DEVICE_ID_57980S_25		CHIP_NUM_57980S_25
#define PCI_DEVICE_ID_57980S_IOV	CHIP_NUM_57980S_IOV
#endif

enum qede_pci_private {
	QEDE_PRIVATE_PF,
	QEDE_PRIVATE_VF
};

static const struct pci_device_id qede_pci_tbl[] = {
	{PCI_VDEVICE(QLOGIC, PCI_DEVICE_ID_57980S_40), QEDE_PRIVATE_PF},
	{PCI_VDEVICE(QLOGIC, PCI_DEVICE_ID_57980S_10), QEDE_PRIVATE_PF},
	{PCI_VDEVICE(QLOGIC, PCI_DEVICE_ID_57980S_MF), QEDE_PRIVATE_PF},
	{PCI_VDEVICE(QLOGIC, PCI_DEVICE_ID_57980S_100), QEDE_PRIVATE_PF},
	{PCI_VDEVICE(QLOGIC, PCI_DEVICE_ID_57980S_50), QEDE_PRIVATE_PF},
	{PCI_VDEVICE(QLOGIC, PCI_DEVICE_ID_57980S_25), QEDE_PRIVATE_PF},
	{PCI_VDEVICE(QLOGIC, PCI_DEVICE_ID_57980S_IOV), QEDE_PRIVATE_VF},
	{ 0 }
};

MODULE_DEVICE_TABLE(pci, qede_pci_tbl);

static int qede_probe(struct pci_dev *pdev, const struct pci_device_id *id);

#define TX_TIMEOUT		(5 * HZ)

static void qede_remove(struct pci_dev *pdev);
static int qede_alloc_rx_buffer(struct qede_dev *edev,
				struct qede_rx_queue *rxq);
static void qede_link_update(void *dev, struct qed_link_output *link);

#ifdef CONFIG_QED_SRIOV
static int qede_set_vf_vlan(struct net_device *ndev, int vf, u16 vlan, u8 qos)
{
	struct qede_dev *edev = netdev_priv(ndev);

	if (vlan > 4095) {
		DP_NOTICE(edev, "Illegal vlan value %d\n", vlan);
		return -EINVAL;
	}

	DP_VERBOSE(edev, QED_MSG_IOV, "Setting Vlan 0x%04x to VF [%d]\n",
		   vlan, vf);

	return edev->ops->iov->set_vlan(edev->cdev, vlan, vf);
}

static int qede_set_vf_mac(struct net_device *ndev, int vfidx, u8 *mac)
{
	struct qede_dev *edev = netdev_priv(ndev);

	DP_VERBOSE(edev, QED_MSG_IOV,
		   "Setting MAC %02x:%02x:%02x:%02x:%02x:%02x to VF [%d]\n",
		   mac[0], mac[1], mac[2], mac[3], mac[4], mac[5], vfidx);

	if (!is_valid_ether_addr(mac)) {
		DP_VERBOSE(edev, QED_MSG_IOV, "MAC address isn't valid\n");
		return -EINVAL;
	}

	return edev->ops->iov->set_mac(edev->cdev, mac, vfidx);
}

static int qede_sriov_configure(struct pci_dev *pdev, int num_vfs_param)
{
	struct qede_dev *edev = netdev_priv(pci_get_drvdata(pdev));
	struct qed_dev_info *qed_info = &edev->dev_info.common;
	int rc;

	DP_VERBOSE(edev, QED_MSG_IOV, "Requested %d VFs\n", num_vfs_param);

	rc = edev->ops->iov->configure(edev->cdev, num_vfs_param);

	/* Enable/Disable Tx switching for PF */
	if ((rc == num_vfs_param) && netif_running(edev->ndev) &&
	    qed_info->mf_mode != QED_MF_NPAR && qed_info->tx_switching) {
		struct qed_update_vport_params params;

		memset(&params, 0, sizeof(params));
		params.vport_id = 0;
		params.update_tx_switching_flg = 1;
		params.tx_switching_flg = num_vfs_param ? 1 : 0;
		edev->ops->vport_update(edev->cdev, &params);
	}

	return rc;
}
#endif

static struct pci_driver qede_pci_driver = {
	.name = "qede",
	.id_table = qede_pci_tbl,
	.probe = qede_probe,
	.remove = qede_remove,
#ifdef CONFIG_QED_SRIOV
	.sriov_configure = qede_sriov_configure,
#endif
};

static void qede_force_mac(void *dev, u8 *mac)
{
	struct qede_dev *edev = dev;

	ether_addr_copy(edev->ndev->dev_addr, mac);
	ether_addr_copy(edev->primary_mac, mac);
}

static struct qed_eth_cb_ops qede_ll_ops = {
	{
		.link_update = qede_link_update,
	},
	.force_mac = qede_force_mac,
};

static int qede_netdev_event(struct notifier_block *this, unsigned long event,
			     void *ptr)
{
	struct net_device *ndev = netdev_notifier_info_to_dev(ptr);
	struct ethtool_drvinfo drvinfo;
	struct qede_dev *edev;

	/* Currently only support name change */
	if (event != NETDEV_CHANGENAME)
		goto done;

	/* Check whether this is a qede device */
	if (!ndev || !ndev->ethtool_ops || !ndev->ethtool_ops->get_drvinfo)
		goto done;

	memset(&drvinfo, 0, sizeof(drvinfo));
	ndev->ethtool_ops->get_drvinfo(ndev, &drvinfo);
	if (strcmp(drvinfo.driver, "qede"))
		goto done;
	edev = netdev_priv(ndev);

	/* Notify qed of the name change */
	if (!edev->ops || !edev->ops->common)
		goto done;
	edev->ops->common->set_id(edev->cdev, edev->ndev->name,
				  "qede");

done:
	return NOTIFY_DONE;
}

static struct notifier_block qede_netdev_notifier = {
	.notifier_call = qede_netdev_event,
};

static
int __init qede_init(void)
{
	int ret;

	pr_notice("qede_init: %s\n", version);

	qed_ops = qed_get_eth_ops();
	if (!qed_ops) {
		pr_notice("Failed to get qed ethtool operations\n");
		return -EINVAL;
	}

	/* Must register notifier before pci ops, since we might miss
	 * interface rename after pci probe and netdev registeration.
	 */
	ret = register_netdevice_notifier(&qede_netdev_notifier);
	if (ret) {
		pr_notice("Failed to register netdevice_notifier\n");
		qed_put_eth_ops();
		return -EINVAL;
	}

	ret = pci_register_driver(&qede_pci_driver);
	if (ret) {
		pr_notice("Failed to register driver\n");
		unregister_netdevice_notifier(&qede_netdev_notifier);
		qed_put_eth_ops();
		return -EINVAL;
	}

	return 0;
}

static void __exit qede_cleanup(void)
{
	pr_notice("qede_cleanup called\n");

	unregister_netdevice_notifier(&qede_netdev_notifier);
	pci_unregister_driver(&qede_pci_driver);
	qed_put_eth_ops();
}

module_init(qede_init);
module_exit(qede_cleanup);

/* -------------------------------------------------------------------------
 * START OF FAST-PATH
 * -------------------------------------------------------------------------
 */

/* Unmap the data and free skb */
static int qede_free_tx_pkt(struct qede_dev *edev,
			    struct qede_tx_queue *txq,
			    int *len)
{
	u16 idx = txq->sw_tx_cons & NUM_TX_BDS_MAX;
	struct sk_buff *skb = txq->sw_tx_ring[idx].skb;
	struct eth_tx_1st_bd *first_bd;
	struct eth_tx_bd *tx_data_bd;
	int bds_consumed = 0;
	int nbds;
	bool data_split = txq->sw_tx_ring[idx].flags & QEDE_TSO_SPLIT_BD;
	int i, split_bd_len = 0;

	if (unlikely(!skb)) {
		DP_ERR(edev,
		       "skb is null for txq idx=%d txq->sw_tx_cons=%d txq->sw_tx_prod=%d\n",
		       idx, txq->sw_tx_cons, txq->sw_tx_prod);
		return -1;
	}

	*len = skb->len;

	first_bd = (struct eth_tx_1st_bd *)qed_chain_consume(&txq->tx_pbl);

	bds_consumed++;

	nbds = first_bd->data.nbds;

	if (data_split) {
		struct eth_tx_bd *split = (struct eth_tx_bd *)
			qed_chain_consume(&txq->tx_pbl);
		split_bd_len = BD_UNMAP_LEN(split);
		bds_consumed++;
	}
	dma_unmap_page(&edev->pdev->dev, BD_UNMAP_ADDR(first_bd),
		       BD_UNMAP_LEN(first_bd) + split_bd_len, DMA_TO_DEVICE);

	/* Unmap the data of the skb frags */
	for (i = 0; i < skb_shinfo(skb)->nr_frags; i++, bds_consumed++) {
		tx_data_bd = (struct eth_tx_bd *)
			qed_chain_consume(&txq->tx_pbl);
		dma_unmap_page(&edev->pdev->dev, BD_UNMAP_ADDR(tx_data_bd),
			       BD_UNMAP_LEN(tx_data_bd), DMA_TO_DEVICE);
	}

	while (bds_consumed++ < nbds)
		qed_chain_consume(&txq->tx_pbl);

	/* Free skb */
	dev_kfree_skb_any(skb);
	txq->sw_tx_ring[idx].skb = NULL;
	txq->sw_tx_ring[idx].flags = 0;

	return 0;
}

/* Unmap the data and free skb when mapping failed during start_xmit */
static void qede_free_failed_tx_pkt(struct qede_dev *edev,
				    struct qede_tx_queue *txq,
				    struct eth_tx_1st_bd *first_bd,
				    int nbd,
				    bool data_split)
{
	u16 idx = txq->sw_tx_prod & NUM_TX_BDS_MAX;
	struct sk_buff *skb = txq->sw_tx_ring[idx].skb;
	struct eth_tx_bd *tx_data_bd;
	int i, split_bd_len = 0;

	/* Return prod to its position before this skb was handled */
	qed_chain_set_prod(&txq->tx_pbl,
			   le16_to_cpu(txq->tx_db.data.bd_prod),
			   first_bd);

	first_bd = (struct eth_tx_1st_bd *)qed_chain_produce(&txq->tx_pbl);

	if (data_split) {
		struct eth_tx_bd *split = (struct eth_tx_bd *)
					  qed_chain_produce(&txq->tx_pbl);
		split_bd_len = BD_UNMAP_LEN(split);
		nbd--;
	}

	dma_unmap_page(&edev->pdev->dev, BD_UNMAP_ADDR(first_bd),
		       BD_UNMAP_LEN(first_bd) + split_bd_len, DMA_TO_DEVICE);

	/* Unmap the data of the skb frags */
	for (i = 0; i < nbd; i++) {
		tx_data_bd = (struct eth_tx_bd *)
			qed_chain_produce(&txq->tx_pbl);
		if (tx_data_bd->nbytes)
			dma_unmap_page(&edev->pdev->dev,
				       BD_UNMAP_ADDR(tx_data_bd),
				       BD_UNMAP_LEN(tx_data_bd), DMA_TO_DEVICE);
	}

	/* Return again prod to its position before this skb was handled */
	qed_chain_set_prod(&txq->tx_pbl,
			   le16_to_cpu(txq->tx_db.data.bd_prod),
			   first_bd);

	/* Free skb */
	dev_kfree_skb_any(skb);
	txq->sw_tx_ring[idx].skb = NULL;
	txq->sw_tx_ring[idx].flags = 0;
}

static u32 qede_xmit_type(struct qede_dev *edev,
			  struct sk_buff *skb,
			  int *ipv6_ext)
{
	u32 rc = XMIT_L4_CSUM;
	__be16 l3_proto;

	if (skb->ip_summed != CHECKSUM_PARTIAL)
		return XMIT_PLAIN;

	l3_proto = vlan_get_protocol(skb);
	if (l3_proto == htons(ETH_P_IPV6) &&
	    (ipv6_hdr(skb)->nexthdr == NEXTHDR_IPV6))
		*ipv6_ext = 1;

	if (skb->encapsulation)
		rc |= XMIT_ENC;

	if (skb_is_gso(skb))
		rc |= XMIT_LSO;

	return rc;
}

static void qede_set_params_for_ipv6_ext(struct sk_buff *skb,
					 struct eth_tx_2nd_bd *second_bd,
					 struct eth_tx_3rd_bd *third_bd)
{
	u8 l4_proto;
	u16 bd2_bits1 = 0, bd2_bits2 = 0;

	bd2_bits1 |= (1 << ETH_TX_DATA_2ND_BD_IPV6_EXT_SHIFT);

	bd2_bits2 |= ((((u8 *)skb_transport_header(skb) - skb->data) >> 1) &
		     ETH_TX_DATA_2ND_BD_L4_HDR_START_OFFSET_W_MASK)
		    << ETH_TX_DATA_2ND_BD_L4_HDR_START_OFFSET_W_SHIFT;

	bd2_bits1 |= (ETH_L4_PSEUDO_CSUM_CORRECT_LENGTH <<
		      ETH_TX_DATA_2ND_BD_L4_PSEUDO_CSUM_MODE_SHIFT);

	if (vlan_get_protocol(skb) == htons(ETH_P_IPV6))
		l4_proto = ipv6_hdr(skb)->nexthdr;
	else
		l4_proto = ip_hdr(skb)->protocol;

	if (l4_proto == IPPROTO_UDP)
		bd2_bits1 |= 1 << ETH_TX_DATA_2ND_BD_L4_UDP_SHIFT;

	if (third_bd)
		third_bd->data.bitfields |=
			cpu_to_le16(((tcp_hdrlen(skb) / 4) &
				ETH_TX_DATA_3RD_BD_TCP_HDR_LEN_DW_MASK) <<
				ETH_TX_DATA_3RD_BD_TCP_HDR_LEN_DW_SHIFT);

	second_bd->data.bitfields1 = cpu_to_le16(bd2_bits1);
	second_bd->data.bitfields2 = cpu_to_le16(bd2_bits2);
}

static int map_frag_to_bd(struct qede_dev *edev,
			  skb_frag_t *frag,
			  struct eth_tx_bd *bd)
{
	dma_addr_t mapping;

	/* Map skb non-linear frag data for DMA */
	mapping = skb_frag_dma_map(&edev->pdev->dev, frag, 0,
				   skb_frag_size(frag),
				   DMA_TO_DEVICE);
	if (unlikely(dma_mapping_error(&edev->pdev->dev, mapping))) {
		DP_NOTICE(edev, "Unable to map frag - dropping packet\n");
		return -ENOMEM;
	}

	/* Setup the data pointer of the frag data */
	BD_SET_UNMAP_ADDR_LEN(bd, mapping, skb_frag_size(frag));

	return 0;
}

<<<<<<< HEAD
=======
static u16 qede_get_skb_hlen(struct sk_buff *skb, bool is_encap_pkt)
{
	if (is_encap_pkt)
		return (skb_inner_transport_header(skb) +
			inner_tcp_hdrlen(skb) - skb->data);
	else
		return (skb_transport_header(skb) +
			tcp_hdrlen(skb) - skb->data);
}

>>>>>>> ed596a4a
/* +2 for 1st BD for headers and 2nd BD for headlen (if required) */
#if ((MAX_SKB_FRAGS + 2) > ETH_TX_MAX_BDS_PER_NON_LSO_PACKET)
static bool qede_pkt_req_lin(struct qede_dev *edev, struct sk_buff *skb,
			     u8 xmit_type)
{
	int allowed_frags = ETH_TX_MAX_BDS_PER_NON_LSO_PACKET - 1;

	if (xmit_type & XMIT_LSO) {
		int hlen;

<<<<<<< HEAD
		hlen = skb_transport_header(skb) +
		       tcp_hdrlen(skb) - skb->data;
=======
		hlen = qede_get_skb_hlen(skb, xmit_type & XMIT_ENC);
>>>>>>> ed596a4a

		/* linear payload would require its own BD */
		if (skb_headlen(skb) > hlen)
			allowed_frags--;
	}

	return (skb_shinfo(skb)->nr_frags > allowed_frags);
}
#endif

/* Main transmit function */
static
netdev_tx_t qede_start_xmit(struct sk_buff *skb,
			    struct net_device *ndev)
{
	struct qede_dev *edev = netdev_priv(ndev);
	struct netdev_queue *netdev_txq;
	struct qede_tx_queue *txq;
	struct eth_tx_1st_bd *first_bd;
	struct eth_tx_2nd_bd *second_bd = NULL;
	struct eth_tx_3rd_bd *third_bd = NULL;
	struct eth_tx_bd *tx_data_bd = NULL;
	u16 txq_index;
	u8 nbd = 0;
	dma_addr_t mapping;
	int rc, frag_idx = 0, ipv6_ext = 0;
	u8 xmit_type;
	u16 idx;
	u16 hlen;
	bool data_split = false;

	/* Get tx-queue context and netdev index */
	txq_index = skb_get_queue_mapping(skb);
	WARN_ON(txq_index >= QEDE_TSS_CNT(edev));
	txq = QEDE_TX_QUEUE(edev, txq_index);
	netdev_txq = netdev_get_tx_queue(ndev, txq_index);

	WARN_ON(qed_chain_get_elem_left(&txq->tx_pbl) <
			       (MAX_SKB_FRAGS + 1));

	xmit_type = qede_xmit_type(edev, skb, &ipv6_ext);

#if ((MAX_SKB_FRAGS + 2) > ETH_TX_MAX_BDS_PER_NON_LSO_PACKET)
	if (qede_pkt_req_lin(edev, skb, xmit_type)) {
		if (skb_linearize(skb)) {
			DP_NOTICE(edev,
				  "SKB linearization failed - silently dropping this SKB\n");
			dev_kfree_skb_any(skb);
			return NETDEV_TX_OK;
		}
	}
#endif

	/* Fill the entry in the SW ring and the BDs in the FW ring */
	idx = txq->sw_tx_prod & NUM_TX_BDS_MAX;
	txq->sw_tx_ring[idx].skb = skb;
	first_bd = (struct eth_tx_1st_bd *)
		   qed_chain_produce(&txq->tx_pbl);
	memset(first_bd, 0, sizeof(*first_bd));
	first_bd->data.bd_flags.bitfields =
		1 << ETH_TX_1ST_BD_FLAGS_START_BD_SHIFT;

	/* Map skb linear data for DMA and set in the first BD */
	mapping = dma_map_single(&edev->pdev->dev, skb->data,
				 skb_headlen(skb), DMA_TO_DEVICE);
	if (unlikely(dma_mapping_error(&edev->pdev->dev, mapping))) {
		DP_NOTICE(edev, "SKB mapping failed\n");
		qede_free_failed_tx_pkt(edev, txq, first_bd, 0, false);
		return NETDEV_TX_OK;
	}
	nbd++;
	BD_SET_UNMAP_ADDR_LEN(first_bd, mapping, skb_headlen(skb));

	/* In case there is IPv6 with extension headers or LSO we need 2nd and
	 * 3rd BDs.
	 */
	if (unlikely((xmit_type & XMIT_LSO) | ipv6_ext)) {
		second_bd = (struct eth_tx_2nd_bd *)
			qed_chain_produce(&txq->tx_pbl);
		memset(second_bd, 0, sizeof(*second_bd));

		nbd++;
		third_bd = (struct eth_tx_3rd_bd *)
			qed_chain_produce(&txq->tx_pbl);
		memset(third_bd, 0, sizeof(*third_bd));

		nbd++;
		/* We need to fill in additional data in second_bd... */
		tx_data_bd = (struct eth_tx_bd *)second_bd;
	}

	if (skb_vlan_tag_present(skb)) {
		first_bd->data.vlan = cpu_to_le16(skb_vlan_tag_get(skb));
		first_bd->data.bd_flags.bitfields |=
			1 << ETH_TX_1ST_BD_FLAGS_VLAN_INSERTION_SHIFT;
	}

	/* Fill the parsing flags & params according to the requested offload */
	if (xmit_type & XMIT_L4_CSUM) {
		u16 temp = 1 << ETH_TX_DATA_1ST_BD_TUNN_CFG_OVERRIDE_SHIFT;

		/* We don't re-calculate IP checksum as it is already done by
		 * the upper stack
		 */
		first_bd->data.bd_flags.bitfields |=
			1 << ETH_TX_1ST_BD_FLAGS_L4_CSUM_SHIFT;

<<<<<<< HEAD
		first_bd->data.bitfields |= cpu_to_le16(temp);
=======
		if (xmit_type & XMIT_ENC) {
			first_bd->data.bd_flags.bitfields |=
				1 << ETH_TX_1ST_BD_FLAGS_IP_CSUM_SHIFT;
		} else {
			/* In cases when OS doesn't indicate for inner offloads
			 * when packet is tunnelled, we need to override the HW
			 * tunnel configuration so that packets are treated as
			 * regular non tunnelled packets and no inner offloads
			 * are done by the hardware.
			 */
			first_bd->data.bitfields |= cpu_to_le16(temp);
		}
>>>>>>> ed596a4a

		/* If the packet is IPv6 with extension header, indicate that
		 * to FW and pass few params, since the device cracker doesn't
		 * support parsing IPv6 with extension header/s.
		 */
		if (unlikely(ipv6_ext))
			qede_set_params_for_ipv6_ext(skb, second_bd, third_bd);
	}

	if (xmit_type & XMIT_LSO) {
		first_bd->data.bd_flags.bitfields |=
			(1 << ETH_TX_1ST_BD_FLAGS_LSO_SHIFT);
		third_bd->data.lso_mss =
			cpu_to_le16(skb_shinfo(skb)->gso_size);

		if (unlikely(xmit_type & XMIT_ENC)) {
			first_bd->data.bd_flags.bitfields |=
				1 << ETH_TX_1ST_BD_FLAGS_TUNN_IP_CSUM_SHIFT;
			hlen = qede_get_skb_hlen(skb, true);
		} else {
			first_bd->data.bd_flags.bitfields |=
				1 << ETH_TX_1ST_BD_FLAGS_IP_CSUM_SHIFT;
			hlen = qede_get_skb_hlen(skb, false);
		}

		/* @@@TBD - if will not be removed need to check */
		third_bd->data.bitfields |=
			cpu_to_le16((1 << ETH_TX_DATA_3RD_BD_HDR_NBD_SHIFT));

		/* Make life easier for FW guys who can't deal with header and
		 * data on same BD. If we need to split, use the second bd...
		 */
		if (unlikely(skb_headlen(skb) > hlen)) {
			DP_VERBOSE(edev, NETIF_MSG_TX_QUEUED,
				   "TSO split header size is %d (%x:%x)\n",
				   first_bd->nbytes, first_bd->addr.hi,
				   first_bd->addr.lo);

			mapping = HILO_U64(le32_to_cpu(first_bd->addr.hi),
					   le32_to_cpu(first_bd->addr.lo)) +
					   hlen;

			BD_SET_UNMAP_ADDR_LEN(tx_data_bd, mapping,
					      le16_to_cpu(first_bd->nbytes) -
					      hlen);

			/* this marks the BD as one that has no
			 * individual mapping
			 */
			txq->sw_tx_ring[idx].flags |= QEDE_TSO_SPLIT_BD;

			first_bd->nbytes = cpu_to_le16(hlen);

			tx_data_bd = (struct eth_tx_bd *)third_bd;
			data_split = true;
		}
	}

	/* Handle fragmented skb */
	/* special handle for frags inside 2nd and 3rd bds.. */
	while (tx_data_bd && frag_idx < skb_shinfo(skb)->nr_frags) {
		rc = map_frag_to_bd(edev,
				    &skb_shinfo(skb)->frags[frag_idx],
				    tx_data_bd);
		if (rc) {
			qede_free_failed_tx_pkt(edev, txq, first_bd, nbd,
						data_split);
			return NETDEV_TX_OK;
		}

		if (tx_data_bd == (struct eth_tx_bd *)second_bd)
			tx_data_bd = (struct eth_tx_bd *)third_bd;
		else
			tx_data_bd = NULL;

		frag_idx++;
	}

	/* map last frags into 4th, 5th .... */
	for (; frag_idx < skb_shinfo(skb)->nr_frags; frag_idx++, nbd++) {
		tx_data_bd = (struct eth_tx_bd *)
			     qed_chain_produce(&txq->tx_pbl);

		memset(tx_data_bd, 0, sizeof(*tx_data_bd));

		rc = map_frag_to_bd(edev,
				    &skb_shinfo(skb)->frags[frag_idx],
				    tx_data_bd);
		if (rc) {
			qede_free_failed_tx_pkt(edev, txq, first_bd, nbd,
						data_split);
			return NETDEV_TX_OK;
		}
	}

	/* update the first BD with the actual num BDs */
	first_bd->data.nbds = nbd;

	netdev_tx_sent_queue(netdev_txq, skb->len);

	skb_tx_timestamp(skb);

	/* Advance packet producer only before sending the packet since mapping
	 * of pages may fail.
	 */
	txq->sw_tx_prod++;

	/* 'next page' entries are counted in the producer value */
	txq->tx_db.data.bd_prod =
		cpu_to_le16(qed_chain_get_prod_idx(&txq->tx_pbl));

	/* wmb makes sure that the BDs data is updated before updating the
	 * producer, otherwise FW may read old data from the BDs.
	 */
	wmb();
	barrier();
	writel(txq->tx_db.raw, txq->doorbell_addr);

	/* mmiowb is needed to synchronize doorbell writes from more than one
	 * processor. It guarantees that the write arrives to the device before
	 * the queue lock is released and another start_xmit is called (possibly
	 * on another CPU). Without this barrier, the next doorbell can bypass
	 * this doorbell. This is applicable to IA64/Altix systems.
	 */
	mmiowb();

	if (unlikely(qed_chain_get_elem_left(&txq->tx_pbl)
		      < (MAX_SKB_FRAGS + 1))) {
		netif_tx_stop_queue(netdev_txq);
		DP_VERBOSE(edev, NETIF_MSG_TX_QUEUED,
			   "Stop queue was called\n");
		/* paired memory barrier is in qede_tx_int(), we have to keep
		 * ordering of set_bit() in netif_tx_stop_queue() and read of
		 * fp->bd_tx_cons
		 */
		smp_mb();

		if (qed_chain_get_elem_left(&txq->tx_pbl)
		     >= (MAX_SKB_FRAGS + 1) &&
		    (edev->state == QEDE_STATE_OPEN)) {
			netif_tx_wake_queue(netdev_txq);
			DP_VERBOSE(edev, NETIF_MSG_TX_QUEUED,
				   "Wake queue was called\n");
		}
	}

	return NETDEV_TX_OK;
}

int qede_txq_has_work(struct qede_tx_queue *txq)
{
	u16 hw_bd_cons;

	/* Tell compiler that consumer and producer can change */
	barrier();
	hw_bd_cons = le16_to_cpu(*txq->hw_cons_ptr);
	if (qed_chain_get_cons_idx(&txq->tx_pbl) == hw_bd_cons + 1)
		return 0;

	return hw_bd_cons != qed_chain_get_cons_idx(&txq->tx_pbl);
}

static int qede_tx_int(struct qede_dev *edev,
		       struct qede_tx_queue *txq)
{
	struct netdev_queue *netdev_txq;
	u16 hw_bd_cons;
	unsigned int pkts_compl = 0, bytes_compl = 0;
	int rc;

	netdev_txq = netdev_get_tx_queue(edev->ndev, txq->index);

	hw_bd_cons = le16_to_cpu(*txq->hw_cons_ptr);
	barrier();

	while (hw_bd_cons != qed_chain_get_cons_idx(&txq->tx_pbl)) {
		int len = 0;

		rc = qede_free_tx_pkt(edev, txq, &len);
		if (rc) {
			DP_NOTICE(edev, "hw_bd_cons = %d, chain_cons=%d\n",
				  hw_bd_cons,
				  qed_chain_get_cons_idx(&txq->tx_pbl));
			break;
		}

		bytes_compl += len;
		pkts_compl++;
		txq->sw_tx_cons++;
	}

	netdev_tx_completed_queue(netdev_txq, pkts_compl, bytes_compl);

	/* Need to make the tx_bd_cons update visible to start_xmit()
	 * before checking for netif_tx_queue_stopped().  Without the
	 * memory barrier, there is a small possibility that
	 * start_xmit() will miss it and cause the queue to be stopped
	 * forever.
	 * On the other hand we need an rmb() here to ensure the proper
	 * ordering of bit testing in the following
	 * netif_tx_queue_stopped(txq) call.
	 */
	smp_mb();

	if (unlikely(netif_tx_queue_stopped(netdev_txq))) {
		/* Taking tx_lock is needed to prevent reenabling the queue
		 * while it's empty. This could have happen if rx_action() gets
		 * suspended in qede_tx_int() after the condition before
		 * netif_tx_wake_queue(), while tx_action (qede_start_xmit()):
		 *
		 * stops the queue->sees fresh tx_bd_cons->releases the queue->
		 * sends some packets consuming the whole queue again->
		 * stops the queue
		 */

		__netif_tx_lock(netdev_txq, smp_processor_id());

		if ((netif_tx_queue_stopped(netdev_txq)) &&
		    (edev->state == QEDE_STATE_OPEN) &&
		    (qed_chain_get_elem_left(&txq->tx_pbl)
		      >= (MAX_SKB_FRAGS + 1))) {
			netif_tx_wake_queue(netdev_txq);
			DP_VERBOSE(edev, NETIF_MSG_TX_DONE,
				   "Wake queue was called\n");
		}

		__netif_tx_unlock(netdev_txq);
	}

	return 0;
}

bool qede_has_rx_work(struct qede_rx_queue *rxq)
{
	u16 hw_comp_cons, sw_comp_cons;

	/* Tell compiler that status block fields can change */
	barrier();

	hw_comp_cons = le16_to_cpu(*rxq->hw_cons_ptr);
	sw_comp_cons = qed_chain_get_cons_idx(&rxq->rx_comp_ring);

	return hw_comp_cons != sw_comp_cons;
}

static bool qede_has_tx_work(struct qede_fastpath *fp)
{
	u8 tc;

	for (tc = 0; tc < fp->edev->num_tc; tc++)
		if (qede_txq_has_work(&fp->txqs[tc]))
			return true;
	return false;
}

<<<<<<< HEAD
=======
static inline void qede_rx_bd_ring_consume(struct qede_rx_queue *rxq)
{
	qed_chain_consume(&rxq->rx_bd_ring);
	rxq->sw_rx_cons++;
}

>>>>>>> ed596a4a
/* This function reuses the buffer(from an offset) from
 * consumer index to producer index in the bd ring
 */
static inline void qede_reuse_page(struct qede_dev *edev,
				   struct qede_rx_queue *rxq,
				   struct sw_rx_data *curr_cons)
{
	struct eth_rx_bd *rx_bd_prod = qed_chain_produce(&rxq->rx_bd_ring);
	struct sw_rx_data *curr_prod;
	dma_addr_t new_mapping;

	curr_prod = &rxq->sw_rx_ring[rxq->sw_rx_prod & NUM_RX_BDS_MAX];
	*curr_prod = *curr_cons;

	new_mapping = curr_prod->mapping + curr_prod->page_offset;

	rx_bd_prod->addr.hi = cpu_to_le32(upper_32_bits(new_mapping));
	rx_bd_prod->addr.lo = cpu_to_le32(lower_32_bits(new_mapping));

	rxq->sw_rx_prod++;
	curr_cons->data = NULL;
}

<<<<<<< HEAD
=======
/* In case of allocation failures reuse buffers
 * from consumer index to produce buffers for firmware
 */
void qede_recycle_rx_bd_ring(struct qede_rx_queue *rxq,
			     struct qede_dev *edev, u8 count)
{
	struct sw_rx_data *curr_cons;

	for (; count > 0; count--) {
		curr_cons = &rxq->sw_rx_ring[rxq->sw_rx_cons & NUM_RX_BDS_MAX];
		qede_reuse_page(edev, rxq, curr_cons);
		qede_rx_bd_ring_consume(rxq);
	}
}

>>>>>>> ed596a4a
static inline int qede_realloc_rx_buffer(struct qede_dev *edev,
					 struct qede_rx_queue *rxq,
					 struct sw_rx_data *curr_cons)
{
	/* Move to the next segment in the page */
	curr_cons->page_offset += rxq->rx_buf_seg_size;

	if (curr_cons->page_offset == PAGE_SIZE) {
<<<<<<< HEAD
		if (unlikely(qede_alloc_rx_buffer(edev, rxq)))
			return -ENOMEM;
=======
		if (unlikely(qede_alloc_rx_buffer(edev, rxq))) {
			/* Since we failed to allocate new buffer
			 * current buffer can be used again.
			 */
			curr_cons->page_offset -= rxq->rx_buf_seg_size;

			return -ENOMEM;
		}
>>>>>>> ed596a4a

		dma_unmap_page(&edev->pdev->dev, curr_cons->mapping,
			       PAGE_SIZE, DMA_FROM_DEVICE);
	} else {
		/* Increment refcount of the page as we don't want
		 * network stack to take the ownership of the page
		 * which can be recycled multiple times by the driver.
		 */
		atomic_inc(&curr_cons->data->_count);
		qede_reuse_page(edev, rxq, curr_cons);
	}

	return 0;
}

static inline void qede_update_rx_prod(struct qede_dev *edev,
				       struct qede_rx_queue *rxq)
{
	u16 bd_prod = qed_chain_get_prod_idx(&rxq->rx_bd_ring);
	u16 cqe_prod = qed_chain_get_prod_idx(&rxq->rx_comp_ring);
	struct eth_rx_prod_data rx_prods = {0};

	/* Update producers */
	rx_prods.bd_prod = cpu_to_le16(bd_prod);
	rx_prods.cqe_prod = cpu_to_le16(cqe_prod);

	/* Make sure that the BD and SGE data is updated before updating the
	 * producers since FW might read the BD/SGE right after the producer
	 * is updated.
	 */
	wmb();

	internal_ram_wr(rxq->hw_rxq_prod_addr, sizeof(rx_prods),
			(u32 *)&rx_prods);

	/* mmiowb is needed to synchronize doorbell writes from more than one
	 * processor. It guarantees that the write arrives to the device before
	 * the napi lock is released and another qede_poll is called (possibly
	 * on another CPU). Without this barrier, the next doorbell can bypass
	 * this doorbell. This is applicable to IA64/Altix systems.
	 */
	mmiowb();
}

static u32 qede_get_rxhash(struct qede_dev *edev,
			   u8 bitfields,
			   __le32 rss_hash,
			   enum pkt_hash_types *rxhash_type)
{
	enum rss_hash_type htype;

	htype = GET_FIELD(bitfields, ETH_FAST_PATH_RX_REG_CQE_RSS_HASH_TYPE);

	if ((edev->ndev->features & NETIF_F_RXHASH) && htype) {
		*rxhash_type = ((htype == RSS_HASH_TYPE_IPV4) ||
				(htype == RSS_HASH_TYPE_IPV6)) ?
				PKT_HASH_TYPE_L3 : PKT_HASH_TYPE_L4;
		return le32_to_cpu(rss_hash);
	}
	*rxhash_type = PKT_HASH_TYPE_NONE;
	return 0;
}

static void qede_set_skb_csum(struct sk_buff *skb, u8 csum_flag)
{
	skb_checksum_none_assert(skb);

	if (csum_flag & QEDE_CSUM_UNNECESSARY)
		skb->ip_summed = CHECKSUM_UNNECESSARY;

	if (csum_flag & QEDE_TUNN_CSUM_UNNECESSARY)
		skb->csum_level = 1;
}

static inline void qede_skb_receive(struct qede_dev *edev,
				    struct qede_fastpath *fp,
				    struct sk_buff *skb,
				    u16 vlan_tag)
{
	if (vlan_tag)
		__vlan_hwaccel_put_tag(skb, htons(ETH_P_8021Q),
				       vlan_tag);

	napi_gro_receive(&fp->napi, skb);
}

static void qede_set_gro_params(struct qede_dev *edev,
				struct sk_buff *skb,
				struct eth_fast_path_rx_tpa_start_cqe *cqe)
{
	u16 parsing_flags = le16_to_cpu(cqe->pars_flags.flags);

	if (((parsing_flags >> PARSING_AND_ERR_FLAGS_L3TYPE_SHIFT) &
	    PARSING_AND_ERR_FLAGS_L3TYPE_MASK) == 2)
		skb_shinfo(skb)->gso_type = SKB_GSO_TCPV6;
	else
		skb_shinfo(skb)->gso_type = SKB_GSO_TCPV4;

	skb_shinfo(skb)->gso_size = __le16_to_cpu(cqe->len_on_first_bd) -
					cqe->header_len;
}

static int qede_fill_frag_skb(struct qede_dev *edev,
			      struct qede_rx_queue *rxq,
			      u8 tpa_agg_index,
			      u16 len_on_bd)
{
	struct sw_rx_data *current_bd = &rxq->sw_rx_ring[rxq->sw_rx_cons &
							 NUM_RX_BDS_MAX];
	struct qede_agg_info *tpa_info = &rxq->tpa_info[tpa_agg_index];
	struct sk_buff *skb = tpa_info->skb;

	if (unlikely(tpa_info->agg_state != QEDE_AGG_STATE_START))
		goto out;

	/* Add one frag and update the appropriate fields in the skb */
	skb_fill_page_desc(skb, tpa_info->frag_id++,
			   current_bd->data, current_bd->page_offset,
			   len_on_bd);

	if (unlikely(qede_realloc_rx_buffer(edev, rxq, current_bd))) {
<<<<<<< HEAD
		tpa_info->agg_state = QEDE_AGG_STATE_ERROR;
=======
		/* Incr page ref count to reuse on allocation failure
		 * so that it doesn't get freed while freeing SKB.
		 */
		atomic_inc(&current_bd->data->_count);
>>>>>>> ed596a4a
		goto out;
	}

	qed_chain_consume(&rxq->rx_bd_ring);
	rxq->sw_rx_cons++;

	skb->data_len += len_on_bd;
	skb->truesize += rxq->rx_buf_seg_size;
	skb->len += len_on_bd;

	return 0;

out:
<<<<<<< HEAD
=======
	tpa_info->agg_state = QEDE_AGG_STATE_ERROR;
	qede_recycle_rx_bd_ring(rxq, edev, 1);
>>>>>>> ed596a4a
	return -ENOMEM;
}

static void qede_tpa_start(struct qede_dev *edev,
			   struct qede_rx_queue *rxq,
			   struct eth_fast_path_rx_tpa_start_cqe *cqe)
{
	struct qede_agg_info *tpa_info = &rxq->tpa_info[cqe->tpa_agg_index];
	struct eth_rx_bd *rx_bd_cons = qed_chain_consume(&rxq->rx_bd_ring);
	struct eth_rx_bd *rx_bd_prod = qed_chain_produce(&rxq->rx_bd_ring);
	struct sw_rx_data *replace_buf = &tpa_info->replace_buf;
	dma_addr_t mapping = tpa_info->replace_buf_mapping;
	struct sw_rx_data *sw_rx_data_cons;
	struct sw_rx_data *sw_rx_data_prod;
	enum pkt_hash_types rxhash_type;
	u32 rxhash;

	sw_rx_data_cons = &rxq->sw_rx_ring[rxq->sw_rx_cons & NUM_RX_BDS_MAX];
	sw_rx_data_prod = &rxq->sw_rx_ring[rxq->sw_rx_prod & NUM_RX_BDS_MAX];

	/* Use pre-allocated replacement buffer - we can't release the agg.
	 * start until its over and we don't want to risk allocation failing
	 * here, so re-allocate when aggregation will be over.
	 */
	dma_unmap_addr_set(sw_rx_data_prod, mapping,
			   dma_unmap_addr(replace_buf, mapping));

	sw_rx_data_prod->data = replace_buf->data;
	rx_bd_prod->addr.hi = cpu_to_le32(upper_32_bits(mapping));
	rx_bd_prod->addr.lo = cpu_to_le32(lower_32_bits(mapping));
	sw_rx_data_prod->page_offset = replace_buf->page_offset;

	rxq->sw_rx_prod++;

	/* move partial skb from cons to pool (don't unmap yet)
	 * save mapping, incase we drop the packet later on.
	 */
	tpa_info->start_buf = *sw_rx_data_cons;
	mapping = HILO_U64(le32_to_cpu(rx_bd_cons->addr.hi),
			   le32_to_cpu(rx_bd_cons->addr.lo));

	tpa_info->start_buf_mapping = mapping;
	rxq->sw_rx_cons++;

	/* set tpa state to start only if we are able to allocate skb
	 * for this aggregation, otherwise mark as error and aggregation will
	 * be dropped
	 */
	tpa_info->skb = netdev_alloc_skb(edev->ndev,
					 le16_to_cpu(cqe->len_on_first_bd));
	if (unlikely(!tpa_info->skb)) {
<<<<<<< HEAD
		tpa_info->agg_state = QEDE_AGG_STATE_ERROR;
		return;
=======
		DP_NOTICE(edev, "Failed to allocate SKB for gro\n");
		tpa_info->agg_state = QEDE_AGG_STATE_ERROR;
		goto cons_buf;
>>>>>>> ed596a4a
	}

	skb_put(tpa_info->skb, le16_to_cpu(cqe->len_on_first_bd));
	memcpy(&tpa_info->start_cqe, cqe, sizeof(tpa_info->start_cqe));

	/* Start filling in the aggregation info */
	tpa_info->frag_id = 0;
	tpa_info->agg_state = QEDE_AGG_STATE_START;

	rxhash = qede_get_rxhash(edev, cqe->bitfields,
				 cqe->rss_hash, &rxhash_type);
	skb_set_hash(tpa_info->skb, rxhash, rxhash_type);
	if ((le16_to_cpu(cqe->pars_flags.flags) >>
	     PARSING_AND_ERR_FLAGS_TAG8021QEXIST_SHIFT) &
		    PARSING_AND_ERR_FLAGS_TAG8021QEXIST_MASK)
		tpa_info->vlan_tag = le16_to_cpu(cqe->vlan_tag);
	else
		tpa_info->vlan_tag = 0;

	/* This is needed in order to enable forwarding support */
	qede_set_gro_params(edev, tpa_info->skb, cqe);

<<<<<<< HEAD
=======
cons_buf: /* We still need to handle bd_len_list to consume buffers */
>>>>>>> ed596a4a
	if (likely(cqe->ext_bd_len_list[0]))
		qede_fill_frag_skb(edev, rxq, cqe->tpa_agg_index,
				   le16_to_cpu(cqe->ext_bd_len_list[0]));

	if (unlikely(cqe->ext_bd_len_list[1])) {
		DP_ERR(edev,
		       "Unlikely - got a TPA aggregation with more than one ext_bd_len_list entry in the TPA start\n");
		tpa_info->agg_state = QEDE_AGG_STATE_ERROR;
	}
}

#ifdef CONFIG_INET
static void qede_gro_ip_csum(struct sk_buff *skb)
{
	const struct iphdr *iph = ip_hdr(skb);
	struct tcphdr *th;

<<<<<<< HEAD
	skb_set_network_header(skb, 0);
=======
>>>>>>> ed596a4a
	skb_set_transport_header(skb, sizeof(struct iphdr));
	th = tcp_hdr(skb);

	th->check = ~tcp_v4_check(skb->len - skb_transport_offset(skb),
				  iph->saddr, iph->daddr, 0);

	tcp_gro_complete(skb);
}

static void qede_gro_ipv6_csum(struct sk_buff *skb)
{
	struct ipv6hdr *iph = ipv6_hdr(skb);
	struct tcphdr *th;

<<<<<<< HEAD
	skb_set_network_header(skb, 0);
=======
>>>>>>> ed596a4a
	skb_set_transport_header(skb, sizeof(struct ipv6hdr));
	th = tcp_hdr(skb);

	th->check = ~tcp_v6_check(skb->len - skb_transport_offset(skb),
				  &iph->saddr, &iph->daddr, 0);
	tcp_gro_complete(skb);
}
#endif

static void qede_gro_receive(struct qede_dev *edev,
			     struct qede_fastpath *fp,
			     struct sk_buff *skb,
			     u16 vlan_tag)
{
<<<<<<< HEAD
#ifdef CONFIG_INET
	if (skb_shinfo(skb)->gso_size) {
=======
	/* FW can send a single MTU sized packet from gro flow
	 * due to aggregation timeout/last segment etc. which
	 * is not expected to be a gro packet. If a skb has zero
	 * frags then simply push it in the stack as non gso skb.
	 */
	if (unlikely(!skb->data_len)) {
		skb_shinfo(skb)->gso_type = 0;
		skb_shinfo(skb)->gso_size = 0;
		goto send_skb;
	}

#ifdef CONFIG_INET
	if (skb_shinfo(skb)->gso_size) {
		skb_set_network_header(skb, 0);

>>>>>>> ed596a4a
		switch (skb->protocol) {
		case htons(ETH_P_IP):
			qede_gro_ip_csum(skb);
			break;
		case htons(ETH_P_IPV6):
			qede_gro_ipv6_csum(skb);
			break;
		default:
			DP_ERR(edev,
			       "Error: FW GRO supports only IPv4/IPv6, not 0x%04x\n",
			       ntohs(skb->protocol));
		}
	}
#endif
<<<<<<< HEAD
=======

send_skb:
>>>>>>> ed596a4a
	skb_record_rx_queue(skb, fp->rss_id);
	qede_skb_receive(edev, fp, skb, vlan_tag);
}

static inline void qede_tpa_cont(struct qede_dev *edev,
				 struct qede_rx_queue *rxq,
				 struct eth_fast_path_rx_tpa_cont_cqe *cqe)
{
	int i;

	for (i = 0; cqe->len_list[i]; i++)
		qede_fill_frag_skb(edev, rxq, cqe->tpa_agg_index,
				   le16_to_cpu(cqe->len_list[i]));

	if (unlikely(i > 1))
		DP_ERR(edev,
		       "Strange - TPA cont with more than a single len_list entry\n");
}

static void qede_tpa_end(struct qede_dev *edev,
			 struct qede_fastpath *fp,
			 struct eth_fast_path_rx_tpa_end_cqe *cqe)
{
	struct qede_rx_queue *rxq = fp->rxq;
	struct qede_agg_info *tpa_info;
	struct sk_buff *skb;
	int i;

	tpa_info = &rxq->tpa_info[cqe->tpa_agg_index];
	skb = tpa_info->skb;

	for (i = 0; cqe->len_list[i]; i++)
		qede_fill_frag_skb(edev, rxq, cqe->tpa_agg_index,
				   le16_to_cpu(cqe->len_list[i]));
	if (unlikely(i > 1))
		DP_ERR(edev,
		       "Strange - TPA emd with more than a single len_list entry\n");

	if (unlikely(tpa_info->agg_state != QEDE_AGG_STATE_START))
		goto err;

	/* Sanity */
	if (unlikely(cqe->num_of_bds != tpa_info->frag_id + 1))
		DP_ERR(edev,
		       "Strange - TPA had %02x BDs, but SKB has only %d frags\n",
		       cqe->num_of_bds, tpa_info->frag_id);
	if (unlikely(skb->len != le16_to_cpu(cqe->total_packet_len)))
		DP_ERR(edev,
		       "Strange - total packet len [cqe] is %4x but SKB has len %04x\n",
		       le16_to_cpu(cqe->total_packet_len), skb->len);

	memcpy(skb->data,
	       page_address(tpa_info->start_buf.data) +
		tpa_info->start_cqe.placement_offset +
		tpa_info->start_buf.page_offset,
	       le16_to_cpu(tpa_info->start_cqe.len_on_first_bd));

	/* Recycle [mapped] start buffer for the next replacement */
	tpa_info->replace_buf = tpa_info->start_buf;
	tpa_info->replace_buf_mapping = tpa_info->start_buf_mapping;

	/* Finalize the SKB */
	skb->protocol = eth_type_trans(skb, edev->ndev);
	skb->ip_summed = CHECKSUM_UNNECESSARY;

	/* tcp_gro_complete() will copy NAPI_GRO_CB(skb)->count
	 * to skb_shinfo(skb)->gso_segs
	 */
	NAPI_GRO_CB(skb)->count = le16_to_cpu(cqe->num_of_coalesced_segs);

	qede_gro_receive(edev, fp, skb, tpa_info->vlan_tag);

	tpa_info->agg_state = QEDE_AGG_STATE_NONE;

	return;
err:
	/* The BD starting the aggregation is still mapped; Re-use it for
	 * future aggregations [as replacement buffer]
	 */
	memcpy(&tpa_info->replace_buf, &tpa_info->start_buf,
	       sizeof(struct sw_rx_data));
	tpa_info->replace_buf_mapping = tpa_info->start_buf_mapping;
	tpa_info->start_buf.data = NULL;
	tpa_info->agg_state = QEDE_AGG_STATE_NONE;
	dev_kfree_skb_any(tpa_info->skb);
	tpa_info->skb = NULL;
}

<<<<<<< HEAD
static u8 qede_check_csum(u16 flag)
=======
static bool qede_tunn_exist(u16 flag)
{
	return !!(flag & (PARSING_AND_ERR_FLAGS_TUNNELEXIST_MASK <<
			  PARSING_AND_ERR_FLAGS_TUNNELEXIST_SHIFT));
}

static u8 qede_check_tunn_csum(u16 flag)
{
	u16 csum_flag = 0;
	u8 tcsum = 0;

	if (flag & (PARSING_AND_ERR_FLAGS_TUNNELL4CHKSMWASCALCULATED_MASK <<
		    PARSING_AND_ERR_FLAGS_TUNNELL4CHKSMWASCALCULATED_SHIFT))
		csum_flag |= PARSING_AND_ERR_FLAGS_TUNNELL4CHKSMERROR_MASK <<
			     PARSING_AND_ERR_FLAGS_TUNNELL4CHKSMERROR_SHIFT;

	if (flag & (PARSING_AND_ERR_FLAGS_L4CHKSMWASCALCULATED_MASK <<
		    PARSING_AND_ERR_FLAGS_L4CHKSMWASCALCULATED_SHIFT)) {
		csum_flag |= PARSING_AND_ERR_FLAGS_L4CHKSMERROR_MASK <<
			     PARSING_AND_ERR_FLAGS_L4CHKSMERROR_SHIFT;
		tcsum = QEDE_TUNN_CSUM_UNNECESSARY;
	}

	csum_flag |= PARSING_AND_ERR_FLAGS_TUNNELIPHDRERROR_MASK <<
		     PARSING_AND_ERR_FLAGS_TUNNELIPHDRERROR_SHIFT |
		     PARSING_AND_ERR_FLAGS_IPHDRERROR_MASK <<
		     PARSING_AND_ERR_FLAGS_IPHDRERROR_SHIFT;

	if (csum_flag & flag)
		return QEDE_CSUM_ERROR;

	return QEDE_CSUM_UNNECESSARY | tcsum;
}

static u8 qede_check_notunn_csum(u16 flag)
>>>>>>> ed596a4a
{
	u16 csum_flag = 0;
	u8 csum = 0;

	if (flag & (PARSING_AND_ERR_FLAGS_L4CHKSMWASCALCULATED_MASK <<
		    PARSING_AND_ERR_FLAGS_L4CHKSMWASCALCULATED_SHIFT)) {
		csum_flag |= PARSING_AND_ERR_FLAGS_L4CHKSMERROR_MASK <<
			     PARSING_AND_ERR_FLAGS_L4CHKSMERROR_SHIFT;
		csum = QEDE_CSUM_UNNECESSARY;
	}

	csum_flag |= PARSING_AND_ERR_FLAGS_IPHDRERROR_MASK <<
		     PARSING_AND_ERR_FLAGS_IPHDRERROR_SHIFT;

	if (csum_flag & flag)
		return QEDE_CSUM_ERROR;

	return csum;
}

static u8 qede_check_csum(u16 flag)
{
	if (!qede_tunn_exist(flag))
		return qede_check_notunn_csum(flag);
	else
		return qede_check_tunn_csum(flag);
}

static int qede_rx_int(struct qede_fastpath *fp, int budget)
{
	struct qede_dev *edev = fp->edev;
	struct qede_rx_queue *rxq = fp->rxq;

	u16 hw_comp_cons, sw_comp_cons, sw_rx_index, parse_flag;
	int rx_pkt = 0;
	u8 csum_flag;

	hw_comp_cons = le16_to_cpu(*rxq->hw_cons_ptr);
	sw_comp_cons = qed_chain_get_cons_idx(&rxq->rx_comp_ring);

	/* Memory barrier to prevent the CPU from doing speculative reads of CQE
	 * / BD in the while-loop before reading hw_comp_cons. If the CQE is
	 * read before it is written by FW, then FW writes CQE and SB, and then
	 * the CPU reads the hw_comp_cons, it will use an old CQE.
	 */
	rmb();

	/* Loop to complete all indicated BDs */
	while (sw_comp_cons != hw_comp_cons) {
		struct eth_fast_path_rx_reg_cqe *fp_cqe;
		enum pkt_hash_types rxhash_type;
		enum eth_rx_cqe_type cqe_type;
		struct sw_rx_data *sw_rx_data;
		union eth_rx_cqe *cqe;
		struct sk_buff *skb;
		struct page *data;
		__le16 flags;
		u16 len, pad;
		u32 rx_hash;

		/* Get the CQE from the completion ring */
		cqe = (union eth_rx_cqe *)
			qed_chain_consume(&rxq->rx_comp_ring);
		cqe_type = cqe->fast_path_regular.type;

		if (unlikely(cqe_type == ETH_RX_CQE_TYPE_SLOW_PATH)) {
			edev->ops->eth_cqe_completion(
					edev->cdev, fp->rss_id,
					(struct eth_slow_path_rx_cqe *)cqe);
			goto next_cqe;
		}

		if (cqe_type != ETH_RX_CQE_TYPE_REGULAR) {
			switch (cqe_type) {
			case ETH_RX_CQE_TYPE_TPA_START:
				qede_tpa_start(edev, rxq,
					       &cqe->fast_path_tpa_start);
				goto next_cqe;
			case ETH_RX_CQE_TYPE_TPA_CONT:
				qede_tpa_cont(edev, rxq,
					      &cqe->fast_path_tpa_cont);
				goto next_cqe;
			case ETH_RX_CQE_TYPE_TPA_END:
				qede_tpa_end(edev, fp,
					     &cqe->fast_path_tpa_end);
				goto next_rx_only;
			default:
				break;
			}
		}

		/* Get the data from the SW ring */
		sw_rx_index = rxq->sw_rx_cons & NUM_RX_BDS_MAX;
		sw_rx_data = &rxq->sw_rx_ring[sw_rx_index];
		data = sw_rx_data->data;

		fp_cqe = &cqe->fast_path_regular;
		len =  le16_to_cpu(fp_cqe->len_on_first_bd);
		pad = fp_cqe->placement_offset;
		flags = cqe->fast_path_regular.pars_flags.flags;

		/* If this is an error packet then drop it */
		parse_flag = le16_to_cpu(flags);

		csum_flag = qede_check_csum(parse_flag);
		if (unlikely(csum_flag == QEDE_CSUM_ERROR)) {
			DP_NOTICE(edev,
				  "CQE in CONS = %u has error, flags = %x, dropping incoming packet\n",
				  sw_comp_cons, parse_flag);
			rxq->rx_hw_errors++;
<<<<<<< HEAD
			qede_reuse_page(edev, rxq, sw_rx_data);
			goto next_rx;
=======
			qede_recycle_rx_bd_ring(rxq, edev, fp_cqe->bd_num);
			goto next_cqe;
>>>>>>> ed596a4a
		}

		skb = netdev_alloc_skb(edev->ndev, QEDE_RX_HDR_SIZE);
		if (unlikely(!skb)) {
			DP_NOTICE(edev,
				  "Build_skb failed, dropping incoming packet\n");
<<<<<<< HEAD
			qede_reuse_page(edev, rxq, sw_rx_data);
=======
			qede_recycle_rx_bd_ring(rxq, edev, fp_cqe->bd_num);
>>>>>>> ed596a4a
			rxq->rx_alloc_errors++;
			goto next_rx;
		}

		/* Copy data into SKB */
		if (len + pad <= QEDE_RX_HDR_SIZE) {
			memcpy(skb_put(skb, len),
			       page_address(data) + pad +
				sw_rx_data->page_offset, len);
			qede_reuse_page(edev, rxq, sw_rx_data);
		} else {
			struct skb_frag_struct *frag;
			unsigned int pull_len;
			unsigned char *va;
<<<<<<< HEAD

			frag = &skb_shinfo(skb)->frags[0];

			skb_add_rx_frag(skb, skb_shinfo(skb)->nr_frags, data,
					pad + sw_rx_data->page_offset,
					len, rxq->rx_buf_seg_size);

			va = skb_frag_address(frag);
			pull_len = eth_get_headlen(va, QEDE_RX_HDR_SIZE);

			/* Align the pull_len to optimize memcpy */
			memcpy(skb->data, va, ALIGN(pull_len, sizeof(long)));

			skb_frag_size_sub(frag, pull_len);
			frag->page_offset += pull_len;
			skb->data_len -= pull_len;
			skb->tail += pull_len;

			if (unlikely(qede_realloc_rx_buffer(edev, rxq,
							    sw_rx_data))) {
				DP_ERR(edev, "Failed to allocate rx buffer\n");
				rxq->rx_alloc_errors++;
				goto next_cqe;
			}
		}

		if (fp_cqe->bd_num != 1) {
			u16 pkt_len = le16_to_cpu(fp_cqe->pkt_len);
			u8 num_frags;

			pkt_len -= len;

			for (num_frags = fp_cqe->bd_num - 1; num_frags > 0;
			     num_frags--) {
				u16 cur_size = pkt_len > rxq->rx_buf_size ?
						rxq->rx_buf_size : pkt_len;

				WARN_ONCE(!cur_size,
					  "Still got %d BDs for mapping jumbo, but length became 0\n",
					  num_frags);

				if (unlikely(qede_alloc_rx_buffer(edev, rxq)))
					goto next_cqe;

				rxq->sw_rx_cons++;
				sw_rx_index = rxq->sw_rx_cons & NUM_RX_BDS_MAX;
				sw_rx_data = &rxq->sw_rx_ring[sw_rx_index];
				qed_chain_consume(&rxq->rx_bd_ring);
				dma_unmap_page(&edev->pdev->dev,
					       sw_rx_data->mapping,
					       PAGE_SIZE, DMA_FROM_DEVICE);

				skb_fill_page_desc(skb,
						   skb_shinfo(skb)->nr_frags++,
						   sw_rx_data->data, 0,
						   cur_size);

				skb->truesize += PAGE_SIZE;
				skb->data_len += cur_size;
				skb->len += cur_size;
				pkt_len -= cur_size;
			}

			if (pkt_len)
				DP_ERR(edev,
				       "Mapped all BDs of jumbo, but still have %d bytes\n",
				       pkt_len);
		}

		skb->protocol = eth_type_trans(skb, edev->ndev);
=======
>>>>>>> ed596a4a

			frag = &skb_shinfo(skb)->frags[0];

			skb_add_rx_frag(skb, skb_shinfo(skb)->nr_frags, data,
					pad + sw_rx_data->page_offset,
					len, rxq->rx_buf_seg_size);

			va = skb_frag_address(frag);
			pull_len = eth_get_headlen(va, QEDE_RX_HDR_SIZE);

			/* Align the pull_len to optimize memcpy */
			memcpy(skb->data, va, ALIGN(pull_len, sizeof(long)));

			skb_frag_size_sub(frag, pull_len);
			frag->page_offset += pull_len;
			skb->data_len -= pull_len;
			skb->tail += pull_len;

<<<<<<< HEAD
		qed_chain_consume(&rxq->rx_bd_ring);
next_rx:
		rxq->sw_rx_cons++;
=======
			if (unlikely(qede_realloc_rx_buffer(edev, rxq,
							    sw_rx_data))) {
				DP_ERR(edev, "Failed to allocate rx buffer\n");
				/* Incr page ref count to reuse on allocation
				 * failure so that it doesn't get freed while
				 * freeing SKB.
				 */

				atomic_inc(&sw_rx_data->data->_count);
				rxq->rx_alloc_errors++;
				qede_recycle_rx_bd_ring(rxq, edev,
							fp_cqe->bd_num);
				dev_kfree_skb_any(skb);
				goto next_cqe;
			}
		}

		qede_rx_bd_ring_consume(rxq);

		if (fp_cqe->bd_num != 1) {
			u16 pkt_len = le16_to_cpu(fp_cqe->pkt_len);
			u8 num_frags;

			pkt_len -= len;

			for (num_frags = fp_cqe->bd_num - 1; num_frags > 0;
			     num_frags--) {
				u16 cur_size = pkt_len > rxq->rx_buf_size ?
						rxq->rx_buf_size : pkt_len;
				if (unlikely(!cur_size)) {
					DP_ERR(edev,
					       "Still got %d BDs for mapping jumbo, but length became 0\n",
					       num_frags);
					qede_recycle_rx_bd_ring(rxq, edev,
								num_frags);
					dev_kfree_skb_any(skb);
					goto next_cqe;
				}

				if (unlikely(qede_alloc_rx_buffer(edev, rxq))) {
					qede_recycle_rx_bd_ring(rxq, edev,
								num_frags);
					dev_kfree_skb_any(skb);
					goto next_cqe;
				}

				sw_rx_index = rxq->sw_rx_cons & NUM_RX_BDS_MAX;
				sw_rx_data = &rxq->sw_rx_ring[sw_rx_index];
				qede_rx_bd_ring_consume(rxq);

				dma_unmap_page(&edev->pdev->dev,
					       sw_rx_data->mapping,
					       PAGE_SIZE, DMA_FROM_DEVICE);

				skb_fill_page_desc(skb,
						   skb_shinfo(skb)->nr_frags++,
						   sw_rx_data->data, 0,
						   cur_size);

				skb->truesize += PAGE_SIZE;
				skb->data_len += cur_size;
				skb->len += cur_size;
				pkt_len -= cur_size;
			}

			if (unlikely(pkt_len))
				DP_ERR(edev,
				       "Mapped all BDs of jumbo, but still have %d bytes\n",
				       pkt_len);
		}

		skb->protocol = eth_type_trans(skb, edev->ndev);

		rx_hash = qede_get_rxhash(edev, fp_cqe->bitfields,
					  fp_cqe->rss_hash,
					  &rxhash_type);

		skb_set_hash(skb, rx_hash, rxhash_type);

		qede_set_skb_csum(skb, csum_flag);

		skb_record_rx_queue(skb, fp->rss_id);

		qede_skb_receive(edev, fp, skb, le16_to_cpu(fp_cqe->vlan_tag));
>>>>>>> ed596a4a
next_rx_only:
		rx_pkt++;

next_cqe: /* don't consume bd rx buffer */
		qed_chain_recycle_consumed(&rxq->rx_comp_ring);
		sw_comp_cons = qed_chain_get_cons_idx(&rxq->rx_comp_ring);
		/* CR TPA - revisit how to handle budget in TPA perhaps
		 * increase on "end"
		 */
		if (rx_pkt == budget)
			break;
	} /* repeat while sw_comp_cons != hw_comp_cons... */

	/* Update producers */
	qede_update_rx_prod(edev, rxq);

	return rx_pkt;
}

static int qede_poll(struct napi_struct *napi, int budget)
{
	int work_done = 0;
	struct qede_fastpath *fp = container_of(napi, struct qede_fastpath,
						 napi);
	struct qede_dev *edev = fp->edev;

	while (1) {
		u8 tc;

		for (tc = 0; tc < edev->num_tc; tc++)
			if (qede_txq_has_work(&fp->txqs[tc]))
				qede_tx_int(edev, &fp->txqs[tc]);

		if (qede_has_rx_work(fp->rxq)) {
			work_done += qede_rx_int(fp, budget - work_done);

			/* must not complete if we consumed full budget */
			if (work_done >= budget)
				break;
		}

		/* Fall out from the NAPI loop if needed */
		if (!(qede_has_rx_work(fp->rxq) || qede_has_tx_work(fp))) {
			qed_sb_update_sb_idx(fp->sb_info);
			/* *_has_*_work() reads the status block,
			 * thus we need to ensure that status block indices
			 * have been actually read (qed_sb_update_sb_idx)
			 * prior to this check (*_has_*_work) so that
			 * we won't write the "newer" value of the status block
			 * to HW (if there was a DMA right after
			 * qede_has_rx_work and if there is no rmb, the memory
			 * reading (qed_sb_update_sb_idx) may be postponed
			 * to right before *_ack_sb). In this case there
			 * will never be another interrupt until there is
			 * another update of the status block, while there
			 * is still unhandled work.
			 */
			rmb();

			if (!(qede_has_rx_work(fp->rxq) ||
			      qede_has_tx_work(fp))) {
				napi_complete(napi);
				/* Update and reenable interrupts */
				qed_sb_ack(fp->sb_info, IGU_INT_ENABLE,
					   1 /*update*/);
				break;
			}
		}
	}

	return work_done;
}

static irqreturn_t qede_msix_fp_int(int irq, void *fp_cookie)
{
	struct qede_fastpath *fp = fp_cookie;

	qed_sb_ack(fp->sb_info, IGU_INT_DISABLE, 0 /*do not update*/);

	napi_schedule_irqoff(&fp->napi);
	return IRQ_HANDLED;
}

/* -------------------------------------------------------------------------
 * END OF FAST-PATH
 * -------------------------------------------------------------------------
 */

static int qede_open(struct net_device *ndev);
static int qede_close(struct net_device *ndev);
static int qede_set_mac_addr(struct net_device *ndev, void *p);
static void qede_set_rx_mode(struct net_device *ndev);
static void qede_config_rx_mode(struct net_device *ndev);

static int qede_set_ucast_rx_mac(struct qede_dev *edev,
				 enum qed_filter_xcast_params_type opcode,
				 unsigned char mac[ETH_ALEN])
{
	struct qed_filter_params filter_cmd;

	memset(&filter_cmd, 0, sizeof(filter_cmd));
	filter_cmd.type = QED_FILTER_TYPE_UCAST;
	filter_cmd.filter.ucast.type = opcode;
	filter_cmd.filter.ucast.mac_valid = 1;
	ether_addr_copy(filter_cmd.filter.ucast.mac, mac);

	return edev->ops->filter_config(edev->cdev, &filter_cmd);
}

static int qede_set_ucast_rx_vlan(struct qede_dev *edev,
				  enum qed_filter_xcast_params_type opcode,
				  u16 vid)
{
	struct qed_filter_params filter_cmd;

	memset(&filter_cmd, 0, sizeof(filter_cmd));
	filter_cmd.type = QED_FILTER_TYPE_UCAST;
	filter_cmd.filter.ucast.type = opcode;
	filter_cmd.filter.ucast.vlan_valid = 1;
	filter_cmd.filter.ucast.vlan = vid;

	return edev->ops->filter_config(edev->cdev, &filter_cmd);
}

void qede_fill_by_demand_stats(struct qede_dev *edev)
{
	struct qed_eth_stats stats;

	edev->ops->get_vport_stats(edev->cdev, &stats);
	edev->stats.no_buff_discards = stats.no_buff_discards;
	edev->stats.rx_ucast_bytes = stats.rx_ucast_bytes;
	edev->stats.rx_mcast_bytes = stats.rx_mcast_bytes;
	edev->stats.rx_bcast_bytes = stats.rx_bcast_bytes;
	edev->stats.rx_ucast_pkts = stats.rx_ucast_pkts;
	edev->stats.rx_mcast_pkts = stats.rx_mcast_pkts;
	edev->stats.rx_bcast_pkts = stats.rx_bcast_pkts;
	edev->stats.mftag_filter_discards = stats.mftag_filter_discards;
	edev->stats.mac_filter_discards = stats.mac_filter_discards;

	edev->stats.tx_ucast_bytes = stats.tx_ucast_bytes;
	edev->stats.tx_mcast_bytes = stats.tx_mcast_bytes;
	edev->stats.tx_bcast_bytes = stats.tx_bcast_bytes;
	edev->stats.tx_ucast_pkts = stats.tx_ucast_pkts;
	edev->stats.tx_mcast_pkts = stats.tx_mcast_pkts;
	edev->stats.tx_bcast_pkts = stats.tx_bcast_pkts;
	edev->stats.tx_err_drop_pkts = stats.tx_err_drop_pkts;
	edev->stats.coalesced_pkts = stats.tpa_coalesced_pkts;
	edev->stats.coalesced_events = stats.tpa_coalesced_events;
	edev->stats.coalesced_aborts_num = stats.tpa_aborts_num;
	edev->stats.non_coalesced_pkts = stats.tpa_not_coalesced_pkts;
	edev->stats.coalesced_bytes = stats.tpa_coalesced_bytes;

	edev->stats.rx_64_byte_packets = stats.rx_64_byte_packets;
	edev->stats.rx_65_to_127_byte_packets = stats.rx_65_to_127_byte_packets;
	edev->stats.rx_128_to_255_byte_packets =
				stats.rx_128_to_255_byte_packets;
	edev->stats.rx_256_to_511_byte_packets =
				stats.rx_256_to_511_byte_packets;
	edev->stats.rx_512_to_1023_byte_packets =
				stats.rx_512_to_1023_byte_packets;
	edev->stats.rx_1024_to_1518_byte_packets =
				stats.rx_1024_to_1518_byte_packets;
	edev->stats.rx_1519_to_1522_byte_packets =
				stats.rx_1519_to_1522_byte_packets;
	edev->stats.rx_1519_to_2047_byte_packets =
				stats.rx_1519_to_2047_byte_packets;
	edev->stats.rx_2048_to_4095_byte_packets =
				stats.rx_2048_to_4095_byte_packets;
	edev->stats.rx_4096_to_9216_byte_packets =
				stats.rx_4096_to_9216_byte_packets;
	edev->stats.rx_9217_to_16383_byte_packets =
				stats.rx_9217_to_16383_byte_packets;
	edev->stats.rx_crc_errors = stats.rx_crc_errors;
	edev->stats.rx_mac_crtl_frames = stats.rx_mac_crtl_frames;
	edev->stats.rx_pause_frames = stats.rx_pause_frames;
	edev->stats.rx_pfc_frames = stats.rx_pfc_frames;
	edev->stats.rx_align_errors = stats.rx_align_errors;
	edev->stats.rx_carrier_errors = stats.rx_carrier_errors;
	edev->stats.rx_oversize_packets = stats.rx_oversize_packets;
	edev->stats.rx_jabbers = stats.rx_jabbers;
	edev->stats.rx_undersize_packets = stats.rx_undersize_packets;
	edev->stats.rx_fragments = stats.rx_fragments;
	edev->stats.tx_64_byte_packets = stats.tx_64_byte_packets;
	edev->stats.tx_65_to_127_byte_packets = stats.tx_65_to_127_byte_packets;
	edev->stats.tx_128_to_255_byte_packets =
				stats.tx_128_to_255_byte_packets;
	edev->stats.tx_256_to_511_byte_packets =
				stats.tx_256_to_511_byte_packets;
	edev->stats.tx_512_to_1023_byte_packets =
				stats.tx_512_to_1023_byte_packets;
	edev->stats.tx_1024_to_1518_byte_packets =
				stats.tx_1024_to_1518_byte_packets;
	edev->stats.tx_1519_to_2047_byte_packets =
				stats.tx_1519_to_2047_byte_packets;
	edev->stats.tx_2048_to_4095_byte_packets =
				stats.tx_2048_to_4095_byte_packets;
	edev->stats.tx_4096_to_9216_byte_packets =
				stats.tx_4096_to_9216_byte_packets;
	edev->stats.tx_9217_to_16383_byte_packets =
				stats.tx_9217_to_16383_byte_packets;
	edev->stats.tx_pause_frames = stats.tx_pause_frames;
	edev->stats.tx_pfc_frames = stats.tx_pfc_frames;
	edev->stats.tx_lpi_entry_count = stats.tx_lpi_entry_count;
	edev->stats.tx_total_collisions = stats.tx_total_collisions;
	edev->stats.brb_truncates = stats.brb_truncates;
	edev->stats.brb_discards = stats.brb_discards;
	edev->stats.tx_mac_ctrl_frames = stats.tx_mac_ctrl_frames;
}

static struct rtnl_link_stats64 *qede_get_stats64(
			    struct net_device *dev,
			    struct rtnl_link_stats64 *stats)
{
	struct qede_dev *edev = netdev_priv(dev);

	qede_fill_by_demand_stats(edev);

	stats->rx_packets = edev->stats.rx_ucast_pkts +
			    edev->stats.rx_mcast_pkts +
			    edev->stats.rx_bcast_pkts;
	stats->tx_packets = edev->stats.tx_ucast_pkts +
			    edev->stats.tx_mcast_pkts +
			    edev->stats.tx_bcast_pkts;

	stats->rx_bytes = edev->stats.rx_ucast_bytes +
			  edev->stats.rx_mcast_bytes +
			  edev->stats.rx_bcast_bytes;

	stats->tx_bytes = edev->stats.tx_ucast_bytes +
			  edev->stats.tx_mcast_bytes +
			  edev->stats.tx_bcast_bytes;

	stats->tx_errors = edev->stats.tx_err_drop_pkts;
	stats->multicast = edev->stats.rx_mcast_pkts +
			   edev->stats.rx_bcast_pkts;

	stats->rx_fifo_errors = edev->stats.no_buff_discards;

	stats->collisions = edev->stats.tx_total_collisions;
	stats->rx_crc_errors = edev->stats.rx_crc_errors;
	stats->rx_frame_errors = edev->stats.rx_align_errors;

	return stats;
}

#ifdef CONFIG_QED_SRIOV
static int qede_get_vf_config(struct net_device *dev, int vfidx,
			      struct ifla_vf_info *ivi)
{
	struct qede_dev *edev = netdev_priv(dev);

	if (!edev->ops)
		return -EINVAL;

	return edev->ops->iov->get_config(edev->cdev, vfidx, ivi);
}

static int qede_set_vf_rate(struct net_device *dev, int vfidx,
			    int min_tx_rate, int max_tx_rate)
{
	struct qede_dev *edev = netdev_priv(dev);

	return edev->ops->iov->set_rate(edev->cdev, vfidx, max_tx_rate,
					max_tx_rate);
}

static int qede_set_vf_spoofchk(struct net_device *dev, int vfidx, bool val)
{
	struct qede_dev *edev = netdev_priv(dev);

	if (!edev->ops)
		return -EINVAL;

	return edev->ops->iov->set_spoof(edev->cdev, vfidx, val);
}

static int qede_set_vf_link_state(struct net_device *dev, int vfidx,
				  int link_state)
{
	struct qede_dev *edev = netdev_priv(dev);

	if (!edev->ops)
		return -EINVAL;

	return edev->ops->iov->set_link_state(edev->cdev, vfidx, link_state);
}
#endif

static void qede_config_accept_any_vlan(struct qede_dev *edev, bool action)
{
	struct qed_update_vport_params params;
	int rc;

	/* Proceed only if action actually needs to be performed */
	if (edev->accept_any_vlan == action)
		return;

	memset(&params, 0, sizeof(params));

	params.vport_id = 0;
	params.accept_any_vlan = action;
	params.update_accept_any_vlan_flg = 1;

	rc = edev->ops->vport_update(edev->cdev, &params);
	if (rc) {
		DP_ERR(edev, "Failed to %s accept-any-vlan\n",
		       action ? "enable" : "disable");
	} else {
		DP_INFO(edev, "%s accept-any-vlan\n",
			action ? "enabled" : "disabled");
		edev->accept_any_vlan = action;
	}
}

static int qede_vlan_rx_add_vid(struct net_device *dev, __be16 proto, u16 vid)
{
	struct qede_dev *edev = netdev_priv(dev);
	struct qede_vlan *vlan, *tmp;
	int rc;

	DP_VERBOSE(edev, NETIF_MSG_IFUP, "Adding vlan 0x%04x\n", vid);

	vlan = kzalloc(sizeof(*vlan), GFP_KERNEL);
	if (!vlan) {
		DP_INFO(edev, "Failed to allocate struct for vlan\n");
		return -ENOMEM;
	}
	INIT_LIST_HEAD(&vlan->list);
	vlan->vid = vid;
	vlan->configured = false;

	/* Verify vlan isn't already configured */
	list_for_each_entry(tmp, &edev->vlan_list, list) {
		if (tmp->vid == vlan->vid) {
			DP_VERBOSE(edev, (NETIF_MSG_IFUP | NETIF_MSG_IFDOWN),
				   "vlan already configured\n");
			kfree(vlan);
			return -EEXIST;
		}
	}

	/* If interface is down, cache this VLAN ID and return */
	if (edev->state != QEDE_STATE_OPEN) {
		DP_VERBOSE(edev, NETIF_MSG_IFDOWN,
			   "Interface is down, VLAN %d will be configured when interface is up\n",
			   vid);
		if (vid != 0)
			edev->non_configured_vlans++;
		list_add(&vlan->list, &edev->vlan_list);

		return 0;
	}

	/* Check for the filter limit.
	 * Note - vlan0 has a reserved filter and can be added without
	 * worrying about quota
	 */
	if ((edev->configured_vlans < edev->dev_info.num_vlan_filters) ||
	    (vlan->vid == 0)) {
		rc = qede_set_ucast_rx_vlan(edev,
					    QED_FILTER_XCAST_TYPE_ADD,
					    vlan->vid);
		if (rc) {
			DP_ERR(edev, "Failed to configure VLAN %d\n",
			       vlan->vid);
			kfree(vlan);
			return -EINVAL;
		}
		vlan->configured = true;

		/* vlan0 filter isn't consuming out of our quota */
		if (vlan->vid != 0)
			edev->configured_vlans++;
	} else {
		/* Out of quota; Activate accept-any-VLAN mode */
		if (!edev->non_configured_vlans)
			qede_config_accept_any_vlan(edev, true);

		edev->non_configured_vlans++;
	}

	list_add(&vlan->list, &edev->vlan_list);

	return 0;
}

static void qede_del_vlan_from_list(struct qede_dev *edev,
				    struct qede_vlan *vlan)
{
	/* vlan0 filter isn't consuming out of our quota */
	if (vlan->vid != 0) {
		if (vlan->configured)
			edev->configured_vlans--;
		else
			edev->non_configured_vlans--;
	}

	list_del(&vlan->list);
	kfree(vlan);
}

static int qede_configure_vlan_filters(struct qede_dev *edev)
{
	int rc = 0, real_rc = 0, accept_any_vlan = 0;
	struct qed_dev_eth_info *dev_info;
	struct qede_vlan *vlan = NULL;

	if (list_empty(&edev->vlan_list))
		return 0;

	dev_info = &edev->dev_info;

	/* Configure non-configured vlans */
	list_for_each_entry(vlan, &edev->vlan_list, list) {
		if (vlan->configured)
			continue;

		/* We have used all our credits, now enable accept_any_vlan */
		if ((vlan->vid != 0) &&
		    (edev->configured_vlans == dev_info->num_vlan_filters)) {
			accept_any_vlan = 1;
			continue;
		}

		DP_VERBOSE(edev, NETIF_MSG_IFUP, "Adding vlan %d\n", vlan->vid);

		rc = qede_set_ucast_rx_vlan(edev, QED_FILTER_XCAST_TYPE_ADD,
					    vlan->vid);
		if (rc) {
			DP_ERR(edev, "Failed to configure VLAN %u\n",
			       vlan->vid);
			real_rc = rc;
			continue;
		}

		vlan->configured = true;
		/* vlan0 filter doesn't consume our VLAN filter's quota */
		if (vlan->vid != 0) {
			edev->non_configured_vlans--;
			edev->configured_vlans++;
		}
	}

	/* enable accept_any_vlan mode if we have more VLANs than credits,
	 * or remove accept_any_vlan mode if we've actually removed
	 * a non-configured vlan, and all remaining vlans are truly configured.
	 */

	if (accept_any_vlan)
		qede_config_accept_any_vlan(edev, true);
	else if (!edev->non_configured_vlans)
		qede_config_accept_any_vlan(edev, false);

	return real_rc;
}

static int qede_vlan_rx_kill_vid(struct net_device *dev, __be16 proto, u16 vid)
{
	struct qede_dev *edev = netdev_priv(dev);
	struct qede_vlan *vlan = NULL;
	int rc;

	DP_VERBOSE(edev, NETIF_MSG_IFDOWN, "Removing vlan 0x%04x\n", vid);

	/* Find whether entry exists */
	list_for_each_entry(vlan, &edev->vlan_list, list)
		if (vlan->vid == vid)
			break;

	if (!vlan || (vlan->vid != vid)) {
		DP_VERBOSE(edev, (NETIF_MSG_IFUP | NETIF_MSG_IFDOWN),
			   "Vlan isn't configured\n");
		return 0;
	}

	if (edev->state != QEDE_STATE_OPEN) {
		/* As interface is already down, we don't have a VPORT
		 * instance to remove vlan filter. So just update vlan list
		 */
		DP_VERBOSE(edev, NETIF_MSG_IFDOWN,
			   "Interface is down, removing VLAN from list only\n");
		qede_del_vlan_from_list(edev, vlan);
		return 0;
	}

	/* Remove vlan */
	rc = qede_set_ucast_rx_vlan(edev, QED_FILTER_XCAST_TYPE_DEL, vid);
	if (rc) {
		DP_ERR(edev, "Failed to remove VLAN %d\n", vid);
		return -EINVAL;
	}

	qede_del_vlan_from_list(edev, vlan);

	/* We have removed a VLAN - try to see if we can
	 * configure non-configured VLAN from the list.
	 */
	rc = qede_configure_vlan_filters(edev);

	return rc;
}

static void qede_vlan_mark_nonconfigured(struct qede_dev *edev)
{
	struct qede_vlan *vlan = NULL;

	if (list_empty(&edev->vlan_list))
		return;

	list_for_each_entry(vlan, &edev->vlan_list, list) {
		if (!vlan->configured)
			continue;

		vlan->configured = false;

		/* vlan0 filter isn't consuming out of our quota */
		if (vlan->vid != 0) {
			edev->non_configured_vlans++;
			edev->configured_vlans--;
		}

		DP_VERBOSE(edev, NETIF_MSG_IFDOWN,
			   "marked vlan %d as non-configured\n",
			   vlan->vid);
	}

	edev->accept_any_vlan = false;
}

#ifdef CONFIG_QEDE_VXLAN
static void qede_add_vxlan_port(struct net_device *dev,
				sa_family_t sa_family, __be16 port)
{
	struct qede_dev *edev = netdev_priv(dev);
	u16 t_port = ntohs(port);

	if (edev->vxlan_dst_port)
		return;

	edev->vxlan_dst_port = t_port;

	DP_VERBOSE(edev, QED_MSG_DEBUG, "Added vxlan port=%d", t_port);

	set_bit(QEDE_SP_VXLAN_PORT_CONFIG, &edev->sp_flags);
	schedule_delayed_work(&edev->sp_task, 0);
}

<<<<<<< HEAD
static int qede_set_ucast_rx_vlan(struct qede_dev *edev,
				  enum qed_filter_xcast_params_type opcode,
				  u16 vid)
{
	struct qed_filter_params filter_cmd;

	memset(&filter_cmd, 0, sizeof(filter_cmd));
	filter_cmd.type = QED_FILTER_TYPE_UCAST;
	filter_cmd.filter.ucast.type = opcode;
	filter_cmd.filter.ucast.vlan_valid = 1;
	filter_cmd.filter.ucast.vlan = vid;

	return edev->ops->filter_config(edev->cdev, &filter_cmd);
}

void qede_fill_by_demand_stats(struct qede_dev *edev)
=======
static void qede_del_vxlan_port(struct net_device *dev,
				sa_family_t sa_family, __be16 port)
>>>>>>> ed596a4a
{
	struct qede_dev *edev = netdev_priv(dev);
	u16 t_port = ntohs(port);

	if (t_port != edev->vxlan_dst_port)
		return;

	edev->vxlan_dst_port = 0;

	DP_VERBOSE(edev, QED_MSG_DEBUG, "Deleted vxlan port=%d", t_port);

	set_bit(QEDE_SP_VXLAN_PORT_CONFIG, &edev->sp_flags);
	schedule_delayed_work(&edev->sp_task, 0);
}
#endif

#ifdef CONFIG_QEDE_GENEVE
static void qede_add_geneve_port(struct net_device *dev,
				 sa_family_t sa_family, __be16 port)
{
	struct qede_dev *edev = netdev_priv(dev);
	u16 t_port = ntohs(port);

	if (edev->geneve_dst_port)
		return;

	edev->geneve_dst_port = t_port;

	DP_VERBOSE(edev, QED_MSG_DEBUG, "Added geneve port=%d", t_port);
	set_bit(QEDE_SP_GENEVE_PORT_CONFIG, &edev->sp_flags);
	schedule_delayed_work(&edev->sp_task, 0);
}

static void qede_del_geneve_port(struct net_device *dev,
				 sa_family_t sa_family, __be16 port)
{
	struct qede_dev *edev = netdev_priv(dev);
	u16 t_port = ntohs(port);

	if (t_port != edev->geneve_dst_port)
		return;

	edev->geneve_dst_port = 0;

	DP_VERBOSE(edev, QED_MSG_DEBUG, "Deleted geneve port=%d", t_port);
	set_bit(QEDE_SP_GENEVE_PORT_CONFIG, &edev->sp_flags);
	schedule_delayed_work(&edev->sp_task, 0);
}
#endif

static void qede_config_accept_any_vlan(struct qede_dev *edev, bool action)
{
	struct qed_update_vport_params params;
	int rc;

	/* Proceed only if action actually needs to be performed */
	if (edev->accept_any_vlan == action)
		return;

	memset(&params, 0, sizeof(params));

	params.vport_id = 0;
	params.accept_any_vlan = action;
	params.update_accept_any_vlan_flg = 1;

	rc = edev->ops->vport_update(edev->cdev, &params);
	if (rc) {
		DP_ERR(edev, "Failed to %s accept-any-vlan\n",
		       action ? "enable" : "disable");
	} else {
		DP_INFO(edev, "%s accept-any-vlan\n",
			action ? "enabled" : "disabled");
		edev->accept_any_vlan = action;
	}
}

static int qede_vlan_rx_add_vid(struct net_device *dev, __be16 proto, u16 vid)
{
	struct qede_dev *edev = netdev_priv(dev);
	struct qede_vlan *vlan, *tmp;
	int rc;

	DP_VERBOSE(edev, NETIF_MSG_IFUP, "Adding vlan 0x%04x\n", vid);

	vlan = kzalloc(sizeof(*vlan), GFP_KERNEL);
	if (!vlan) {
		DP_INFO(edev, "Failed to allocate struct for vlan\n");
		return -ENOMEM;
	}
	INIT_LIST_HEAD(&vlan->list);
	vlan->vid = vid;
	vlan->configured = false;

	/* Verify vlan isn't already configured */
	list_for_each_entry(tmp, &edev->vlan_list, list) {
		if (tmp->vid == vlan->vid) {
			DP_VERBOSE(edev, (NETIF_MSG_IFUP | NETIF_MSG_IFDOWN),
				   "vlan already configured\n");
			kfree(vlan);
			return -EEXIST;
		}
	}

	/* If interface is down, cache this VLAN ID and return */
	if (edev->state != QEDE_STATE_OPEN) {
		DP_VERBOSE(edev, NETIF_MSG_IFDOWN,
			   "Interface is down, VLAN %d will be configured when interface is up\n",
			   vid);
		if (vid != 0)
			edev->non_configured_vlans++;
		list_add(&vlan->list, &edev->vlan_list);

		return 0;
	}

	/* Check for the filter limit.
	 * Note - vlan0 has a reserved filter and can be added without
	 * worrying about quota
	 */
	if ((edev->configured_vlans < edev->dev_info.num_vlan_filters) ||
	    (vlan->vid == 0)) {
		rc = qede_set_ucast_rx_vlan(edev,
					    QED_FILTER_XCAST_TYPE_ADD,
					    vlan->vid);
		if (rc) {
			DP_ERR(edev, "Failed to configure VLAN %d\n",
			       vlan->vid);
			kfree(vlan);
			return -EINVAL;
		}
		vlan->configured = true;

		/* vlan0 filter isn't consuming out of our quota */
		if (vlan->vid != 0)
			edev->configured_vlans++;
	} else {
		/* Out of quota; Activate accept-any-VLAN mode */
		if (!edev->non_configured_vlans)
			qede_config_accept_any_vlan(edev, true);

		edev->non_configured_vlans++;
	}

	list_add(&vlan->list, &edev->vlan_list);

	return 0;
}

static void qede_del_vlan_from_list(struct qede_dev *edev,
				    struct qede_vlan *vlan)
{
	/* vlan0 filter isn't consuming out of our quota */
	if (vlan->vid != 0) {
		if (vlan->configured)
			edev->configured_vlans--;
		else
			edev->non_configured_vlans--;
	}

	list_del(&vlan->list);
	kfree(vlan);
}

static int qede_configure_vlan_filters(struct qede_dev *edev)
{
	int rc = 0, real_rc = 0, accept_any_vlan = 0;
	struct qed_dev_eth_info *dev_info;
	struct qede_vlan *vlan = NULL;

	if (list_empty(&edev->vlan_list))
		return 0;

	dev_info = &edev->dev_info;

	/* Configure non-configured vlans */
	list_for_each_entry(vlan, &edev->vlan_list, list) {
		if (vlan->configured)
			continue;

		/* We have used all our credits, now enable accept_any_vlan */
		if ((vlan->vid != 0) &&
		    (edev->configured_vlans == dev_info->num_vlan_filters)) {
			accept_any_vlan = 1;
			continue;
		}

		DP_VERBOSE(edev, NETIF_MSG_IFUP, "Adding vlan %d\n", vlan->vid);

		rc = qede_set_ucast_rx_vlan(edev, QED_FILTER_XCAST_TYPE_ADD,
					    vlan->vid);
		if (rc) {
			DP_ERR(edev, "Failed to configure VLAN %u\n",
			       vlan->vid);
			real_rc = rc;
			continue;
		}

		vlan->configured = true;
		/* vlan0 filter doesn't consume our VLAN filter's quota */
		if (vlan->vid != 0) {
			edev->non_configured_vlans--;
			edev->configured_vlans++;
		}
	}

	/* enable accept_any_vlan mode if we have more VLANs than credits,
	 * or remove accept_any_vlan mode if we've actually removed
	 * a non-configured vlan, and all remaining vlans are truly configured.
	 */

	if (accept_any_vlan)
		qede_config_accept_any_vlan(edev, true);
	else if (!edev->non_configured_vlans)
		qede_config_accept_any_vlan(edev, false);

	return real_rc;
}

static int qede_vlan_rx_kill_vid(struct net_device *dev, __be16 proto, u16 vid)
{
	struct qede_dev *edev = netdev_priv(dev);
	struct qede_vlan *vlan = NULL;
	int rc;

	DP_VERBOSE(edev, NETIF_MSG_IFDOWN, "Removing vlan 0x%04x\n", vid);

	/* Find whether entry exists */
	list_for_each_entry(vlan, &edev->vlan_list, list)
		if (vlan->vid == vid)
			break;

	if (!vlan || (vlan->vid != vid)) {
		DP_VERBOSE(edev, (NETIF_MSG_IFUP | NETIF_MSG_IFDOWN),
			   "Vlan isn't configured\n");
		return 0;
	}

	if (edev->state != QEDE_STATE_OPEN) {
		/* As interface is already down, we don't have a VPORT
		 * instance to remove vlan filter. So just update vlan list
		 */
		DP_VERBOSE(edev, NETIF_MSG_IFDOWN,
			   "Interface is down, removing VLAN from list only\n");
		qede_del_vlan_from_list(edev, vlan);
		return 0;
	}

	/* Remove vlan */
	rc = qede_set_ucast_rx_vlan(edev, QED_FILTER_XCAST_TYPE_DEL, vid);
	if (rc) {
		DP_ERR(edev, "Failed to remove VLAN %d\n", vid);
		return -EINVAL;
	}

	qede_del_vlan_from_list(edev, vlan);

	/* We have removed a VLAN - try to see if we can
	 * configure non-configured VLAN from the list.
	 */
	rc = qede_configure_vlan_filters(edev);

	return rc;
}

static void qede_vlan_mark_nonconfigured(struct qede_dev *edev)
{
	struct qede_vlan *vlan = NULL;

	if (list_empty(&edev->vlan_list))
		return;

	list_for_each_entry(vlan, &edev->vlan_list, list) {
		if (!vlan->configured)
			continue;

		vlan->configured = false;

		/* vlan0 filter isn't consuming out of our quota */
		if (vlan->vid != 0) {
			edev->non_configured_vlans++;
			edev->configured_vlans--;
		}

		DP_VERBOSE(edev, NETIF_MSG_IFDOWN,
			   "marked vlan %d as non-configured\n",
			   vlan->vid);
	}

	edev->accept_any_vlan = false;
}

static const struct net_device_ops qede_netdev_ops = {
	.ndo_open = qede_open,
	.ndo_stop = qede_close,
	.ndo_start_xmit = qede_start_xmit,
	.ndo_set_rx_mode = qede_set_rx_mode,
	.ndo_set_mac_address = qede_set_mac_addr,
	.ndo_validate_addr = eth_validate_addr,
	.ndo_change_mtu = qede_change_mtu,
<<<<<<< HEAD
=======
#ifdef CONFIG_QED_SRIOV
	.ndo_set_vf_mac = qede_set_vf_mac,
	.ndo_set_vf_vlan = qede_set_vf_vlan,
#endif
>>>>>>> ed596a4a
	.ndo_vlan_rx_add_vid = qede_vlan_rx_add_vid,
	.ndo_vlan_rx_kill_vid = qede_vlan_rx_kill_vid,
	.ndo_get_stats64 = qede_get_stats64,
#ifdef CONFIG_QED_SRIOV
	.ndo_set_vf_link_state = qede_set_vf_link_state,
	.ndo_set_vf_spoofchk = qede_set_vf_spoofchk,
	.ndo_get_vf_config = qede_get_vf_config,
	.ndo_set_vf_rate = qede_set_vf_rate,
#endif
#ifdef CONFIG_QEDE_VXLAN
	.ndo_add_vxlan_port = qede_add_vxlan_port,
	.ndo_del_vxlan_port = qede_del_vxlan_port,
#endif
#ifdef CONFIG_QEDE_GENEVE
	.ndo_add_geneve_port = qede_add_geneve_port,
	.ndo_del_geneve_port = qede_del_geneve_port,
#endif
};

/* -------------------------------------------------------------------------
 * START OF PROBE / REMOVE
 * -------------------------------------------------------------------------
 */

static struct qede_dev *qede_alloc_etherdev(struct qed_dev *cdev,
					    struct pci_dev *pdev,
					    struct qed_dev_eth_info *info,
					    u32 dp_module,
					    u8 dp_level)
{
	struct net_device *ndev;
	struct qede_dev *edev;

	ndev = alloc_etherdev_mqs(sizeof(*edev),
				  info->num_queues,
				  info->num_queues);
	if (!ndev) {
		pr_err("etherdev allocation failed\n");
		return NULL;
	}

	edev = netdev_priv(ndev);
	edev->ndev = ndev;
	edev->cdev = cdev;
	edev->pdev = pdev;
	edev->dp_module = dp_module;
	edev->dp_level = dp_level;
	edev->ops = qed_ops;
	edev->q_num_rx_buffers = NUM_RX_BDS_DEF;
	edev->q_num_tx_buffers = NUM_TX_BDS_DEF;

	SET_NETDEV_DEV(ndev, &pdev->dev);

	memset(&edev->stats, 0, sizeof(edev->stats));
	memcpy(&edev->dev_info, info, sizeof(*info));

	edev->num_tc = edev->dev_info.num_tc;

	INIT_LIST_HEAD(&edev->vlan_list);

	return edev;
}

static void qede_init_ndev(struct qede_dev *edev)
{
	struct net_device *ndev = edev->ndev;
	struct pci_dev *pdev = edev->pdev;
	u32 hw_features;

	pci_set_drvdata(pdev, ndev);

	ndev->mem_start = edev->dev_info.common.pci_mem_start;
	ndev->base_addr = ndev->mem_start;
	ndev->mem_end = edev->dev_info.common.pci_mem_end;
	ndev->irq = edev->dev_info.common.pci_irq;

	ndev->watchdog_timeo = TX_TIMEOUT;

	ndev->netdev_ops = &qede_netdev_ops;

	qede_set_ethtool_ops(ndev);

	/* user-changeble features */
	hw_features = NETIF_F_GRO | NETIF_F_SG |
		      NETIF_F_IP_CSUM | NETIF_F_IPV6_CSUM |
		      NETIF_F_TSO | NETIF_F_TSO6;

	/* Encap features*/
	hw_features |= NETIF_F_GSO_GRE | NETIF_F_GSO_UDP_TUNNEL |
		       NETIF_F_TSO_ECN;
	ndev->hw_enc_features = NETIF_F_IP_CSUM | NETIF_F_IPV6_CSUM |
				NETIF_F_SG | NETIF_F_TSO | NETIF_F_TSO_ECN |
				NETIF_F_TSO6 | NETIF_F_GSO_GRE |
				NETIF_F_GSO_UDP_TUNNEL | NETIF_F_RXCSUM;

	ndev->vlan_features = hw_features | NETIF_F_RXHASH | NETIF_F_RXCSUM |
			      NETIF_F_HIGHDMA;
	ndev->features = hw_features | NETIF_F_RXHASH | NETIF_F_RXCSUM |
			 NETIF_F_HW_VLAN_CTAG_RX | NETIF_F_HIGHDMA |
			 NETIF_F_HW_VLAN_CTAG_FILTER | NETIF_F_HW_VLAN_CTAG_TX;

	ndev->hw_features = hw_features;

	/* Set network device HW mac */
	ether_addr_copy(edev->ndev->dev_addr, edev->dev_info.common.hw_mac);
}

/* This function converts from 32b param to two params of level and module
 * Input 32b decoding:
 * b31 - enable all NOTICE prints. NOTICE prints are for deviation from the
 * 'happy' flow, e.g. memory allocation failed.
 * b30 - enable all INFO prints. INFO prints are for major steps in the flow
 * and provide important parameters.
 * b29-b0 - per-module bitmap, where each bit enables VERBOSE prints of that
 * module. VERBOSE prints are for tracking the specific flow in low level.
 *
 * Notice that the level should be that of the lowest required logs.
 */
void qede_config_debug(uint debug, u32 *p_dp_module, u8 *p_dp_level)
{
	*p_dp_level = QED_LEVEL_NOTICE;
	*p_dp_module = 0;

	if (debug & QED_LOG_VERBOSE_MASK) {
		*p_dp_level = QED_LEVEL_VERBOSE;
		*p_dp_module = (debug & 0x3FFFFFFF);
	} else if (debug & QED_LOG_INFO_MASK) {
		*p_dp_level = QED_LEVEL_INFO;
	} else if (debug & QED_LOG_NOTICE_MASK) {
		*p_dp_level = QED_LEVEL_NOTICE;
	}
}

static void qede_free_fp_array(struct qede_dev *edev)
{
	if (edev->fp_array) {
		struct qede_fastpath *fp;
		int i;

		for_each_rss(i) {
			fp = &edev->fp_array[i];

			kfree(fp->sb_info);
			kfree(fp->rxq);
			kfree(fp->txqs);
		}
		kfree(edev->fp_array);
	}
	edev->num_rss = 0;
}

static int qede_alloc_fp_array(struct qede_dev *edev)
{
	struct qede_fastpath *fp;
	int i;

	edev->fp_array = kcalloc(QEDE_RSS_CNT(edev),
				 sizeof(*edev->fp_array), GFP_KERNEL);
	if (!edev->fp_array) {
		DP_NOTICE(edev, "fp array allocation failed\n");
		goto err;
	}

	for_each_rss(i) {
		fp = &edev->fp_array[i];

		fp->sb_info = kcalloc(1, sizeof(*fp->sb_info), GFP_KERNEL);
		if (!fp->sb_info) {
			DP_NOTICE(edev, "sb info struct allocation failed\n");
			goto err;
		}

		fp->rxq = kcalloc(1, sizeof(*fp->rxq), GFP_KERNEL);
		if (!fp->rxq) {
			DP_NOTICE(edev, "RXQ struct allocation failed\n");
			goto err;
		}

		fp->txqs = kcalloc(edev->num_tc, sizeof(*fp->txqs), GFP_KERNEL);
		if (!fp->txqs) {
			DP_NOTICE(edev, "TXQ array allocation failed\n");
			goto err;
		}
	}

	return 0;
err:
	qede_free_fp_array(edev);
	return -ENOMEM;
}

static void qede_sp_task(struct work_struct *work)
{
	struct qede_dev *edev = container_of(work, struct qede_dev,
					     sp_task.work);
	struct qed_dev *cdev = edev->cdev;

	mutex_lock(&edev->qede_lock);

	if (edev->state == QEDE_STATE_OPEN) {
		if (test_and_clear_bit(QEDE_SP_RX_MODE, &edev->sp_flags))
			qede_config_rx_mode(edev->ndev);
	}

	if (test_and_clear_bit(QEDE_SP_VXLAN_PORT_CONFIG, &edev->sp_flags)) {
		struct qed_tunn_params tunn_params;

		memset(&tunn_params, 0, sizeof(tunn_params));
		tunn_params.update_vxlan_port = 1;
		tunn_params.vxlan_port = edev->vxlan_dst_port;
		qed_ops->tunn_config(cdev, &tunn_params);
	}

	if (test_and_clear_bit(QEDE_SP_GENEVE_PORT_CONFIG, &edev->sp_flags)) {
		struct qed_tunn_params tunn_params;

		memset(&tunn_params, 0, sizeof(tunn_params));
		tunn_params.update_geneve_port = 1;
		tunn_params.geneve_port = edev->geneve_dst_port;
		qed_ops->tunn_config(cdev, &tunn_params);
	}

	mutex_unlock(&edev->qede_lock);
}

static void qede_update_pf_params(struct qed_dev *cdev)
{
	struct qed_pf_params pf_params;

	/* 64 rx + 64 tx */
	memset(&pf_params, 0, sizeof(struct qed_pf_params));
	pf_params.eth_pf_params.num_cons = 128;
	qed_ops->common->update_pf_params(cdev, &pf_params);
}

enum qede_probe_mode {
	QEDE_PROBE_NORMAL,
};

static int __qede_probe(struct pci_dev *pdev, u32 dp_module, u8 dp_level,
			bool is_vf, enum qede_probe_mode mode)
{
	struct qed_probe_params probe_params;
	struct qed_slowpath_params params;
	struct qed_dev_eth_info dev_info;
	struct qede_dev *edev;
	struct qed_dev *cdev;
	int rc;

	if (unlikely(dp_level & QED_LEVEL_INFO))
		pr_notice("Starting qede probe\n");

	memset(&probe_params, 0, sizeof(probe_params));
	probe_params.protocol = QED_PROTOCOL_ETH;
	probe_params.dp_module = dp_module;
	probe_params.dp_level = dp_level;
	probe_params.is_vf = is_vf;
	cdev = qed_ops->common->probe(pdev, &probe_params);
	if (!cdev) {
		rc = -ENODEV;
		goto err0;
	}

	qede_update_pf_params(cdev);

	/* Start the Slowpath-process */
	memset(&params, 0, sizeof(struct qed_slowpath_params));
	params.int_mode = QED_INT_MODE_MSIX;
	params.drv_major = QEDE_MAJOR_VERSION;
	params.drv_minor = QEDE_MINOR_VERSION;
	params.drv_rev = QEDE_REVISION_VERSION;
	params.drv_eng = QEDE_ENGINEERING_VERSION;
	strlcpy(params.name, "qede LAN", QED_DRV_VER_STR_SIZE);
	rc = qed_ops->common->slowpath_start(cdev, &params);
	if (rc) {
		pr_notice("Cannot start slowpath\n");
		goto err1;
	}

	/* Learn information crucial for qede to progress */
	rc = qed_ops->fill_dev_info(cdev, &dev_info);
	if (rc)
		goto err2;

	edev = qede_alloc_etherdev(cdev, pdev, &dev_info, dp_module,
				   dp_level);
	if (!edev) {
		rc = -ENOMEM;
		goto err2;
	}

	if (is_vf)
		edev->flags |= QEDE_FLAG_IS_VF;

	qede_init_ndev(edev);

	rc = register_netdev(edev->ndev);
	if (rc) {
		DP_NOTICE(edev, "Cannot register net-device\n");
		goto err3;
	}

	edev->ops->common->set_id(cdev, edev->ndev->name, DRV_MODULE_VERSION);

	edev->ops->register_ops(cdev, &qede_ll_ops, edev);

	INIT_DELAYED_WORK(&edev->sp_task, qede_sp_task);
	mutex_init(&edev->qede_lock);

	DP_INFO(edev, "Ending successfully qede probe\n");

	return 0;

err3:
	free_netdev(edev->ndev);
err2:
	qed_ops->common->slowpath_stop(cdev);
err1:
	qed_ops->common->remove(cdev);
err0:
	return rc;
}

static int qede_probe(struct pci_dev *pdev, const struct pci_device_id *id)
{
	bool is_vf = false;
	u32 dp_module = 0;
	u8 dp_level = 0;

	switch ((enum qede_pci_private)id->driver_data) {
	case QEDE_PRIVATE_VF:
		if (debug & QED_LOG_VERBOSE_MASK)
			dev_err(&pdev->dev, "Probing a VF\n");
		is_vf = true;
		break;
	default:
		if (debug & QED_LOG_VERBOSE_MASK)
			dev_err(&pdev->dev, "Probing a PF\n");
	}

	qede_config_debug(debug, &dp_module, &dp_level);

	return __qede_probe(pdev, dp_module, dp_level, is_vf,
			    QEDE_PROBE_NORMAL);
}

enum qede_remove_mode {
	QEDE_REMOVE_NORMAL,
};

static void __qede_remove(struct pci_dev *pdev, enum qede_remove_mode mode)
{
	struct net_device *ndev = pci_get_drvdata(pdev);
	struct qede_dev *edev = netdev_priv(ndev);
	struct qed_dev *cdev = edev->cdev;

	DP_INFO(edev, "Starting qede_remove\n");

	cancel_delayed_work_sync(&edev->sp_task);
	unregister_netdev(ndev);

	edev->ops->common->set_power_state(cdev, PCI_D0);

	pci_set_drvdata(pdev, NULL);

	free_netdev(ndev);

	/* Use global ops since we've freed edev */
	qed_ops->common->slowpath_stop(cdev);
	qed_ops->common->remove(cdev);

	pr_notice("Ending successfully qede_remove\n");
}

static void qede_remove(struct pci_dev *pdev)
{
	__qede_remove(pdev, QEDE_REMOVE_NORMAL);
}

/* -------------------------------------------------------------------------
 * START OF LOAD / UNLOAD
 * -------------------------------------------------------------------------
 */

static int qede_set_num_queues(struct qede_dev *edev)
{
	int rc;
	u16 rss_num;

	/* Setup queues according to possible resources*/
	if (edev->req_rss)
		rss_num = edev->req_rss;
	else
		rss_num = netif_get_num_default_rss_queues() *
			  edev->dev_info.common.num_hwfns;

	rss_num = min_t(u16, QEDE_MAX_RSS_CNT(edev), rss_num);

	rc = edev->ops->common->set_fp_int(edev->cdev, rss_num);
	if (rc > 0) {
		/* Managed to request interrupts for our queues */
		edev->num_rss = rc;
		DP_INFO(edev, "Managed %d [of %d] RSS queues\n",
			QEDE_RSS_CNT(edev), rss_num);
		rc = 0;
	}
	return rc;
}

static void qede_free_mem_sb(struct qede_dev *edev,
			     struct qed_sb_info *sb_info)
{
	if (sb_info->sb_virt)
		dma_free_coherent(&edev->pdev->dev, sizeof(*sb_info->sb_virt),
				  (void *)sb_info->sb_virt, sb_info->sb_phys);
}

/* This function allocates fast-path status block memory */
static int qede_alloc_mem_sb(struct qede_dev *edev,
			     struct qed_sb_info *sb_info,
			     u16 sb_id)
{
	struct status_block *sb_virt;
	dma_addr_t sb_phys;
	int rc;

	sb_virt = dma_alloc_coherent(&edev->pdev->dev,
				     sizeof(*sb_virt),
				     &sb_phys, GFP_KERNEL);
	if (!sb_virt) {
		DP_ERR(edev, "Status block allocation failed\n");
		return -ENOMEM;
	}

	rc = edev->ops->common->sb_init(edev->cdev, sb_info,
					sb_virt, sb_phys, sb_id,
					QED_SB_TYPE_L2_QUEUE);
	if (rc) {
		DP_ERR(edev, "Status block initialization failed\n");
		dma_free_coherent(&edev->pdev->dev, sizeof(*sb_virt),
				  sb_virt, sb_phys);
		return rc;
	}

	return 0;
}

static void qede_free_rx_buffers(struct qede_dev *edev,
				 struct qede_rx_queue *rxq)
{
	u16 i;

	for (i = rxq->sw_rx_cons; i != rxq->sw_rx_prod; i++) {
		struct sw_rx_data *rx_buf;
		struct page *data;

		rx_buf = &rxq->sw_rx_ring[i & NUM_RX_BDS_MAX];
		data = rx_buf->data;

		dma_unmap_page(&edev->pdev->dev,
			       rx_buf->mapping,
			       PAGE_SIZE, DMA_FROM_DEVICE);

		rx_buf->data = NULL;
		__free_page(data);
	}
}

static void qede_free_sge_mem(struct qede_dev *edev,
			      struct qede_rx_queue *rxq) {
	int i;

	if (edev->gro_disable)
		return;

	for (i = 0; i < ETH_TPA_MAX_AGGS_NUM; i++) {
		struct qede_agg_info *tpa_info = &rxq->tpa_info[i];
		struct sw_rx_data *replace_buf = &tpa_info->replace_buf;

<<<<<<< HEAD
		if (replace_buf) {
=======
		if (replace_buf->data) {
>>>>>>> ed596a4a
			dma_unmap_page(&edev->pdev->dev,
				       dma_unmap_addr(replace_buf, mapping),
				       PAGE_SIZE, DMA_FROM_DEVICE);
			__free_page(replace_buf->data);
		}
	}
}

static void qede_free_mem_rxq(struct qede_dev *edev,
			      struct qede_rx_queue *rxq)
{
	qede_free_sge_mem(edev, rxq);

	/* Free rx buffers */
	qede_free_rx_buffers(edev, rxq);

	/* Free the parallel SW ring */
	kfree(rxq->sw_rx_ring);

	/* Free the real RQ ring used by FW */
	edev->ops->common->chain_free(edev->cdev, &rxq->rx_bd_ring);
	edev->ops->common->chain_free(edev->cdev, &rxq->rx_comp_ring);
}

static int qede_alloc_rx_buffer(struct qede_dev *edev,
				struct qede_rx_queue *rxq)
{
	struct sw_rx_data *sw_rx_data;
	struct eth_rx_bd *rx_bd;
	dma_addr_t mapping;
	struct page *data;
	u16 rx_buf_size;

	rx_buf_size = rxq->rx_buf_size;

	data = alloc_pages(GFP_ATOMIC, 0);
	if (unlikely(!data)) {
		DP_NOTICE(edev, "Failed to allocate Rx data [page]\n");
		return -ENOMEM;
	}

	/* Map the entire page as it would be used
	 * for multiple RX buffer segment size mapping.
	 */
	mapping = dma_map_page(&edev->pdev->dev, data, 0,
			       PAGE_SIZE, DMA_FROM_DEVICE);
	if (unlikely(dma_mapping_error(&edev->pdev->dev, mapping))) {
		__free_page(data);
		DP_NOTICE(edev, "Failed to map Rx buffer\n");
		return -ENOMEM;
	}

	sw_rx_data = &rxq->sw_rx_ring[rxq->sw_rx_prod & NUM_RX_BDS_MAX];
	sw_rx_data->page_offset = 0;
	sw_rx_data->data = data;
	sw_rx_data->mapping = mapping;

	/* Advance PROD and get BD pointer */
	rx_bd = (struct eth_rx_bd *)qed_chain_produce(&rxq->rx_bd_ring);
	WARN_ON(!rx_bd);
	rx_bd->addr.hi = cpu_to_le32(upper_32_bits(mapping));
	rx_bd->addr.lo = cpu_to_le32(lower_32_bits(mapping));

	rxq->sw_rx_prod++;

	return 0;
}

static int qede_alloc_sge_mem(struct qede_dev *edev,
			      struct qede_rx_queue *rxq)
{
	dma_addr_t mapping;
	int i;

	if (edev->gro_disable)
		return 0;

	if (edev->ndev->mtu > PAGE_SIZE) {
		edev->gro_disable = 1;
		return 0;
	}

	for (i = 0; i < ETH_TPA_MAX_AGGS_NUM; i++) {
		struct qede_agg_info *tpa_info = &rxq->tpa_info[i];
		struct sw_rx_data *replace_buf = &tpa_info->replace_buf;

		replace_buf->data = alloc_pages(GFP_ATOMIC, 0);
		if (unlikely(!replace_buf->data)) {
			DP_NOTICE(edev,
				  "Failed to allocate TPA skb pool [replacement buffer]\n");
			goto err;
		}

		mapping = dma_map_page(&edev->pdev->dev, replace_buf->data, 0,
				       rxq->rx_buf_size, DMA_FROM_DEVICE);
		if (unlikely(dma_mapping_error(&edev->pdev->dev, mapping))) {
			DP_NOTICE(edev,
				  "Failed to map TPA replacement buffer\n");
			goto err;
		}

		dma_unmap_addr_set(replace_buf, mapping, mapping);
		tpa_info->replace_buf.page_offset = 0;

		tpa_info->replace_buf_mapping = mapping;
		tpa_info->agg_state = QEDE_AGG_STATE_NONE;
	}

	return 0;
err:
	qede_free_sge_mem(edev, rxq);
	edev->gro_disable = 1;
	return -ENOMEM;
}

/* This function allocates all memory needed per Rx queue */
static int qede_alloc_mem_rxq(struct qede_dev *edev,
			      struct qede_rx_queue *rxq)
{
	int i, rc, size;

	rxq->num_rx_buffers = edev->q_num_rx_buffers;

	rxq->rx_buf_size = NET_IP_ALIGN + ETH_OVERHEAD +
			   edev->ndev->mtu;
	if (rxq->rx_buf_size > PAGE_SIZE)
		rxq->rx_buf_size = PAGE_SIZE;

	/* Segment size to spilt a page in multiple equal parts */
	rxq->rx_buf_seg_size = roundup_pow_of_two(rxq->rx_buf_size);

	/* Allocate the parallel driver ring for Rx buffers */
	size = sizeof(*rxq->sw_rx_ring) * RX_RING_SIZE;
	rxq->sw_rx_ring = kzalloc(size, GFP_KERNEL);
	if (!rxq->sw_rx_ring) {
		DP_ERR(edev, "Rx buffers ring allocation failed\n");
		rc = -ENOMEM;
		goto err;
	}

	/* Allocate FW Rx ring  */
	rc = edev->ops->common->chain_alloc(edev->cdev,
					    QED_CHAIN_USE_TO_CONSUME_PRODUCE,
					    QED_CHAIN_MODE_NEXT_PTR,
					    RX_RING_SIZE,
					    sizeof(struct eth_rx_bd),
					    &rxq->rx_bd_ring);

	if (rc)
		goto err;

	/* Allocate FW completion ring */
	rc = edev->ops->common->chain_alloc(edev->cdev,
					    QED_CHAIN_USE_TO_CONSUME,
					    QED_CHAIN_MODE_PBL,
					    RX_RING_SIZE,
					    sizeof(union eth_rx_cqe),
					    &rxq->rx_comp_ring);
	if (rc)
		goto err;

	/* Allocate buffers for the Rx ring */
	for (i = 0; i < rxq->num_rx_buffers; i++) {
		rc = qede_alloc_rx_buffer(edev, rxq);
		if (rc) {
			DP_ERR(edev,
			       "Rx buffers allocation failed at index %d\n", i);
			goto err;
		}
	}

<<<<<<< HEAD
	qede_alloc_sge_mem(edev, rxq);

	return 0;

=======
	rc = qede_alloc_sge_mem(edev, rxq);
>>>>>>> ed596a4a
err:
	return rc;
}

static void qede_free_mem_txq(struct qede_dev *edev,
			      struct qede_tx_queue *txq)
{
	/* Free the parallel SW ring */
	kfree(txq->sw_tx_ring);

	/* Free the real RQ ring used by FW */
	edev->ops->common->chain_free(edev->cdev, &txq->tx_pbl);
}

/* This function allocates all memory needed per Tx queue */
static int qede_alloc_mem_txq(struct qede_dev *edev,
			      struct qede_tx_queue *txq)
{
	int size, rc;
	union eth_tx_bd_types *p_virt;

	txq->num_tx_buffers = edev->q_num_tx_buffers;

	/* Allocate the parallel driver ring for Tx buffers */
	size = sizeof(*txq->sw_tx_ring) * NUM_TX_BDS_MAX;
	txq->sw_tx_ring = kzalloc(size, GFP_KERNEL);
	if (!txq->sw_tx_ring) {
		DP_NOTICE(edev, "Tx buffers ring allocation failed\n");
		goto err;
	}

	rc = edev->ops->common->chain_alloc(edev->cdev,
					    QED_CHAIN_USE_TO_CONSUME_PRODUCE,
					    QED_CHAIN_MODE_PBL,
					    NUM_TX_BDS_MAX,
					    sizeof(*p_virt),
					    &txq->tx_pbl);
	if (rc)
		goto err;

	return 0;

err:
	qede_free_mem_txq(edev, txq);
	return -ENOMEM;
}

/* This function frees all memory of a single fp */
static void qede_free_mem_fp(struct qede_dev *edev,
			     struct qede_fastpath *fp)
{
	int tc;

	qede_free_mem_sb(edev, fp->sb_info);

	qede_free_mem_rxq(edev, fp->rxq);

	for (tc = 0; tc < edev->num_tc; tc++)
		qede_free_mem_txq(edev, &fp->txqs[tc]);
}

/* This function allocates all memory needed for a single fp (i.e. an entity
 * which contains status block, one rx queue and multiple per-TC tx queues.
 */
static int qede_alloc_mem_fp(struct qede_dev *edev,
			     struct qede_fastpath *fp)
{
	int rc, tc;

	rc = qede_alloc_mem_sb(edev, fp->sb_info, fp->rss_id);
	if (rc)
		goto err;

	rc = qede_alloc_mem_rxq(edev, fp->rxq);
	if (rc)
		goto err;

	for (tc = 0; tc < edev->num_tc; tc++) {
		rc = qede_alloc_mem_txq(edev, &fp->txqs[tc]);
		if (rc)
			goto err;
	}

	return 0;
err:
	return rc;
}

static void qede_free_mem_load(struct qede_dev *edev)
{
	int i;

	for_each_rss(i) {
		struct qede_fastpath *fp = &edev->fp_array[i];

		qede_free_mem_fp(edev, fp);
	}
}

/* This function allocates all qede memory at NIC load. */
static int qede_alloc_mem_load(struct qede_dev *edev)
{
	int rc = 0, rss_id;

	for (rss_id = 0; rss_id < QEDE_RSS_CNT(edev); rss_id++) {
		struct qede_fastpath *fp = &edev->fp_array[rss_id];

		rc = qede_alloc_mem_fp(edev, fp);
		if (rc) {
			DP_ERR(edev,
			       "Failed to allocate memory for fastpath - rss id = %d\n",
			       rss_id);
			qede_free_mem_load(edev);
			return rc;
		}
	}

	return 0;
}

/* This function inits fp content and resets the SB, RXQ and TXQ structures */
static void qede_init_fp(struct qede_dev *edev)
{
	int rss_id, txq_index, tc;
	struct qede_fastpath *fp;

	for_each_rss(rss_id) {
		fp = &edev->fp_array[rss_id];

		fp->edev = edev;
		fp->rss_id = rss_id;

		memset((void *)&fp->napi, 0, sizeof(fp->napi));

		memset((void *)fp->sb_info, 0, sizeof(*fp->sb_info));

		memset((void *)fp->rxq, 0, sizeof(*fp->rxq));
		fp->rxq->rxq_id = rss_id;

		memset((void *)fp->txqs, 0, (edev->num_tc * sizeof(*fp->txqs)));
		for (tc = 0; tc < edev->num_tc; tc++) {
			txq_index = tc * QEDE_RSS_CNT(edev) + rss_id;
			fp->txqs[tc].index = txq_index;
		}

		snprintf(fp->name, sizeof(fp->name), "%s-fp-%d",
			 edev->ndev->name, rss_id);
	}

	edev->gro_disable = !(edev->ndev->features & NETIF_F_GRO);
}

static int qede_set_real_num_queues(struct qede_dev *edev)
{
	int rc = 0;

	rc = netif_set_real_num_tx_queues(edev->ndev, QEDE_TSS_CNT(edev));
	if (rc) {
		DP_NOTICE(edev, "Failed to set real number of Tx queues\n");
		return rc;
	}
	rc = netif_set_real_num_rx_queues(edev->ndev, QEDE_RSS_CNT(edev));
	if (rc) {
		DP_NOTICE(edev, "Failed to set real number of Rx queues\n");
		return rc;
	}

	return 0;
}

static void qede_napi_disable_remove(struct qede_dev *edev)
{
	int i;

	for_each_rss(i) {
		napi_disable(&edev->fp_array[i].napi);

		netif_napi_del(&edev->fp_array[i].napi);
	}
}

static void qede_napi_add_enable(struct qede_dev *edev)
{
	int i;

	/* Add NAPI objects */
	for_each_rss(i) {
		netif_napi_add(edev->ndev, &edev->fp_array[i].napi,
			       qede_poll, NAPI_POLL_WEIGHT);
		napi_enable(&edev->fp_array[i].napi);
	}
}

static void qede_sync_free_irqs(struct qede_dev *edev)
{
	int i;

	for (i = 0; i < edev->int_info.used_cnt; i++) {
		if (edev->int_info.msix_cnt) {
			synchronize_irq(edev->int_info.msix[i].vector);
			free_irq(edev->int_info.msix[i].vector,
				 &edev->fp_array[i]);
		} else {
			edev->ops->common->simd_handler_clean(edev->cdev, i);
		}
	}

	edev->int_info.used_cnt = 0;
}

static int qede_req_msix_irqs(struct qede_dev *edev)
{
	int i, rc;

	/* Sanitize number of interrupts == number of prepared RSS queues */
	if (QEDE_RSS_CNT(edev) > edev->int_info.msix_cnt) {
		DP_ERR(edev,
		       "Interrupt mismatch: %d RSS queues > %d MSI-x vectors\n",
		       QEDE_RSS_CNT(edev), edev->int_info.msix_cnt);
		return -EINVAL;
	}

	for (i = 0; i < QEDE_RSS_CNT(edev); i++) {
		rc = request_irq(edev->int_info.msix[i].vector,
				 qede_msix_fp_int, 0, edev->fp_array[i].name,
				 &edev->fp_array[i]);
		if (rc) {
			DP_ERR(edev, "Request fp %d irq failed\n", i);
			qede_sync_free_irqs(edev);
			return rc;
		}
		DP_VERBOSE(edev, NETIF_MSG_INTR,
			   "Requested fp irq for %s [entry %d]. Cookie is at %p\n",
			   edev->fp_array[i].name, i,
			   &edev->fp_array[i]);
		edev->int_info.used_cnt++;
	}

	return 0;
}

static void qede_simd_fp_handler(void *cookie)
{
	struct qede_fastpath *fp = (struct qede_fastpath *)cookie;

	napi_schedule_irqoff(&fp->napi);
}

static int qede_setup_irqs(struct qede_dev *edev)
{
	int i, rc = 0;

	/* Learn Interrupt configuration */
	rc = edev->ops->common->get_fp_int(edev->cdev, &edev->int_info);
	if (rc)
		return rc;

	if (edev->int_info.msix_cnt) {
		rc = qede_req_msix_irqs(edev);
		if (rc)
			return rc;
		edev->ndev->irq = edev->int_info.msix[0].vector;
	} else {
		const struct qed_common_ops *ops;

		/* qed should learn receive the RSS ids and callbacks */
		ops = edev->ops->common;
		for (i = 0; i < QEDE_RSS_CNT(edev); i++)
			ops->simd_handler_config(edev->cdev,
						 &edev->fp_array[i], i,
						 qede_simd_fp_handler);
		edev->int_info.used_cnt = QEDE_RSS_CNT(edev);
	}
	return 0;
}

static int qede_drain_txq(struct qede_dev *edev,
			  struct qede_tx_queue *txq,
			  bool allow_drain)
{
	int rc, cnt = 1000;

	while (txq->sw_tx_cons != txq->sw_tx_prod) {
		if (!cnt) {
			if (allow_drain) {
				DP_NOTICE(edev,
					  "Tx queue[%d] is stuck, requesting MCP to drain\n",
					  txq->index);
				rc = edev->ops->common->drain(edev->cdev);
				if (rc)
					return rc;
				return qede_drain_txq(edev, txq, false);
			}
			DP_NOTICE(edev,
				  "Timeout waiting for tx queue[%d]: PROD=%d, CONS=%d\n",
				  txq->index, txq->sw_tx_prod,
				  txq->sw_tx_cons);
			return -ENODEV;
		}
		cnt--;
		usleep_range(1000, 2000);
		barrier();
	}

	/* FW finished processing, wait for HW to transmit all tx packets */
	usleep_range(1000, 2000);

	return 0;
}

static int qede_stop_queues(struct qede_dev *edev)
{
	struct qed_update_vport_params vport_update_params;
	struct qed_dev *cdev = edev->cdev;
	int rc, tc, i;

	/* Disable the vport */
	memset(&vport_update_params, 0, sizeof(vport_update_params));
	vport_update_params.vport_id = 0;
	vport_update_params.update_vport_active_flg = 1;
	vport_update_params.vport_active_flg = 0;
	vport_update_params.update_rss_flg = 0;

	rc = edev->ops->vport_update(cdev, &vport_update_params);
	if (rc) {
		DP_ERR(edev, "Failed to update vport\n");
		return rc;
	}

	/* Flush Tx queues. If needed, request drain from MCP */
	for_each_rss(i) {
		struct qede_fastpath *fp = &edev->fp_array[i];

		for (tc = 0; tc < edev->num_tc; tc++) {
			struct qede_tx_queue *txq = &fp->txqs[tc];

			rc = qede_drain_txq(edev, txq, true);
			if (rc)
				return rc;
		}
	}

	/* Stop all Queues in reverse order*/
	for (i = QEDE_RSS_CNT(edev) - 1; i >= 0; i--) {
		struct qed_stop_rxq_params rx_params;

		/* Stop the Tx Queue(s)*/
		for (tc = 0; tc < edev->num_tc; tc++) {
			struct qed_stop_txq_params tx_params;

			tx_params.rss_id = i;
			tx_params.tx_queue_id = tc * QEDE_RSS_CNT(edev) + i;
			rc = edev->ops->q_tx_stop(cdev, &tx_params);
			if (rc) {
				DP_ERR(edev, "Failed to stop TXQ #%d\n",
				       tx_params.tx_queue_id);
				return rc;
			}
		}

		/* Stop the Rx Queue*/
		memset(&rx_params, 0, sizeof(rx_params));
		rx_params.rss_id = i;
		rx_params.rx_queue_id = i;

		rc = edev->ops->q_rx_stop(cdev, &rx_params);
		if (rc) {
			DP_ERR(edev, "Failed to stop RXQ #%d\n", i);
			return rc;
		}
	}

	/* Stop the vport */
	rc = edev->ops->vport_stop(cdev, 0);
	if (rc)
		DP_ERR(edev, "Failed to stop VPORT\n");

	return rc;
}

static int qede_start_queues(struct qede_dev *edev)
{
	int rc, tc, i;
	int vlan_removal_en = 1;
	struct qed_dev *cdev = edev->cdev;
	struct qed_update_vport_params vport_update_params;
	struct qed_queue_start_common_params q_params;
<<<<<<< HEAD
	struct qed_start_vport_params start = {0};
=======
	struct qed_dev_info *qed_info = &edev->dev_info.common;
	struct qed_start_vport_params start = {0};
	bool reset_rss_indir = false;
>>>>>>> ed596a4a

	if (!edev->num_rss) {
		DP_ERR(edev,
		       "Cannot update V-VPORT as active as there are no Rx queues\n");
		return -EINVAL;
	}

	start.gro_enable = !edev->gro_disable;
	start.mtu = edev->ndev->mtu;
	start.vport_id = 0;
	start.drop_ttl0 = true;
	start.remove_inner_vlan = vlan_removal_en;

	rc = edev->ops->vport_start(cdev, &start);

	if (rc) {
		DP_ERR(edev, "Start V-PORT failed %d\n", rc);
		return rc;
	}

	DP_VERBOSE(edev, NETIF_MSG_IFUP,
		   "Start vport ramrod passed, vport_id = %d, MTU = %d, vlan_removal_en = %d\n",
		   start.vport_id, edev->ndev->mtu + 0xe, vlan_removal_en);

	for_each_rss(i) {
		struct qede_fastpath *fp = &edev->fp_array[i];
		dma_addr_t phys_table = fp->rxq->rx_comp_ring.pbl.p_phys_table;

		memset(&q_params, 0, sizeof(q_params));
		q_params.rss_id = i;
		q_params.queue_id = i;
		q_params.vport_id = 0;
		q_params.sb = fp->sb_info->igu_sb_id;
		q_params.sb_idx = RX_PI;

		rc = edev->ops->q_rx_start(cdev, &q_params,
					   fp->rxq->rx_buf_size,
					   fp->rxq->rx_bd_ring.p_phys_addr,
					   phys_table,
					   fp->rxq->rx_comp_ring.page_cnt,
					   &fp->rxq->hw_rxq_prod_addr);
		if (rc) {
			DP_ERR(edev, "Start RXQ #%d failed %d\n", i, rc);
			return rc;
		}

		fp->rxq->hw_cons_ptr = &fp->sb_info->sb_virt->pi_array[RX_PI];

		qede_update_rx_prod(edev, fp->rxq);

		for (tc = 0; tc < edev->num_tc; tc++) {
			struct qede_tx_queue *txq = &fp->txqs[tc];
			int txq_index = tc * QEDE_RSS_CNT(edev) + i;

			memset(&q_params, 0, sizeof(q_params));
			q_params.rss_id = i;
			q_params.queue_id = txq_index;
			q_params.vport_id = 0;
			q_params.sb = fp->sb_info->igu_sb_id;
			q_params.sb_idx = TX_PI(tc);

			rc = edev->ops->q_tx_start(cdev, &q_params,
						   txq->tx_pbl.pbl.p_phys_table,
						   txq->tx_pbl.page_cnt,
						   &txq->doorbell_addr);
			if (rc) {
				DP_ERR(edev, "Start TXQ #%d failed %d\n",
				       txq_index, rc);
				return rc;
			}

			txq->hw_cons_ptr =
				&fp->sb_info->sb_virt->pi_array[TX_PI(tc)];
			SET_FIELD(txq->tx_db.data.params,
				  ETH_DB_DATA_DEST, DB_DEST_XCM);
			SET_FIELD(txq->tx_db.data.params, ETH_DB_DATA_AGG_CMD,
				  DB_AGG_CMD_SET);
			SET_FIELD(txq->tx_db.data.params,
				  ETH_DB_DATA_AGG_VAL_SEL,
				  DQ_XCM_ETH_TX_BD_PROD_CMD);

			txq->tx_db.data.agg_flags = DQ_XCM_ETH_DQ_CF_CMD;
		}
	}

	/* Prepare and send the vport enable */
	memset(&vport_update_params, 0, sizeof(vport_update_params));
	vport_update_params.vport_id = start.vport_id;
	vport_update_params.update_vport_active_flg = 1;
	vport_update_params.vport_active_flg = 1;

	if ((qed_info->mf_mode == QED_MF_NPAR || pci_num_vf(edev->pdev)) &&
	    qed_info->tx_switching) {
		vport_update_params.update_tx_switching_flg = 1;
		vport_update_params.tx_switching_flg = 1;
	}

	/* Fill struct with RSS params */
	if (QEDE_RSS_CNT(edev) > 1) {
		vport_update_params.update_rss_flg = 1;

		/* Need to validate current RSS config uses valid entries */
		for (i = 0; i < QED_RSS_IND_TABLE_SIZE; i++) {
			if (edev->rss_params.rss_ind_table[i] >=
			    edev->num_rss) {
				reset_rss_indir = true;
				break;
			}
		}

		if (!(edev->rss_params_inited & QEDE_RSS_INDIR_INITED) ||
		    reset_rss_indir) {
			u16 val;

			for (i = 0; i < QED_RSS_IND_TABLE_SIZE; i++) {
				u16 indir_val;

				val = QEDE_RSS_CNT(edev);
				indir_val = ethtool_rxfh_indir_default(i, val);
				edev->rss_params.rss_ind_table[i] = indir_val;
			}
			edev->rss_params_inited |= QEDE_RSS_INDIR_INITED;
		}

		if (!(edev->rss_params_inited & QEDE_RSS_KEY_INITED)) {
			netdev_rss_key_fill(edev->rss_params.rss_key,
					    sizeof(edev->rss_params.rss_key));
			edev->rss_params_inited |= QEDE_RSS_KEY_INITED;
		}

		if (!(edev->rss_params_inited & QEDE_RSS_CAPS_INITED)) {
			edev->rss_params.rss_caps = QED_RSS_IPV4 |
						    QED_RSS_IPV6 |
						    QED_RSS_IPV4_TCP |
						    QED_RSS_IPV6_TCP;
			edev->rss_params_inited |= QEDE_RSS_CAPS_INITED;
		}

		memcpy(&vport_update_params.rss_params, &edev->rss_params,
		       sizeof(vport_update_params.rss_params));
	} else {
		memset(&vport_update_params.rss_params, 0,
		       sizeof(vport_update_params.rss_params));
	}

	rc = edev->ops->vport_update(cdev, &vport_update_params);
	if (rc) {
		DP_ERR(edev, "Update V-PORT failed %d\n", rc);
		return rc;
	}

	return 0;
}

static int qede_set_mcast_rx_mac(struct qede_dev *edev,
				 enum qed_filter_xcast_params_type opcode,
				 unsigned char *mac, int num_macs)
{
	struct qed_filter_params filter_cmd;
	int i;

	memset(&filter_cmd, 0, sizeof(filter_cmd));
	filter_cmd.type = QED_FILTER_TYPE_MCAST;
	filter_cmd.filter.mcast.type = opcode;
	filter_cmd.filter.mcast.num = num_macs;

	for (i = 0; i < num_macs; i++, mac += ETH_ALEN)
		ether_addr_copy(filter_cmd.filter.mcast.mac[i], mac);

	return edev->ops->filter_config(edev->cdev, &filter_cmd);
}

enum qede_unload_mode {
	QEDE_UNLOAD_NORMAL,
};

static void qede_unload(struct qede_dev *edev, enum qede_unload_mode mode)
{
	struct qed_link_params link_params;
	int rc;

	DP_INFO(edev, "Starting qede unload\n");

	mutex_lock(&edev->qede_lock);
	edev->state = QEDE_STATE_CLOSED;

	/* Close OS Tx */
	netif_tx_disable(edev->ndev);
	netif_carrier_off(edev->ndev);

	/* Reset the link */
	memset(&link_params, 0, sizeof(link_params));
	link_params.link_up = false;
	edev->ops->common->set_link(edev->cdev, &link_params);
	rc = qede_stop_queues(edev);
	if (rc) {
		qede_sync_free_irqs(edev);
		goto out;
	}

	DP_INFO(edev, "Stopped Queues\n");

	qede_vlan_mark_nonconfigured(edev);
	edev->ops->fastpath_stop(edev->cdev);

	/* Release the interrupts */
	qede_sync_free_irqs(edev);
	edev->ops->common->set_fp_int(edev->cdev, 0);

	qede_napi_disable_remove(edev);

	qede_free_mem_load(edev);
	qede_free_fp_array(edev);

out:
	mutex_unlock(&edev->qede_lock);
	DP_INFO(edev, "Ending qede unload\n");
}

enum qede_load_mode {
	QEDE_LOAD_NORMAL,
};

static int qede_load(struct qede_dev *edev, enum qede_load_mode mode)
{
	struct qed_link_params link_params;
	struct qed_link_output link_output;
	int rc;

	DP_INFO(edev, "Starting qede load\n");

	rc = qede_set_num_queues(edev);
	if (rc)
		goto err0;

	rc = qede_alloc_fp_array(edev);
	if (rc)
		goto err0;

	qede_init_fp(edev);

	rc = qede_alloc_mem_load(edev);
	if (rc)
		goto err1;
	DP_INFO(edev, "Allocated %d RSS queues on %d TC/s\n",
		QEDE_RSS_CNT(edev), edev->num_tc);

	rc = qede_set_real_num_queues(edev);
	if (rc)
		goto err2;

	qede_napi_add_enable(edev);
	DP_INFO(edev, "Napi added and enabled\n");

	rc = qede_setup_irqs(edev);
	if (rc)
		goto err3;
	DP_INFO(edev, "Setup IRQs succeeded\n");

	rc = qede_start_queues(edev);
	if (rc)
		goto err4;
	DP_INFO(edev, "Start VPORT, RXQ and TXQ succeeded\n");

	/* Add primary mac and set Rx filters */
	ether_addr_copy(edev->primary_mac, edev->ndev->dev_addr);

	mutex_lock(&edev->qede_lock);
	edev->state = QEDE_STATE_OPEN;
	mutex_unlock(&edev->qede_lock);

	/* Program un-configured VLANs */
	qede_configure_vlan_filters(edev);

	/* Ask for link-up using current configuration */
	memset(&link_params, 0, sizeof(link_params));
	link_params.link_up = true;
	edev->ops->common->set_link(edev->cdev, &link_params);

	/* Query whether link is already-up */
	memset(&link_output, 0, sizeof(link_output));
	edev->ops->common->get_link(edev->cdev, &link_output);
	qede_link_update(edev, &link_output);

	DP_INFO(edev, "Ending successfully qede load\n");

	return 0;

err4:
	qede_sync_free_irqs(edev);
	memset(&edev->int_info.msix_cnt, 0, sizeof(struct qed_int_info));
err3:
	qede_napi_disable_remove(edev);
err2:
	qede_free_mem_load(edev);
err1:
	edev->ops->common->set_fp_int(edev->cdev, 0);
	qede_free_fp_array(edev);
	edev->num_rss = 0;
err0:
	return rc;
}

void qede_reload(struct qede_dev *edev,
		 void (*func)(struct qede_dev *, union qede_reload_args *),
		 union qede_reload_args *args)
{
	qede_unload(edev, QEDE_UNLOAD_NORMAL);
	/* Call function handler to update parameters
	 * needed for function load.
	 */
	if (func)
		func(edev, args);

	qede_load(edev, QEDE_LOAD_NORMAL);

	mutex_lock(&edev->qede_lock);
	qede_config_rx_mode(edev->ndev);
	mutex_unlock(&edev->qede_lock);
}

/* called with rtnl_lock */
static int qede_open(struct net_device *ndev)
{
	struct qede_dev *edev = netdev_priv(ndev);
	int rc;

	netif_carrier_off(ndev);

	edev->ops->common->set_power_state(edev->cdev, PCI_D0);

	rc = qede_load(edev, QEDE_LOAD_NORMAL);

	if (rc)
		return rc;

#ifdef CONFIG_QEDE_VXLAN
	vxlan_get_rx_port(ndev);
#endif
#ifdef CONFIG_QEDE_GENEVE
	geneve_get_rx_port(ndev);
#endif
	return 0;
}

static int qede_close(struct net_device *ndev)
{
	struct qede_dev *edev = netdev_priv(ndev);

	qede_unload(edev, QEDE_UNLOAD_NORMAL);

	return 0;
}

static void qede_link_update(void *dev, struct qed_link_output *link)
{
	struct qede_dev *edev = dev;

	if (!netif_running(edev->ndev)) {
		DP_VERBOSE(edev, NETIF_MSG_LINK, "Interface is not running\n");
		return;
	}

	if (link->link_up) {
		if (!netif_carrier_ok(edev->ndev)) {
			DP_NOTICE(edev, "Link is up\n");
			netif_tx_start_all_queues(edev->ndev);
			netif_carrier_on(edev->ndev);
		}
	} else {
		if (netif_carrier_ok(edev->ndev)) {
			DP_NOTICE(edev, "Link is down\n");
			netif_tx_disable(edev->ndev);
			netif_carrier_off(edev->ndev);
		}
	}
}

static int qede_set_mac_addr(struct net_device *ndev, void *p)
{
	struct qede_dev *edev = netdev_priv(ndev);
	struct sockaddr *addr = p;
	int rc;

	ASSERT_RTNL(); /* @@@TBD To be removed */

	DP_INFO(edev, "Set_mac_addr called\n");

	if (!is_valid_ether_addr(addr->sa_data)) {
		DP_NOTICE(edev, "The MAC address is not valid\n");
		return -EFAULT;
	}

	if (!edev->ops->check_mac(edev->cdev, addr->sa_data)) {
		DP_NOTICE(edev, "qed prevents setting MAC\n");
		return -EINVAL;
	}

	ether_addr_copy(ndev->dev_addr, addr->sa_data);

	if (!netif_running(ndev))  {
		DP_NOTICE(edev, "The device is currently down\n");
		return 0;
	}

	/* Remove the previous primary mac */
	rc = qede_set_ucast_rx_mac(edev, QED_FILTER_XCAST_TYPE_DEL,
				   edev->primary_mac);
	if (rc)
		return rc;

	/* Add MAC filter according to the new unicast HW MAC address */
	ether_addr_copy(edev->primary_mac, ndev->dev_addr);
	return qede_set_ucast_rx_mac(edev, QED_FILTER_XCAST_TYPE_ADD,
				      edev->primary_mac);
}

static int
qede_configure_mcast_filtering(struct net_device *ndev,
			       enum qed_filter_rx_mode_type *accept_flags)
{
	struct qede_dev *edev = netdev_priv(ndev);
	unsigned char *mc_macs, *temp;
	struct netdev_hw_addr *ha;
	int rc = 0, mc_count;
	size_t size;

	size = 64 * ETH_ALEN;

	mc_macs = kzalloc(size, GFP_KERNEL);
	if (!mc_macs) {
		DP_NOTICE(edev,
			  "Failed to allocate memory for multicast MACs\n");
		rc = -ENOMEM;
		goto exit;
	}

	temp = mc_macs;

	/* Remove all previously configured MAC filters */
	rc = qede_set_mcast_rx_mac(edev, QED_FILTER_XCAST_TYPE_DEL,
				   mc_macs, 1);
	if (rc)
		goto exit;

	netif_addr_lock_bh(ndev);

	mc_count = netdev_mc_count(ndev);
	if (mc_count < 64) {
		netdev_for_each_mc_addr(ha, ndev) {
			ether_addr_copy(temp, ha->addr);
			temp += ETH_ALEN;
		}
	}

	netif_addr_unlock_bh(ndev);

	/* Check for all multicast @@@TBD resource allocation */
	if ((ndev->flags & IFF_ALLMULTI) ||
	    (mc_count > 64)) {
		if (*accept_flags == QED_FILTER_RX_MODE_TYPE_REGULAR)
			*accept_flags = QED_FILTER_RX_MODE_TYPE_MULTI_PROMISC;
	} else {
		/* Add all multicast MAC filters */
		rc = qede_set_mcast_rx_mac(edev, QED_FILTER_XCAST_TYPE_ADD,
					   mc_macs, mc_count);
	}

exit:
	kfree(mc_macs);
	return rc;
}

static void qede_set_rx_mode(struct net_device *ndev)
{
	struct qede_dev *edev = netdev_priv(ndev);

	DP_INFO(edev, "qede_set_rx_mode called\n");

	if (edev->state != QEDE_STATE_OPEN) {
		DP_INFO(edev,
			"qede_set_rx_mode called while interface is down\n");
	} else {
		set_bit(QEDE_SP_RX_MODE, &edev->sp_flags);
		schedule_delayed_work(&edev->sp_task, 0);
	}
}

/* Must be called with qede_lock held */
static void qede_config_rx_mode(struct net_device *ndev)
{
	enum qed_filter_rx_mode_type accept_flags = QED_FILTER_TYPE_UCAST;
	struct qede_dev *edev = netdev_priv(ndev);
	struct qed_filter_params rx_mode;
	unsigned char *uc_macs, *temp;
	struct netdev_hw_addr *ha;
	int rc, uc_count;
	size_t size;

	netif_addr_lock_bh(ndev);

	uc_count = netdev_uc_count(ndev);
	size = uc_count * ETH_ALEN;

	uc_macs = kzalloc(size, GFP_ATOMIC);
	if (!uc_macs) {
		DP_NOTICE(edev, "Failed to allocate memory for unicast MACs\n");
		netif_addr_unlock_bh(ndev);
		return;
	}

	temp = uc_macs;
	netdev_for_each_uc_addr(ha, ndev) {
		ether_addr_copy(temp, ha->addr);
		temp += ETH_ALEN;
	}

	netif_addr_unlock_bh(ndev);

	/* Configure the struct for the Rx mode */
	memset(&rx_mode, 0, sizeof(struct qed_filter_params));
	rx_mode.type = QED_FILTER_TYPE_RX_MODE;

	/* Remove all previous unicast secondary macs and multicast macs
	 * (configrue / leave the primary mac)
	 */
	rc = qede_set_ucast_rx_mac(edev, QED_FILTER_XCAST_TYPE_REPLACE,
				   edev->primary_mac);
	if (rc)
		goto out;

	/* Check for promiscuous */
	if ((ndev->flags & IFF_PROMISC) ||
	    (uc_count > 15)) { /* @@@TBD resource allocation - 1 */
		accept_flags = QED_FILTER_RX_MODE_TYPE_PROMISC;
	} else {
		/* Add MAC filters according to the unicast secondary macs */
		int i;

		temp = uc_macs;
		for (i = 0; i < uc_count; i++) {
			rc = qede_set_ucast_rx_mac(edev,
						   QED_FILTER_XCAST_TYPE_ADD,
						   temp);
			if (rc)
				goto out;

			temp += ETH_ALEN;
		}

		rc = qede_configure_mcast_filtering(ndev, &accept_flags);
		if (rc)
			goto out;
	}

	/* take care of VLAN mode */
	if (ndev->flags & IFF_PROMISC) {
		qede_config_accept_any_vlan(edev, true);
	} else if (!edev->non_configured_vlans) {
		/* It's possible that accept_any_vlan mode is set due to a
		 * previous setting of IFF_PROMISC. If vlan credits are
		 * sufficient, disable accept_any_vlan.
		 */
		qede_config_accept_any_vlan(edev, false);
	}

	rx_mode.filter.accept_flags = accept_flags;
	edev->ops->filter_config(edev->cdev, &rx_mode);
out:
	kfree(uc_macs);
}<|MERGE_RESOLUTION|>--- conflicted
+++ resolved
@@ -457,8 +457,6 @@
 	return 0;
 }
 
-<<<<<<< HEAD
-=======
 static u16 qede_get_skb_hlen(struct sk_buff *skb, bool is_encap_pkt)
 {
 	if (is_encap_pkt)
@@ -469,7 +467,6 @@
 			tcp_hdrlen(skb) - skb->data);
 }
 
->>>>>>> ed596a4a
 /* +2 for 1st BD for headers and 2nd BD for headlen (if required) */
 #if ((MAX_SKB_FRAGS + 2) > ETH_TX_MAX_BDS_PER_NON_LSO_PACKET)
 static bool qede_pkt_req_lin(struct qede_dev *edev, struct sk_buff *skb,
@@ -480,12 +477,7 @@
 	if (xmit_type & XMIT_LSO) {
 		int hlen;
 
-<<<<<<< HEAD
-		hlen = skb_transport_header(skb) +
-		       tcp_hdrlen(skb) - skb->data;
-=======
 		hlen = qede_get_skb_hlen(skb, xmit_type & XMIT_ENC);
->>>>>>> ed596a4a
 
 		/* linear payload would require its own BD */
 		if (skb_headlen(skb) > hlen)
@@ -593,9 +585,6 @@
 		first_bd->data.bd_flags.bitfields |=
 			1 << ETH_TX_1ST_BD_FLAGS_L4_CSUM_SHIFT;
 
-<<<<<<< HEAD
-		first_bd->data.bitfields |= cpu_to_le16(temp);
-=======
 		if (xmit_type & XMIT_ENC) {
 			first_bd->data.bd_flags.bitfields |=
 				1 << ETH_TX_1ST_BD_FLAGS_IP_CSUM_SHIFT;
@@ -608,7 +597,6 @@
 			 */
 			first_bd->data.bitfields |= cpu_to_le16(temp);
 		}
->>>>>>> ed596a4a
 
 		/* If the packet is IPv6 with extension header, indicate that
 		 * to FW and pass few params, since the device cracker doesn't
@@ -864,15 +852,12 @@
 	return false;
 }
 
-<<<<<<< HEAD
-=======
 static inline void qede_rx_bd_ring_consume(struct qede_rx_queue *rxq)
 {
 	qed_chain_consume(&rxq->rx_bd_ring);
 	rxq->sw_rx_cons++;
 }
 
->>>>>>> ed596a4a
 /* This function reuses the buffer(from an offset) from
  * consumer index to producer index in the bd ring
  */
@@ -896,8 +881,6 @@
 	curr_cons->data = NULL;
 }
 
-<<<<<<< HEAD
-=======
 /* In case of allocation failures reuse buffers
  * from consumer index to produce buffers for firmware
  */
@@ -913,7 +896,6 @@
 	}
 }
 
->>>>>>> ed596a4a
 static inline int qede_realloc_rx_buffer(struct qede_dev *edev,
 					 struct qede_rx_queue *rxq,
 					 struct sw_rx_data *curr_cons)
@@ -922,10 +904,6 @@
 	curr_cons->page_offset += rxq->rx_buf_seg_size;
 
 	if (curr_cons->page_offset == PAGE_SIZE) {
-<<<<<<< HEAD
-		if (unlikely(qede_alloc_rx_buffer(edev, rxq)))
-			return -ENOMEM;
-=======
 		if (unlikely(qede_alloc_rx_buffer(edev, rxq))) {
 			/* Since we failed to allocate new buffer
 			 * current buffer can be used again.
@@ -934,7 +912,6 @@
 
 			return -ENOMEM;
 		}
->>>>>>> ed596a4a
 
 		dma_unmap_page(&edev->pdev->dev, curr_cons->mapping,
 			       PAGE_SIZE, DMA_FROM_DEVICE);
@@ -1056,14 +1033,10 @@
 			   len_on_bd);
 
 	if (unlikely(qede_realloc_rx_buffer(edev, rxq, current_bd))) {
-<<<<<<< HEAD
-		tpa_info->agg_state = QEDE_AGG_STATE_ERROR;
-=======
 		/* Incr page ref count to reuse on allocation failure
 		 * so that it doesn't get freed while freeing SKB.
 		 */
 		atomic_inc(&current_bd->data->_count);
->>>>>>> ed596a4a
 		goto out;
 	}
 
@@ -1077,11 +1050,8 @@
 	return 0;
 
 out:
-<<<<<<< HEAD
-=======
 	tpa_info->agg_state = QEDE_AGG_STATE_ERROR;
 	qede_recycle_rx_bd_ring(rxq, edev, 1);
->>>>>>> ed596a4a
 	return -ENOMEM;
 }
 
@@ -1133,14 +1103,9 @@
 	tpa_info->skb = netdev_alloc_skb(edev->ndev,
 					 le16_to_cpu(cqe->len_on_first_bd));
 	if (unlikely(!tpa_info->skb)) {
-<<<<<<< HEAD
-		tpa_info->agg_state = QEDE_AGG_STATE_ERROR;
-		return;
-=======
 		DP_NOTICE(edev, "Failed to allocate SKB for gro\n");
 		tpa_info->agg_state = QEDE_AGG_STATE_ERROR;
 		goto cons_buf;
->>>>>>> ed596a4a
 	}
 
 	skb_put(tpa_info->skb, le16_to_cpu(cqe->len_on_first_bd));
@@ -1163,10 +1128,7 @@
 	/* This is needed in order to enable forwarding support */
 	qede_set_gro_params(edev, tpa_info->skb, cqe);
 
-<<<<<<< HEAD
-=======
 cons_buf: /* We still need to handle bd_len_list to consume buffers */
->>>>>>> ed596a4a
 	if (likely(cqe->ext_bd_len_list[0]))
 		qede_fill_frag_skb(edev, rxq, cqe->tpa_agg_index,
 				   le16_to_cpu(cqe->ext_bd_len_list[0]));
@@ -1184,10 +1146,6 @@
 	const struct iphdr *iph = ip_hdr(skb);
 	struct tcphdr *th;
 
-<<<<<<< HEAD
-	skb_set_network_header(skb, 0);
-=======
->>>>>>> ed596a4a
 	skb_set_transport_header(skb, sizeof(struct iphdr));
 	th = tcp_hdr(skb);
 
@@ -1202,10 +1160,6 @@
 	struct ipv6hdr *iph = ipv6_hdr(skb);
 	struct tcphdr *th;
 
-<<<<<<< HEAD
-	skb_set_network_header(skb, 0);
-=======
->>>>>>> ed596a4a
 	skb_set_transport_header(skb, sizeof(struct ipv6hdr));
 	th = tcp_hdr(skb);
 
@@ -1220,10 +1174,6 @@
 			     struct sk_buff *skb,
 			     u16 vlan_tag)
 {
-<<<<<<< HEAD
-#ifdef CONFIG_INET
-	if (skb_shinfo(skb)->gso_size) {
-=======
 	/* FW can send a single MTU sized packet from gro flow
 	 * due to aggregation timeout/last segment etc. which
 	 * is not expected to be a gro packet. If a skb has zero
@@ -1239,7 +1189,6 @@
 	if (skb_shinfo(skb)->gso_size) {
 		skb_set_network_header(skb, 0);
 
->>>>>>> ed596a4a
 		switch (skb->protocol) {
 		case htons(ETH_P_IP):
 			qede_gro_ip_csum(skb);
@@ -1254,11 +1203,8 @@
 		}
 	}
 #endif
-<<<<<<< HEAD
-=======
 
 send_skb:
->>>>>>> ed596a4a
 	skb_record_rx_queue(skb, fp->rss_id);
 	qede_skb_receive(edev, fp, skb, vlan_tag);
 }
@@ -1347,9 +1293,6 @@
 	tpa_info->skb = NULL;
 }
 
-<<<<<<< HEAD
-static u8 qede_check_csum(u16 flag)
-=======
 static bool qede_tunn_exist(u16 flag)
 {
 	return !!(flag & (PARSING_AND_ERR_FLAGS_TUNNELEXIST_MASK <<
@@ -1385,7 +1328,6 @@
 }
 
 static u8 qede_check_notunn_csum(u16 flag)
->>>>>>> ed596a4a
 {
 	u16 csum_flag = 0;
 	u8 csum = 0;
@@ -1496,26 +1438,17 @@
 				  "CQE in CONS = %u has error, flags = %x, dropping incoming packet\n",
 				  sw_comp_cons, parse_flag);
 			rxq->rx_hw_errors++;
-<<<<<<< HEAD
-			qede_reuse_page(edev, rxq, sw_rx_data);
-			goto next_rx;
-=======
 			qede_recycle_rx_bd_ring(rxq, edev, fp_cqe->bd_num);
 			goto next_cqe;
->>>>>>> ed596a4a
 		}
 
 		skb = netdev_alloc_skb(edev->ndev, QEDE_RX_HDR_SIZE);
 		if (unlikely(!skb)) {
 			DP_NOTICE(edev,
 				  "Build_skb failed, dropping incoming packet\n");
-<<<<<<< HEAD
-			qede_reuse_page(edev, rxq, sw_rx_data);
-=======
 			qede_recycle_rx_bd_ring(rxq, edev, fp_cqe->bd_num);
->>>>>>> ed596a4a
 			rxq->rx_alloc_errors++;
-			goto next_rx;
+			goto next_cqe;
 		}
 
 		/* Copy data into SKB */
@@ -1528,7 +1461,6 @@
 			struct skb_frag_struct *frag;
 			unsigned int pull_len;
 			unsigned char *va;
-<<<<<<< HEAD
 
 			frag = &skb_shinfo(skb)->frags[0];
 
@@ -1547,83 +1479,6 @@
 			skb->data_len -= pull_len;
 			skb->tail += pull_len;
 
-			if (unlikely(qede_realloc_rx_buffer(edev, rxq,
-							    sw_rx_data))) {
-				DP_ERR(edev, "Failed to allocate rx buffer\n");
-				rxq->rx_alloc_errors++;
-				goto next_cqe;
-			}
-		}
-
-		if (fp_cqe->bd_num != 1) {
-			u16 pkt_len = le16_to_cpu(fp_cqe->pkt_len);
-			u8 num_frags;
-
-			pkt_len -= len;
-
-			for (num_frags = fp_cqe->bd_num - 1; num_frags > 0;
-			     num_frags--) {
-				u16 cur_size = pkt_len > rxq->rx_buf_size ?
-						rxq->rx_buf_size : pkt_len;
-
-				WARN_ONCE(!cur_size,
-					  "Still got %d BDs for mapping jumbo, but length became 0\n",
-					  num_frags);
-
-				if (unlikely(qede_alloc_rx_buffer(edev, rxq)))
-					goto next_cqe;
-
-				rxq->sw_rx_cons++;
-				sw_rx_index = rxq->sw_rx_cons & NUM_RX_BDS_MAX;
-				sw_rx_data = &rxq->sw_rx_ring[sw_rx_index];
-				qed_chain_consume(&rxq->rx_bd_ring);
-				dma_unmap_page(&edev->pdev->dev,
-					       sw_rx_data->mapping,
-					       PAGE_SIZE, DMA_FROM_DEVICE);
-
-				skb_fill_page_desc(skb,
-						   skb_shinfo(skb)->nr_frags++,
-						   sw_rx_data->data, 0,
-						   cur_size);
-
-				skb->truesize += PAGE_SIZE;
-				skb->data_len += cur_size;
-				skb->len += cur_size;
-				pkt_len -= cur_size;
-			}
-
-			if (pkt_len)
-				DP_ERR(edev,
-				       "Mapped all BDs of jumbo, but still have %d bytes\n",
-				       pkt_len);
-		}
-
-		skb->protocol = eth_type_trans(skb, edev->ndev);
-=======
->>>>>>> ed596a4a
-
-			frag = &skb_shinfo(skb)->frags[0];
-
-			skb_add_rx_frag(skb, skb_shinfo(skb)->nr_frags, data,
-					pad + sw_rx_data->page_offset,
-					len, rxq->rx_buf_seg_size);
-
-			va = skb_frag_address(frag);
-			pull_len = eth_get_headlen(va, QEDE_RX_HDR_SIZE);
-
-			/* Align the pull_len to optimize memcpy */
-			memcpy(skb->data, va, ALIGN(pull_len, sizeof(long)));
-
-			skb_frag_size_sub(frag, pull_len);
-			frag->page_offset += pull_len;
-			skb->data_len -= pull_len;
-			skb->tail += pull_len;
-
-<<<<<<< HEAD
-		qed_chain_consume(&rxq->rx_bd_ring);
-next_rx:
-		rxq->sw_rx_cons++;
-=======
 			if (unlikely(qede_realloc_rx_buffer(edev, rxq,
 							    sw_rx_data))) {
 				DP_ERR(edev, "Failed to allocate rx buffer\n");
@@ -1708,7 +1563,6 @@
 		skb_record_rx_queue(skb, fp->rss_id);
 
 		qede_skb_receive(edev, fp, skb, le16_to_cpu(fp_cqe->vlan_tag));
->>>>>>> ed596a4a
 next_rx_only:
 		rx_pkt++;
 
@@ -2256,27 +2110,8 @@
 	schedule_delayed_work(&edev->sp_task, 0);
 }
 
-<<<<<<< HEAD
-static int qede_set_ucast_rx_vlan(struct qede_dev *edev,
-				  enum qed_filter_xcast_params_type opcode,
-				  u16 vid)
-{
-	struct qed_filter_params filter_cmd;
-
-	memset(&filter_cmd, 0, sizeof(filter_cmd));
-	filter_cmd.type = QED_FILTER_TYPE_UCAST;
-	filter_cmd.filter.ucast.type = opcode;
-	filter_cmd.filter.ucast.vlan_valid = 1;
-	filter_cmd.filter.ucast.vlan = vid;
-
-	return edev->ops->filter_config(edev->cdev, &filter_cmd);
-}
-
-void qede_fill_by_demand_stats(struct qede_dev *edev)
-=======
 static void qede_del_vxlan_port(struct net_device *dev,
 				sa_family_t sa_family, __be16 port)
->>>>>>> ed596a4a
 {
 	struct qede_dev *edev = netdev_priv(dev);
 	u16 t_port = ntohs(port);
@@ -2326,247 +2161,6 @@
 	schedule_delayed_work(&edev->sp_task, 0);
 }
 #endif
-
-static void qede_config_accept_any_vlan(struct qede_dev *edev, bool action)
-{
-	struct qed_update_vport_params params;
-	int rc;
-
-	/* Proceed only if action actually needs to be performed */
-	if (edev->accept_any_vlan == action)
-		return;
-
-	memset(&params, 0, sizeof(params));
-
-	params.vport_id = 0;
-	params.accept_any_vlan = action;
-	params.update_accept_any_vlan_flg = 1;
-
-	rc = edev->ops->vport_update(edev->cdev, &params);
-	if (rc) {
-		DP_ERR(edev, "Failed to %s accept-any-vlan\n",
-		       action ? "enable" : "disable");
-	} else {
-		DP_INFO(edev, "%s accept-any-vlan\n",
-			action ? "enabled" : "disabled");
-		edev->accept_any_vlan = action;
-	}
-}
-
-static int qede_vlan_rx_add_vid(struct net_device *dev, __be16 proto, u16 vid)
-{
-	struct qede_dev *edev = netdev_priv(dev);
-	struct qede_vlan *vlan, *tmp;
-	int rc;
-
-	DP_VERBOSE(edev, NETIF_MSG_IFUP, "Adding vlan 0x%04x\n", vid);
-
-	vlan = kzalloc(sizeof(*vlan), GFP_KERNEL);
-	if (!vlan) {
-		DP_INFO(edev, "Failed to allocate struct for vlan\n");
-		return -ENOMEM;
-	}
-	INIT_LIST_HEAD(&vlan->list);
-	vlan->vid = vid;
-	vlan->configured = false;
-
-	/* Verify vlan isn't already configured */
-	list_for_each_entry(tmp, &edev->vlan_list, list) {
-		if (tmp->vid == vlan->vid) {
-			DP_VERBOSE(edev, (NETIF_MSG_IFUP | NETIF_MSG_IFDOWN),
-				   "vlan already configured\n");
-			kfree(vlan);
-			return -EEXIST;
-		}
-	}
-
-	/* If interface is down, cache this VLAN ID and return */
-	if (edev->state != QEDE_STATE_OPEN) {
-		DP_VERBOSE(edev, NETIF_MSG_IFDOWN,
-			   "Interface is down, VLAN %d will be configured when interface is up\n",
-			   vid);
-		if (vid != 0)
-			edev->non_configured_vlans++;
-		list_add(&vlan->list, &edev->vlan_list);
-
-		return 0;
-	}
-
-	/* Check for the filter limit.
-	 * Note - vlan0 has a reserved filter and can be added without
-	 * worrying about quota
-	 */
-	if ((edev->configured_vlans < edev->dev_info.num_vlan_filters) ||
-	    (vlan->vid == 0)) {
-		rc = qede_set_ucast_rx_vlan(edev,
-					    QED_FILTER_XCAST_TYPE_ADD,
-					    vlan->vid);
-		if (rc) {
-			DP_ERR(edev, "Failed to configure VLAN %d\n",
-			       vlan->vid);
-			kfree(vlan);
-			return -EINVAL;
-		}
-		vlan->configured = true;
-
-		/* vlan0 filter isn't consuming out of our quota */
-		if (vlan->vid != 0)
-			edev->configured_vlans++;
-	} else {
-		/* Out of quota; Activate accept-any-VLAN mode */
-		if (!edev->non_configured_vlans)
-			qede_config_accept_any_vlan(edev, true);
-
-		edev->non_configured_vlans++;
-	}
-
-	list_add(&vlan->list, &edev->vlan_list);
-
-	return 0;
-}
-
-static void qede_del_vlan_from_list(struct qede_dev *edev,
-				    struct qede_vlan *vlan)
-{
-	/* vlan0 filter isn't consuming out of our quota */
-	if (vlan->vid != 0) {
-		if (vlan->configured)
-			edev->configured_vlans--;
-		else
-			edev->non_configured_vlans--;
-	}
-
-	list_del(&vlan->list);
-	kfree(vlan);
-}
-
-static int qede_configure_vlan_filters(struct qede_dev *edev)
-{
-	int rc = 0, real_rc = 0, accept_any_vlan = 0;
-	struct qed_dev_eth_info *dev_info;
-	struct qede_vlan *vlan = NULL;
-
-	if (list_empty(&edev->vlan_list))
-		return 0;
-
-	dev_info = &edev->dev_info;
-
-	/* Configure non-configured vlans */
-	list_for_each_entry(vlan, &edev->vlan_list, list) {
-		if (vlan->configured)
-			continue;
-
-		/* We have used all our credits, now enable accept_any_vlan */
-		if ((vlan->vid != 0) &&
-		    (edev->configured_vlans == dev_info->num_vlan_filters)) {
-			accept_any_vlan = 1;
-			continue;
-		}
-
-		DP_VERBOSE(edev, NETIF_MSG_IFUP, "Adding vlan %d\n", vlan->vid);
-
-		rc = qede_set_ucast_rx_vlan(edev, QED_FILTER_XCAST_TYPE_ADD,
-					    vlan->vid);
-		if (rc) {
-			DP_ERR(edev, "Failed to configure VLAN %u\n",
-			       vlan->vid);
-			real_rc = rc;
-			continue;
-		}
-
-		vlan->configured = true;
-		/* vlan0 filter doesn't consume our VLAN filter's quota */
-		if (vlan->vid != 0) {
-			edev->non_configured_vlans--;
-			edev->configured_vlans++;
-		}
-	}
-
-	/* enable accept_any_vlan mode if we have more VLANs than credits,
-	 * or remove accept_any_vlan mode if we've actually removed
-	 * a non-configured vlan, and all remaining vlans are truly configured.
-	 */
-
-	if (accept_any_vlan)
-		qede_config_accept_any_vlan(edev, true);
-	else if (!edev->non_configured_vlans)
-		qede_config_accept_any_vlan(edev, false);
-
-	return real_rc;
-}
-
-static int qede_vlan_rx_kill_vid(struct net_device *dev, __be16 proto, u16 vid)
-{
-	struct qede_dev *edev = netdev_priv(dev);
-	struct qede_vlan *vlan = NULL;
-	int rc;
-
-	DP_VERBOSE(edev, NETIF_MSG_IFDOWN, "Removing vlan 0x%04x\n", vid);
-
-	/* Find whether entry exists */
-	list_for_each_entry(vlan, &edev->vlan_list, list)
-		if (vlan->vid == vid)
-			break;
-
-	if (!vlan || (vlan->vid != vid)) {
-		DP_VERBOSE(edev, (NETIF_MSG_IFUP | NETIF_MSG_IFDOWN),
-			   "Vlan isn't configured\n");
-		return 0;
-	}
-
-	if (edev->state != QEDE_STATE_OPEN) {
-		/* As interface is already down, we don't have a VPORT
-		 * instance to remove vlan filter. So just update vlan list
-		 */
-		DP_VERBOSE(edev, NETIF_MSG_IFDOWN,
-			   "Interface is down, removing VLAN from list only\n");
-		qede_del_vlan_from_list(edev, vlan);
-		return 0;
-	}
-
-	/* Remove vlan */
-	rc = qede_set_ucast_rx_vlan(edev, QED_FILTER_XCAST_TYPE_DEL, vid);
-	if (rc) {
-		DP_ERR(edev, "Failed to remove VLAN %d\n", vid);
-		return -EINVAL;
-	}
-
-	qede_del_vlan_from_list(edev, vlan);
-
-	/* We have removed a VLAN - try to see if we can
-	 * configure non-configured VLAN from the list.
-	 */
-	rc = qede_configure_vlan_filters(edev);
-
-	return rc;
-}
-
-static void qede_vlan_mark_nonconfigured(struct qede_dev *edev)
-{
-	struct qede_vlan *vlan = NULL;
-
-	if (list_empty(&edev->vlan_list))
-		return;
-
-	list_for_each_entry(vlan, &edev->vlan_list, list) {
-		if (!vlan->configured)
-			continue;
-
-		vlan->configured = false;
-
-		/* vlan0 filter isn't consuming out of our quota */
-		if (vlan->vid != 0) {
-			edev->non_configured_vlans++;
-			edev->configured_vlans--;
-		}
-
-		DP_VERBOSE(edev, NETIF_MSG_IFDOWN,
-			   "marked vlan %d as non-configured\n",
-			   vlan->vid);
-	}
-
-	edev->accept_any_vlan = false;
-}
 
 static const struct net_device_ops qede_netdev_ops = {
 	.ndo_open = qede_open,
@@ -2576,13 +2170,10 @@
 	.ndo_set_mac_address = qede_set_mac_addr,
 	.ndo_validate_addr = eth_validate_addr,
 	.ndo_change_mtu = qede_change_mtu,
-<<<<<<< HEAD
-=======
 #ifdef CONFIG_QED_SRIOV
 	.ndo_set_vf_mac = qede_set_vf_mac,
 	.ndo_set_vf_vlan = qede_set_vf_vlan,
 #endif
->>>>>>> ed596a4a
 	.ndo_vlan_rx_add_vid = qede_vlan_rx_add_vid,
 	.ndo_vlan_rx_kill_vid = qede_vlan_rx_kill_vid,
 	.ndo_get_stats64 = qede_get_stats64,
@@ -3062,11 +2653,7 @@
 		struct qede_agg_info *tpa_info = &rxq->tpa_info[i];
 		struct sw_rx_data *replace_buf = &tpa_info->replace_buf;
 
-<<<<<<< HEAD
-		if (replace_buf) {
-=======
 		if (replace_buf->data) {
->>>>>>> ed596a4a
 			dma_unmap_page(&edev->pdev->dev,
 				       dma_unmap_addr(replace_buf, mapping),
 				       PAGE_SIZE, DMA_FROM_DEVICE);
@@ -3238,14 +2825,7 @@
 		}
 	}
 
-<<<<<<< HEAD
-	qede_alloc_sge_mem(edev, rxq);
-
-	return 0;
-
-=======
 	rc = qede_alloc_sge_mem(edev, rxq);
->>>>>>> ed596a4a
 err:
 	return rc;
 }
@@ -3633,13 +3213,9 @@
 	struct qed_dev *cdev = edev->cdev;
 	struct qed_update_vport_params vport_update_params;
 	struct qed_queue_start_common_params q_params;
-<<<<<<< HEAD
-	struct qed_start_vport_params start = {0};
-=======
 	struct qed_dev_info *qed_info = &edev->dev_info.common;
 	struct qed_start_vport_params start = {0};
 	bool reset_rss_indir = false;
->>>>>>> ed596a4a
 
 	if (!edev->num_rss) {
 		DP_ERR(edev,
