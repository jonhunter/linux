--- conflicted
+++ resolved
@@ -26,11 +26,7 @@
 #include "qed_hsi.h"
 
 extern const struct qed_common_ops qed_common_ops_pass;
-<<<<<<< HEAD
-#define DRV_MODULE_VERSION "8.7.0.0"
-=======
 #define DRV_MODULE_VERSION "8.7.1.20"
->>>>>>> ed596a4a
 
 #define MAX_HWFNS_PER_DEVICE    (4)
 #define NAME_SIZE 16
@@ -78,8 +74,6 @@
 struct qed_rt_data {
 	u32	*init_val;
 	bool	*b_valid;
-<<<<<<< HEAD
-=======
 };
 
 enum qed_tunn_mode {
@@ -125,7 +119,6 @@
 	u8		tunn_clss_ipgeneve;
 	u8		tunn_clss_l2gre;
 	u8		tunn_clss_ipgre;
->>>>>>> ed596a4a
 };
 
 /* The PCI personality is not quite synonymous to protocol ID:
@@ -370,11 +363,8 @@
 	/* True if the driver requests for the link */
 	bool				b_drv_link_init;
 
-<<<<<<< HEAD
-=======
 	struct qed_vf_iov		*vf_iov_info;
 	struct qed_pf_iov		*pf_iov_info;
->>>>>>> ed596a4a
 	struct qed_mcp_info		*mcp_info;
 
 	struct qed_dcbx_info		*p_dcbx_info;
@@ -543,11 +533,8 @@
 	const struct firmware		*firmware;
 };
 
-<<<<<<< HEAD
-=======
 #define NUM_OF_VFS(dev)         MAX_NUM_VFS_BB
 #define NUM_OF_L2_QUEUES(dev)	MAX_NUM_L2_QUEUES_BB
->>>>>>> ed596a4a
 #define NUM_OF_SBS(dev)         MAX_SB_PER_PATH_BB
 #define NUM_OF_ENG_PFS(dev)     MAX_NUM_PFS_BB
 
