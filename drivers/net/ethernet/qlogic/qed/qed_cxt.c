/* QLogic qed NIC Driver
 * Copyright (c) 2015 QLogic Corporation
 *
 * This software is available under the terms of the GNU General Public License
 * (GPL) Version 2, available from the file COPYING in the main directory of
 * this source tree.
 */

#include <linux/types.h>
#include <linux/bitops.h>
#include <linux/dma-mapping.h>
#include <linux/errno.h>
#include <linux/kernel.h>
#include <linux/list.h>
#include <linux/log2.h>
#include <linux/pci.h>
#include <linux/slab.h>
#include <linux/string.h>
#include <linux/bitops.h>
#include "qed.h"
#include "qed_cxt.h"
#include "qed_dev_api.h"
#include "qed_hsi.h"
#include "qed_hw.h"
#include "qed_init_ops.h"
#include "qed_reg_addr.h"
#include "qed_sriov.h"

/* Max number of connection types in HW (DQ/CDU etc.) */
#define MAX_CONN_TYPES		PROTOCOLID_COMMON
#define NUM_TASK_TYPES		2
#define NUM_TASK_PF_SEGMENTS	4
#define NUM_TASK_VF_SEGMENTS	1

/* QM constants */
#define QM_PQ_ELEMENT_SIZE	4 /* in bytes */

/* Doorbell-Queue constants */
#define DQ_RANGE_SHIFT		4
#define DQ_RANGE_ALIGN		BIT(DQ_RANGE_SHIFT)

/* ILT constants */
#define ILT_DEFAULT_HW_P_SIZE		3
#define ILT_PAGE_IN_BYTES(hw_p_size)	(1U << ((hw_p_size) + 12))
#define ILT_CFG_REG(cli, reg)	PSWRQ2_REG_ ## cli ## _ ## reg ## _RT_OFFSET

/* ILT entry structure */
#define ILT_ENTRY_PHY_ADDR_MASK		0x000FFFFFFFFFFFULL
#define ILT_ENTRY_PHY_ADDR_SHIFT	0
#define ILT_ENTRY_VALID_MASK		0x1ULL
#define ILT_ENTRY_VALID_SHIFT		52
#define ILT_ENTRY_IN_REGS		2
#define ILT_REG_SIZE_IN_BYTES		4

/* connection context union */
union conn_context {
	struct core_conn_context core_ctx;
	struct eth_conn_context eth_ctx;
};

#define CONN_CXT_SIZE(p_hwfn) \
	ALIGNED_TYPE_SIZE(union conn_context, p_hwfn)

/* PF per protocl configuration object */
struct qed_conn_type_cfg {
	u32 cid_count;
	u32 cid_start;
	u32 cids_per_vf;
};

/* ILT Client configuration, Per connection type (protocol) resources. */
#define ILT_CLI_PF_BLOCKS	(1 + NUM_TASK_PF_SEGMENTS * 2)
#define ILT_CLI_VF_BLOCKS       (1 + NUM_TASK_VF_SEGMENTS * 2)
#define CDUC_BLK		(0)

enum ilt_clients {
	ILT_CLI_CDUC,
	ILT_CLI_QM,
	ILT_CLI_MAX
};

struct ilt_cfg_pair {
	u32 reg;
	u32 val;
};

struct qed_ilt_cli_blk {
	u32 total_size; /* 0 means not active */
	u32 real_size_in_page;
	u32 start_line;
};

struct qed_ilt_client_cfg {
	bool active;

	/* ILT boundaries */
	struct ilt_cfg_pair first;
	struct ilt_cfg_pair last;
	struct ilt_cfg_pair p_size;

	/* ILT client blocks for PF */
	struct qed_ilt_cli_blk pf_blks[ILT_CLI_PF_BLOCKS];
	u32 pf_total_lines;

	/* ILT client blocks for VFs */
	struct qed_ilt_cli_blk vf_blks[ILT_CLI_VF_BLOCKS];
	u32 vf_total_lines;
};

/* Per Path -
 *      ILT shadow table
 *      Protocol acquired CID lists
 *      PF start line in ILT
 */
struct qed_dma_mem {
	dma_addr_t p_phys;
	void *p_virt;
	size_t size;
};

struct qed_cid_acquired_map {
	u32		start_cid;
	u32		max_count;
	unsigned long	*cid_map;
};

struct qed_cxt_mngr {
	/* Per protocl configuration */
	struct qed_conn_type_cfg	conn_cfg[MAX_CONN_TYPES];

	/* computed ILT structure */
	struct qed_ilt_client_cfg	clients[ILT_CLI_MAX];

	/* total number of VFs for this hwfn -
	 * ALL VFs are symmetric in terms of HW resources
	 */
	u32				vf_count;

	/* Acquired CIDs */
	struct qed_cid_acquired_map	acquired[MAX_CONN_TYPES];

	/* ILT  shadow table */
	struct qed_dma_mem		*ilt_shadow;
	u32				pf_start_line;
};

/* counts the iids for the CDU/CDUC ILT client configuration */
struct qed_cdu_iids {
	u32 pf_cids;
	u32 per_vf_cids;
};

static void qed_cxt_cdu_iids(struct qed_cxt_mngr *p_mngr,
			     struct qed_cdu_iids *iids)
{
	u32 type;

	for (type = 0; type < MAX_CONN_TYPES; type++) {
		iids->pf_cids += p_mngr->conn_cfg[type].cid_count;
		iids->per_vf_cids += p_mngr->conn_cfg[type].cids_per_vf;
	}
}

static void qed_cxt_qm_iids(struct qed_hwfn *p_hwfn,
			    struct qed_qm_iids *iids)
{
	struct qed_cxt_mngr *p_mngr = p_hwfn->p_cxt_mngr;
	u32 vf_cids = 0, type;

	for (type = 0; type < MAX_CONN_TYPES; type++) {
		iids->cids += p_mngr->conn_cfg[type].cid_count;
		vf_cids += p_mngr->conn_cfg[type].cids_per_vf;
	}

	iids->vf_cids += vf_cids * p_mngr->vf_count;
	DP_VERBOSE(p_hwfn, QED_MSG_ILT,
		   "iids: CIDS %08x vf_cids %08x\n",
		   iids->cids, iids->vf_cids);
}

/* set the iids count per protocol */
static void qed_cxt_set_proto_cid_count(struct qed_hwfn *p_hwfn,
					enum protocol_type type,
					u32 cid_count, u32 vf_cid_cnt)
{
	struct qed_cxt_mngr *p_mgr = p_hwfn->p_cxt_mngr;
	struct qed_conn_type_cfg *p_conn = &p_mgr->conn_cfg[type];

	p_conn->cid_count = roundup(cid_count, DQ_RANGE_ALIGN);
	p_conn->cids_per_vf = roundup(vf_cid_cnt, DQ_RANGE_ALIGN);
}

u32 qed_cxt_get_proto_cid_count(struct qed_hwfn		*p_hwfn,
				enum protocol_type	type,
				u32			*vf_cid)
{
	if (vf_cid)
		*vf_cid = p_hwfn->p_cxt_mngr->conn_cfg[type].cids_per_vf;

	return p_hwfn->p_cxt_mngr->conn_cfg[type].cid_count;
}

static void qed_ilt_cli_blk_fill(struct qed_ilt_client_cfg *p_cli,
				 struct qed_ilt_cli_blk *p_blk,
				 u32 start_line, u32 total_size,
				 u32 elem_size)
{
	u32 ilt_size = ILT_PAGE_IN_BYTES(p_cli->p_size.val);

	/* verify thatits called only once for each block */
	if (p_blk->total_size)
		return;

	p_blk->total_size = total_size;
	p_blk->real_size_in_page = 0;
	if (elem_size)
		p_blk->real_size_in_page = (ilt_size / elem_size) * elem_size;
	p_blk->start_line = start_line;
}

static void qed_ilt_cli_adv_line(struct qed_hwfn *p_hwfn,
				 struct qed_ilt_client_cfg *p_cli,
				 struct qed_ilt_cli_blk *p_blk,
				 u32 *p_line, enum ilt_clients client_id)
{
	if (!p_blk->total_size)
		return;

	if (!p_cli->active)
		p_cli->first.val = *p_line;

	p_cli->active = true;
	*p_line += DIV_ROUND_UP(p_blk->total_size,
				p_blk->real_size_in_page);
	p_cli->last.val = *p_line - 1;

	DP_VERBOSE(p_hwfn, QED_MSG_ILT,
		   "ILT[Client %d] - Lines: [%08x - %08x]. Block - Size %08x [Real %08x] Start line %d\n",
		   client_id, p_cli->first.val,
		   p_cli->last.val, p_blk->total_size,
		   p_blk->real_size_in_page, p_blk->start_line);
}

int qed_cxt_cfg_ilt_compute(struct qed_hwfn *p_hwfn)
{
	struct qed_cxt_mngr *p_mngr = p_hwfn->p_cxt_mngr;
	struct qed_ilt_client_cfg *p_cli;
	struct qed_ilt_cli_blk *p_blk;
	struct qed_cdu_iids cdu_iids;
	struct qed_qm_iids qm_iids;
	u32 curr_line, total, i;

	memset(&qm_iids, 0, sizeof(qm_iids));
	memset(&cdu_iids, 0, sizeof(cdu_iids));

	p_mngr->pf_start_line = RESC_START(p_hwfn, QED_ILT);

	DP_VERBOSE(p_hwfn, QED_MSG_ILT,
		   "hwfn [%d] - Set context manager starting line to be 0x%08x\n",
		   p_hwfn->my_id, p_hwfn->p_cxt_mngr->pf_start_line);

	/* CDUC */
	p_cli = &p_mngr->clients[ILT_CLI_CDUC];
	curr_line = p_mngr->pf_start_line;

	/* CDUC PF */
	p_cli->pf_total_lines = 0;

	/* get the counters for the CDUC and QM clients  */
	qed_cxt_cdu_iids(p_mngr, &cdu_iids);

	p_blk = &p_cli->pf_blks[CDUC_BLK];

	total = cdu_iids.pf_cids * CONN_CXT_SIZE(p_hwfn);

	qed_ilt_cli_blk_fill(p_cli, p_blk, curr_line,
			     total, CONN_CXT_SIZE(p_hwfn));

	qed_ilt_cli_adv_line(p_hwfn, p_cli, p_blk, &curr_line, ILT_CLI_CDUC);
	p_cli->pf_total_lines = curr_line - p_blk->start_line;

	/* CDUC VF */
	p_blk = &p_cli->vf_blks[CDUC_BLK];
	total = cdu_iids.per_vf_cids * CONN_CXT_SIZE(p_hwfn);

	qed_ilt_cli_blk_fill(p_cli, p_blk, curr_line,
			     total, CONN_CXT_SIZE(p_hwfn));

	qed_ilt_cli_adv_line(p_hwfn, p_cli, p_blk, &curr_line, ILT_CLI_CDUC);
	p_cli->vf_total_lines = curr_line - p_blk->start_line;

	for (i = 1; i < p_mngr->vf_count; i++)
		qed_ilt_cli_adv_line(p_hwfn, p_cli, p_blk, &curr_line,
				     ILT_CLI_CDUC);

	/* QM */
	p_cli = &p_mngr->clients[ILT_CLI_QM];
	p_blk = &p_cli->pf_blks[0];

	qed_cxt_qm_iids(p_hwfn, &qm_iids);
	total = qed_qm_pf_mem_size(p_hwfn->rel_pf_id, qm_iids.cids,
				   qm_iids.vf_cids, 0,
				   p_hwfn->qm_info.num_pqs,
				   p_hwfn->qm_info.num_vf_pqs);

	DP_VERBOSE(p_hwfn,
		   QED_MSG_ILT,
		   "QM ILT Info, (cids=%d, vf_cids=%d, num_pqs=%d, num_vf_pqs=%d, memory_size=%d)\n",
		   qm_iids.cids,
		   qm_iids.vf_cids,
		   p_hwfn->qm_info.num_pqs, p_hwfn->qm_info.num_vf_pqs, total);

	qed_ilt_cli_blk_fill(p_cli, p_blk,
			     curr_line, total * 0x1000,
			     QM_PQ_ELEMENT_SIZE);

	qed_ilt_cli_adv_line(p_hwfn, p_cli, p_blk, &curr_line, ILT_CLI_QM);
	p_cli->pf_total_lines = curr_line - p_blk->start_line;

	if (curr_line - p_hwfn->p_cxt_mngr->pf_start_line >
	    RESC_NUM(p_hwfn, QED_ILT)) {
		DP_ERR(p_hwfn, "too many ilt lines...#lines=%d\n",
		       curr_line - p_hwfn->p_cxt_mngr->pf_start_line);
		return -EINVAL;
	}

	return 0;
}

#define for_each_ilt_valid_client(pos, clients)	\
		for (pos = 0; pos < ILT_CLI_MAX; pos++)

/* Total number of ILT lines used by this PF */
static u32 qed_cxt_ilt_shadow_size(struct qed_ilt_client_cfg *ilt_clients)
{
	u32 size = 0;
	u32 i;

	for_each_ilt_valid_client(i, ilt_clients) {
		if (!ilt_clients[i].active)
			continue;
		size += (ilt_clients[i].last.val -
			 ilt_clients[i].first.val + 1);
	}

	return size;
}

static void qed_ilt_shadow_free(struct qed_hwfn *p_hwfn)
{
	struct qed_ilt_client_cfg *p_cli = p_hwfn->p_cxt_mngr->clients;
	struct qed_cxt_mngr *p_mngr = p_hwfn->p_cxt_mngr;
	u32 ilt_size, i;

	ilt_size = qed_cxt_ilt_shadow_size(p_cli);

	for (i = 0; p_mngr->ilt_shadow && i < ilt_size; i++) {
		struct qed_dma_mem *p_dma = &p_mngr->ilt_shadow[i];

		if (p_dma->p_virt)
			dma_free_coherent(&p_hwfn->cdev->pdev->dev,
					  p_dma->size, p_dma->p_virt,
					  p_dma->p_phys);
		p_dma->p_virt = NULL;
	}
	kfree(p_mngr->ilt_shadow);
}

static int qed_ilt_blk_alloc(struct qed_hwfn *p_hwfn,
			     struct qed_ilt_cli_blk *p_blk,
			     enum ilt_clients ilt_client,
			     u32 start_line_offset)
{
	struct qed_dma_mem *ilt_shadow = p_hwfn->p_cxt_mngr->ilt_shadow;
	u32 lines, line, sz_left;

	if (!p_blk->total_size)
		return 0;

	sz_left = p_blk->total_size;
	lines = DIV_ROUND_UP(sz_left, p_blk->real_size_in_page);
	line = p_blk->start_line + start_line_offset -
	       p_hwfn->p_cxt_mngr->pf_start_line;

	for (; lines; lines--) {
		dma_addr_t p_phys;
		void *p_virt;
		u32 size;

		size = min_t(u32, sz_left,
			     p_blk->real_size_in_page);
		p_virt = dma_alloc_coherent(&p_hwfn->cdev->pdev->dev,
					    size,
					    &p_phys,
					    GFP_KERNEL);
		if (!p_virt)
			return -ENOMEM;
		memset(p_virt, 0, size);

		ilt_shadow[line].p_phys = p_phys;
		ilt_shadow[line].p_virt = p_virt;
		ilt_shadow[line].size = size;

		DP_VERBOSE(p_hwfn, QED_MSG_ILT,
			   "ILT shadow: Line [%d] Physical 0x%llx Virtual %p Size %d\n",
			    line, (u64)p_phys, p_virt, size);

		sz_left -= size;
		line++;
	}

	return 0;
}

static int qed_ilt_shadow_alloc(struct qed_hwfn *p_hwfn)
{
	struct qed_cxt_mngr *p_mngr = p_hwfn->p_cxt_mngr;
	struct qed_ilt_client_cfg *clients = p_mngr->clients;
	struct qed_ilt_cli_blk *p_blk;
	u32 size, i, j, k;
	int rc;

	size = qed_cxt_ilt_shadow_size(clients);
	p_mngr->ilt_shadow = kcalloc(size, sizeof(struct qed_dma_mem),
				     GFP_KERNEL);
	if (!p_mngr->ilt_shadow) {
		DP_NOTICE(p_hwfn, "Failed to allocate ilt shadow table\n");
		rc = -ENOMEM;
		goto ilt_shadow_fail;
	}

	DP_VERBOSE(p_hwfn, QED_MSG_ILT,
		   "Allocated 0x%x bytes for ilt shadow\n",
		   (u32)(size * sizeof(struct qed_dma_mem)));

	for_each_ilt_valid_client(i, clients) {
		if (!clients[i].active)
			continue;
		for (j = 0; j < ILT_CLI_PF_BLOCKS; j++) {
			p_blk = &clients[i].pf_blks[j];
			rc = qed_ilt_blk_alloc(p_hwfn, p_blk, i, 0);
			if (rc != 0)
				goto ilt_shadow_fail;
		}
		for (k = 0; k < p_mngr->vf_count; k++) {
			for (j = 0; j < ILT_CLI_VF_BLOCKS; j++) {
				u32 lines = clients[i].vf_total_lines * k;

				p_blk = &clients[i].vf_blks[j];
				rc = qed_ilt_blk_alloc(p_hwfn, p_blk, i, lines);
				if (rc != 0)
					goto ilt_shadow_fail;
			}
		}
	}

	return 0;

ilt_shadow_fail:
	qed_ilt_shadow_free(p_hwfn);
	return rc;
}

static void qed_cid_map_free(struct qed_hwfn *p_hwfn)
{
	struct qed_cxt_mngr *p_mngr = p_hwfn->p_cxt_mngr;
	u32 type;

	for (type = 0; type < MAX_CONN_TYPES; type++) {
		kfree(p_mngr->acquired[type].cid_map);
		p_mngr->acquired[type].max_count = 0;
		p_mngr->acquired[type].start_cid = 0;
	}
}

static int qed_cid_map_alloc(struct qed_hwfn *p_hwfn)
{
	struct qed_cxt_mngr *p_mngr = p_hwfn->p_cxt_mngr;
	u32 start_cid = 0;
	u32 type;

	for (type = 0; type < MAX_CONN_TYPES; type++) {
		u32 cid_cnt = p_hwfn->p_cxt_mngr->conn_cfg[type].cid_count;
		u32 size;

		if (cid_cnt == 0)
			continue;

		size = DIV_ROUND_UP(cid_cnt,
				    sizeof(unsigned long) * BITS_PER_BYTE) *
		       sizeof(unsigned long);
		p_mngr->acquired[type].cid_map = kzalloc(size, GFP_KERNEL);
		if (!p_mngr->acquired[type].cid_map)
			goto cid_map_fail;

		p_mngr->acquired[type].max_count = cid_cnt;
		p_mngr->acquired[type].start_cid = start_cid;

		p_hwfn->p_cxt_mngr->conn_cfg[type].cid_start = start_cid;

		DP_VERBOSE(p_hwfn, QED_MSG_CXT,
			   "Type %08x start: %08x count %08x\n",
			   type, p_mngr->acquired[type].start_cid,
			   p_mngr->acquired[type].max_count);
		start_cid += cid_cnt;
	}

	return 0;

cid_map_fail:
	qed_cid_map_free(p_hwfn);
	return -ENOMEM;
}

int qed_cxt_mngr_alloc(struct qed_hwfn *p_hwfn)
{
	struct qed_cxt_mngr *p_mngr;
	u32 i;

	p_mngr = kzalloc(sizeof(*p_mngr), GFP_KERNEL);
	if (!p_mngr) {
		DP_NOTICE(p_hwfn, "Failed to allocate `struct qed_cxt_mngr'\n");
		return -ENOMEM;
	}

	/* Initialize ILT client registers */
	p_mngr->clients[ILT_CLI_CDUC].first.reg = ILT_CFG_REG(CDUC, FIRST_ILT);
	p_mngr->clients[ILT_CLI_CDUC].last.reg = ILT_CFG_REG(CDUC, LAST_ILT);
	p_mngr->clients[ILT_CLI_CDUC].p_size.reg = ILT_CFG_REG(CDUC, P_SIZE);

	p_mngr->clients[ILT_CLI_QM].first.reg = ILT_CFG_REG(QM, FIRST_ILT);
	p_mngr->clients[ILT_CLI_QM].last.reg = ILT_CFG_REG(QM, LAST_ILT);
	p_mngr->clients[ILT_CLI_QM].p_size.reg = ILT_CFG_REG(QM, P_SIZE);

	/* default ILT page size for all clients is 32K */
	for (i = 0; i < ILT_CLI_MAX; i++)
		p_mngr->clients[i].p_size.val = ILT_DEFAULT_HW_P_SIZE;

	if (p_hwfn->cdev->p_iov_info)
		p_mngr->vf_count = p_hwfn->cdev->p_iov_info->total_vfs;

	/* Set the cxt mangr pointer priori to further allocations */
	p_hwfn->p_cxt_mngr = p_mngr;

	return 0;
}

int qed_cxt_tables_alloc(struct qed_hwfn *p_hwfn)
{
	int rc;

	/* Allocate the ILT shadow table */
	rc = qed_ilt_shadow_alloc(p_hwfn);
	if (rc) {
		DP_NOTICE(p_hwfn, "Failed to allocate ilt memory\n");
		goto tables_alloc_fail;
	}

	/* Allocate and initialize the acquired cids bitmaps */
	rc = qed_cid_map_alloc(p_hwfn);
	if (rc) {
		DP_NOTICE(p_hwfn, "Failed to allocate cid maps\n");
		goto tables_alloc_fail;
	}

	return 0;

tables_alloc_fail:
	qed_cxt_mngr_free(p_hwfn);
	return rc;
}

void qed_cxt_mngr_free(struct qed_hwfn *p_hwfn)
{
	if (!p_hwfn->p_cxt_mngr)
		return;

	qed_cid_map_free(p_hwfn);
	qed_ilt_shadow_free(p_hwfn);
	kfree(p_hwfn->p_cxt_mngr);

	p_hwfn->p_cxt_mngr = NULL;
}

void qed_cxt_mngr_setup(struct qed_hwfn *p_hwfn)
{
	struct qed_cxt_mngr *p_mngr = p_hwfn->p_cxt_mngr;
	int type;

	/* Reset acquired cids */
	for (type = 0; type < MAX_CONN_TYPES; type++) {
		u32 cid_cnt = p_hwfn->p_cxt_mngr->conn_cfg[type].cid_count;

		if (cid_cnt == 0)
			continue;

		memset(p_mngr->acquired[type].cid_map, 0,
		       DIV_ROUND_UP(cid_cnt,
				    sizeof(unsigned long) * BITS_PER_BYTE) *
		       sizeof(unsigned long));
	}
}

/* CDU Common */
#define CDUC_CXT_SIZE_SHIFT \
	CDU_REG_CID_ADDR_PARAMS_CONTEXT_SIZE_SHIFT

#define CDUC_CXT_SIZE_MASK \
	(CDU_REG_CID_ADDR_PARAMS_CONTEXT_SIZE >> CDUC_CXT_SIZE_SHIFT)

#define CDUC_BLOCK_WASTE_SHIFT \
	CDU_REG_CID_ADDR_PARAMS_BLOCK_WASTE_SHIFT

#define CDUC_BLOCK_WASTE_MASK \
	(CDU_REG_CID_ADDR_PARAMS_BLOCK_WASTE >> CDUC_BLOCK_WASTE_SHIFT)

#define CDUC_NCIB_SHIFT	\
	CDU_REG_CID_ADDR_PARAMS_NCIB_SHIFT

#define CDUC_NCIB_MASK \
	(CDU_REG_CID_ADDR_PARAMS_NCIB >> CDUC_NCIB_SHIFT)

static void qed_cdu_init_common(struct qed_hwfn *p_hwfn)
{
	u32 page_sz, elems_per_page, block_waste, cxt_size, cdu_params = 0;

	/* CDUC - connection configuration */
	page_sz = p_hwfn->p_cxt_mngr->clients[ILT_CLI_CDUC].p_size.val;
	cxt_size = CONN_CXT_SIZE(p_hwfn);
	elems_per_page = ILT_PAGE_IN_BYTES(page_sz) / cxt_size;
	block_waste = ILT_PAGE_IN_BYTES(page_sz) - elems_per_page * cxt_size;

	SET_FIELD(cdu_params, CDUC_CXT_SIZE, cxt_size);
	SET_FIELD(cdu_params, CDUC_BLOCK_WASTE, block_waste);
	SET_FIELD(cdu_params, CDUC_NCIB, elems_per_page);
	STORE_RT_REG(p_hwfn, CDU_REG_CID_ADDR_PARAMS_RT_OFFSET, cdu_params);
}

void qed_qm_init_pf(struct qed_hwfn *p_hwfn)
{
	struct qed_qm_pf_rt_init_params params;
	struct qed_qm_info *qm_info = &p_hwfn->qm_info;
	struct qed_qm_iids iids;

	memset(&iids, 0, sizeof(iids));
	qed_cxt_qm_iids(p_hwfn, &iids);

	memset(&params, 0, sizeof(params));
	params.port_id = p_hwfn->port_id;
	params.pf_id = p_hwfn->rel_pf_id;
	params.max_phys_tcs_per_port = qm_info->max_phys_tcs_per_port;
	params.is_first_pf = p_hwfn->first_on_engine;
	params.num_pf_cids = iids.cids;
	params.num_vf_cids = iids.vf_cids;
	params.start_pq = qm_info->start_pq;
<<<<<<< HEAD
	params.num_pf_pqs = qm_info->num_pqs;
=======
	params.num_pf_pqs = qm_info->num_pqs - qm_info->num_vf_pqs;
	params.num_vf_pqs = qm_info->num_vf_pqs;
>>>>>>> ed596a4a
	params.start_vport = qm_info->start_vport;
	params.num_vports = qm_info->num_vports;
	params.pf_wfq = qm_info->pf_wfq;
	params.pf_rl = qm_info->pf_rl;
	params.pq_params = qm_info->qm_pq_params;
	params.vport_params = qm_info->qm_vport_params;

	qed_qm_pf_rt_init(p_hwfn, p_hwfn->p_main_ptt, &params);
}

/* CM PF */
static int qed_cm_init_pf(struct qed_hwfn *p_hwfn)
{
	union qed_qm_pq_params pq_params;
	u16 pq;

	/* XCM pure-LB queue */
	memset(&pq_params, 0, sizeof(pq_params));
	pq_params.core.tc = LB_TC;
	pq = qed_get_qm_pq(p_hwfn, PROTOCOLID_CORE, &pq_params);
	STORE_RT_REG(p_hwfn, XCM_REG_CON_PHY_Q3_RT_OFFSET, pq);

	return 0;
}

/* DQ PF */
static void qed_dq_init_pf(struct qed_hwfn *p_hwfn)
{
	struct qed_cxt_mngr *p_mngr = p_hwfn->p_cxt_mngr;
	u32 dq_pf_max_cid = 0, dq_vf_max_cid = 0;

	dq_pf_max_cid += (p_mngr->conn_cfg[0].cid_count >> DQ_RANGE_SHIFT);
	STORE_RT_REG(p_hwfn, DORQ_REG_PF_MAX_ICID_0_RT_OFFSET, dq_pf_max_cid);

	dq_vf_max_cid += (p_mngr->conn_cfg[0].cids_per_vf >> DQ_RANGE_SHIFT);
	STORE_RT_REG(p_hwfn, DORQ_REG_VF_MAX_ICID_0_RT_OFFSET, dq_vf_max_cid);

	dq_pf_max_cid += (p_mngr->conn_cfg[1].cid_count >> DQ_RANGE_SHIFT);
	STORE_RT_REG(p_hwfn, DORQ_REG_PF_MAX_ICID_1_RT_OFFSET, dq_pf_max_cid);

	dq_vf_max_cid += (p_mngr->conn_cfg[1].cids_per_vf >> DQ_RANGE_SHIFT);
	STORE_RT_REG(p_hwfn, DORQ_REG_VF_MAX_ICID_1_RT_OFFSET, dq_vf_max_cid);

	dq_pf_max_cid += (p_mngr->conn_cfg[2].cid_count >> DQ_RANGE_SHIFT);
	STORE_RT_REG(p_hwfn, DORQ_REG_PF_MAX_ICID_2_RT_OFFSET, dq_pf_max_cid);

	dq_vf_max_cid += (p_mngr->conn_cfg[2].cids_per_vf >> DQ_RANGE_SHIFT);
	STORE_RT_REG(p_hwfn, DORQ_REG_VF_MAX_ICID_2_RT_OFFSET, dq_vf_max_cid);

	dq_pf_max_cid += (p_mngr->conn_cfg[3].cid_count >> DQ_RANGE_SHIFT);
	STORE_RT_REG(p_hwfn, DORQ_REG_PF_MAX_ICID_3_RT_OFFSET, dq_pf_max_cid);

	dq_vf_max_cid += (p_mngr->conn_cfg[3].cids_per_vf >> DQ_RANGE_SHIFT);
	STORE_RT_REG(p_hwfn, DORQ_REG_VF_MAX_ICID_3_RT_OFFSET, dq_vf_max_cid);

	dq_pf_max_cid += (p_mngr->conn_cfg[4].cid_count >> DQ_RANGE_SHIFT);
	STORE_RT_REG(p_hwfn, DORQ_REG_PF_MAX_ICID_4_RT_OFFSET, dq_pf_max_cid);

	dq_vf_max_cid += (p_mngr->conn_cfg[4].cids_per_vf >> DQ_RANGE_SHIFT);
	STORE_RT_REG(p_hwfn, DORQ_REG_VF_MAX_ICID_4_RT_OFFSET, dq_vf_max_cid);

	dq_pf_max_cid += (p_mngr->conn_cfg[5].cid_count >> DQ_RANGE_SHIFT);
	STORE_RT_REG(p_hwfn, DORQ_REG_PF_MAX_ICID_5_RT_OFFSET, dq_pf_max_cid);

	dq_vf_max_cid += (p_mngr->conn_cfg[5].cids_per_vf >> DQ_RANGE_SHIFT);
	STORE_RT_REG(p_hwfn, DORQ_REG_VF_MAX_ICID_5_RT_OFFSET, dq_vf_max_cid);

	/* Connection types 6 & 7 are not in use, yet they must be configured
	 * as the highest possible connection. Not configuring them means the
	 * defaults will be  used, and with a large number of cids a bug may
	 * occur, if the defaults will be smaller than dq_pf_max_cid /
	 * dq_vf_max_cid.
	 */
	STORE_RT_REG(p_hwfn, DORQ_REG_PF_MAX_ICID_6_RT_OFFSET, dq_pf_max_cid);
	STORE_RT_REG(p_hwfn, DORQ_REG_VF_MAX_ICID_6_RT_OFFSET, dq_vf_max_cid);

	STORE_RT_REG(p_hwfn, DORQ_REG_PF_MAX_ICID_7_RT_OFFSET, dq_pf_max_cid);
	STORE_RT_REG(p_hwfn, DORQ_REG_VF_MAX_ICID_7_RT_OFFSET, dq_vf_max_cid);
}

static void qed_ilt_bounds_init(struct qed_hwfn *p_hwfn)
{
	struct qed_ilt_client_cfg *ilt_clients;
	int i;

	ilt_clients = p_hwfn->p_cxt_mngr->clients;
	for_each_ilt_valid_client(i, ilt_clients) {
		if (!ilt_clients[i].active)
			continue;
		STORE_RT_REG(p_hwfn,
			     ilt_clients[i].first.reg,
			     ilt_clients[i].first.val);
		STORE_RT_REG(p_hwfn,
			     ilt_clients[i].last.reg,
			     ilt_clients[i].last.val);
		STORE_RT_REG(p_hwfn,
			     ilt_clients[i].p_size.reg,
			     ilt_clients[i].p_size.val);
	}
}

static void qed_ilt_vf_bounds_init(struct qed_hwfn *p_hwfn)
{
	struct qed_ilt_client_cfg *p_cli;
	u32 blk_factor;

	/* For simplicty  we set the 'block' to be an ILT page */
	if (p_hwfn->cdev->p_iov_info) {
		struct qed_hw_sriov_info *p_iov = p_hwfn->cdev->p_iov_info;

		STORE_RT_REG(p_hwfn,
			     PSWRQ2_REG_VF_BASE_RT_OFFSET,
			     p_iov->first_vf_in_pf);
		STORE_RT_REG(p_hwfn,
			     PSWRQ2_REG_VF_LAST_ILT_RT_OFFSET,
			     p_iov->first_vf_in_pf + p_iov->total_vfs);
	}

	p_cli = &p_hwfn->p_cxt_mngr->clients[ILT_CLI_CDUC];
	blk_factor = ilog2(ILT_PAGE_IN_BYTES(p_cli->p_size.val) >> 10);
	if (p_cli->active) {
		STORE_RT_REG(p_hwfn,
			     PSWRQ2_REG_CDUC_BLOCKS_FACTOR_RT_OFFSET,
			     blk_factor);
		STORE_RT_REG(p_hwfn,
			     PSWRQ2_REG_CDUC_NUMBER_OF_PF_BLOCKS_RT_OFFSET,
			     p_cli->pf_total_lines);
		STORE_RT_REG(p_hwfn,
			     PSWRQ2_REG_CDUC_VF_BLOCKS_RT_OFFSET,
			     p_cli->vf_total_lines);
	}
}

/* ILT (PSWRQ2) PF */
static void qed_ilt_init_pf(struct qed_hwfn *p_hwfn)
{
	struct qed_ilt_client_cfg *clients;
	struct qed_cxt_mngr *p_mngr;
	struct qed_dma_mem *p_shdw;
	u32 line, rt_offst, i;

	qed_ilt_bounds_init(p_hwfn);
	qed_ilt_vf_bounds_init(p_hwfn);

	p_mngr = p_hwfn->p_cxt_mngr;
	p_shdw = p_mngr->ilt_shadow;
	clients = p_hwfn->p_cxt_mngr->clients;

	for_each_ilt_valid_client(i, clients) {
		if (!clients[i].active)
			continue;

		/** Client's 1st val and RT array are absolute, ILT shadows'
		 *  lines are relative.
		 */
		line = clients[i].first.val - p_mngr->pf_start_line;
		rt_offst = PSWRQ2_REG_ILT_MEMORY_RT_OFFSET +
			   clients[i].first.val * ILT_ENTRY_IN_REGS;

		for (; line <= clients[i].last.val - p_mngr->pf_start_line;
		     line++, rt_offst += ILT_ENTRY_IN_REGS) {
			u64 ilt_hw_entry = 0;

			/** p_virt could be NULL incase of dynamic
			 *  allocation
			 */
			if (p_shdw[line].p_virt) {
				SET_FIELD(ilt_hw_entry, ILT_ENTRY_VALID, 1ULL);
				SET_FIELD(ilt_hw_entry, ILT_ENTRY_PHY_ADDR,
					  (p_shdw[line].p_phys >> 12));

				DP_VERBOSE(p_hwfn, QED_MSG_ILT,
					   "Setting RT[0x%08x] from ILT[0x%08x] [Client is %d] to Physical addr: 0x%llx\n",
					   rt_offst, line, i,
					   (u64)(p_shdw[line].p_phys >> 12));
			}

			STORE_RT_REG_AGG(p_hwfn, rt_offst, ilt_hw_entry);
		}
	}
}

void qed_cxt_hw_init_common(struct qed_hwfn *p_hwfn)
{
	qed_cdu_init_common(p_hwfn);
}

void qed_cxt_hw_init_pf(struct qed_hwfn *p_hwfn)
{
	qed_qm_init_pf(p_hwfn);
	qed_cm_init_pf(p_hwfn);
	qed_dq_init_pf(p_hwfn);
	qed_ilt_init_pf(p_hwfn);
}

int qed_cxt_acquire_cid(struct qed_hwfn *p_hwfn,
			enum protocol_type type,
			u32 *p_cid)
{
	struct qed_cxt_mngr *p_mngr = p_hwfn->p_cxt_mngr;
	u32 rel_cid;

	if (type >= MAX_CONN_TYPES || !p_mngr->acquired[type].cid_map) {
		DP_NOTICE(p_hwfn, "Invalid protocol type %d", type);
		return -EINVAL;
	}

	rel_cid = find_first_zero_bit(p_mngr->acquired[type].cid_map,
				      p_mngr->acquired[type].max_count);

	if (rel_cid >= p_mngr->acquired[type].max_count) {
		DP_NOTICE(p_hwfn, "no CID available for protocol %d\n",
			  type);
		return -EINVAL;
	}

	__set_bit(rel_cid, p_mngr->acquired[type].cid_map);

	*p_cid = rel_cid + p_mngr->acquired[type].start_cid;

	return 0;
}

static bool qed_cxt_test_cid_acquired(struct qed_hwfn *p_hwfn,
				      u32 cid,
				      enum protocol_type *p_type)
{
	struct qed_cxt_mngr *p_mngr = p_hwfn->p_cxt_mngr;
	struct qed_cid_acquired_map *p_map;
	enum protocol_type p;
	u32 rel_cid;

	/* Iterate over protocols and find matching cid range */
	for (p = 0; p < MAX_CONN_TYPES; p++) {
		p_map = &p_mngr->acquired[p];

		if (!p_map->cid_map)
			continue;
		if (cid >= p_map->start_cid &&
		    cid < p_map->start_cid + p_map->max_count)
			break;
	}
	*p_type = p;

	if (p == MAX_CONN_TYPES) {
		DP_NOTICE(p_hwfn, "Invalid CID %d", cid);
		return false;
	}

	rel_cid = cid - p_map->start_cid;
	if (!test_bit(rel_cid, p_map->cid_map)) {
		DP_NOTICE(p_hwfn, "CID %d not acquired", cid);
		return false;
	}
	return true;
}

void qed_cxt_release_cid(struct qed_hwfn *p_hwfn,
			 u32 cid)
{
	struct qed_cxt_mngr *p_mngr = p_hwfn->p_cxt_mngr;
	enum protocol_type type;
	bool b_acquired;
	u32 rel_cid;

	/* Test acquired and find matching per-protocol map */
	b_acquired = qed_cxt_test_cid_acquired(p_hwfn, cid, &type);

	if (!b_acquired)
		return;

	rel_cid = cid - p_mngr->acquired[type].start_cid;
	__clear_bit(rel_cid, p_mngr->acquired[type].cid_map);
}

int qed_cxt_get_cid_info(struct qed_hwfn *p_hwfn,
			 struct qed_cxt_info *p_info)
{
	struct qed_cxt_mngr *p_mngr = p_hwfn->p_cxt_mngr;
	u32 conn_cxt_size, hw_p_size, cxts_per_p, line;
	enum protocol_type type;
	bool b_acquired;

	/* Test acquired and find matching per-protocol map */
	b_acquired = qed_cxt_test_cid_acquired(p_hwfn, p_info->iid, &type);

	if (!b_acquired)
		return -EINVAL;

	/* set the protocl type */
	p_info->type = type;

	/* compute context virtual pointer */
	hw_p_size = p_hwfn->p_cxt_mngr->clients[ILT_CLI_CDUC].p_size.val;

	conn_cxt_size = CONN_CXT_SIZE(p_hwfn);
	cxts_per_p = ILT_PAGE_IN_BYTES(hw_p_size) / conn_cxt_size;
	line = p_info->iid / cxts_per_p;

	/* Make sure context is allocated (dynamic allocation) */
	if (!p_mngr->ilt_shadow[line].p_virt)
		return -EINVAL;

	p_info->p_cxt = p_mngr->ilt_shadow[line].p_virt +
			p_info->iid % cxts_per_p * conn_cxt_size;

	DP_VERBOSE(p_hwfn, (QED_MSG_ILT | QED_MSG_CXT),
		   "Accessing ILT shadow[%d]: CXT pointer is at %p (for iid %d)\n",
		   p_info->iid / cxts_per_p, p_info->p_cxt, p_info->iid);

	return 0;
}

int qed_cxt_set_pf_params(struct qed_hwfn *p_hwfn)
{
	struct qed_eth_pf_params *p_params = &p_hwfn->pf_params.eth_pf_params;

	/* Set the number of required CORE connections */
	u32 core_cids = 1; /* SPQ */

	qed_cxt_set_proto_cid_count(p_hwfn, PROTOCOLID_CORE, core_cids, 0);

	qed_cxt_set_proto_cid_count(p_hwfn, PROTOCOLID_ETH,
				    p_params->num_cons, 1);

	return 0;
}<|MERGE_RESOLUTION|>--- conflicted
+++ resolved
@@ -653,12 +653,8 @@
 	params.num_pf_cids = iids.cids;
 	params.num_vf_cids = iids.vf_cids;
 	params.start_pq = qm_info->start_pq;
-<<<<<<< HEAD
-	params.num_pf_pqs = qm_info->num_pqs;
-=======
 	params.num_pf_pqs = qm_info->num_pqs - qm_info->num_vf_pqs;
 	params.num_vf_pqs = qm_info->num_vf_pqs;
->>>>>>> ed596a4a
 	params.start_vport = qm_info->start_vport;
 	params.num_vports = qm_info->num_vports;
 	params.pf_wfq = qm_info->pf_wfq;
