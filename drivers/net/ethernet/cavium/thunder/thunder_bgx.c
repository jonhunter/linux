--- conflicted
+++ resolved
@@ -1011,15 +1011,11 @@
 		}
 
 		lmac++;
-<<<<<<< HEAD
-		if (lmac == MAX_LMAC_PER_BGX)
-=======
 		if (lmac == MAX_LMAC_PER_BGX) {
 			of_node_put(node);
->>>>>>> ed596a4a
 			break;
-	}
-	of_node_put(node);
+		}
+	}
 	return 0;
 
 defer:
