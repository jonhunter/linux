/*
 * Fast Ethernet Controller (FEC) driver for Motorola MPC8xx.
 * Copyright (c) 1997 Dan Malek (dmalek@jlc.net)
 *
 * Right now, I am very wasteful with the buffers.  I allocate memory
 * pages and then divide them into 2K frame buffers.  This way I know I
 * have buffers large enough to hold one frame within one buffer descriptor.
 * Once I get this working, I will use 64 or 128 byte CPM buffers, which
 * will be much more memory efficient and will easily handle lots of
 * small packets.
 *
 * Much better multiple PHY support by Magnus Damm.
 * Copyright (c) 2000 Ericsson Radio Systems AB.
 *
 * Support for FEC controller of ColdFire processors.
 * Copyright (c) 2001-2005 Greg Ungerer (gerg@snapgear.com)
 *
 * Bug fixes and cleanup by Philippe De Muyter (phdm@macqel.be)
 * Copyright (c) 2004-2006 Macq Electronique SA.
 *
 * Copyright (C) 2010-2011 Freescale Semiconductor, Inc.
 */

#include <linux/module.h>
#include <linux/kernel.h>
#include <linux/string.h>
#include <linux/pm_runtime.h>
#include <linux/ptrace.h>
#include <linux/errno.h>
#include <linux/ioport.h>
#include <linux/slab.h>
#include <linux/interrupt.h>
#include <linux/delay.h>
#include <linux/netdevice.h>
#include <linux/etherdevice.h>
#include <linux/skbuff.h>
#include <linux/in.h>
#include <linux/ip.h>
#include <net/ip.h>
#include <net/tso.h>
#include <linux/tcp.h>
#include <linux/udp.h>
#include <linux/icmp.h>
#include <linux/spinlock.h>
#include <linux/workqueue.h>
#include <linux/bitops.h>
#include <linux/io.h>
#include <linux/irq.h>
#include <linux/clk.h>
#include <linux/platform_device.h>
#include <linux/mdio.h>
#include <linux/phy.h>
#include <linux/fec.h>
#include <linux/of.h>
#include <linux/of_device.h>
#include <linux/of_gpio.h>
#include <linux/of_mdio.h>
#include <linux/of_net.h>
#include <linux/regulator/consumer.h>
#include <linux/if_vlan.h>
#include <linux/pinctrl/consumer.h>
#include <linux/prefetch.h>

#include <asm/cacheflush.h>

#include "fec.h"

static void set_multicast_list(struct net_device *ndev);
static void fec_enet_itr_coal_init(struct net_device *ndev);

#define DRIVER_NAME	"fec"

#define FEC_ENET_GET_QUQUE(_x) ((_x == 0) ? 1 : ((_x == 1) ? 2 : 0))

/* Pause frame feild and FIFO threshold */
#define FEC_ENET_FCE	(1 << 5)
#define FEC_ENET_RSEM_V	0x84
#define FEC_ENET_RSFL_V	16
#define FEC_ENET_RAEM_V	0x8
#define FEC_ENET_RAFL_V	0x8
#define FEC_ENET_OPD_V	0xFFF0
#define FEC_MDIO_PM_TIMEOUT  100 /* ms */

static struct platform_device_id fec_devtype[] = {
	{
		/* keep it for coldfire */
		.name = DRIVER_NAME,
		.driver_data = 0,
	}, {
		.name = "imx25-fec",
		.driver_data = FEC_QUIRK_USE_GASKET | FEC_QUIRK_HAS_RACC,
	}, {
		.name = "imx27-fec",
		.driver_data = FEC_QUIRK_HAS_RACC,
	}, {
		.name = "imx28-fec",
		.driver_data = FEC_QUIRK_ENET_MAC | FEC_QUIRK_SWAP_FRAME |
				FEC_QUIRK_SINGLE_MDIO | FEC_QUIRK_HAS_RACC,
	}, {
		.name = "imx6q-fec",
		.driver_data = FEC_QUIRK_ENET_MAC | FEC_QUIRK_HAS_GBIT |
				FEC_QUIRK_HAS_BUFDESC_EX | FEC_QUIRK_HAS_CSUM |
				FEC_QUIRK_HAS_VLAN | FEC_QUIRK_ERR006358 |
				FEC_QUIRK_HAS_RACC,
	}, {
		.name = "mvf600-fec",
		.driver_data = FEC_QUIRK_ENET_MAC | FEC_QUIRK_HAS_RACC,
	}, {
		.name = "imx6sx-fec",
		.driver_data = FEC_QUIRK_ENET_MAC | FEC_QUIRK_HAS_GBIT |
				FEC_QUIRK_HAS_BUFDESC_EX | FEC_QUIRK_HAS_CSUM |
				FEC_QUIRK_HAS_VLAN | FEC_QUIRK_HAS_AVB |
				FEC_QUIRK_ERR007885 | FEC_QUIRK_BUG_CAPTURE |
				FEC_QUIRK_HAS_RACC,
	}, {
		/* sentinel */
	}
};
MODULE_DEVICE_TABLE(platform, fec_devtype);

enum imx_fec_type {
	IMX25_FEC = 1,	/* runs on i.mx25/50/53 */
	IMX27_FEC,	/* runs on i.mx27/35/51 */
	IMX28_FEC,
	IMX6Q_FEC,
	MVF600_FEC,
	IMX6SX_FEC,
};

static const struct of_device_id fec_dt_ids[] = {
	{ .compatible = "fsl,imx25-fec", .data = &fec_devtype[IMX25_FEC], },
	{ .compatible = "fsl,imx27-fec", .data = &fec_devtype[IMX27_FEC], },
	{ .compatible = "fsl,imx28-fec", .data = &fec_devtype[IMX28_FEC], },
	{ .compatible = "fsl,imx6q-fec", .data = &fec_devtype[IMX6Q_FEC], },
	{ .compatible = "fsl,mvf600-fec", .data = &fec_devtype[MVF600_FEC], },
	{ .compatible = "fsl,imx6sx-fec", .data = &fec_devtype[IMX6SX_FEC], },
	{ /* sentinel */ }
};
MODULE_DEVICE_TABLE(of, fec_dt_ids);

static unsigned char macaddr[ETH_ALEN];
module_param_array(macaddr, byte, NULL, 0);
MODULE_PARM_DESC(macaddr, "FEC Ethernet MAC address");

#if defined(CONFIG_M5272)
/*
 * Some hardware gets it MAC address out of local flash memory.
 * if this is non-zero then assume it is the address to get MAC from.
 */
#if defined(CONFIG_NETtel)
#define	FEC_FLASHMAC	0xf0006006
#elif defined(CONFIG_GILBARCONAP) || defined(CONFIG_SCALES)
#define	FEC_FLASHMAC	0xf0006000
#elif defined(CONFIG_CANCam)
#define	FEC_FLASHMAC	0xf0020000
#elif defined (CONFIG_M5272C3)
#define	FEC_FLASHMAC	(0xffe04000 + 4)
#elif defined(CONFIG_MOD5272)
#define FEC_FLASHMAC	0xffc0406b
#else
#define	FEC_FLASHMAC	0
#endif
#endif /* CONFIG_M5272 */

/* The FEC stores dest/src/type/vlan, data, and checksum for receive packets.
 */
#define PKT_MAXBUF_SIZE		1522
#define PKT_MINBUF_SIZE		64
#define PKT_MAXBLR_SIZE		1536

/* FEC receive acceleration */
#define FEC_RACC_IPDIS		(1 << 1)
#define FEC_RACC_PRODIS		(1 << 2)
#define FEC_RACC_OPTIONS	(FEC_RACC_IPDIS | FEC_RACC_PRODIS)

/*
 * The 5270/5271/5280/5282/532x RX control register also contains maximum frame
 * size bits. Other FEC hardware does not, so we need to take that into
 * account when setting it.
 */
#if defined(CONFIG_M523x) || defined(CONFIG_M527x) || defined(CONFIG_M528x) || \
    defined(CONFIG_M520x) || defined(CONFIG_M532x) || defined(CONFIG_ARM)
#define	OPT_FRAME_SIZE	(PKT_MAXBUF_SIZE << 16)
#else
#define	OPT_FRAME_SIZE	0
#endif

/* FEC MII MMFR bits definition */
#define FEC_MMFR_ST		(1 << 30)
#define FEC_MMFR_OP_READ	(2 << 28)
#define FEC_MMFR_OP_WRITE	(1 << 28)
#define FEC_MMFR_PA(v)		((v & 0x1f) << 23)
#define FEC_MMFR_RA(v)		((v & 0x1f) << 18)
#define FEC_MMFR_TA		(2 << 16)
#define FEC_MMFR_DATA(v)	(v & 0xffff)
/* FEC ECR bits definition */
#define FEC_ECR_MAGICEN		(1 << 2)
#define FEC_ECR_SLEEP		(1 << 3)

#define FEC_MII_TIMEOUT		30000 /* us */

/* Transmitter timeout */
#define TX_TIMEOUT (2 * HZ)

#define FEC_PAUSE_FLAG_AUTONEG	0x1
#define FEC_PAUSE_FLAG_ENABLE	0x2
#define FEC_WOL_HAS_MAGIC_PACKET	(0x1 << 0)
#define FEC_WOL_FLAG_ENABLE		(0x1 << 1)
#define FEC_WOL_FLAG_SLEEP_ON		(0x1 << 2)

#define COPYBREAK_DEFAULT	256

#define TSO_HEADER_SIZE		128
/* Max number of allowed TCP segments for software TSO */
#define FEC_MAX_TSO_SEGS	100
#define FEC_MAX_SKB_DESCS	(FEC_MAX_TSO_SEGS * 2 + MAX_SKB_FRAGS)

#define IS_TSO_HEADER(txq, addr) \
	((addr >= txq->tso_hdrs_dma) && \
	(addr < txq->tso_hdrs_dma + txq->bd.ring_size * TSO_HEADER_SIZE))

static int mii_cnt;

static struct bufdesc *fec_enet_get_nextdesc(struct bufdesc *bdp,
					     struct bufdesc_prop *bd)
{
	return (bdp >= bd->last) ? bd->base
			: (struct bufdesc *)(((unsigned)bdp) + bd->dsize);
}

static struct bufdesc *fec_enet_get_prevdesc(struct bufdesc *bdp,
					     struct bufdesc_prop *bd)
{
	return (bdp <= bd->base) ? bd->last
			: (struct bufdesc *)(((unsigned)bdp) - bd->dsize);
}

static int fec_enet_get_bd_index(struct bufdesc *bdp,
				 struct bufdesc_prop *bd)
{
	return ((const char *)bdp - (const char *)bd->base) >> bd->dsize_log2;
}

static int fec_enet_get_free_txdesc_num(struct fec_enet_priv_tx_q *txq)
{
	int entries;

	entries = (((const char *)txq->dirty_tx -
			(const char *)txq->bd.cur) >> txq->bd.dsize_log2) - 1;

	return entries >= 0 ? entries : entries + txq->bd.ring_size;
}

static void swap_buffer(void *bufaddr, int len)
{
	int i;
	unsigned int *buf = bufaddr;

	for (i = 0; i < len; i += 4, buf++)
		swab32s(buf);
}

static void swap_buffer2(void *dst_buf, void *src_buf, int len)
{
	int i;
	unsigned int *src = src_buf;
	unsigned int *dst = dst_buf;

	for (i = 0; i < len; i += 4, src++, dst++)
		*dst = swab32p(src);
}

static void fec_dump(struct net_device *ndev)
{
	struct fec_enet_private *fep = netdev_priv(ndev);
	struct bufdesc *bdp;
	struct fec_enet_priv_tx_q *txq;
	int index = 0;

	netdev_info(ndev, "TX ring dump\n");
	pr_info("Nr     SC     addr       len  SKB\n");

	txq = fep->tx_queue[0];
	bdp = txq->bd.base;

	do {
		pr_info("%3u %c%c 0x%04x 0x%08x %4u %p\n",
			index,
			bdp == txq->bd.cur ? 'S' : ' ',
			bdp == txq->dirty_tx ? 'H' : ' ',
			fec16_to_cpu(bdp->cbd_sc),
			fec32_to_cpu(bdp->cbd_bufaddr),
			fec16_to_cpu(bdp->cbd_datlen),
			txq->tx_skbuff[index]);
		bdp = fec_enet_get_nextdesc(bdp, &txq->bd);
		index++;
	} while (bdp != txq->bd.base);
}

static inline bool is_ipv4_pkt(struct sk_buff *skb)
{
	return skb->protocol == htons(ETH_P_IP) && ip_hdr(skb)->version == 4;
}

static int
fec_enet_clear_csum(struct sk_buff *skb, struct net_device *ndev)
{
	/* Only run for packets requiring a checksum. */
	if (skb->ip_summed != CHECKSUM_PARTIAL)
		return 0;

	if (unlikely(skb_cow_head(skb, 0)))
		return -1;

	if (is_ipv4_pkt(skb))
		ip_hdr(skb)->check = 0;
	*(__sum16 *)(skb->head + skb->csum_start + skb->csum_offset) = 0;

	return 0;
}

static struct bufdesc *
fec_enet_txq_submit_frag_skb(struct fec_enet_priv_tx_q *txq,
			     struct sk_buff *skb,
			     struct net_device *ndev)
{
	struct fec_enet_private *fep = netdev_priv(ndev);
	struct bufdesc *bdp = txq->bd.cur;
	struct bufdesc_ex *ebdp;
	int nr_frags = skb_shinfo(skb)->nr_frags;
	int frag, frag_len;
	unsigned short status;
	unsigned int estatus = 0;
	skb_frag_t *this_frag;
	unsigned int index;
	void *bufaddr;
	dma_addr_t addr;
	int i;

	for (frag = 0; frag < nr_frags; frag++) {
		this_frag = &skb_shinfo(skb)->frags[frag];
		bdp = fec_enet_get_nextdesc(bdp, &txq->bd);
		ebdp = (struct bufdesc_ex *)bdp;

		status = fec16_to_cpu(bdp->cbd_sc);
		status &= ~BD_ENET_TX_STATS;
		status |= (BD_ENET_TX_TC | BD_ENET_TX_READY);
		frag_len = skb_shinfo(skb)->frags[frag].size;

		/* Handle the last BD specially */
		if (frag == nr_frags - 1) {
			status |= (BD_ENET_TX_INTR | BD_ENET_TX_LAST);
			if (fep->bufdesc_ex) {
				estatus |= BD_ENET_TX_INT;
				if (unlikely(skb_shinfo(skb)->tx_flags &
					SKBTX_HW_TSTAMP && fep->hwts_tx_en))
					estatus |= BD_ENET_TX_TS;
			}
		}

		if (fep->bufdesc_ex) {
			if (fep->quirks & FEC_QUIRK_HAS_AVB)
				estatus |= FEC_TX_BD_FTYPE(txq->bd.qid);
			if (skb->ip_summed == CHECKSUM_PARTIAL)
				estatus |= BD_ENET_TX_PINS | BD_ENET_TX_IINS;
			ebdp->cbd_bdu = 0;
			ebdp->cbd_esc = cpu_to_fec32(estatus);
		}

		bufaddr = page_address(this_frag->page.p) + this_frag->page_offset;

		index = fec_enet_get_bd_index(bdp, &txq->bd);
		if (((unsigned long) bufaddr) & fep->tx_align ||
			fep->quirks & FEC_QUIRK_SWAP_FRAME) {
			memcpy(txq->tx_bounce[index], bufaddr, frag_len);
			bufaddr = txq->tx_bounce[index];

			if (fep->quirks & FEC_QUIRK_SWAP_FRAME)
				swap_buffer(bufaddr, frag_len);
		}

		addr = dma_map_single(&fep->pdev->dev, bufaddr, frag_len,
				      DMA_TO_DEVICE);
		if (dma_mapping_error(&fep->pdev->dev, addr)) {
			if (net_ratelimit())
				netdev_err(ndev, "Tx DMA memory map failed\n");
			goto dma_mapping_error;
		}

		bdp->cbd_bufaddr = cpu_to_fec32(addr);
		bdp->cbd_datlen = cpu_to_fec16(frag_len);
<<<<<<< HEAD
=======
		/* Make sure the updates to rest of the descriptor are
		 * performed before transferring ownership.
		 */
		wmb();
>>>>>>> 6f40fed1
		bdp->cbd_sc = cpu_to_fec16(status);
	}

	return bdp;
dma_mapping_error:
	bdp = txq->bd.cur;
	for (i = 0; i < frag; i++) {
<<<<<<< HEAD
		bdp = fec_enet_get_nextdesc(bdp, fep, queue);
=======
		bdp = fec_enet_get_nextdesc(bdp, &txq->bd);
>>>>>>> 6f40fed1
		dma_unmap_single(&fep->pdev->dev, fec32_to_cpu(bdp->cbd_bufaddr),
				 fec16_to_cpu(bdp->cbd_datlen), DMA_TO_DEVICE);
	}
	return ERR_PTR(-ENOMEM);
}

static int fec_enet_txq_submit_skb(struct fec_enet_priv_tx_q *txq,
				   struct sk_buff *skb, struct net_device *ndev)
{
	struct fec_enet_private *fep = netdev_priv(ndev);
	int nr_frags = skb_shinfo(skb)->nr_frags;
	struct bufdesc *bdp, *last_bdp;
	void *bufaddr;
	dma_addr_t addr;
	unsigned short status;
	unsigned short buflen;
	unsigned int estatus = 0;
	unsigned int index;
	int entries_free;

	entries_free = fec_enet_get_free_txdesc_num(txq);
	if (entries_free < MAX_SKB_FRAGS + 1) {
		dev_kfree_skb_any(skb);
		if (net_ratelimit())
			netdev_err(ndev, "NOT enough BD for SG!\n");
		return NETDEV_TX_OK;
	}

	/* Protocol checksum off-load for TCP and UDP. */
	if (fec_enet_clear_csum(skb, ndev)) {
		dev_kfree_skb_any(skb);
		return NETDEV_TX_OK;
	}

	/* Fill in a Tx ring entry */
	bdp = txq->bd.cur;
	last_bdp = bdp;
	status = fec16_to_cpu(bdp->cbd_sc);
	status &= ~BD_ENET_TX_STATS;

	/* Set buffer length and buffer pointer */
	bufaddr = skb->data;
	buflen = skb_headlen(skb);

	index = fec_enet_get_bd_index(bdp, &txq->bd);
	if (((unsigned long) bufaddr) & fep->tx_align ||
		fep->quirks & FEC_QUIRK_SWAP_FRAME) {
		memcpy(txq->tx_bounce[index], skb->data, buflen);
		bufaddr = txq->tx_bounce[index];

		if (fep->quirks & FEC_QUIRK_SWAP_FRAME)
			swap_buffer(bufaddr, buflen);
	}

	/* Push the data cache so the CPM does not get stale memory data. */
	addr = dma_map_single(&fep->pdev->dev, bufaddr, buflen, DMA_TO_DEVICE);
	if (dma_mapping_error(&fep->pdev->dev, addr)) {
		dev_kfree_skb_any(skb);
		if (net_ratelimit())
			netdev_err(ndev, "Tx DMA memory map failed\n");
		return NETDEV_TX_OK;
	}

	if (nr_frags) {
		last_bdp = fec_enet_txq_submit_frag_skb(txq, skb, ndev);
		if (IS_ERR(last_bdp)) {
			dma_unmap_single(&fep->pdev->dev, addr,
					 buflen, DMA_TO_DEVICE);
			dev_kfree_skb_any(skb);
			return NETDEV_TX_OK;
		}
	} else {
		status |= (BD_ENET_TX_INTR | BD_ENET_TX_LAST);
		if (fep->bufdesc_ex) {
			estatus = BD_ENET_TX_INT;
			if (unlikely(skb_shinfo(skb)->tx_flags &
				SKBTX_HW_TSTAMP && fep->hwts_tx_en))
				estatus |= BD_ENET_TX_TS;
		}
	}
	bdp->cbd_bufaddr = cpu_to_fec32(addr);
	bdp->cbd_datlen = cpu_to_fec16(buflen);

	if (fep->bufdesc_ex) {

		struct bufdesc_ex *ebdp = (struct bufdesc_ex *)bdp;

		if (unlikely(skb_shinfo(skb)->tx_flags & SKBTX_HW_TSTAMP &&
			fep->hwts_tx_en))
			skb_shinfo(skb)->tx_flags |= SKBTX_IN_PROGRESS;

		if (fep->quirks & FEC_QUIRK_HAS_AVB)
			estatus |= FEC_TX_BD_FTYPE(txq->bd.qid);

		if (skb->ip_summed == CHECKSUM_PARTIAL)
			estatus |= BD_ENET_TX_PINS | BD_ENET_TX_IINS;

		ebdp->cbd_bdu = 0;
		ebdp->cbd_esc = cpu_to_fec32(estatus);
	}

	index = fec_enet_get_bd_index(last_bdp, &txq->bd);
	/* Save skb pointer */
	txq->tx_skbuff[index] = skb;

<<<<<<< HEAD
	bdp->cbd_datlen = cpu_to_fec16(buflen);
	bdp->cbd_bufaddr = cpu_to_fec32(addr);
=======
	/* Make sure the updates to rest of the descriptor are performed before
	 * transferring ownership.
	 */
	wmb();
>>>>>>> 6f40fed1

	/* Send it on its way.  Tell FEC it's ready, interrupt when done,
	 * it's the last BD of the frame, and to put the CRC on the end.
	 */
	status |= (BD_ENET_TX_READY | BD_ENET_TX_TC);
	bdp->cbd_sc = cpu_to_fec16(status);

	/* If this was the last BD in the ring, start at the beginning again. */
	bdp = fec_enet_get_nextdesc(last_bdp, &txq->bd);

	skb_tx_timestamp(skb);

	/* Make sure the update to bdp and tx_skbuff are performed before
	 * txq->bd.cur.
	 */
	wmb();
	txq->bd.cur = bdp;

	/* Trigger transmission start */
	writel(0, txq->bd.reg_desc_active);

	return 0;
}

static int
fec_enet_txq_put_data_tso(struct fec_enet_priv_tx_q *txq, struct sk_buff *skb,
			  struct net_device *ndev,
			  struct bufdesc *bdp, int index, char *data,
			  int size, bool last_tcp, bool is_last)
{
	struct fec_enet_private *fep = netdev_priv(ndev);
	struct bufdesc_ex *ebdp = container_of(bdp, struct bufdesc_ex, desc);
	unsigned short status;
	unsigned int estatus = 0;
	dma_addr_t addr;

	status = fec16_to_cpu(bdp->cbd_sc);
	status &= ~BD_ENET_TX_STATS;

	status |= (BD_ENET_TX_TC | BD_ENET_TX_READY);

	if (((unsigned long) data) & fep->tx_align ||
		fep->quirks & FEC_QUIRK_SWAP_FRAME) {
		memcpy(txq->tx_bounce[index], data, size);
		data = txq->tx_bounce[index];

		if (fep->quirks & FEC_QUIRK_SWAP_FRAME)
			swap_buffer(data, size);
	}

	addr = dma_map_single(&fep->pdev->dev, data, size, DMA_TO_DEVICE);
	if (dma_mapping_error(&fep->pdev->dev, addr)) {
		dev_kfree_skb_any(skb);
		if (net_ratelimit())
			netdev_err(ndev, "Tx DMA memory map failed\n");
		return NETDEV_TX_BUSY;
	}

	bdp->cbd_datlen = cpu_to_fec16(size);
	bdp->cbd_bufaddr = cpu_to_fec32(addr);

	if (fep->bufdesc_ex) {
		if (fep->quirks & FEC_QUIRK_HAS_AVB)
			estatus |= FEC_TX_BD_FTYPE(txq->bd.qid);
		if (skb->ip_summed == CHECKSUM_PARTIAL)
			estatus |= BD_ENET_TX_PINS | BD_ENET_TX_IINS;
		ebdp->cbd_bdu = 0;
		ebdp->cbd_esc = cpu_to_fec32(estatus);
	}

	/* Handle the last BD specially */
	if (last_tcp)
		status |= (BD_ENET_TX_LAST | BD_ENET_TX_TC);
	if (is_last) {
		status |= BD_ENET_TX_INTR;
		if (fep->bufdesc_ex)
			ebdp->cbd_esc |= cpu_to_fec32(BD_ENET_TX_INT);
	}

	bdp->cbd_sc = cpu_to_fec16(status);

	return 0;
}

static int
fec_enet_txq_put_hdr_tso(struct fec_enet_priv_tx_q *txq,
			 struct sk_buff *skb, struct net_device *ndev,
			 struct bufdesc *bdp, int index)
{
	struct fec_enet_private *fep = netdev_priv(ndev);
	int hdr_len = skb_transport_offset(skb) + tcp_hdrlen(skb);
	struct bufdesc_ex *ebdp = container_of(bdp, struct bufdesc_ex, desc);
	void *bufaddr;
	unsigned long dmabuf;
	unsigned short status;
	unsigned int estatus = 0;

	status = fec16_to_cpu(bdp->cbd_sc);
	status &= ~BD_ENET_TX_STATS;
	status |= (BD_ENET_TX_TC | BD_ENET_TX_READY);

	bufaddr = txq->tso_hdrs + index * TSO_HEADER_SIZE;
	dmabuf = txq->tso_hdrs_dma + index * TSO_HEADER_SIZE;
	if (((unsigned long)bufaddr) & fep->tx_align ||
		fep->quirks & FEC_QUIRK_SWAP_FRAME) {
		memcpy(txq->tx_bounce[index], skb->data, hdr_len);
		bufaddr = txq->tx_bounce[index];

		if (fep->quirks & FEC_QUIRK_SWAP_FRAME)
			swap_buffer(bufaddr, hdr_len);

		dmabuf = dma_map_single(&fep->pdev->dev, bufaddr,
					hdr_len, DMA_TO_DEVICE);
		if (dma_mapping_error(&fep->pdev->dev, dmabuf)) {
			dev_kfree_skb_any(skb);
			if (net_ratelimit())
				netdev_err(ndev, "Tx DMA memory map failed\n");
			return NETDEV_TX_BUSY;
		}
	}

	bdp->cbd_bufaddr = cpu_to_fec32(dmabuf);
	bdp->cbd_datlen = cpu_to_fec16(hdr_len);

	if (fep->bufdesc_ex) {
		if (fep->quirks & FEC_QUIRK_HAS_AVB)
			estatus |= FEC_TX_BD_FTYPE(txq->bd.qid);
		if (skb->ip_summed == CHECKSUM_PARTIAL)
			estatus |= BD_ENET_TX_PINS | BD_ENET_TX_IINS;
		ebdp->cbd_bdu = 0;
		ebdp->cbd_esc = cpu_to_fec32(estatus);
	}

	bdp->cbd_sc = cpu_to_fec16(status);

	return 0;
}

static int fec_enet_txq_submit_tso(struct fec_enet_priv_tx_q *txq,
				   struct sk_buff *skb,
				   struct net_device *ndev)
{
	struct fec_enet_private *fep = netdev_priv(ndev);
	int hdr_len = skb_transport_offset(skb) + tcp_hdrlen(skb);
	int total_len, data_left;
	struct bufdesc *bdp = txq->bd.cur;
	struct tso_t tso;
	unsigned int index = 0;
	int ret;

	if (tso_count_descs(skb) >= fec_enet_get_free_txdesc_num(txq)) {
		dev_kfree_skb_any(skb);
		if (net_ratelimit())
			netdev_err(ndev, "NOT enough BD for TSO!\n");
		return NETDEV_TX_OK;
	}

	/* Protocol checksum off-load for TCP and UDP. */
	if (fec_enet_clear_csum(skb, ndev)) {
		dev_kfree_skb_any(skb);
		return NETDEV_TX_OK;
	}

	/* Initialize the TSO handler, and prepare the first payload */
	tso_start(skb, &tso);

	total_len = skb->len - hdr_len;
	while (total_len > 0) {
		char *hdr;

		index = fec_enet_get_bd_index(bdp, &txq->bd);
		data_left = min_t(int, skb_shinfo(skb)->gso_size, total_len);
		total_len -= data_left;

		/* prepare packet headers: MAC + IP + TCP */
		hdr = txq->tso_hdrs + index * TSO_HEADER_SIZE;
		tso_build_hdr(skb, hdr, &tso, data_left, total_len == 0);
		ret = fec_enet_txq_put_hdr_tso(txq, skb, ndev, bdp, index);
		if (ret)
			goto err_release;

		while (data_left > 0) {
			int size;

			size = min_t(int, tso.size, data_left);
			bdp = fec_enet_get_nextdesc(bdp, &txq->bd);
			index = fec_enet_get_bd_index(bdp, &txq->bd);
			ret = fec_enet_txq_put_data_tso(txq, skb, ndev,
							bdp, index,
							tso.data, size,
							size == data_left,
							total_len == 0);
			if (ret)
				goto err_release;

			data_left -= size;
			tso_build_data(skb, &tso, size);
		}

		bdp = fec_enet_get_nextdesc(bdp, &txq->bd);
	}

	/* Save skb pointer */
	txq->tx_skbuff[index] = skb;

	skb_tx_timestamp(skb);
	txq->bd.cur = bdp;

	/* Trigger transmission start */
	if (!(fep->quirks & FEC_QUIRK_ERR007885) ||
	    !readl(txq->bd.reg_desc_active) ||
	    !readl(txq->bd.reg_desc_active) ||
	    !readl(txq->bd.reg_desc_active) ||
	    !readl(txq->bd.reg_desc_active))
		writel(0, txq->bd.reg_desc_active);

	return 0;

err_release:
	/* TODO: Release all used data descriptors for TSO */
	return ret;
}

static netdev_tx_t
fec_enet_start_xmit(struct sk_buff *skb, struct net_device *ndev)
{
	struct fec_enet_private *fep = netdev_priv(ndev);
	int entries_free;
	unsigned short queue;
	struct fec_enet_priv_tx_q *txq;
	struct netdev_queue *nq;
	int ret;

	queue = skb_get_queue_mapping(skb);
	txq = fep->tx_queue[queue];
	nq = netdev_get_tx_queue(ndev, queue);

	if (skb_is_gso(skb))
		ret = fec_enet_txq_submit_tso(txq, skb, ndev);
	else
		ret = fec_enet_txq_submit_skb(txq, skb, ndev);
	if (ret)
		return ret;

	entries_free = fec_enet_get_free_txdesc_num(txq);
	if (entries_free <= txq->tx_stop_threshold)
		netif_tx_stop_queue(nq);

	return NETDEV_TX_OK;
}

/* Init RX & TX buffer descriptors
 */
static void fec_enet_bd_init(struct net_device *dev)
{
	struct fec_enet_private *fep = netdev_priv(dev);
	struct fec_enet_priv_tx_q *txq;
	struct fec_enet_priv_rx_q *rxq;
	struct bufdesc *bdp;
	unsigned int i;
	unsigned int q;

	for (q = 0; q < fep->num_rx_queues; q++) {
		/* Initialize the receive buffer descriptors. */
		rxq = fep->rx_queue[q];
		bdp = rxq->bd.base;

		for (i = 0; i < rxq->bd.ring_size; i++) {

			/* Initialize the BD for every fragment in the page. */
			if (bdp->cbd_bufaddr)
				bdp->cbd_sc = cpu_to_fec16(BD_ENET_RX_EMPTY);
			else
				bdp->cbd_sc = cpu_to_fec16(0);
<<<<<<< HEAD
			bdp = fec_enet_get_nextdesc(bdp, fep, q);
		}

		/* Set the last buffer to wrap */
		bdp = fec_enet_get_prevdesc(bdp, fep, q);
=======
			bdp = fec_enet_get_nextdesc(bdp, &rxq->bd);
		}

		/* Set the last buffer to wrap */
		bdp = fec_enet_get_prevdesc(bdp, &rxq->bd);
>>>>>>> 6f40fed1
		bdp->cbd_sc |= cpu_to_fec16(BD_SC_WRAP);

		rxq->bd.cur = rxq->bd.base;
	}

	for (q = 0; q < fep->num_tx_queues; q++) {
		/* ...and the same for transmit */
		txq = fep->tx_queue[q];
		bdp = txq->bd.base;
		txq->bd.cur = bdp;

		for (i = 0; i < txq->bd.ring_size; i++) {
			/* Initialize the BD for every fragment in the page. */
			bdp->cbd_sc = cpu_to_fec16(0);
			if (txq->tx_skbuff[i]) {
				dev_kfree_skb_any(txq->tx_skbuff[i]);
				txq->tx_skbuff[i] = NULL;
			}
			bdp->cbd_bufaddr = cpu_to_fec32(0);
<<<<<<< HEAD
			bdp = fec_enet_get_nextdesc(bdp, fep, q);
		}

		/* Set the last buffer to wrap */
		bdp = fec_enet_get_prevdesc(bdp, fep, q);
=======
			bdp = fec_enet_get_nextdesc(bdp, &txq->bd);
		}

		/* Set the last buffer to wrap */
		bdp = fec_enet_get_prevdesc(bdp, &txq->bd);
>>>>>>> 6f40fed1
		bdp->cbd_sc |= cpu_to_fec16(BD_SC_WRAP);
		txq->dirty_tx = bdp;
	}
}

static void fec_enet_active_rxring(struct net_device *ndev)
{
	struct fec_enet_private *fep = netdev_priv(ndev);
	int i;

	for (i = 0; i < fep->num_rx_queues; i++)
		writel(0, fep->rx_queue[i]->bd.reg_desc_active);
}

static void fec_enet_enable_ring(struct net_device *ndev)
{
	struct fec_enet_private *fep = netdev_priv(ndev);
	struct fec_enet_priv_tx_q *txq;
	struct fec_enet_priv_rx_q *rxq;
	int i;

	for (i = 0; i < fep->num_rx_queues; i++) {
		rxq = fep->rx_queue[i];
		writel(rxq->bd.dma, fep->hwp + FEC_R_DES_START(i));
		writel(PKT_MAXBLR_SIZE, fep->hwp + FEC_R_BUFF_SIZE(i));

		/* enable DMA1/2 */
		if (i)
			writel(RCMR_MATCHEN | RCMR_CMP(i),
			       fep->hwp + FEC_RCMR(i));
	}

	for (i = 0; i < fep->num_tx_queues; i++) {
		txq = fep->tx_queue[i];
		writel(txq->bd.dma, fep->hwp + FEC_X_DES_START(i));

		/* enable DMA1/2 */
		if (i)
			writel(DMA_CLASS_EN | IDLE_SLOPE(i),
			       fep->hwp + FEC_DMA_CFG(i));
	}
}

static void fec_enet_reset_skb(struct net_device *ndev)
{
	struct fec_enet_private *fep = netdev_priv(ndev);
	struct fec_enet_priv_tx_q *txq;
	int i, j;

	for (i = 0; i < fep->num_tx_queues; i++) {
		txq = fep->tx_queue[i];

		for (j = 0; j < txq->bd.ring_size; j++) {
			if (txq->tx_skbuff[j]) {
				dev_kfree_skb_any(txq->tx_skbuff[j]);
				txq->tx_skbuff[j] = NULL;
			}
		}
	}
}

/*
 * This function is called to start or restart the FEC during a link
 * change, transmit timeout, or to reconfigure the FEC.  The network
 * packet processing for this device must be stopped before this call.
 */
static void
fec_restart(struct net_device *ndev)
{
	struct fec_enet_private *fep = netdev_priv(ndev);
	u32 val;
	u32 temp_mac[2];
	u32 rcntl = OPT_FRAME_SIZE | 0x04;
	u32 ecntl = 0x2; /* ETHEREN */

	/* Whack a reset.  We should wait for this.
	 * For i.MX6SX SOC, enet use AXI bus, we use disable MAC
	 * instead of reset MAC itself.
	 */
	if (fep->quirks & FEC_QUIRK_HAS_AVB) {
		writel(0, fep->hwp + FEC_ECNTRL);
	} else {
		writel(1, fep->hwp + FEC_ECNTRL);
		udelay(10);
	}

	/*
	 * enet-mac reset will reset mac address registers too,
	 * so need to reconfigure it.
	 */
	if (fep->quirks & FEC_QUIRK_ENET_MAC) {
		memcpy(&temp_mac, ndev->dev_addr, ETH_ALEN);
		writel((__force u32)cpu_to_be32(temp_mac[0]),
		       fep->hwp + FEC_ADDR_LOW);
		writel((__force u32)cpu_to_be32(temp_mac[1]),
		       fep->hwp + FEC_ADDR_HIGH);
	}

	/* Clear any outstanding interrupt. */
	writel(0xffffffff, fep->hwp + FEC_IEVENT);

	fec_enet_bd_init(ndev);

	fec_enet_enable_ring(ndev);

	/* Reset tx SKB buffers. */
	fec_enet_reset_skb(ndev);

	/* Enable MII mode */
	if (fep->full_duplex == DUPLEX_FULL) {
		/* FD enable */
		writel(0x04, fep->hwp + FEC_X_CNTRL);
	} else {
		/* No Rcv on Xmit */
		rcntl |= 0x02;
		writel(0x0, fep->hwp + FEC_X_CNTRL);
	}

	/* Set MII speed */
	writel(fep->phy_speed, fep->hwp + FEC_MII_SPEED);

#if !defined(CONFIG_M5272)
	if (fep->quirks & FEC_QUIRK_HAS_RACC) {
		/* set RX checksum */
		val = readl(fep->hwp + FEC_RACC);
		if (fep->csum_flags & FLAG_RX_CSUM_ENABLED)
			val |= FEC_RACC_OPTIONS;
		else
			val &= ~FEC_RACC_OPTIONS;
		writel(val, fep->hwp + FEC_RACC);
	}
	writel(PKT_MAXBUF_SIZE, fep->hwp + FEC_FTRL);
#endif

	/*
	 * The phy interface and speed need to get configured
	 * differently on enet-mac.
	 */
	if (fep->quirks & FEC_QUIRK_ENET_MAC) {
		/* Enable flow control and length check */
		rcntl |= 0x40000000 | 0x00000020;

		/* RGMII, RMII or MII */
		if (fep->phy_interface == PHY_INTERFACE_MODE_RGMII ||
		    fep->phy_interface == PHY_INTERFACE_MODE_RGMII_ID ||
		    fep->phy_interface == PHY_INTERFACE_MODE_RGMII_RXID ||
		    fep->phy_interface == PHY_INTERFACE_MODE_RGMII_TXID)
			rcntl |= (1 << 6);
		else if (fep->phy_interface == PHY_INTERFACE_MODE_RMII)
			rcntl |= (1 << 8);
		else
			rcntl &= ~(1 << 8);

		/* 1G, 100M or 10M */
		if (fep->phy_dev) {
			if (fep->phy_dev->speed == SPEED_1000)
				ecntl |= (1 << 5);
			else if (fep->phy_dev->speed == SPEED_100)
				rcntl &= ~(1 << 9);
			else
				rcntl |= (1 << 9);
		}
	} else {
#ifdef FEC_MIIGSK_ENR
		if (fep->quirks & FEC_QUIRK_USE_GASKET) {
			u32 cfgr;
			/* disable the gasket and wait */
			writel(0, fep->hwp + FEC_MIIGSK_ENR);
			while (readl(fep->hwp + FEC_MIIGSK_ENR) & 4)
				udelay(1);

			/*
			 * configure the gasket:
			 *   RMII, 50 MHz, no loopback, no echo
			 *   MII, 25 MHz, no loopback, no echo
			 */
			cfgr = (fep->phy_interface == PHY_INTERFACE_MODE_RMII)
				? BM_MIIGSK_CFGR_RMII : BM_MIIGSK_CFGR_MII;
			if (fep->phy_dev && fep->phy_dev->speed == SPEED_10)
				cfgr |= BM_MIIGSK_CFGR_FRCONT_10M;
			writel(cfgr, fep->hwp + FEC_MIIGSK_CFGR);

			/* re-enable the gasket */
			writel(2, fep->hwp + FEC_MIIGSK_ENR);
		}
#endif
	}

#if !defined(CONFIG_M5272)
	/* enable pause frame*/
	if ((fep->pause_flag & FEC_PAUSE_FLAG_ENABLE) ||
	    ((fep->pause_flag & FEC_PAUSE_FLAG_AUTONEG) &&
	     fep->phy_dev && fep->phy_dev->pause)) {
		rcntl |= FEC_ENET_FCE;

		/* set FIFO threshold parameter to reduce overrun */
		writel(FEC_ENET_RSEM_V, fep->hwp + FEC_R_FIFO_RSEM);
		writel(FEC_ENET_RSFL_V, fep->hwp + FEC_R_FIFO_RSFL);
		writel(FEC_ENET_RAEM_V, fep->hwp + FEC_R_FIFO_RAEM);
		writel(FEC_ENET_RAFL_V, fep->hwp + FEC_R_FIFO_RAFL);

		/* OPD */
		writel(FEC_ENET_OPD_V, fep->hwp + FEC_OPD);
	} else {
		rcntl &= ~FEC_ENET_FCE;
	}
#endif /* !defined(CONFIG_M5272) */

	writel(rcntl, fep->hwp + FEC_R_CNTRL);

	/* Setup multicast filter. */
	set_multicast_list(ndev);
#ifndef CONFIG_M5272
	writel(0, fep->hwp + FEC_HASH_TABLE_HIGH);
	writel(0, fep->hwp + FEC_HASH_TABLE_LOW);
#endif

	if (fep->quirks & FEC_QUIRK_ENET_MAC) {
		/* enable ENET endian swap */
		ecntl |= (1 << 8);
		/* enable ENET store and forward mode */
		writel(1 << 8, fep->hwp + FEC_X_WMRK);
	}

	if (fep->bufdesc_ex)
		ecntl |= (1 << 4);

#ifndef CONFIG_M5272
	/* Enable the MIB statistic event counters */
	writel(0 << 31, fep->hwp + FEC_MIB_CTRLSTAT);
#endif

	/* And last, enable the transmit and receive processing */
	writel(ecntl, fep->hwp + FEC_ECNTRL);
	fec_enet_active_rxring(ndev);

	if (fep->bufdesc_ex)
		fec_ptp_start_cyclecounter(ndev);

	/* Enable interrupts we wish to service */
	if (fep->link)
		writel(FEC_DEFAULT_IMASK, fep->hwp + FEC_IMASK);
	else
		writel(FEC_ENET_MII, fep->hwp + FEC_IMASK);

	/* Init the interrupt coalescing */
	fec_enet_itr_coal_init(ndev);

}

static void
fec_stop(struct net_device *ndev)
{
	struct fec_enet_private *fep = netdev_priv(ndev);
	struct fec_platform_data *pdata = fep->pdev->dev.platform_data;
	u32 rmii_mode = readl(fep->hwp + FEC_R_CNTRL) & (1 << 8);
	u32 val;

	/* We cannot expect a graceful transmit stop without link !!! */
	if (fep->link) {
		writel(1, fep->hwp + FEC_X_CNTRL); /* Graceful transmit stop */
		udelay(10);
		if (!(readl(fep->hwp + FEC_IEVENT) & FEC_ENET_GRA))
			netdev_err(ndev, "Graceful transmit stop did not complete!\n");
	}

	/* Whack a reset.  We should wait for this.
	 * For i.MX6SX SOC, enet use AXI bus, we use disable MAC
	 * instead of reset MAC itself.
	 */
	if (!(fep->wol_flag & FEC_WOL_FLAG_SLEEP_ON)) {
		if (fep->quirks & FEC_QUIRK_HAS_AVB) {
			writel(0, fep->hwp + FEC_ECNTRL);
		} else {
			writel(1, fep->hwp + FEC_ECNTRL);
			udelay(10);
		}
		writel(FEC_DEFAULT_IMASK, fep->hwp + FEC_IMASK);
	} else {
		writel(FEC_DEFAULT_IMASK | FEC_ENET_WAKEUP, fep->hwp + FEC_IMASK);
		val = readl(fep->hwp + FEC_ECNTRL);
		val |= (FEC_ECR_MAGICEN | FEC_ECR_SLEEP);
		writel(val, fep->hwp + FEC_ECNTRL);

		if (pdata && pdata->sleep_mode_enable)
			pdata->sleep_mode_enable(true);
	}
	writel(fep->phy_speed, fep->hwp + FEC_MII_SPEED);

	/* We have to keep ENET enabled to have MII interrupt stay working */
	if (fep->quirks & FEC_QUIRK_ENET_MAC &&
		!(fep->wol_flag & FEC_WOL_FLAG_SLEEP_ON)) {
		writel(2, fep->hwp + FEC_ECNTRL);
		writel(rmii_mode, fep->hwp + FEC_R_CNTRL);
	}
}


static void
fec_timeout(struct net_device *ndev)
{
	struct fec_enet_private *fep = netdev_priv(ndev);

	fec_dump(ndev);

	ndev->stats.tx_errors++;

	schedule_work(&fep->tx_timeout_work);
}

static void fec_enet_timeout_work(struct work_struct *work)
{
	struct fec_enet_private *fep =
		container_of(work, struct fec_enet_private, tx_timeout_work);
	struct net_device *ndev = fep->netdev;

	rtnl_lock();
	if (netif_device_present(ndev) || netif_running(ndev)) {
		napi_disable(&fep->napi);
		netif_tx_lock_bh(ndev);
		fec_restart(ndev);
		netif_wake_queue(ndev);
		netif_tx_unlock_bh(ndev);
		napi_enable(&fep->napi);
	}
	rtnl_unlock();
}

static void
fec_enet_hwtstamp(struct fec_enet_private *fep, unsigned ts,
	struct skb_shared_hwtstamps *hwtstamps)
{
	unsigned long flags;
	u64 ns;

	spin_lock_irqsave(&fep->tmreg_lock, flags);
	ns = timecounter_cyc2time(&fep->tc, ts);
	spin_unlock_irqrestore(&fep->tmreg_lock, flags);

	memset(hwtstamps, 0, sizeof(*hwtstamps));
	hwtstamps->hwtstamp = ns_to_ktime(ns);
}

static void
fec_enet_tx_queue(struct net_device *ndev, u16 queue_id)
{
	struct	fec_enet_private *fep;
	struct bufdesc *bdp;
	unsigned short status;
	struct	sk_buff	*skb;
	struct fec_enet_priv_tx_q *txq;
	struct netdev_queue *nq;
	int	index = 0;
	int	entries_free;

	fep = netdev_priv(ndev);

	queue_id = FEC_ENET_GET_QUQUE(queue_id);

	txq = fep->tx_queue[queue_id];
	/* get next bdp of dirty_tx */
	nq = netdev_get_tx_queue(ndev, queue_id);
	bdp = txq->dirty_tx;

	/* get next bdp of dirty_tx */
	bdp = fec_enet_get_nextdesc(bdp, &txq->bd);

	while (bdp != READ_ONCE(txq->bd.cur)) {
		/* Order the load of bd.cur and cbd_sc */
		rmb();
		status = fec16_to_cpu(READ_ONCE(bdp->cbd_sc));
		if (status & BD_ENET_TX_READY)
			break;

		index = fec_enet_get_bd_index(bdp, &txq->bd);

		skb = txq->tx_skbuff[index];
		txq->tx_skbuff[index] = NULL;
		if (!IS_TSO_HEADER(txq, fec32_to_cpu(bdp->cbd_bufaddr)))
			dma_unmap_single(&fep->pdev->dev,
					 fec32_to_cpu(bdp->cbd_bufaddr),
					 fec16_to_cpu(bdp->cbd_datlen),
					 DMA_TO_DEVICE);
		bdp->cbd_bufaddr = cpu_to_fec32(0);
		if (!skb) {
			bdp = fec_enet_get_nextdesc(bdp, &txq->bd);
			continue;
		}

		/* Check for errors. */
		if (status & (BD_ENET_TX_HB | BD_ENET_TX_LC |
				   BD_ENET_TX_RL | BD_ENET_TX_UN |
				   BD_ENET_TX_CSL)) {
			ndev->stats.tx_errors++;
			if (status & BD_ENET_TX_HB)  /* No heartbeat */
				ndev->stats.tx_heartbeat_errors++;
			if (status & BD_ENET_TX_LC)  /* Late collision */
				ndev->stats.tx_window_errors++;
			if (status & BD_ENET_TX_RL)  /* Retrans limit */
				ndev->stats.tx_aborted_errors++;
			if (status & BD_ENET_TX_UN)  /* Underrun */
				ndev->stats.tx_fifo_errors++;
			if (status & BD_ENET_TX_CSL) /* Carrier lost */
				ndev->stats.tx_carrier_errors++;
		} else {
			ndev->stats.tx_packets++;
			ndev->stats.tx_bytes += skb->len;
		}

		if (unlikely(skb_shinfo(skb)->tx_flags & SKBTX_IN_PROGRESS) &&
			fep->bufdesc_ex) {
			struct skb_shared_hwtstamps shhwtstamps;
			struct bufdesc_ex *ebdp = (struct bufdesc_ex *)bdp;

			fec_enet_hwtstamp(fep, fec32_to_cpu(ebdp->ts), &shhwtstamps);
			skb_tstamp_tx(skb, &shhwtstamps);
		}

		/* Deferred means some collisions occurred during transmit,
		 * but we eventually sent the packet OK.
		 */
		if (status & BD_ENET_TX_DEF)
			ndev->stats.collisions++;

		/* Free the sk buffer associated with this last transmit */
		dev_kfree_skb_any(skb);

		/* Make sure the update to bdp and tx_skbuff are performed
		 * before dirty_tx
		 */
		wmb();
		txq->dirty_tx = bdp;

		/* Update pointer to next buffer descriptor to be transmitted */
		bdp = fec_enet_get_nextdesc(bdp, &txq->bd);

		/* Since we have freed up a buffer, the ring is no longer full
		 */
		if (netif_queue_stopped(ndev)) {
			entries_free = fec_enet_get_free_txdesc_num(txq);
			if (entries_free >= txq->tx_wake_threshold)
				netif_tx_wake_queue(nq);
		}
	}

	/* ERR006538: Keep the transmitter going */
	if (bdp != txq->bd.cur &&
	    readl(txq->bd.reg_desc_active) == 0)
		writel(0, txq->bd.reg_desc_active);
}

static void
fec_enet_tx(struct net_device *ndev)
{
	struct fec_enet_private *fep = netdev_priv(ndev);
	u16 queue_id;
	/* First process class A queue, then Class B and Best Effort queue */
	for_each_set_bit(queue_id, &fep->work_tx, FEC_ENET_MAX_TX_QS) {
		clear_bit(queue_id, &fep->work_tx);
		fec_enet_tx_queue(ndev, queue_id);
	}
	return;
}

static int
fec_enet_new_rxbdp(struct net_device *ndev, struct bufdesc *bdp, struct sk_buff *skb)
{
	struct  fec_enet_private *fep = netdev_priv(ndev);
	int off;

	off = ((unsigned long)skb->data) & fep->rx_align;
	if (off)
		skb_reserve(skb, fep->rx_align + 1 - off);

	bdp->cbd_bufaddr = cpu_to_fec32(dma_map_single(&fep->pdev->dev, skb->data, FEC_ENET_RX_FRSIZE - fep->rx_align, DMA_FROM_DEVICE));
	if (dma_mapping_error(&fep->pdev->dev, fec32_to_cpu(bdp->cbd_bufaddr))) {
		if (net_ratelimit())
			netdev_err(ndev, "Rx DMA memory map failed\n");
		return -ENOMEM;
	}

	return 0;
}

static bool fec_enet_copybreak(struct net_device *ndev, struct sk_buff **skb,
			       struct bufdesc *bdp, u32 length, bool swap)
{
	struct  fec_enet_private *fep = netdev_priv(ndev);
	struct sk_buff *new_skb;

	if (length > fep->rx_copybreak)
		return false;

	new_skb = netdev_alloc_skb(ndev, length);
	if (!new_skb)
		return false;

	dma_sync_single_for_cpu(&fep->pdev->dev,
				fec32_to_cpu(bdp->cbd_bufaddr),
				FEC_ENET_RX_FRSIZE - fep->rx_align,
				DMA_FROM_DEVICE);
	if (!swap)
		memcpy(new_skb->data, (*skb)->data, length);
	else
		swap_buffer2(new_skb->data, (*skb)->data, length);
	*skb = new_skb;

	return true;
}

/* During a receive, the bd_rx.cur points to the current incoming buffer.
 * When we update through the ring, if the next incoming buffer has
 * not been given to the system, we just set the empty indicator,
 * effectively tossing the packet.
 */
static int
fec_enet_rx_queue(struct net_device *ndev, int budget, u16 queue_id)
{
	struct fec_enet_private *fep = netdev_priv(ndev);
	struct fec_enet_priv_rx_q *rxq;
	struct bufdesc *bdp;
	unsigned short status;
	struct  sk_buff *skb_new = NULL;
	struct  sk_buff *skb;
	ushort	pkt_len;
	__u8 *data;
	int	pkt_received = 0;
	struct	bufdesc_ex *ebdp = NULL;
	bool	vlan_packet_rcvd = false;
	u16	vlan_tag;
	int	index = 0;
	bool	is_copybreak;
	bool	need_swap = fep->quirks & FEC_QUIRK_SWAP_FRAME;

#ifdef CONFIG_M532x
	flush_cache_all();
#endif
	queue_id = FEC_ENET_GET_QUQUE(queue_id);
	rxq = fep->rx_queue[queue_id];

	/* First, grab all of the stats for the incoming packet.
	 * These get messed up if we get called due to a busy condition.
	 */
	bdp = rxq->bd.cur;

	while (!((status = fec16_to_cpu(bdp->cbd_sc)) & BD_ENET_RX_EMPTY)) {

		if (pkt_received >= budget)
			break;
		pkt_received++;

		writel(FEC_ENET_RXF, fep->hwp + FEC_IEVENT);

		/* Check for errors. */
		status ^= BD_ENET_RX_LAST;
		if (status & (BD_ENET_RX_LG | BD_ENET_RX_SH | BD_ENET_RX_NO |
			   BD_ENET_RX_CR | BD_ENET_RX_OV | BD_ENET_RX_LAST |
			   BD_ENET_RX_CL)) {
			ndev->stats.rx_errors++;
			if (status & BD_ENET_RX_OV) {
				/* FIFO overrun */
				ndev->stats.rx_fifo_errors++;
				goto rx_processing_done;
			}
			if (status & (BD_ENET_RX_LG | BD_ENET_RX_SH
						| BD_ENET_RX_LAST)) {
				/* Frame too long or too short. */
				ndev->stats.rx_length_errors++;
				if (status & BD_ENET_RX_LAST)
					netdev_err(ndev, "rcv is not +last\n");
			}
			if (status & BD_ENET_RX_CR)	/* CRC Error */
				ndev->stats.rx_crc_errors++;
			/* Report late collisions as a frame error. */
			if (status & (BD_ENET_RX_NO | BD_ENET_RX_CL))
				ndev->stats.rx_frame_errors++;
			goto rx_processing_done;
		}

		/* Process the incoming frame. */
		ndev->stats.rx_packets++;
		pkt_len = fec16_to_cpu(bdp->cbd_datlen);
		ndev->stats.rx_bytes += pkt_len;

		index = fec_enet_get_bd_index(bdp, &rxq->bd);
		skb = rxq->rx_skbuff[index];

		/* The packet length includes FCS, but we don't want to
		 * include that when passing upstream as it messes up
		 * bridging applications.
		 */
		is_copybreak = fec_enet_copybreak(ndev, &skb, bdp, pkt_len - 4,
						  need_swap);
		if (!is_copybreak) {
			skb_new = netdev_alloc_skb(ndev, FEC_ENET_RX_FRSIZE);
			if (unlikely(!skb_new)) {
				ndev->stats.rx_dropped++;
				goto rx_processing_done;
			}
			dma_unmap_single(&fep->pdev->dev,
					 fec32_to_cpu(bdp->cbd_bufaddr),
					 FEC_ENET_RX_FRSIZE - fep->rx_align,
					 DMA_FROM_DEVICE);
		}

		prefetch(skb->data - NET_IP_ALIGN);
		skb_put(skb, pkt_len - 4);
		data = skb->data;
		if (!is_copybreak && need_swap)
			swap_buffer(data, pkt_len);

		/* Extract the enhanced buffer descriptor */
		ebdp = NULL;
		if (fep->bufdesc_ex)
			ebdp = (struct bufdesc_ex *)bdp;

		/* If this is a VLAN packet remove the VLAN Tag */
		vlan_packet_rcvd = false;
		if ((ndev->features & NETIF_F_HW_VLAN_CTAG_RX) &&
		    fep->bufdesc_ex &&
		    (ebdp->cbd_esc & cpu_to_fec32(BD_ENET_RX_VLAN))) {
			/* Push and remove the vlan tag */
			struct vlan_hdr *vlan_header =
					(struct vlan_hdr *) (data + ETH_HLEN);
			vlan_tag = ntohs(vlan_header->h_vlan_TCI);

			vlan_packet_rcvd = true;

			memmove(skb->data + VLAN_HLEN, data, ETH_ALEN * 2);
			skb_pull(skb, VLAN_HLEN);
		}

		skb->protocol = eth_type_trans(skb, ndev);

		/* Get receive timestamp from the skb */
		if (fep->hwts_rx_en && fep->bufdesc_ex)
			fec_enet_hwtstamp(fep, fec32_to_cpu(ebdp->ts),
					  skb_hwtstamps(skb));

		if (fep->bufdesc_ex &&
		    (fep->csum_flags & FLAG_RX_CSUM_ENABLED)) {
			if (!(ebdp->cbd_esc & cpu_to_fec32(FLAG_RX_CSUM_ERROR))) {
				/* don't check it */
				skb->ip_summed = CHECKSUM_UNNECESSARY;
			} else {
				skb_checksum_none_assert(skb);
			}
		}

		/* Handle received VLAN packets */
		if (vlan_packet_rcvd)
			__vlan_hwaccel_put_tag(skb,
					       htons(ETH_P_8021Q),
					       vlan_tag);

		napi_gro_receive(&fep->napi, skb);

		if (is_copybreak) {
			dma_sync_single_for_device(&fep->pdev->dev,
						   fec32_to_cpu(bdp->cbd_bufaddr),
						   FEC_ENET_RX_FRSIZE - fep->rx_align,
						   DMA_FROM_DEVICE);
		} else {
			rxq->rx_skbuff[index] = skb_new;
			fec_enet_new_rxbdp(ndev, bdp, skb_new);
		}

rx_processing_done:
		/* Clear the status flags for this buffer */
		status &= ~BD_ENET_RX_STATS;

		/* Mark the buffer empty */
		status |= BD_ENET_RX_EMPTY;
<<<<<<< HEAD
		bdp->cbd_sc = cpu_to_fec16(status);
=======
>>>>>>> 6f40fed1

		if (fep->bufdesc_ex) {
			struct bufdesc_ex *ebdp = (struct bufdesc_ex *)bdp;

			ebdp->cbd_esc = cpu_to_fec32(BD_ENET_RX_INT);
			ebdp->cbd_prot = 0;
			ebdp->cbd_bdu = 0;
		}
		/* Make sure the updates to rest of the descriptor are
		 * performed before transferring ownership.
		 */
		wmb();
		bdp->cbd_sc = cpu_to_fec16(status);

		/* Update BD pointer to next entry */
		bdp = fec_enet_get_nextdesc(bdp, &rxq->bd);

		/* Doing this here will keep the FEC running while we process
		 * incoming frames.  On a heavily loaded network, we should be
		 * able to keep up at the expense of system resources.
		 */
		writel(0, rxq->bd.reg_desc_active);
	}
	rxq->bd.cur = bdp;
	return pkt_received;
}

static int
fec_enet_rx(struct net_device *ndev, int budget)
{
	int     pkt_received = 0;
	u16	queue_id;
	struct fec_enet_private *fep = netdev_priv(ndev);

	for_each_set_bit(queue_id, &fep->work_rx, FEC_ENET_MAX_RX_QS) {
		clear_bit(queue_id, &fep->work_rx);
		pkt_received += fec_enet_rx_queue(ndev,
					budget - pkt_received, queue_id);
	}
	return pkt_received;
}

static bool
fec_enet_collect_events(struct fec_enet_private *fep, uint int_events)
{
	if (int_events == 0)
		return false;

	if (int_events & FEC_ENET_RXF)
		fep->work_rx |= (1 << 2);
	if (int_events & FEC_ENET_RXF_1)
		fep->work_rx |= (1 << 0);
	if (int_events & FEC_ENET_RXF_2)
		fep->work_rx |= (1 << 1);

	if (int_events & FEC_ENET_TXF)
		fep->work_tx |= (1 << 2);
	if (int_events & FEC_ENET_TXF_1)
		fep->work_tx |= (1 << 0);
	if (int_events & FEC_ENET_TXF_2)
		fep->work_tx |= (1 << 1);

	return true;
}

static irqreturn_t
fec_enet_interrupt(int irq, void *dev_id)
{
	struct net_device *ndev = dev_id;
	struct fec_enet_private *fep = netdev_priv(ndev);
	uint int_events;
	irqreturn_t ret = IRQ_NONE;

	int_events = readl(fep->hwp + FEC_IEVENT);
	writel(int_events, fep->hwp + FEC_IEVENT);
	fec_enet_collect_events(fep, int_events);

	if ((fep->work_tx || fep->work_rx) && fep->link) {
		ret = IRQ_HANDLED;

		if (napi_schedule_prep(&fep->napi)) {
			/* Disable the NAPI interrupts */
			writel(FEC_NAPI_IMASK, fep->hwp + FEC_IMASK);
			__napi_schedule(&fep->napi);
		}
	}

	if (int_events & FEC_ENET_MII) {
		ret = IRQ_HANDLED;
		complete(&fep->mdio_done);
	}

	if (fep->ptp_clock)
		fec_ptp_check_pps_event(fep);

	return ret;
}

static int fec_enet_rx_napi(struct napi_struct *napi, int budget)
{
	struct net_device *ndev = napi->dev;
	struct fec_enet_private *fep = netdev_priv(ndev);
	int pkts;

	pkts = fec_enet_rx(ndev, budget);

	fec_enet_tx(ndev);

	if (pkts < budget) {
		napi_complete(napi);
		writel(FEC_DEFAULT_IMASK, fep->hwp + FEC_IMASK);
	}
	return pkts;
}

/* ------------------------------------------------------------------------- */
static void fec_get_mac(struct net_device *ndev)
{
	struct fec_enet_private *fep = netdev_priv(ndev);
	struct fec_platform_data *pdata = dev_get_platdata(&fep->pdev->dev);
	unsigned char *iap, tmpaddr[ETH_ALEN];

	/*
	 * try to get mac address in following order:
	 *
	 * 1) module parameter via kernel command line in form
	 *    fec.macaddr=0x00,0x04,0x9f,0x01,0x30,0xe0
	 */
	iap = macaddr;

	/*
	 * 2) from device tree data
	 */
	if (!is_valid_ether_addr(iap)) {
		struct device_node *np = fep->pdev->dev.of_node;
		if (np) {
			const char *mac = of_get_mac_address(np);
			if (mac)
				iap = (unsigned char *) mac;
		}
	}

	/*
	 * 3) from flash or fuse (via platform data)
	 */
	if (!is_valid_ether_addr(iap)) {
#ifdef CONFIG_M5272
		if (FEC_FLASHMAC)
			iap = (unsigned char *)FEC_FLASHMAC;
#else
		if (pdata)
			iap = (unsigned char *)&pdata->mac;
#endif
	}

	/*
	 * 4) FEC mac registers set by bootloader
	 */
	if (!is_valid_ether_addr(iap)) {
		*((__be32 *) &tmpaddr[0]) =
			cpu_to_be32(readl(fep->hwp + FEC_ADDR_LOW));
		*((__be16 *) &tmpaddr[4]) =
			cpu_to_be16(readl(fep->hwp + FEC_ADDR_HIGH) >> 16);
		iap = &tmpaddr[0];
	}

	/*
	 * 5) random mac address
	 */
	if (!is_valid_ether_addr(iap)) {
		/* Report it and use a random ethernet address instead */
		netdev_err(ndev, "Invalid MAC address: %pM\n", iap);
		eth_hw_addr_random(ndev);
		netdev_info(ndev, "Using random MAC address: %pM\n",
			    ndev->dev_addr);
		return;
	}

	memcpy(ndev->dev_addr, iap, ETH_ALEN);

	/* Adjust MAC if using macaddr */
	if (iap == macaddr)
		 ndev->dev_addr[ETH_ALEN-1] = macaddr[ETH_ALEN-1] + fep->dev_id;
}

/* ------------------------------------------------------------------------- */

/*
 * Phy section
 */
static void fec_enet_adjust_link(struct net_device *ndev)
{
	struct fec_enet_private *fep = netdev_priv(ndev);
	struct phy_device *phy_dev = fep->phy_dev;
	int status_change = 0;

	/* Prevent a state halted on mii error */
	if (fep->mii_timeout && phy_dev->state == PHY_HALTED) {
		phy_dev->state = PHY_RESUMING;
		return;
	}

	/*
	 * If the netdev is down, or is going down, we're not interested
	 * in link state events, so just mark our idea of the link as down
	 * and ignore the event.
	 */
	if (!netif_running(ndev) || !netif_device_present(ndev)) {
		fep->link = 0;
	} else if (phy_dev->link) {
		if (!fep->link) {
			fep->link = phy_dev->link;
			status_change = 1;
		}

		if (fep->full_duplex != phy_dev->duplex) {
			fep->full_duplex = phy_dev->duplex;
			status_change = 1;
		}

		if (phy_dev->speed != fep->speed) {
			fep->speed = phy_dev->speed;
			status_change = 1;
		}

		/* if any of the above changed restart the FEC */
		if (status_change) {
			napi_disable(&fep->napi);
			netif_tx_lock_bh(ndev);
			fec_restart(ndev);
			netif_wake_queue(ndev);
			netif_tx_unlock_bh(ndev);
			napi_enable(&fep->napi);
		}
	} else {
		if (fep->link) {
			napi_disable(&fep->napi);
			netif_tx_lock_bh(ndev);
			fec_stop(ndev);
			netif_tx_unlock_bh(ndev);
			napi_enable(&fep->napi);
			fep->link = phy_dev->link;
			status_change = 1;
		}
	}

	if (status_change)
		phy_print_status(phy_dev);
}

static int fec_enet_mdio_read(struct mii_bus *bus, int mii_id, int regnum)
{
	struct fec_enet_private *fep = bus->priv;
	struct device *dev = &fep->pdev->dev;
	unsigned long time_left;
	int ret = 0;

	ret = pm_runtime_get_sync(dev);
	if (ret < 0)
		return ret;

	fep->mii_timeout = 0;
	reinit_completion(&fep->mdio_done);

	/* start a read op */
	writel(FEC_MMFR_ST | FEC_MMFR_OP_READ |
		FEC_MMFR_PA(mii_id) | FEC_MMFR_RA(regnum) |
		FEC_MMFR_TA, fep->hwp + FEC_MII_DATA);

	/* wait for end of transfer */
	time_left = wait_for_completion_timeout(&fep->mdio_done,
			usecs_to_jiffies(FEC_MII_TIMEOUT));
	if (time_left == 0) {
		fep->mii_timeout = 1;
		netdev_err(fep->netdev, "MDIO read timeout\n");
		ret = -ETIMEDOUT;
		goto out;
	}

	ret = FEC_MMFR_DATA(readl(fep->hwp + FEC_MII_DATA));

out:
	pm_runtime_mark_last_busy(dev);
	pm_runtime_put_autosuspend(dev);

	return ret;
}

static int fec_enet_mdio_write(struct mii_bus *bus, int mii_id, int regnum,
			   u16 value)
{
	struct fec_enet_private *fep = bus->priv;
	struct device *dev = &fep->pdev->dev;
	unsigned long time_left;
	int ret;

	ret = pm_runtime_get_sync(dev);
	if (ret < 0)
		return ret;
	else
		ret = 0;

	fep->mii_timeout = 0;
	reinit_completion(&fep->mdio_done);

	/* start a write op */
	writel(FEC_MMFR_ST | FEC_MMFR_OP_WRITE |
		FEC_MMFR_PA(mii_id) | FEC_MMFR_RA(regnum) |
		FEC_MMFR_TA | FEC_MMFR_DATA(value),
		fep->hwp + FEC_MII_DATA);

	/* wait for end of transfer */
	time_left = wait_for_completion_timeout(&fep->mdio_done,
			usecs_to_jiffies(FEC_MII_TIMEOUT));
	if (time_left == 0) {
		fep->mii_timeout = 1;
		netdev_err(fep->netdev, "MDIO write timeout\n");
		ret  = -ETIMEDOUT;
	}

	pm_runtime_mark_last_busy(dev);
	pm_runtime_put_autosuspend(dev);

	return ret;
}

static int fec_enet_clk_enable(struct net_device *ndev, bool enable)
{
	struct fec_enet_private *fep = netdev_priv(ndev);
	int ret;

	if (enable) {
		ret = clk_prepare_enable(fep->clk_ahb);
		if (ret)
			return ret;
		if (fep->clk_enet_out) {
			ret = clk_prepare_enable(fep->clk_enet_out);
			if (ret)
				goto failed_clk_enet_out;
		}
		if (fep->clk_ptp) {
			mutex_lock(&fep->ptp_clk_mutex);
			ret = clk_prepare_enable(fep->clk_ptp);
			if (ret) {
				mutex_unlock(&fep->ptp_clk_mutex);
				goto failed_clk_ptp;
			} else {
				fep->ptp_clk_on = true;
			}
			mutex_unlock(&fep->ptp_clk_mutex);
		}
		if (fep->clk_ref) {
			ret = clk_prepare_enable(fep->clk_ref);
			if (ret)
				goto failed_clk_ref;
		}
	} else {
		clk_disable_unprepare(fep->clk_ahb);
		if (fep->clk_enet_out)
			clk_disable_unprepare(fep->clk_enet_out);
		if (fep->clk_ptp) {
			mutex_lock(&fep->ptp_clk_mutex);
			clk_disable_unprepare(fep->clk_ptp);
			fep->ptp_clk_on = false;
			mutex_unlock(&fep->ptp_clk_mutex);
		}
		if (fep->clk_ref)
			clk_disable_unprepare(fep->clk_ref);
	}

	return 0;

failed_clk_ref:
	if (fep->clk_ref)
		clk_disable_unprepare(fep->clk_ref);
failed_clk_ptp:
	if (fep->clk_enet_out)
		clk_disable_unprepare(fep->clk_enet_out);
failed_clk_enet_out:
		clk_disable_unprepare(fep->clk_ahb);

	return ret;
}

static int fec_enet_mii_probe(struct net_device *ndev)
{
	struct fec_enet_private *fep = netdev_priv(ndev);
	struct phy_device *phy_dev = NULL;
	char mdio_bus_id[MII_BUS_ID_SIZE];
	char phy_name[MII_BUS_ID_SIZE + 3];
	int phy_id;
	int dev_id = fep->dev_id;

	fep->phy_dev = NULL;

	if (fep->phy_node) {
		phy_dev = of_phy_connect(ndev, fep->phy_node,
					 &fec_enet_adjust_link, 0,
					 fep->phy_interface);
		if (!phy_dev)
			return -ENODEV;
	} else {
		/* check for attached phy */
		for (phy_id = 0; (phy_id < PHY_MAX_ADDR); phy_id++) {
			if (!mdiobus_is_registered_device(fep->mii_bus, phy_id))
				continue;
			if (dev_id--)
				continue;
			strlcpy(mdio_bus_id, fep->mii_bus->id, MII_BUS_ID_SIZE);
			break;
		}

		if (phy_id >= PHY_MAX_ADDR) {
			netdev_info(ndev, "no PHY, assuming direct connection to switch\n");
			strlcpy(mdio_bus_id, "fixed-0", MII_BUS_ID_SIZE);
			phy_id = 0;
		}

		snprintf(phy_name, sizeof(phy_name),
			 PHY_ID_FMT, mdio_bus_id, phy_id);
		phy_dev = phy_connect(ndev, phy_name, &fec_enet_adjust_link,
				      fep->phy_interface);
	}

	if (IS_ERR(phy_dev)) {
		netdev_err(ndev, "could not attach to PHY\n");
		return PTR_ERR(phy_dev);
	}

	/* mask with MAC supported features */
	if (fep->quirks & FEC_QUIRK_HAS_GBIT) {
		phy_dev->supported &= PHY_GBIT_FEATURES;
		phy_dev->supported &= ~SUPPORTED_1000baseT_Half;
#if !defined(CONFIG_M5272)
		phy_dev->supported |= SUPPORTED_Pause;
#endif
	}
	else
		phy_dev->supported &= PHY_BASIC_FEATURES;

	phy_dev->advertising = phy_dev->supported;

	fep->phy_dev = phy_dev;
	fep->link = 0;
	fep->full_duplex = 0;

	phy_attached_info(phy_dev);

	return 0;
}

static int fec_enet_mii_init(struct platform_device *pdev)
{
	static struct mii_bus *fec0_mii_bus;
	struct net_device *ndev = platform_get_drvdata(pdev);
	struct fec_enet_private *fep = netdev_priv(ndev);
	struct device_node *node;
	int err = -ENXIO;
	u32 mii_speed, holdtime;

	/*
	 * The i.MX28 dual fec interfaces are not equal.
	 * Here are the differences:
	 *
	 *  - fec0 supports MII & RMII modes while fec1 only supports RMII
	 *  - fec0 acts as the 1588 time master while fec1 is slave
	 *  - external phys can only be configured by fec0
	 *
	 * That is to say fec1 can not work independently. It only works
	 * when fec0 is working. The reason behind this design is that the
	 * second interface is added primarily for Switch mode.
	 *
	 * Because of the last point above, both phys are attached on fec0
	 * mdio interface in board design, and need to be configured by
	 * fec0 mii_bus.
	 */
	if ((fep->quirks & FEC_QUIRK_SINGLE_MDIO) && fep->dev_id > 0) {
		/* fec1 uses fec0 mii_bus */
		if (mii_cnt && fec0_mii_bus) {
			fep->mii_bus = fec0_mii_bus;
			mii_cnt++;
			return 0;
		}
		return -ENOENT;
	}

	fep->mii_timeout = 0;

	/*
	 * Set MII speed to 2.5 MHz (= clk_get_rate() / 2 * phy_speed)
	 *
	 * The formula for FEC MDC is 'ref_freq / (MII_SPEED x 2)' while
	 * for ENET-MAC is 'ref_freq / ((MII_SPEED + 1) x 2)'.  The i.MX28
	 * Reference Manual has an error on this, and gets fixed on i.MX6Q
	 * document.
	 */
	mii_speed = DIV_ROUND_UP(clk_get_rate(fep->clk_ipg), 5000000);
	if (fep->quirks & FEC_QUIRK_ENET_MAC)
		mii_speed--;
	if (mii_speed > 63) {
		dev_err(&pdev->dev,
			"fec clock (%lu) to fast to get right mii speed\n",
			clk_get_rate(fep->clk_ipg));
		err = -EINVAL;
		goto err_out;
	}

	/*
	 * The i.MX28 and i.MX6 types have another filed in the MSCR (aka
	 * MII_SPEED) register that defines the MDIO output hold time. Earlier
	 * versions are RAZ there, so just ignore the difference and write the
	 * register always.
	 * The minimal hold time according to IEE802.3 (clause 22) is 10 ns.
	 * HOLDTIME + 1 is the number of clk cycles the fec is holding the
	 * output.
	 * The HOLDTIME bitfield takes values between 0 and 7 (inclusive).
	 * Given that ceil(clkrate / 5000000) <= 64, the calculation for
	 * holdtime cannot result in a value greater than 3.
	 */
	holdtime = DIV_ROUND_UP(clk_get_rate(fep->clk_ipg), 100000000) - 1;

	fep->phy_speed = mii_speed << 1 | holdtime << 8;

	writel(fep->phy_speed, fep->hwp + FEC_MII_SPEED);

	fep->mii_bus = mdiobus_alloc();
	if (fep->mii_bus == NULL) {
		err = -ENOMEM;
		goto err_out;
	}

	fep->mii_bus->name = "fec_enet_mii_bus";
	fep->mii_bus->read = fec_enet_mdio_read;
	fep->mii_bus->write = fec_enet_mdio_write;
	snprintf(fep->mii_bus->id, MII_BUS_ID_SIZE, "%s-%x",
		pdev->name, fep->dev_id + 1);
	fep->mii_bus->priv = fep;
	fep->mii_bus->parent = &pdev->dev;

	node = of_get_child_by_name(pdev->dev.of_node, "mdio");
	if (node) {
		err = of_mdiobus_register(fep->mii_bus, node);
		of_node_put(node);
	} else {
		err = mdiobus_register(fep->mii_bus);
	}

	if (err)
		goto err_out_free_mdiobus;

	mii_cnt++;

	/* save fec0 mii_bus */
	if (fep->quirks & FEC_QUIRK_SINGLE_MDIO)
		fec0_mii_bus = fep->mii_bus;

	return 0;

err_out_free_mdiobus:
	mdiobus_free(fep->mii_bus);
err_out:
	return err;
}

static void fec_enet_mii_remove(struct fec_enet_private *fep)
{
	if (--mii_cnt == 0) {
		mdiobus_unregister(fep->mii_bus);
		mdiobus_free(fep->mii_bus);
	}
}

static int fec_enet_get_settings(struct net_device *ndev,
				  struct ethtool_cmd *cmd)
{
	struct fec_enet_private *fep = netdev_priv(ndev);
	struct phy_device *phydev = fep->phy_dev;

	if (!phydev)
		return -ENODEV;

	return phy_ethtool_gset(phydev, cmd);
}

static int fec_enet_set_settings(struct net_device *ndev,
				 struct ethtool_cmd *cmd)
{
	struct fec_enet_private *fep = netdev_priv(ndev);
	struct phy_device *phydev = fep->phy_dev;

	if (!phydev)
		return -ENODEV;

	return phy_ethtool_sset(phydev, cmd);
}

static void fec_enet_get_drvinfo(struct net_device *ndev,
				 struct ethtool_drvinfo *info)
{
	struct fec_enet_private *fep = netdev_priv(ndev);

	strlcpy(info->driver, fep->pdev->dev.driver->name,
		sizeof(info->driver));
	strlcpy(info->version, "Revision: 1.0", sizeof(info->version));
	strlcpy(info->bus_info, dev_name(&ndev->dev), sizeof(info->bus_info));
}

static int fec_enet_get_regs_len(struct net_device *ndev)
{
	struct fec_enet_private *fep = netdev_priv(ndev);
	struct resource *r;
	int s = 0;

	r = platform_get_resource(fep->pdev, IORESOURCE_MEM, 0);
	if (r)
		s = resource_size(r);

	return s;
}

/* List of registers that can be safety be read to dump them with ethtool */
#if defined(CONFIG_M523x) || defined(CONFIG_M527x) || defined(CONFIG_M528x) || \
	defined(CONFIG_M520x) || defined(CONFIG_M532x) || defined(CONFIG_ARM)
static u32 fec_enet_register_offset[] = {
	FEC_IEVENT, FEC_IMASK, FEC_R_DES_ACTIVE_0, FEC_X_DES_ACTIVE_0,
	FEC_ECNTRL, FEC_MII_DATA, FEC_MII_SPEED, FEC_MIB_CTRLSTAT, FEC_R_CNTRL,
	FEC_X_CNTRL, FEC_ADDR_LOW, FEC_ADDR_HIGH, FEC_OPD, FEC_TXIC0, FEC_TXIC1,
	FEC_TXIC2, FEC_RXIC0, FEC_RXIC1, FEC_RXIC2, FEC_HASH_TABLE_HIGH,
	FEC_HASH_TABLE_LOW, FEC_GRP_HASH_TABLE_HIGH, FEC_GRP_HASH_TABLE_LOW,
	FEC_X_WMRK, FEC_R_BOUND, FEC_R_FSTART, FEC_R_DES_START_1,
	FEC_X_DES_START_1, FEC_R_BUFF_SIZE_1, FEC_R_DES_START_2,
	FEC_X_DES_START_2, FEC_R_BUFF_SIZE_2, FEC_R_DES_START_0,
	FEC_X_DES_START_0, FEC_R_BUFF_SIZE_0, FEC_R_FIFO_RSFL, FEC_R_FIFO_RSEM,
	FEC_R_FIFO_RAEM, FEC_R_FIFO_RAFL, FEC_RACC, FEC_RCMR_1, FEC_RCMR_2,
	FEC_DMA_CFG_1, FEC_DMA_CFG_2, FEC_R_DES_ACTIVE_1, FEC_X_DES_ACTIVE_1,
	FEC_R_DES_ACTIVE_2, FEC_X_DES_ACTIVE_2, FEC_QOS_SCHEME,
	RMON_T_DROP, RMON_T_PACKETS, RMON_T_BC_PKT, RMON_T_MC_PKT,
	RMON_T_CRC_ALIGN, RMON_T_UNDERSIZE, RMON_T_OVERSIZE, RMON_T_FRAG,
	RMON_T_JAB, RMON_T_COL, RMON_T_P64, RMON_T_P65TO127, RMON_T_P128TO255,
	RMON_T_P256TO511, RMON_T_P512TO1023, RMON_T_P1024TO2047,
	RMON_T_P_GTE2048, RMON_T_OCTETS,
	IEEE_T_DROP, IEEE_T_FRAME_OK, IEEE_T_1COL, IEEE_T_MCOL, IEEE_T_DEF,
	IEEE_T_LCOL, IEEE_T_EXCOL, IEEE_T_MACERR, IEEE_T_CSERR, IEEE_T_SQE,
	IEEE_T_FDXFC, IEEE_T_OCTETS_OK,
	RMON_R_PACKETS, RMON_R_BC_PKT, RMON_R_MC_PKT, RMON_R_CRC_ALIGN,
	RMON_R_UNDERSIZE, RMON_R_OVERSIZE, RMON_R_FRAG, RMON_R_JAB,
	RMON_R_RESVD_O, RMON_R_P64, RMON_R_P65TO127, RMON_R_P128TO255,
	RMON_R_P256TO511, RMON_R_P512TO1023, RMON_R_P1024TO2047,
	RMON_R_P_GTE2048, RMON_R_OCTETS,
	IEEE_R_DROP, IEEE_R_FRAME_OK, IEEE_R_CRC, IEEE_R_ALIGN, IEEE_R_MACERR,
	IEEE_R_FDXFC, IEEE_R_OCTETS_OK
};
#else
static u32 fec_enet_register_offset[] = {
	FEC_ECNTRL, FEC_IEVENT, FEC_IMASK, FEC_IVEC, FEC_R_DES_ACTIVE_0,
	FEC_R_DES_ACTIVE_1, FEC_R_DES_ACTIVE_2, FEC_X_DES_ACTIVE_0,
	FEC_X_DES_ACTIVE_1, FEC_X_DES_ACTIVE_2, FEC_MII_DATA, FEC_MII_SPEED,
	FEC_R_BOUND, FEC_R_FSTART, FEC_X_WMRK, FEC_X_FSTART, FEC_R_CNTRL,
	FEC_MAX_FRM_LEN, FEC_X_CNTRL, FEC_ADDR_LOW, FEC_ADDR_HIGH,
	FEC_GRP_HASH_TABLE_HIGH, FEC_GRP_HASH_TABLE_LOW, FEC_R_DES_START_0,
	FEC_R_DES_START_1, FEC_R_DES_START_2, FEC_X_DES_START_0,
	FEC_X_DES_START_1, FEC_X_DES_START_2, FEC_R_BUFF_SIZE_0,
	FEC_R_BUFF_SIZE_1, FEC_R_BUFF_SIZE_2
};
#endif

static void fec_enet_get_regs(struct net_device *ndev,
			      struct ethtool_regs *regs, void *regbuf)
{
	struct fec_enet_private *fep = netdev_priv(ndev);
	u32 __iomem *theregs = (u32 __iomem *)fep->hwp;
	u32 *buf = (u32 *)regbuf;
	u32 i, off;

	memset(buf, 0, regs->len);

	for (i = 0; i < ARRAY_SIZE(fec_enet_register_offset); i++) {
		off = fec_enet_register_offset[i] / 4;
		buf[off] = readl(&theregs[off]);
	}
}

static int fec_enet_get_ts_info(struct net_device *ndev,
				struct ethtool_ts_info *info)
{
	struct fec_enet_private *fep = netdev_priv(ndev);

	if (fep->bufdesc_ex) {

		info->so_timestamping = SOF_TIMESTAMPING_TX_SOFTWARE |
					SOF_TIMESTAMPING_RX_SOFTWARE |
					SOF_TIMESTAMPING_SOFTWARE |
					SOF_TIMESTAMPING_TX_HARDWARE |
					SOF_TIMESTAMPING_RX_HARDWARE |
					SOF_TIMESTAMPING_RAW_HARDWARE;
		if (fep->ptp_clock)
			info->phc_index = ptp_clock_index(fep->ptp_clock);
		else
			info->phc_index = -1;

		info->tx_types = (1 << HWTSTAMP_TX_OFF) |
				 (1 << HWTSTAMP_TX_ON);

		info->rx_filters = (1 << HWTSTAMP_FILTER_NONE) |
				   (1 << HWTSTAMP_FILTER_ALL);
		return 0;
	} else {
		return ethtool_op_get_ts_info(ndev, info);
	}
}

#if !defined(CONFIG_M5272)

static void fec_enet_get_pauseparam(struct net_device *ndev,
				    struct ethtool_pauseparam *pause)
{
	struct fec_enet_private *fep = netdev_priv(ndev);

	pause->autoneg = (fep->pause_flag & FEC_PAUSE_FLAG_AUTONEG) != 0;
	pause->tx_pause = (fep->pause_flag & FEC_PAUSE_FLAG_ENABLE) != 0;
	pause->rx_pause = pause->tx_pause;
}

static int fec_enet_set_pauseparam(struct net_device *ndev,
				   struct ethtool_pauseparam *pause)
{
	struct fec_enet_private *fep = netdev_priv(ndev);

	if (!fep->phy_dev)
		return -ENODEV;

	if (pause->tx_pause != pause->rx_pause) {
		netdev_info(ndev,
			"hardware only support enable/disable both tx and rx");
		return -EINVAL;
	}

	fep->pause_flag = 0;

	/* tx pause must be same as rx pause */
	fep->pause_flag |= pause->rx_pause ? FEC_PAUSE_FLAG_ENABLE : 0;
	fep->pause_flag |= pause->autoneg ? FEC_PAUSE_FLAG_AUTONEG : 0;

	if (pause->rx_pause || pause->autoneg) {
		fep->phy_dev->supported |= ADVERTISED_Pause;
		fep->phy_dev->advertising |= ADVERTISED_Pause;
	} else {
		fep->phy_dev->supported &= ~ADVERTISED_Pause;
		fep->phy_dev->advertising &= ~ADVERTISED_Pause;
	}

	if (pause->autoneg) {
		if (netif_running(ndev))
			fec_stop(ndev);
		phy_start_aneg(fep->phy_dev);
	}
	if (netif_running(ndev)) {
		napi_disable(&fep->napi);
		netif_tx_lock_bh(ndev);
		fec_restart(ndev);
		netif_wake_queue(ndev);
		netif_tx_unlock_bh(ndev);
		napi_enable(&fep->napi);
	}

	return 0;
}

static const struct fec_stat {
	char name[ETH_GSTRING_LEN];
	u16 offset;
} fec_stats[] = {
	/* RMON TX */
	{ "tx_dropped", RMON_T_DROP },
	{ "tx_packets", RMON_T_PACKETS },
	{ "tx_broadcast", RMON_T_BC_PKT },
	{ "tx_multicast", RMON_T_MC_PKT },
	{ "tx_crc_errors", RMON_T_CRC_ALIGN },
	{ "tx_undersize", RMON_T_UNDERSIZE },
	{ "tx_oversize", RMON_T_OVERSIZE },
	{ "tx_fragment", RMON_T_FRAG },
	{ "tx_jabber", RMON_T_JAB },
	{ "tx_collision", RMON_T_COL },
	{ "tx_64byte", RMON_T_P64 },
	{ "tx_65to127byte", RMON_T_P65TO127 },
	{ "tx_128to255byte", RMON_T_P128TO255 },
	{ "tx_256to511byte", RMON_T_P256TO511 },
	{ "tx_512to1023byte", RMON_T_P512TO1023 },
	{ "tx_1024to2047byte", RMON_T_P1024TO2047 },
	{ "tx_GTE2048byte", RMON_T_P_GTE2048 },
	{ "tx_octets", RMON_T_OCTETS },

	/* IEEE TX */
	{ "IEEE_tx_drop", IEEE_T_DROP },
	{ "IEEE_tx_frame_ok", IEEE_T_FRAME_OK },
	{ "IEEE_tx_1col", IEEE_T_1COL },
	{ "IEEE_tx_mcol", IEEE_T_MCOL },
	{ "IEEE_tx_def", IEEE_T_DEF },
	{ "IEEE_tx_lcol", IEEE_T_LCOL },
	{ "IEEE_tx_excol", IEEE_T_EXCOL },
	{ "IEEE_tx_macerr", IEEE_T_MACERR },
	{ "IEEE_tx_cserr", IEEE_T_CSERR },
	{ "IEEE_tx_sqe", IEEE_T_SQE },
	{ "IEEE_tx_fdxfc", IEEE_T_FDXFC },
	{ "IEEE_tx_octets_ok", IEEE_T_OCTETS_OK },

	/* RMON RX */
	{ "rx_packets", RMON_R_PACKETS },
	{ "rx_broadcast", RMON_R_BC_PKT },
	{ "rx_multicast", RMON_R_MC_PKT },
	{ "rx_crc_errors", RMON_R_CRC_ALIGN },
	{ "rx_undersize", RMON_R_UNDERSIZE },
	{ "rx_oversize", RMON_R_OVERSIZE },
	{ "rx_fragment", RMON_R_FRAG },
	{ "rx_jabber", RMON_R_JAB },
	{ "rx_64byte", RMON_R_P64 },
	{ "rx_65to127byte", RMON_R_P65TO127 },
	{ "rx_128to255byte", RMON_R_P128TO255 },
	{ "rx_256to511byte", RMON_R_P256TO511 },
	{ "rx_512to1023byte", RMON_R_P512TO1023 },
	{ "rx_1024to2047byte", RMON_R_P1024TO2047 },
	{ "rx_GTE2048byte", RMON_R_P_GTE2048 },
	{ "rx_octets", RMON_R_OCTETS },

	/* IEEE RX */
	{ "IEEE_rx_drop", IEEE_R_DROP },
	{ "IEEE_rx_frame_ok", IEEE_R_FRAME_OK },
	{ "IEEE_rx_crc", IEEE_R_CRC },
	{ "IEEE_rx_align", IEEE_R_ALIGN },
	{ "IEEE_rx_macerr", IEEE_R_MACERR },
	{ "IEEE_rx_fdxfc", IEEE_R_FDXFC },
	{ "IEEE_rx_octets_ok", IEEE_R_OCTETS_OK },
};

static void fec_enet_get_ethtool_stats(struct net_device *dev,
	struct ethtool_stats *stats, u64 *data)
{
	struct fec_enet_private *fep = netdev_priv(dev);
	int i;

	for (i = 0; i < ARRAY_SIZE(fec_stats); i++)
		data[i] = readl(fep->hwp + fec_stats[i].offset);
}

static void fec_enet_get_strings(struct net_device *netdev,
	u32 stringset, u8 *data)
{
	int i;
	switch (stringset) {
	case ETH_SS_STATS:
		for (i = 0; i < ARRAY_SIZE(fec_stats); i++)
			memcpy(data + i * ETH_GSTRING_LEN,
				fec_stats[i].name, ETH_GSTRING_LEN);
		break;
	}
}

static int fec_enet_get_sset_count(struct net_device *dev, int sset)
{
	switch (sset) {
	case ETH_SS_STATS:
		return ARRAY_SIZE(fec_stats);
	default:
		return -EOPNOTSUPP;
	}
}
#endif /* !defined(CONFIG_M5272) */

static int fec_enet_nway_reset(struct net_device *dev)
{
	struct fec_enet_private *fep = netdev_priv(dev);
	struct phy_device *phydev = fep->phy_dev;

	if (!phydev)
		return -ENODEV;

	return genphy_restart_aneg(phydev);
}

/* ITR clock source is enet system clock (clk_ahb).
 * TCTT unit is cycle_ns * 64 cycle
 * So, the ICTT value = X us / (cycle_ns * 64)
 */
static int fec_enet_us_to_itr_clock(struct net_device *ndev, int us)
{
	struct fec_enet_private *fep = netdev_priv(ndev);

	return us * (fep->itr_clk_rate / 64000) / 1000;
}

/* Set threshold for interrupt coalescing */
static void fec_enet_itr_coal_set(struct net_device *ndev)
{
	struct fec_enet_private *fep = netdev_priv(ndev);
	int rx_itr, tx_itr;

	if (!(fep->quirks & FEC_QUIRK_HAS_AVB))
		return;

	/* Must be greater than zero to avoid unpredictable behavior */
	if (!fep->rx_time_itr || !fep->rx_pkts_itr ||
	    !fep->tx_time_itr || !fep->tx_pkts_itr)
		return;

	/* Select enet system clock as Interrupt Coalescing
	 * timer Clock Source
	 */
	rx_itr = FEC_ITR_CLK_SEL;
	tx_itr = FEC_ITR_CLK_SEL;

	/* set ICFT and ICTT */
	rx_itr |= FEC_ITR_ICFT(fep->rx_pkts_itr);
	rx_itr |= FEC_ITR_ICTT(fec_enet_us_to_itr_clock(ndev, fep->rx_time_itr));
	tx_itr |= FEC_ITR_ICFT(fep->tx_pkts_itr);
	tx_itr |= FEC_ITR_ICTT(fec_enet_us_to_itr_clock(ndev, fep->tx_time_itr));

	rx_itr |= FEC_ITR_EN;
	tx_itr |= FEC_ITR_EN;

	writel(tx_itr, fep->hwp + FEC_TXIC0);
	writel(rx_itr, fep->hwp + FEC_RXIC0);
	writel(tx_itr, fep->hwp + FEC_TXIC1);
	writel(rx_itr, fep->hwp + FEC_RXIC1);
	writel(tx_itr, fep->hwp + FEC_TXIC2);
	writel(rx_itr, fep->hwp + FEC_RXIC2);
}

static int
fec_enet_get_coalesce(struct net_device *ndev, struct ethtool_coalesce *ec)
{
	struct fec_enet_private *fep = netdev_priv(ndev);

	if (!(fep->quirks & FEC_QUIRK_HAS_AVB))
		return -EOPNOTSUPP;

	ec->rx_coalesce_usecs = fep->rx_time_itr;
	ec->rx_max_coalesced_frames = fep->rx_pkts_itr;

	ec->tx_coalesce_usecs = fep->tx_time_itr;
	ec->tx_max_coalesced_frames = fep->tx_pkts_itr;

	return 0;
}

static int
fec_enet_set_coalesce(struct net_device *ndev, struct ethtool_coalesce *ec)
{
	struct fec_enet_private *fep = netdev_priv(ndev);
	unsigned int cycle;

	if (!(fep->quirks & FEC_QUIRK_HAS_AVB))
		return -EOPNOTSUPP;

	if (ec->rx_max_coalesced_frames > 255) {
		pr_err("Rx coalesced frames exceed hardware limiation");
		return -EINVAL;
	}

	if (ec->tx_max_coalesced_frames > 255) {
		pr_err("Tx coalesced frame exceed hardware limiation");
		return -EINVAL;
	}

	cycle = fec_enet_us_to_itr_clock(ndev, fep->rx_time_itr);
	if (cycle > 0xFFFF) {
		pr_err("Rx coalesed usec exceeed hardware limiation");
		return -EINVAL;
	}

	cycle = fec_enet_us_to_itr_clock(ndev, fep->tx_time_itr);
	if (cycle > 0xFFFF) {
		pr_err("Rx coalesed usec exceeed hardware limiation");
		return -EINVAL;
	}

	fep->rx_time_itr = ec->rx_coalesce_usecs;
	fep->rx_pkts_itr = ec->rx_max_coalesced_frames;

	fep->tx_time_itr = ec->tx_coalesce_usecs;
	fep->tx_pkts_itr = ec->tx_max_coalesced_frames;

	fec_enet_itr_coal_set(ndev);

	return 0;
}

static void fec_enet_itr_coal_init(struct net_device *ndev)
{
	struct ethtool_coalesce ec;

	ec.rx_coalesce_usecs = FEC_ITR_ICTT_DEFAULT;
	ec.rx_max_coalesced_frames = FEC_ITR_ICFT_DEFAULT;

	ec.tx_coalesce_usecs = FEC_ITR_ICTT_DEFAULT;
	ec.tx_max_coalesced_frames = FEC_ITR_ICFT_DEFAULT;

	fec_enet_set_coalesce(ndev, &ec);
}

static int fec_enet_get_tunable(struct net_device *netdev,
				const struct ethtool_tunable *tuna,
				void *data)
{
	struct fec_enet_private *fep = netdev_priv(netdev);
	int ret = 0;

	switch (tuna->id) {
	case ETHTOOL_RX_COPYBREAK:
		*(u32 *)data = fep->rx_copybreak;
		break;
	default:
		ret = -EINVAL;
		break;
	}

	return ret;
}

static int fec_enet_set_tunable(struct net_device *netdev,
				const struct ethtool_tunable *tuna,
				const void *data)
{
	struct fec_enet_private *fep = netdev_priv(netdev);
	int ret = 0;

	switch (tuna->id) {
	case ETHTOOL_RX_COPYBREAK:
		fep->rx_copybreak = *(u32 *)data;
		break;
	default:
		ret = -EINVAL;
		break;
	}

	return ret;
}

static void
fec_enet_get_wol(struct net_device *ndev, struct ethtool_wolinfo *wol)
{
	struct fec_enet_private *fep = netdev_priv(ndev);

	if (fep->wol_flag & FEC_WOL_HAS_MAGIC_PACKET) {
		wol->supported = WAKE_MAGIC;
		wol->wolopts = fep->wol_flag & FEC_WOL_FLAG_ENABLE ? WAKE_MAGIC : 0;
	} else {
		wol->supported = wol->wolopts = 0;
	}
}

static int
fec_enet_set_wol(struct net_device *ndev, struct ethtool_wolinfo *wol)
{
	struct fec_enet_private *fep = netdev_priv(ndev);

	if (!(fep->wol_flag & FEC_WOL_HAS_MAGIC_PACKET))
		return -EINVAL;

	if (wol->wolopts & ~WAKE_MAGIC)
		return -EINVAL;

	device_set_wakeup_enable(&ndev->dev, wol->wolopts & WAKE_MAGIC);
	if (device_may_wakeup(&ndev->dev)) {
		fep->wol_flag |= FEC_WOL_FLAG_ENABLE;
		if (fep->irq[0] > 0)
			enable_irq_wake(fep->irq[0]);
	} else {
		fep->wol_flag &= (~FEC_WOL_FLAG_ENABLE);
		if (fep->irq[0] > 0)
			disable_irq_wake(fep->irq[0]);
	}

	return 0;
}

static const struct ethtool_ops fec_enet_ethtool_ops = {
	.get_settings		= fec_enet_get_settings,
	.set_settings		= fec_enet_set_settings,
	.get_drvinfo		= fec_enet_get_drvinfo,
	.get_regs_len		= fec_enet_get_regs_len,
	.get_regs		= fec_enet_get_regs,
	.nway_reset		= fec_enet_nway_reset,
	.get_link		= ethtool_op_get_link,
	.get_coalesce		= fec_enet_get_coalesce,
	.set_coalesce		= fec_enet_set_coalesce,
#ifndef CONFIG_M5272
	.get_pauseparam		= fec_enet_get_pauseparam,
	.set_pauseparam		= fec_enet_set_pauseparam,
	.get_strings		= fec_enet_get_strings,
	.get_ethtool_stats	= fec_enet_get_ethtool_stats,
	.get_sset_count		= fec_enet_get_sset_count,
#endif
	.get_ts_info		= fec_enet_get_ts_info,
	.get_tunable		= fec_enet_get_tunable,
	.set_tunable		= fec_enet_set_tunable,
	.get_wol		= fec_enet_get_wol,
	.set_wol		= fec_enet_set_wol,
};

static int fec_enet_ioctl(struct net_device *ndev, struct ifreq *rq, int cmd)
{
	struct fec_enet_private *fep = netdev_priv(ndev);
	struct phy_device *phydev = fep->phy_dev;

	if (!netif_running(ndev))
		return -EINVAL;

	if (!phydev)
		return -ENODEV;

	if (fep->bufdesc_ex) {
		if (cmd == SIOCSHWTSTAMP)
			return fec_ptp_set(ndev, rq);
		if (cmd == SIOCGHWTSTAMP)
			return fec_ptp_get(ndev, rq);
	}

	return phy_mii_ioctl(phydev, rq, cmd);
}

static void fec_enet_free_buffers(struct net_device *ndev)
{
	struct fec_enet_private *fep = netdev_priv(ndev);
	unsigned int i;
	struct sk_buff *skb;
	struct bufdesc	*bdp;
	struct fec_enet_priv_tx_q *txq;
	struct fec_enet_priv_rx_q *rxq;
	unsigned int q;

	for (q = 0; q < fep->num_rx_queues; q++) {
		rxq = fep->rx_queue[q];
		bdp = rxq->bd.base;
		for (i = 0; i < rxq->bd.ring_size; i++) {
			skb = rxq->rx_skbuff[i];
			rxq->rx_skbuff[i] = NULL;
			if (skb) {
				dma_unmap_single(&fep->pdev->dev,
						 fec32_to_cpu(bdp->cbd_bufaddr),
						 FEC_ENET_RX_FRSIZE - fep->rx_align,
						 DMA_FROM_DEVICE);
				dev_kfree_skb(skb);
			}
			bdp = fec_enet_get_nextdesc(bdp, &rxq->bd);
		}
	}

	for (q = 0; q < fep->num_tx_queues; q++) {
		txq = fep->tx_queue[q];
		bdp = txq->bd.base;
		for (i = 0; i < txq->bd.ring_size; i++) {
			kfree(txq->tx_bounce[i]);
			txq->tx_bounce[i] = NULL;
			skb = txq->tx_skbuff[i];
			txq->tx_skbuff[i] = NULL;
			dev_kfree_skb(skb);
		}
	}
}

static void fec_enet_free_queue(struct net_device *ndev)
{
	struct fec_enet_private *fep = netdev_priv(ndev);
	int i;
	struct fec_enet_priv_tx_q *txq;

	for (i = 0; i < fep->num_tx_queues; i++)
		if (fep->tx_queue[i] && fep->tx_queue[i]->tso_hdrs) {
			txq = fep->tx_queue[i];
			dma_free_coherent(NULL,
					  txq->bd.ring_size * TSO_HEADER_SIZE,
					  txq->tso_hdrs,
					  txq->tso_hdrs_dma);
		}

	for (i = 0; i < fep->num_rx_queues; i++)
		kfree(fep->rx_queue[i]);
	for (i = 0; i < fep->num_tx_queues; i++)
		kfree(fep->tx_queue[i]);
}

static int fec_enet_alloc_queue(struct net_device *ndev)
{
	struct fec_enet_private *fep = netdev_priv(ndev);
	int i;
	int ret = 0;
	struct fec_enet_priv_tx_q *txq;

	for (i = 0; i < fep->num_tx_queues; i++) {
		txq = kzalloc(sizeof(*txq), GFP_KERNEL);
		if (!txq) {
			ret = -ENOMEM;
			goto alloc_failed;
		}

		fep->tx_queue[i] = txq;
		txq->bd.ring_size = TX_RING_SIZE;
		fep->total_tx_ring_size += fep->tx_queue[i]->bd.ring_size;

		txq->tx_stop_threshold = FEC_MAX_SKB_DESCS;
		txq->tx_wake_threshold =
			(txq->bd.ring_size - txq->tx_stop_threshold) / 2;

		txq->tso_hdrs = dma_alloc_coherent(NULL,
					txq->bd.ring_size * TSO_HEADER_SIZE,
					&txq->tso_hdrs_dma,
					GFP_KERNEL);
		if (!txq->tso_hdrs) {
			ret = -ENOMEM;
			goto alloc_failed;
		}
	}

	for (i = 0; i < fep->num_rx_queues; i++) {
		fep->rx_queue[i] = kzalloc(sizeof(*fep->rx_queue[i]),
					   GFP_KERNEL);
		if (!fep->rx_queue[i]) {
			ret = -ENOMEM;
			goto alloc_failed;
		}

		fep->rx_queue[i]->bd.ring_size = RX_RING_SIZE;
		fep->total_rx_ring_size += fep->rx_queue[i]->bd.ring_size;
	}
	return ret;

alloc_failed:
	fec_enet_free_queue(ndev);
	return ret;
}

static int
fec_enet_alloc_rxq_buffers(struct net_device *ndev, unsigned int queue)
{
	struct fec_enet_private *fep = netdev_priv(ndev);
	unsigned int i;
	struct sk_buff *skb;
	struct bufdesc	*bdp;
	struct fec_enet_priv_rx_q *rxq;

	rxq = fep->rx_queue[queue];
	bdp = rxq->bd.base;
	for (i = 0; i < rxq->bd.ring_size; i++) {
		skb = netdev_alloc_skb(ndev, FEC_ENET_RX_FRSIZE);
		if (!skb)
			goto err_alloc;

		if (fec_enet_new_rxbdp(ndev, bdp, skb)) {
			dev_kfree_skb(skb);
			goto err_alloc;
		}

		rxq->rx_skbuff[i] = skb;
		bdp->cbd_sc = cpu_to_fec16(BD_ENET_RX_EMPTY);

		if (fep->bufdesc_ex) {
			struct bufdesc_ex *ebdp = (struct bufdesc_ex *)bdp;
			ebdp->cbd_esc = cpu_to_fec32(BD_ENET_RX_INT);
		}

		bdp = fec_enet_get_nextdesc(bdp, &rxq->bd);
	}

	/* Set the last buffer to wrap. */
<<<<<<< HEAD
	bdp = fec_enet_get_prevdesc(bdp, fep, queue);
=======
	bdp = fec_enet_get_prevdesc(bdp, &rxq->bd);
>>>>>>> 6f40fed1
	bdp->cbd_sc |= cpu_to_fec16(BD_SC_WRAP);
	return 0;

 err_alloc:
	fec_enet_free_buffers(ndev);
	return -ENOMEM;
}

static int
fec_enet_alloc_txq_buffers(struct net_device *ndev, unsigned int queue)
{
	struct fec_enet_private *fep = netdev_priv(ndev);
	unsigned int i;
	struct bufdesc  *bdp;
	struct fec_enet_priv_tx_q *txq;

	txq = fep->tx_queue[queue];
	bdp = txq->bd.base;
	for (i = 0; i < txq->bd.ring_size; i++) {
		txq->tx_bounce[i] = kmalloc(FEC_ENET_TX_FRSIZE, GFP_KERNEL);
		if (!txq->tx_bounce[i])
			goto err_alloc;

		bdp->cbd_sc = cpu_to_fec16(0);
		bdp->cbd_bufaddr = cpu_to_fec32(0);

		if (fep->bufdesc_ex) {
			struct bufdesc_ex *ebdp = (struct bufdesc_ex *)bdp;
			ebdp->cbd_esc = cpu_to_fec32(BD_ENET_TX_INT);
		}

		bdp = fec_enet_get_nextdesc(bdp, &txq->bd);
	}

	/* Set the last buffer to wrap. */
<<<<<<< HEAD
	bdp = fec_enet_get_prevdesc(bdp, fep, queue);
=======
	bdp = fec_enet_get_prevdesc(bdp, &txq->bd);
>>>>>>> 6f40fed1
	bdp->cbd_sc |= cpu_to_fec16(BD_SC_WRAP);

	return 0;

 err_alloc:
	fec_enet_free_buffers(ndev);
	return -ENOMEM;
}

static int fec_enet_alloc_buffers(struct net_device *ndev)
{
	struct fec_enet_private *fep = netdev_priv(ndev);
	unsigned int i;

	for (i = 0; i < fep->num_rx_queues; i++)
		if (fec_enet_alloc_rxq_buffers(ndev, i))
			return -ENOMEM;

	for (i = 0; i < fep->num_tx_queues; i++)
		if (fec_enet_alloc_txq_buffers(ndev, i))
			return -ENOMEM;
	return 0;
}

static int
fec_enet_open(struct net_device *ndev)
{
	struct fec_enet_private *fep = netdev_priv(ndev);
	int ret;

	ret = pm_runtime_get_sync(&fep->pdev->dev);
	if (ret < 0)
		return ret;

	pinctrl_pm_select_default_state(&fep->pdev->dev);
	ret = fec_enet_clk_enable(ndev, true);
	if (ret)
		goto clk_enable;

	/* I should reset the ring buffers here, but I don't yet know
	 * a simple way to do that.
	 */

	ret = fec_enet_alloc_buffers(ndev);
	if (ret)
		goto err_enet_alloc;

	/* Init MAC prior to mii bus probe */
	fec_restart(ndev);

	/* Probe and connect to PHY when open the interface */
	ret = fec_enet_mii_probe(ndev);
	if (ret)
		goto err_enet_mii_probe;

	napi_enable(&fep->napi);
	phy_start(fep->phy_dev);
	netif_tx_start_all_queues(ndev);

	device_set_wakeup_enable(&ndev->dev, fep->wol_flag &
				 FEC_WOL_FLAG_ENABLE);

	return 0;

err_enet_mii_probe:
	fec_enet_free_buffers(ndev);
err_enet_alloc:
	fec_enet_clk_enable(ndev, false);
clk_enable:
	pm_runtime_mark_last_busy(&fep->pdev->dev);
	pm_runtime_put_autosuspend(&fep->pdev->dev);
	pinctrl_pm_select_sleep_state(&fep->pdev->dev);
	return ret;
}

static int
fec_enet_close(struct net_device *ndev)
{
	struct fec_enet_private *fep = netdev_priv(ndev);

	phy_stop(fep->phy_dev);

	if (netif_device_present(ndev)) {
		napi_disable(&fep->napi);
		netif_tx_disable(ndev);
		fec_stop(ndev);
	}

	phy_disconnect(fep->phy_dev);
	fep->phy_dev = NULL;

	fec_enet_clk_enable(ndev, false);
	pinctrl_pm_select_sleep_state(&fep->pdev->dev);
	pm_runtime_mark_last_busy(&fep->pdev->dev);
	pm_runtime_put_autosuspend(&fep->pdev->dev);

	fec_enet_free_buffers(ndev);

	return 0;
}

/* Set or clear the multicast filter for this adaptor.
 * Skeleton taken from sunlance driver.
 * The CPM Ethernet implementation allows Multicast as well as individual
 * MAC address filtering.  Some of the drivers check to make sure it is
 * a group multicast address, and discard those that are not.  I guess I
 * will do the same for now, but just remove the test if you want
 * individual filtering as well (do the upper net layers want or support
 * this kind of feature?).
 */

#define HASH_BITS	6		/* #bits in hash */
#define CRC32_POLY	0xEDB88320

static void set_multicast_list(struct net_device *ndev)
{
	struct fec_enet_private *fep = netdev_priv(ndev);
	struct netdev_hw_addr *ha;
	unsigned int i, bit, data, crc, tmp;
	unsigned char hash;

	if (ndev->flags & IFF_PROMISC) {
		tmp = readl(fep->hwp + FEC_R_CNTRL);
		tmp |= 0x8;
		writel(tmp, fep->hwp + FEC_R_CNTRL);
		return;
	}

	tmp = readl(fep->hwp + FEC_R_CNTRL);
	tmp &= ~0x8;
	writel(tmp, fep->hwp + FEC_R_CNTRL);

	if (ndev->flags & IFF_ALLMULTI) {
		/* Catch all multicast addresses, so set the
		 * filter to all 1's
		 */
		writel(0xffffffff, fep->hwp + FEC_GRP_HASH_TABLE_HIGH);
		writel(0xffffffff, fep->hwp + FEC_GRP_HASH_TABLE_LOW);

		return;
	}

	/* Clear filter and add the addresses in hash register
	 */
	writel(0, fep->hwp + FEC_GRP_HASH_TABLE_HIGH);
	writel(0, fep->hwp + FEC_GRP_HASH_TABLE_LOW);

	netdev_for_each_mc_addr(ha, ndev) {
		/* calculate crc32 value of mac address */
		crc = 0xffffffff;

		for (i = 0; i < ndev->addr_len; i++) {
			data = ha->addr[i];
			for (bit = 0; bit < 8; bit++, data >>= 1) {
				crc = (crc >> 1) ^
				(((crc ^ data) & 1) ? CRC32_POLY : 0);
			}
		}

		/* only upper 6 bits (HASH_BITS) are used
		 * which point to specific bit in he hash registers
		 */
		hash = (crc >> (32 - HASH_BITS)) & 0x3f;

		if (hash > 31) {
			tmp = readl(fep->hwp + FEC_GRP_HASH_TABLE_HIGH);
			tmp |= 1 << (hash - 32);
			writel(tmp, fep->hwp + FEC_GRP_HASH_TABLE_HIGH);
		} else {
			tmp = readl(fep->hwp + FEC_GRP_HASH_TABLE_LOW);
			tmp |= 1 << hash;
			writel(tmp, fep->hwp + FEC_GRP_HASH_TABLE_LOW);
		}
	}
}

/* Set a MAC change in hardware. */
static int
fec_set_mac_address(struct net_device *ndev, void *p)
{
	struct fec_enet_private *fep = netdev_priv(ndev);
	struct sockaddr *addr = p;

	if (addr) {
		if (!is_valid_ether_addr(addr->sa_data))
			return -EADDRNOTAVAIL;
		memcpy(ndev->dev_addr, addr->sa_data, ndev->addr_len);
	}

	/* Add netif status check here to avoid system hang in below case:
	 * ifconfig ethx down; ifconfig ethx hw ether xx:xx:xx:xx:xx:xx;
	 * After ethx down, fec all clocks are gated off and then register
	 * access causes system hang.
	 */
	if (!netif_running(ndev))
		return 0;

	writel(ndev->dev_addr[3] | (ndev->dev_addr[2] << 8) |
		(ndev->dev_addr[1] << 16) | (ndev->dev_addr[0] << 24),
		fep->hwp + FEC_ADDR_LOW);
	writel((ndev->dev_addr[5] << 16) | (ndev->dev_addr[4] << 24),
		fep->hwp + FEC_ADDR_HIGH);
	return 0;
}

#ifdef CONFIG_NET_POLL_CONTROLLER
/**
 * fec_poll_controller - FEC Poll controller function
 * @dev: The FEC network adapter
 *
 * Polled functionality used by netconsole and others in non interrupt mode
 *
 */
static void fec_poll_controller(struct net_device *dev)
{
	int i;
	struct fec_enet_private *fep = netdev_priv(dev);

	for (i = 0; i < FEC_IRQ_NUM; i++) {
		if (fep->irq[i] > 0) {
			disable_irq(fep->irq[i]);
			fec_enet_interrupt(fep->irq[i], dev);
			enable_irq(fep->irq[i]);
		}
	}
}
#endif

static inline void fec_enet_set_netdev_features(struct net_device *netdev,
	netdev_features_t features)
{
	struct fec_enet_private *fep = netdev_priv(netdev);
	netdev_features_t changed = features ^ netdev->features;

	netdev->features = features;

	/* Receive checksum has been changed */
	if (changed & NETIF_F_RXCSUM) {
		if (features & NETIF_F_RXCSUM)
			fep->csum_flags |= FLAG_RX_CSUM_ENABLED;
		else
			fep->csum_flags &= ~FLAG_RX_CSUM_ENABLED;
	}
}

static int fec_set_features(struct net_device *netdev,
	netdev_features_t features)
{
	struct fec_enet_private *fep = netdev_priv(netdev);
	netdev_features_t changed = features ^ netdev->features;

	if (netif_running(netdev) && changed & NETIF_F_RXCSUM) {
		napi_disable(&fep->napi);
		netif_tx_lock_bh(netdev);
		fec_stop(netdev);
		fec_enet_set_netdev_features(netdev, features);
		fec_restart(netdev);
		netif_tx_wake_all_queues(netdev);
		netif_tx_unlock_bh(netdev);
		napi_enable(&fep->napi);
	} else {
		fec_enet_set_netdev_features(netdev, features);
	}

	return 0;
}

static const struct net_device_ops fec_netdev_ops = {
	.ndo_open		= fec_enet_open,
	.ndo_stop		= fec_enet_close,
	.ndo_start_xmit		= fec_enet_start_xmit,
	.ndo_set_rx_mode	= set_multicast_list,
	.ndo_change_mtu		= eth_change_mtu,
	.ndo_validate_addr	= eth_validate_addr,
	.ndo_tx_timeout		= fec_timeout,
	.ndo_set_mac_address	= fec_set_mac_address,
	.ndo_do_ioctl		= fec_enet_ioctl,
#ifdef CONFIG_NET_POLL_CONTROLLER
	.ndo_poll_controller	= fec_poll_controller,
#endif
	.ndo_set_features	= fec_set_features,
};

static const unsigned short offset_des_active_rxq[] = {
	FEC_R_DES_ACTIVE_0, FEC_R_DES_ACTIVE_1, FEC_R_DES_ACTIVE_2
};

static const unsigned short offset_des_active_txq[] = {
	FEC_X_DES_ACTIVE_0, FEC_X_DES_ACTIVE_1, FEC_X_DES_ACTIVE_2
};

 /*
  * XXX:  We need to clean up on failure exits here.
  *
  */
static int fec_enet_init(struct net_device *ndev)
{
	struct fec_enet_private *fep = netdev_priv(ndev);
	struct bufdesc *cbd_base;
	dma_addr_t bd_dma;
	int bd_size;
	unsigned int i;
	unsigned dsize = fep->bufdesc_ex ? sizeof(struct bufdesc_ex) :
			sizeof(struct bufdesc);
	unsigned dsize_log2 = __fls(dsize);

	WARN_ON(dsize != (1 << dsize_log2));
#if defined(CONFIG_ARM)
	fep->rx_align = 0xf;
	fep->tx_align = 0xf;
#else
	fep->rx_align = 0x3;
	fep->tx_align = 0x3;
#endif

	fec_enet_alloc_queue(ndev);

	bd_size = (fep->total_tx_ring_size + fep->total_rx_ring_size) * dsize;

	/* Allocate memory for buffer descriptors. */
	cbd_base = dmam_alloc_coherent(&fep->pdev->dev, bd_size, &bd_dma,
				       GFP_KERNEL);
	if (!cbd_base) {
		return -ENOMEM;
	}

	memset(cbd_base, 0, bd_size);

	/* Get the Ethernet address */
	fec_get_mac(ndev);
	/* make sure MAC we just acquired is programmed into the hw */
	fec_set_mac_address(ndev, NULL);

	/* Set receive and transmit descriptor base. */
	for (i = 0; i < fep->num_rx_queues; i++) {
		struct fec_enet_priv_rx_q *rxq = fep->rx_queue[i];
		unsigned size = dsize * rxq->bd.ring_size;

		rxq->bd.qid = i;
		rxq->bd.base = cbd_base;
		rxq->bd.cur = cbd_base;
		rxq->bd.dma = bd_dma;
		rxq->bd.dsize = dsize;
		rxq->bd.dsize_log2 = dsize_log2;
		rxq->bd.reg_desc_active = fep->hwp + offset_des_active_rxq[i];
		bd_dma += size;
		cbd_base = (struct bufdesc *)(((void *)cbd_base) + size);
		rxq->bd.last = (struct bufdesc *)(((void *)cbd_base) - dsize);
	}

	for (i = 0; i < fep->num_tx_queues; i++) {
		struct fec_enet_priv_tx_q *txq = fep->tx_queue[i];
		unsigned size = dsize * txq->bd.ring_size;

		txq->bd.qid = i;
		txq->bd.base = cbd_base;
		txq->bd.cur = cbd_base;
		txq->bd.dma = bd_dma;
		txq->bd.dsize = dsize;
		txq->bd.dsize_log2 = dsize_log2;
		txq->bd.reg_desc_active = fep->hwp + offset_des_active_txq[i];
		bd_dma += size;
		cbd_base = (struct bufdesc *)(((void *)cbd_base) + size);
		txq->bd.last = (struct bufdesc *)(((void *)cbd_base) - dsize);
	}


	/* The FEC Ethernet specific entries in the device structure */
	ndev->watchdog_timeo = TX_TIMEOUT;
	ndev->netdev_ops = &fec_netdev_ops;
	ndev->ethtool_ops = &fec_enet_ethtool_ops;

	writel(FEC_RX_DISABLED_IMASK, fep->hwp + FEC_IMASK);
	netif_napi_add(ndev, &fep->napi, fec_enet_rx_napi, NAPI_POLL_WEIGHT);

	if (fep->quirks & FEC_QUIRK_HAS_VLAN)
		/* enable hw VLAN support */
		ndev->features |= NETIF_F_HW_VLAN_CTAG_RX;

	if (fep->quirks & FEC_QUIRK_HAS_CSUM) {
		ndev->gso_max_segs = FEC_MAX_TSO_SEGS;

		/* enable hw accelerator */
		ndev->features |= (NETIF_F_IP_CSUM | NETIF_F_IPV6_CSUM
				| NETIF_F_RXCSUM | NETIF_F_SG | NETIF_F_TSO);
		fep->csum_flags |= FLAG_RX_CSUM_ENABLED;
	}

	if (fep->quirks & FEC_QUIRK_HAS_AVB) {
		fep->tx_align = 0;
		fep->rx_align = 0x3f;
	}

	ndev->hw_features = ndev->features;

	fec_restart(ndev);

	return 0;
}

#ifdef CONFIG_OF
static void fec_reset_phy(struct platform_device *pdev)
{
	int err, phy_reset;
	bool active_high = false;
	int msec = 1;
	struct device_node *np = pdev->dev.of_node;

	if (!np)
		return;

	of_property_read_u32(np, "phy-reset-duration", &msec);
	/* A sane reset duration should not be longer than 1s */
	if (msec > 1000)
		msec = 1;

	phy_reset = of_get_named_gpio(np, "phy-reset-gpios", 0);
	if (!gpio_is_valid(phy_reset))
		return;

	active_high = of_property_read_bool(np, "phy-reset-active-high");

	err = devm_gpio_request_one(&pdev->dev, phy_reset,
			active_high ? GPIOF_OUT_INIT_HIGH : GPIOF_OUT_INIT_LOW,
			"phy-reset");
	if (err) {
		dev_err(&pdev->dev, "failed to get phy-reset-gpios: %d\n", err);
		return;
	}
	msleep(msec);
	gpio_set_value_cansleep(phy_reset, !active_high);
}
#else /* CONFIG_OF */
static void fec_reset_phy(struct platform_device *pdev)
{
	/*
	 * In case of platform probe, the reset has been done
	 * by machine code.
	 */
}
#endif /* CONFIG_OF */

static void
fec_enet_get_queue_num(struct platform_device *pdev, int *num_tx, int *num_rx)
{
	struct device_node *np = pdev->dev.of_node;

	*num_tx = *num_rx = 1;

	if (!np || !of_device_is_available(np))
		return;

	/* parse the num of tx and rx queues */
	of_property_read_u32(np, "fsl,num-tx-queues", num_tx);

	of_property_read_u32(np, "fsl,num-rx-queues", num_rx);

	if (*num_tx < 1 || *num_tx > FEC_ENET_MAX_TX_QS) {
		dev_warn(&pdev->dev, "Invalid num_tx(=%d), fall back to 1\n",
			 *num_tx);
		*num_tx = 1;
		return;
	}

	if (*num_rx < 1 || *num_rx > FEC_ENET_MAX_RX_QS) {
		dev_warn(&pdev->dev, "Invalid num_rx(=%d), fall back to 1\n",
			 *num_rx);
		*num_rx = 1;
		return;
	}

}

static int
fec_probe(struct platform_device *pdev)
{
	struct fec_enet_private *fep;
	struct fec_platform_data *pdata;
	struct net_device *ndev;
	int i, irq, ret = 0;
	struct resource *r;
	const struct of_device_id *of_id;
	static int dev_id;
	struct device_node *np = pdev->dev.of_node, *phy_node;
	int num_tx_qs;
	int num_rx_qs;

	fec_enet_get_queue_num(pdev, &num_tx_qs, &num_rx_qs);

	/* Init network device */
	ndev = alloc_etherdev_mqs(sizeof(struct fec_enet_private),
				  num_tx_qs, num_rx_qs);
	if (!ndev)
		return -ENOMEM;

	SET_NETDEV_DEV(ndev, &pdev->dev);

	/* setup board info structure */
	fep = netdev_priv(ndev);

	of_id = of_match_device(fec_dt_ids, &pdev->dev);
	if (of_id)
		pdev->id_entry = of_id->data;
	fep->quirks = pdev->id_entry->driver_data;

	fep->netdev = ndev;
	fep->num_rx_queues = num_rx_qs;
	fep->num_tx_queues = num_tx_qs;

#if !defined(CONFIG_M5272)
	/* default enable pause frame auto negotiation */
	if (fep->quirks & FEC_QUIRK_HAS_GBIT)
		fep->pause_flag |= FEC_PAUSE_FLAG_AUTONEG;
#endif

	/* Select default pin state */
	pinctrl_pm_select_default_state(&pdev->dev);

	r = platform_get_resource(pdev, IORESOURCE_MEM, 0);
	fep->hwp = devm_ioremap_resource(&pdev->dev, r);
	if (IS_ERR(fep->hwp)) {
		ret = PTR_ERR(fep->hwp);
		goto failed_ioremap;
	}

	fep->pdev = pdev;
	fep->dev_id = dev_id++;

	platform_set_drvdata(pdev, ndev);

	if (of_get_property(np, "fsl,magic-packet", NULL))
		fep->wol_flag |= FEC_WOL_HAS_MAGIC_PACKET;

	phy_node = of_parse_phandle(np, "phy-handle", 0);
	if (!phy_node && of_phy_is_fixed_link(np)) {
		ret = of_phy_register_fixed_link(np);
		if (ret < 0) {
			dev_err(&pdev->dev,
				"broken fixed-link specification\n");
			goto failed_phy;
		}
		phy_node = of_node_get(np);
	}
	fep->phy_node = phy_node;

	ret = of_get_phy_mode(pdev->dev.of_node);
	if (ret < 0) {
		pdata = dev_get_platdata(&pdev->dev);
		if (pdata)
			fep->phy_interface = pdata->phy;
		else
			fep->phy_interface = PHY_INTERFACE_MODE_MII;
	} else {
		fep->phy_interface = ret;
	}

	fep->clk_ipg = devm_clk_get(&pdev->dev, "ipg");
	if (IS_ERR(fep->clk_ipg)) {
		ret = PTR_ERR(fep->clk_ipg);
		goto failed_clk;
	}

	fep->clk_ahb = devm_clk_get(&pdev->dev, "ahb");
	if (IS_ERR(fep->clk_ahb)) {
		ret = PTR_ERR(fep->clk_ahb);
		goto failed_clk;
	}

	fep->itr_clk_rate = clk_get_rate(fep->clk_ahb);

	/* enet_out is optional, depends on board */
	fep->clk_enet_out = devm_clk_get(&pdev->dev, "enet_out");
	if (IS_ERR(fep->clk_enet_out))
		fep->clk_enet_out = NULL;

	fep->ptp_clk_on = false;
	mutex_init(&fep->ptp_clk_mutex);

	/* clk_ref is optional, depends on board */
	fep->clk_ref = devm_clk_get(&pdev->dev, "enet_clk_ref");
	if (IS_ERR(fep->clk_ref))
		fep->clk_ref = NULL;

	fep->bufdesc_ex = fep->quirks & FEC_QUIRK_HAS_BUFDESC_EX;
	fep->clk_ptp = devm_clk_get(&pdev->dev, "ptp");
	if (IS_ERR(fep->clk_ptp)) {
		fep->clk_ptp = NULL;
		fep->bufdesc_ex = false;
	}

	ret = fec_enet_clk_enable(ndev, true);
	if (ret)
		goto failed_clk;

	ret = clk_prepare_enable(fep->clk_ipg);
	if (ret)
		goto failed_clk_ipg;

	fep->reg_phy = devm_regulator_get(&pdev->dev, "phy");
	if (!IS_ERR(fep->reg_phy)) {
		ret = regulator_enable(fep->reg_phy);
		if (ret) {
			dev_err(&pdev->dev,
				"Failed to enable phy regulator: %d\n", ret);
			goto failed_regulator;
		}
	} else {
		fep->reg_phy = NULL;
	}

	pm_runtime_set_autosuspend_delay(&pdev->dev, FEC_MDIO_PM_TIMEOUT);
	pm_runtime_use_autosuspend(&pdev->dev);
	pm_runtime_get_noresume(&pdev->dev);
	pm_runtime_set_active(&pdev->dev);
	pm_runtime_enable(&pdev->dev);

	fec_reset_phy(pdev);

	if (fep->bufdesc_ex)
		fec_ptp_init(pdev);

	ret = fec_enet_init(ndev);
	if (ret)
		goto failed_init;

	for (i = 0; i < FEC_IRQ_NUM; i++) {
		irq = platform_get_irq(pdev, i);
		if (irq < 0) {
			if (i)
				break;
			ret = irq;
			goto failed_irq;
		}
		ret = devm_request_irq(&pdev->dev, irq, fec_enet_interrupt,
				       0, pdev->name, ndev);
		if (ret)
			goto failed_irq;

		fep->irq[i] = irq;
	}

	init_completion(&fep->mdio_done);
	ret = fec_enet_mii_init(pdev);
	if (ret)
		goto failed_mii_init;

	/* Carrier starts down, phylib will bring it up */
	netif_carrier_off(ndev);
	fec_enet_clk_enable(ndev, false);
	pinctrl_pm_select_sleep_state(&pdev->dev);

	ret = register_netdev(ndev);
	if (ret)
		goto failed_register;

	device_init_wakeup(&ndev->dev, fep->wol_flag &
			   FEC_WOL_HAS_MAGIC_PACKET);

	if (fep->bufdesc_ex && fep->ptp_clock)
		netdev_info(ndev, "registered PHC device %d\n", fep->dev_id);

	fep->rx_copybreak = COPYBREAK_DEFAULT;
	INIT_WORK(&fep->tx_timeout_work, fec_enet_timeout_work);

	pm_runtime_mark_last_busy(&pdev->dev);
	pm_runtime_put_autosuspend(&pdev->dev);

	return 0;

failed_register:
	fec_enet_mii_remove(fep);
failed_mii_init:
failed_irq:
failed_init:
	fec_ptp_stop(pdev);
	if (fep->reg_phy)
		regulator_disable(fep->reg_phy);
failed_regulator:
	clk_disable_unprepare(fep->clk_ipg);
failed_clk_ipg:
	fec_enet_clk_enable(ndev, false);
failed_clk:
failed_phy:
	of_node_put(phy_node);
failed_ioremap:
	free_netdev(ndev);

	return ret;
}

static int
fec_drv_remove(struct platform_device *pdev)
{
	struct net_device *ndev = platform_get_drvdata(pdev);
	struct fec_enet_private *fep = netdev_priv(ndev);

	cancel_work_sync(&fep->tx_timeout_work);
	fec_ptp_stop(pdev);
	unregister_netdev(ndev);
	fec_enet_mii_remove(fep);
	if (fep->reg_phy)
		regulator_disable(fep->reg_phy);
	of_node_put(fep->phy_node);
	free_netdev(ndev);

	return 0;
}

static int __maybe_unused fec_suspend(struct device *dev)
{
	struct net_device *ndev = dev_get_drvdata(dev);
	struct fec_enet_private *fep = netdev_priv(ndev);

	rtnl_lock();
	if (netif_running(ndev)) {
		if (fep->wol_flag & FEC_WOL_FLAG_ENABLE)
			fep->wol_flag |= FEC_WOL_FLAG_SLEEP_ON;
		phy_stop(fep->phy_dev);
		napi_disable(&fep->napi);
		netif_tx_lock_bh(ndev);
		netif_device_detach(ndev);
		netif_tx_unlock_bh(ndev);
		fec_stop(ndev);
		fec_enet_clk_enable(ndev, false);
		if (!(fep->wol_flag & FEC_WOL_FLAG_ENABLE))
			pinctrl_pm_select_sleep_state(&fep->pdev->dev);
	}
	rtnl_unlock();

	if (fep->reg_phy && !(fep->wol_flag & FEC_WOL_FLAG_ENABLE))
		regulator_disable(fep->reg_phy);

	/* SOC supply clock to phy, when clock is disabled, phy link down
	 * SOC control phy regulator, when regulator is disabled, phy link down
	 */
	if (fep->clk_enet_out || fep->reg_phy)
		fep->link = 0;

	return 0;
}

static int __maybe_unused fec_resume(struct device *dev)
{
	struct net_device *ndev = dev_get_drvdata(dev);
	struct fec_enet_private *fep = netdev_priv(ndev);
	struct fec_platform_data *pdata = fep->pdev->dev.platform_data;
	int ret;
	int val;

	if (fep->reg_phy && !(fep->wol_flag & FEC_WOL_FLAG_ENABLE)) {
		ret = regulator_enable(fep->reg_phy);
		if (ret)
			return ret;
	}

	rtnl_lock();
	if (netif_running(ndev)) {
		ret = fec_enet_clk_enable(ndev, true);
		if (ret) {
			rtnl_unlock();
			goto failed_clk;
		}
		if (fep->wol_flag & FEC_WOL_FLAG_ENABLE) {
			if (pdata && pdata->sleep_mode_enable)
				pdata->sleep_mode_enable(false);
			val = readl(fep->hwp + FEC_ECNTRL);
			val &= ~(FEC_ECR_MAGICEN | FEC_ECR_SLEEP);
			writel(val, fep->hwp + FEC_ECNTRL);
			fep->wol_flag &= ~FEC_WOL_FLAG_SLEEP_ON;
		} else {
			pinctrl_pm_select_default_state(&fep->pdev->dev);
		}
		fec_restart(ndev);
		netif_tx_lock_bh(ndev);
		netif_device_attach(ndev);
		netif_tx_unlock_bh(ndev);
		napi_enable(&fep->napi);
		phy_start(fep->phy_dev);
	}
	rtnl_unlock();

	return 0;

failed_clk:
	if (fep->reg_phy)
		regulator_disable(fep->reg_phy);
	return ret;
}

static int __maybe_unused fec_runtime_suspend(struct device *dev)
{
	struct net_device *ndev = dev_get_drvdata(dev);
	struct fec_enet_private *fep = netdev_priv(ndev);

	clk_disable_unprepare(fep->clk_ipg);

	return 0;
}

static int __maybe_unused fec_runtime_resume(struct device *dev)
{
	struct net_device *ndev = dev_get_drvdata(dev);
	struct fec_enet_private *fep = netdev_priv(ndev);

	return clk_prepare_enable(fep->clk_ipg);
}

static const struct dev_pm_ops fec_pm_ops = {
	SET_SYSTEM_SLEEP_PM_OPS(fec_suspend, fec_resume)
	SET_RUNTIME_PM_OPS(fec_runtime_suspend, fec_runtime_resume, NULL)
};

static struct platform_driver fec_driver = {
	.driver	= {
		.name	= DRIVER_NAME,
		.pm	= &fec_pm_ops,
		.of_match_table = fec_dt_ids,
	},
	.id_table = fec_devtype,
	.probe	= fec_probe,
	.remove	= fec_drv_remove,
};

module_platform_driver(fec_driver);

MODULE_ALIAS("platform:"DRIVER_NAME);
MODULE_LICENSE("GPL");<|MERGE_RESOLUTION|>--- conflicted
+++ resolved
@@ -389,13 +389,10 @@
 
 		bdp->cbd_bufaddr = cpu_to_fec32(addr);
 		bdp->cbd_datlen = cpu_to_fec16(frag_len);
-<<<<<<< HEAD
-=======
 		/* Make sure the updates to rest of the descriptor are
 		 * performed before transferring ownership.
 		 */
 		wmb();
->>>>>>> 6f40fed1
 		bdp->cbd_sc = cpu_to_fec16(status);
 	}
 
@@ -403,11 +400,7 @@
 dma_mapping_error:
 	bdp = txq->bd.cur;
 	for (i = 0; i < frag; i++) {
-<<<<<<< HEAD
-		bdp = fec_enet_get_nextdesc(bdp, fep, queue);
-=======
 		bdp = fec_enet_get_nextdesc(bdp, &txq->bd);
->>>>>>> 6f40fed1
 		dma_unmap_single(&fep->pdev->dev, fec32_to_cpu(bdp->cbd_bufaddr),
 				 fec16_to_cpu(bdp->cbd_datlen), DMA_TO_DEVICE);
 	}
@@ -513,15 +506,10 @@
 	/* Save skb pointer */
 	txq->tx_skbuff[index] = skb;
 
-<<<<<<< HEAD
-	bdp->cbd_datlen = cpu_to_fec16(buflen);
-	bdp->cbd_bufaddr = cpu_to_fec32(addr);
-=======
 	/* Make sure the updates to rest of the descriptor are performed before
 	 * transferring ownership.
 	 */
 	wmb();
->>>>>>> 6f40fed1
 
 	/* Send it on its way.  Tell FEC it's ready, interrupt when done,
 	 * it's the last BD of the frame, and to put the CRC on the end.
@@ -796,19 +784,11 @@
 				bdp->cbd_sc = cpu_to_fec16(BD_ENET_RX_EMPTY);
 			else
 				bdp->cbd_sc = cpu_to_fec16(0);
-<<<<<<< HEAD
-			bdp = fec_enet_get_nextdesc(bdp, fep, q);
-		}
-
-		/* Set the last buffer to wrap */
-		bdp = fec_enet_get_prevdesc(bdp, fep, q);
-=======
 			bdp = fec_enet_get_nextdesc(bdp, &rxq->bd);
 		}
 
 		/* Set the last buffer to wrap */
 		bdp = fec_enet_get_prevdesc(bdp, &rxq->bd);
->>>>>>> 6f40fed1
 		bdp->cbd_sc |= cpu_to_fec16(BD_SC_WRAP);
 
 		rxq->bd.cur = rxq->bd.base;
@@ -828,19 +808,11 @@
 				txq->tx_skbuff[i] = NULL;
 			}
 			bdp->cbd_bufaddr = cpu_to_fec32(0);
-<<<<<<< HEAD
-			bdp = fec_enet_get_nextdesc(bdp, fep, q);
-		}
-
-		/* Set the last buffer to wrap */
-		bdp = fec_enet_get_prevdesc(bdp, fep, q);
-=======
 			bdp = fec_enet_get_nextdesc(bdp, &txq->bd);
 		}
 
 		/* Set the last buffer to wrap */
 		bdp = fec_enet_get_prevdesc(bdp, &txq->bd);
->>>>>>> 6f40fed1
 		bdp->cbd_sc |= cpu_to_fec16(BD_SC_WRAP);
 		txq->dirty_tx = bdp;
 	}
@@ -1514,10 +1486,6 @@
 
 		/* Mark the buffer empty */
 		status |= BD_ENET_RX_EMPTY;
-<<<<<<< HEAD
-		bdp->cbd_sc = cpu_to_fec16(status);
-=======
->>>>>>> 6f40fed1
 
 		if (fep->bufdesc_ex) {
 			struct bufdesc_ex *ebdp = (struct bufdesc_ex *)bdp;
@@ -2782,11 +2750,7 @@
 	}
 
 	/* Set the last buffer to wrap. */
-<<<<<<< HEAD
-	bdp = fec_enet_get_prevdesc(bdp, fep, queue);
-=======
 	bdp = fec_enet_get_prevdesc(bdp, &rxq->bd);
->>>>>>> 6f40fed1
 	bdp->cbd_sc |= cpu_to_fec16(BD_SC_WRAP);
 	return 0;
 
@@ -2822,11 +2786,7 @@
 	}
 
 	/* Set the last buffer to wrap. */
-<<<<<<< HEAD
-	bdp = fec_enet_get_prevdesc(bdp, fep, queue);
-=======
 	bdp = fec_enet_get_prevdesc(bdp, &txq->bd);
->>>>>>> 6f40fed1
 	bdp->cbd_sc |= cpu_to_fec16(BD_SC_WRAP);
 
 	return 0;
