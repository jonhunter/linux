/*
 * Copyright (c) 2014-2015 Hisilicon Limited.
 *
 * This program is free software; you can redistribute it and/or modify
 * it under the terms of the GNU General Public License as published by
 * the Free Software Foundation; either version 2 of the License, or
 * (at your option) any later version.
 */

#include <linux/init.h>
#include <linux/interrupt.h>
#include <linux/kernel.h>
#include <linux/mfd/syscon.h>
#include <linux/module.h>
#include <linux/netdevice.h>
#include <linux/of.h>
#include <linux/of_address.h>
#include <linux/phy_fixed.h>
#include <linux/platform_device.h>

#include "hns_dsaf_main.h"
#include "hns_dsaf_misc.h"
#include "hns_dsaf_rcb.h"

#define MAC_EN_FLAG_V		0xada0328

static const u16 mac_phy_to_speed[] = {
	[PHY_INTERFACE_MODE_MII] = MAC_SPEED_100,
	[PHY_INTERFACE_MODE_GMII] = MAC_SPEED_1000,
	[PHY_INTERFACE_MODE_SGMII] = MAC_SPEED_1000,
	[PHY_INTERFACE_MODE_TBI] = MAC_SPEED_1000,
	[PHY_INTERFACE_MODE_RMII] = MAC_SPEED_100,
	[PHY_INTERFACE_MODE_RGMII] = MAC_SPEED_1000,
	[PHY_INTERFACE_MODE_RGMII_ID] = MAC_SPEED_1000,
	[PHY_INTERFACE_MODE_RGMII_RXID]	= MAC_SPEED_1000,
	[PHY_INTERFACE_MODE_RGMII_TXID]	= MAC_SPEED_1000,
	[PHY_INTERFACE_MODE_RTBI] = MAC_SPEED_1000,
	[PHY_INTERFACE_MODE_XGMII] = MAC_SPEED_10000
};

static const enum mac_mode g_mac_mode_100[] = {
	[PHY_INTERFACE_MODE_MII]	= MAC_MODE_MII_100,
	[PHY_INTERFACE_MODE_RMII]   = MAC_MODE_RMII_100
};

static const enum mac_mode g_mac_mode_1000[] = {
	[PHY_INTERFACE_MODE_GMII]   = MAC_MODE_GMII_1000,
	[PHY_INTERFACE_MODE_SGMII]  = MAC_MODE_SGMII_1000,
	[PHY_INTERFACE_MODE_TBI]	= MAC_MODE_TBI_1000,
	[PHY_INTERFACE_MODE_RGMII]  = MAC_MODE_RGMII_1000,
	[PHY_INTERFACE_MODE_RGMII_ID]   = MAC_MODE_RGMII_1000,
	[PHY_INTERFACE_MODE_RGMII_RXID] = MAC_MODE_RGMII_1000,
	[PHY_INTERFACE_MODE_RGMII_TXID] = MAC_MODE_RGMII_1000,
	[PHY_INTERFACE_MODE_RTBI]   = MAC_MODE_RTBI_1000
};

static enum mac_mode hns_mac_dev_to_enet_if(const struct hns_mac_cb *mac_cb)
{
	switch (mac_cb->max_speed) {
	case MAC_SPEED_100:
		return g_mac_mode_100[mac_cb->phy_if];
	case MAC_SPEED_1000:
		return g_mac_mode_1000[mac_cb->phy_if];
	case MAC_SPEED_10000:
		return MAC_MODE_XGMII_10000;
	default:
		return MAC_MODE_MII_100;
	}
}

static enum mac_mode hns_get_enet_interface(const struct hns_mac_cb *mac_cb)
{
	switch (mac_cb->max_speed) {
	case MAC_SPEED_100:
		return g_mac_mode_100[mac_cb->phy_if];
	case MAC_SPEED_1000:
		return g_mac_mode_1000[mac_cb->phy_if];
	case MAC_SPEED_10000:
		return MAC_MODE_XGMII_10000;
	default:
		return MAC_MODE_MII_100;
	}
}

void hns_mac_get_link_status(struct hns_mac_cb *mac_cb, u32 *link_status)
{
	struct mac_driver *mac_ctrl_drv;
	int ret, sfp_prsnt;

	mac_ctrl_drv = hns_mac_get_drv(mac_cb);

	if (mac_ctrl_drv->get_link_status)
		mac_ctrl_drv->get_link_status(mac_ctrl_drv, link_status);
	else
		*link_status = 0;

	ret = hns_mac_get_sfp_prsnt(mac_cb, &sfp_prsnt);
	if (!ret)
		*link_status = *link_status && sfp_prsnt;

	mac_cb->link = *link_status;
}

int hns_mac_get_port_info(struct hns_mac_cb *mac_cb,
			  u8 *auto_neg, u16 *speed, u8 *duplex)
{
	struct mac_driver *mac_ctrl_drv;
	struct mac_info    info;

	mac_ctrl_drv = hns_mac_get_drv(mac_cb);

	if (!mac_ctrl_drv->get_info)
		return -ENODEV;

	mac_ctrl_drv->get_info(mac_ctrl_drv, &info);
	if (auto_neg)
		*auto_neg = info.auto_neg;
	if (speed)
		*speed = info.speed;
	if (duplex)
		*duplex = info.duplex;

	return 0;
}

void hns_mac_adjust_link(struct hns_mac_cb *mac_cb, int speed, int duplex)
{
	int ret;
	struct mac_driver *mac_ctrl_drv;

	mac_ctrl_drv = (struct mac_driver *)(mac_cb->priv.mac);

	mac_cb->speed = speed;
	mac_cb->half_duplex = !duplex;
	mac_ctrl_drv->mac_mode = hns_mac_dev_to_enet_if(mac_cb);

	if (mac_ctrl_drv->adjust_link) {
		ret = mac_ctrl_drv->adjust_link(mac_ctrl_drv,
			(enum mac_speed)speed, duplex);
		if (ret) {
			dev_err(mac_cb->dev,
				"adjust_link failed,%s mac%d ret = %#x!\n",
				mac_cb->dsaf_dev->ae_dev.name,
				mac_cb->mac_id, ret);
			return;
		}
	}
}

/**
 *hns_mac_get_inner_port_num - get mac table inner port number
 *@mac_cb: mac device
 *@vmid: vm id
 *@port_num:port number
 *
 */
static int hns_mac_get_inner_port_num(struct hns_mac_cb *mac_cb,
				      u8 vmid, u8 *port_num)
{
	u8 tmp_port;

	if (mac_cb->dsaf_dev->dsaf_mode <= DSAF_MODE_ENABLE) {
		if (mac_cb->mac_id != DSAF_MAX_PORT_NUM) {
			dev_err(mac_cb->dev,
				"input invalid,%s mac%d vmid%d !\n",
				mac_cb->dsaf_dev->ae_dev.name,
				mac_cb->mac_id, vmid);
			return -EINVAL;
		}
	} else if (mac_cb->dsaf_dev->dsaf_mode < DSAF_MODE_MAX) {
		if (mac_cb->mac_id >= DSAF_MAX_PORT_NUM) {
			dev_err(mac_cb->dev,
				"input invalid,%s mac%d vmid%d!\n",
				mac_cb->dsaf_dev->ae_dev.name,
				mac_cb->mac_id, vmid);
			return -EINVAL;
		}
	} else {
		dev_err(mac_cb->dev, "dsaf mode invalid,%s mac%d!\n",
			mac_cb->dsaf_dev->ae_dev.name, mac_cb->mac_id);
		return -EINVAL;
	}

	if (vmid >= mac_cb->dsaf_dev->rcb_common[0]->max_vfn) {
		dev_err(mac_cb->dev, "input invalid,%s mac%d vmid%d !\n",
			mac_cb->dsaf_dev->ae_dev.name, mac_cb->mac_id, vmid);
		return -EINVAL;
	}

	switch (mac_cb->dsaf_dev->dsaf_mode) {
	case DSAF_MODE_ENABLE_FIX:
		tmp_port = 0;
		break;
	case DSAF_MODE_DISABLE_FIX:
		tmp_port = 0;
		break;
	case DSAF_MODE_ENABLE_0VM:
	case DSAF_MODE_ENABLE_8VM:
	case DSAF_MODE_ENABLE_16VM:
	case DSAF_MODE_ENABLE_32VM:
	case DSAF_MODE_ENABLE_128VM:
	case DSAF_MODE_DISABLE_2PORT_8VM:
	case DSAF_MODE_DISABLE_2PORT_16VM:
	case DSAF_MODE_DISABLE_2PORT_64VM:
	case DSAF_MODE_DISABLE_6PORT_0VM:
	case DSAF_MODE_DISABLE_6PORT_2VM:
	case DSAF_MODE_DISABLE_6PORT_4VM:
	case DSAF_MODE_DISABLE_6PORT_16VM:
		tmp_port = vmid;
		break;
	default:
		dev_err(mac_cb->dev, "dsaf mode invalid,%s mac%d!\n",
			mac_cb->dsaf_dev->ae_dev.name, mac_cb->mac_id);
		return -EINVAL;
	}
	tmp_port += DSAF_BASE_INNER_PORT_NUM;

	*port_num = tmp_port;

	return 0;
}

/**
 *hns_mac_change_vf_addr - change vf mac address
 *@mac_cb: mac device
 *@vmid: vmid
 *@addr:mac address
 */
int hns_mac_change_vf_addr(struct hns_mac_cb *mac_cb,
			   u32 vmid, char *addr)
{
	int ret;
	struct mac_driver *mac_ctrl_drv = hns_mac_get_drv(mac_cb);
	struct dsaf_device *dsaf_dev = mac_cb->dsaf_dev;
	struct dsaf_drv_mac_single_dest_entry mac_entry;
	struct mac_entry_idx *old_entry;

	old_entry = &mac_cb->addr_entry_idx[vmid];
	if (!HNS_DSAF_IS_DEBUG(dsaf_dev)) {
		memcpy(mac_entry.addr, addr, sizeof(mac_entry.addr));
		mac_entry.in_vlan_id = old_entry->vlan_id;
		mac_entry.in_port_num = mac_cb->mac_id;
		ret = hns_mac_get_inner_port_num(mac_cb, (u8)vmid,
						 &mac_entry.port_num);
		if (ret)
			return ret;

		if ((old_entry->valid != 0) &&
		    (memcmp(old_entry->addr,
		    addr, sizeof(mac_entry.addr)) != 0)) {
			ret = hns_dsaf_del_mac_entry(dsaf_dev,
						     old_entry->vlan_id,
						     mac_cb->mac_id,
						     old_entry->addr);
			if (ret)
				return ret;
		}

		ret = hns_dsaf_set_mac_uc_entry(dsaf_dev, &mac_entry);
		if (ret)
			return ret;
	}

	if ((mac_ctrl_drv->set_mac_addr) && (vmid == 0))
		mac_ctrl_drv->set_mac_addr(mac_cb->priv.mac, addr);

	memcpy(old_entry->addr, addr, sizeof(old_entry->addr));
	old_entry->valid = 1;
	return 0;
}

int hns_mac_set_multi(struct hns_mac_cb *mac_cb,
		      u32 port_num, char *addr, bool enable)
{
	int ret;
	struct dsaf_device *dsaf_dev = mac_cb->dsaf_dev;
	struct dsaf_drv_mac_single_dest_entry mac_entry;

	if (!HNS_DSAF_IS_DEBUG(dsaf_dev) && addr) {
		memcpy(mac_entry.addr, addr, sizeof(mac_entry.addr));
		mac_entry.in_vlan_id = 0;/*vlan_id;*/
		mac_entry.in_port_num = mac_cb->mac_id;
		mac_entry.port_num = port_num;

		if (!enable)
			ret = hns_dsaf_del_mac_mc_port(dsaf_dev, &mac_entry);
		else
			ret = hns_dsaf_add_mac_mc_port(dsaf_dev, &mac_entry);
		if (ret) {
			dev_err(dsaf_dev->dev,
				"set mac mc port failed,%s mac%d ret = %#x!\n",
				mac_cb->dsaf_dev->ae_dev.name,
				mac_cb->mac_id, ret);
			return ret;
		}
	}

	return 0;
}

/**
 *hns_mac_del_mac - delete mac address into dsaf table,can't delete the same
 *                  address twice
 *@net_dev: net device
 *@vfn :   vf lan
 *@mac : mac address
 *return status
 */
int hns_mac_del_mac(struct hns_mac_cb *mac_cb, u32 vfn, char *mac)
{
	struct mac_entry_idx *old_mac;
	struct dsaf_device *dsaf_dev;
	u32 ret;

	dsaf_dev = mac_cb->dsaf_dev;

	if (vfn < DSAF_MAX_VM_NUM) {
		old_mac = &mac_cb->addr_entry_idx[vfn];
	} else {
		dev_err(mac_cb->dev,
			"vf queue is too large,%s mac%d queue = %#x!\n",
			mac_cb->dsaf_dev->ae_dev.name, mac_cb->mac_id, vfn);
		return -EINVAL;
	}

	if (dsaf_dev) {
		ret = hns_dsaf_del_mac_entry(dsaf_dev, old_mac->vlan_id,
					     mac_cb->mac_id, old_mac->addr);
		if (ret)
			return ret;

		if (memcmp(old_mac->addr, mac, sizeof(old_mac->addr)) == 0)
			old_mac->valid = 0;
	}

	return 0;
}

static void hns_mac_param_get(struct mac_params *param,
			      struct hns_mac_cb *mac_cb)
{
	param->vaddr = (void *)mac_cb->vaddr;
	param->mac_mode = hns_get_enet_interface(mac_cb);
	memcpy(param->addr, mac_cb->addr_entry_idx[0].addr,
	       MAC_NUM_OCTETS_PER_ADDR);
	param->mac_id = mac_cb->mac_id;
	param->dev = mac_cb->dev;
}

/**
 *hns_mac_queue_config_bc_en - set broadcast rx&tx enable
 *@mac_cb: mac device
 *@queue: queue number
 *@en:enable
 *retuen 0 - success , negative --fail
 */
static int hns_mac_port_config_bc_en(struct hns_mac_cb *mac_cb,
				     u32 port_num, u16 vlan_id, bool enable)
{
	int ret;
	struct dsaf_device *dsaf_dev = mac_cb->dsaf_dev;
	u8 addr[MAC_NUM_OCTETS_PER_ADDR]
		= {0xff, 0xff, 0xff, 0xff, 0xff, 0xff};
	struct dsaf_drv_mac_single_dest_entry mac_entry;

	/* directy return ok in debug network mode */
	if (mac_cb->mac_type == HNAE_PORT_DEBUG)
		return 0;

	if (!HNS_DSAF_IS_DEBUG(dsaf_dev)) {
		memcpy(mac_entry.addr, addr, sizeof(mac_entry.addr));
		mac_entry.in_vlan_id = vlan_id;
		mac_entry.in_port_num = mac_cb->mac_id;
		mac_entry.port_num = port_num;

		if (!enable)
			ret = hns_dsaf_del_mac_mc_port(dsaf_dev, &mac_entry);
		else
			ret = hns_dsaf_add_mac_mc_port(dsaf_dev, &mac_entry);
		return ret;
	}

	return 0;
}

/**
 *hns_mac_vm_config_bc_en - set broadcast rx&tx enable
 *@mac_cb: mac device
 *@vmid: vm id
 *@en:enable
 *retuen 0 - success , negative --fail
 */
int hns_mac_vm_config_bc_en(struct hns_mac_cb *mac_cb, u32 vmid, bool enable)
{
	int ret;
	struct dsaf_device *dsaf_dev = mac_cb->dsaf_dev;
	u8 port_num;
	u8 addr[MAC_NUM_OCTETS_PER_ADDR]
		= {0xff, 0xff, 0xff, 0xff, 0xff, 0xff};
	struct mac_entry_idx *uc_mac_entry;
	struct dsaf_drv_mac_single_dest_entry mac_entry;

	if (mac_cb->mac_type == HNAE_PORT_DEBUG)
		return 0;

	uc_mac_entry = &mac_cb->addr_entry_idx[vmid];

	if (!HNS_DSAF_IS_DEBUG(dsaf_dev))  {
		memcpy(mac_entry.addr, addr, sizeof(mac_entry.addr));
		mac_entry.in_vlan_id = uc_mac_entry->vlan_id;
		mac_entry.in_port_num = mac_cb->mac_id;
		ret = hns_mac_get_inner_port_num(mac_cb, vmid, &port_num);
		if (ret)
			return ret;
		mac_entry.port_num = port_num;

		if (!enable)
			ret = hns_dsaf_del_mac_mc_port(dsaf_dev, &mac_entry);
		else
			ret = hns_dsaf_add_mac_mc_port(dsaf_dev, &mac_entry);
		return ret;
	}

	return 0;
}

void hns_mac_reset(struct hns_mac_cb *mac_cb)
{
	struct mac_driver *drv = hns_mac_get_drv(mac_cb);
	bool is_ver1 = AE_IS_VER1(mac_cb->dsaf_dev->dsaf_ver);

	drv->mac_init(drv);

	if (drv->config_max_frame_length)
		drv->config_max_frame_length(drv, mac_cb->max_frm);

	if (drv->set_tx_auto_pause_frames)
		drv->set_tx_auto_pause_frames(drv, mac_cb->tx_pause_frm_time);

	if (drv->set_an_mode)
		drv->set_an_mode(drv, 1);

	if (drv->mac_pausefrm_cfg) {
		if (mac_cb->mac_type == HNAE_PORT_DEBUG)
			drv->mac_pausefrm_cfg(drv, !is_ver1, !is_ver1);
		else /* mac rx must disable, dsaf pfc close instead of it*/
			drv->mac_pausefrm_cfg(drv, 0, 1);
	}
}

int hns_mac_set_mtu(struct hns_mac_cb *mac_cb, u32 new_mtu)
{
	struct mac_driver *drv = hns_mac_get_drv(mac_cb);
	u32 buf_size = mac_cb->dsaf_dev->buf_size;
	u32 new_frm = new_mtu + ETH_HLEN + ETH_FCS_LEN + VLAN_HLEN;
	u32 max_frm = AE_IS_VER1(mac_cb->dsaf_dev->dsaf_ver) ?
			MAC_MAX_MTU : MAC_MAX_MTU_V2;
<<<<<<< HEAD

	if (mac_cb->mac_type == HNAE_PORT_DEBUG)
		max_frm = MAC_MAX_MTU_DBG;

=======

	if (mac_cb->mac_type == HNAE_PORT_DEBUG)
		max_frm = MAC_MAX_MTU_DBG;

>>>>>>> ed596a4a
	if ((new_mtu < MAC_MIN_MTU) || (new_frm > max_frm) ||
	    (new_frm > HNS_RCB_RING_MAX_BD_PER_PKT * buf_size))
		return -EINVAL;

	if (!drv->config_max_frame_length)
		return -ECHILD;

	/* adjust max frame to be at least the size of a standard frame */
	if (new_frm < (ETH_FRAME_LEN + ETH_FCS_LEN + VLAN_HLEN))
		new_frm = (ETH_FRAME_LEN + ETH_FCS_LEN + VLAN_HLEN);

	drv->config_max_frame_length(drv, new_frm);

	mac_cb->max_frm = new_frm;

	return 0;
}

void hns_mac_start(struct hns_mac_cb *mac_cb)
{
	struct mac_driver *mac_drv = hns_mac_get_drv(mac_cb);

	/* for virt */
	if (mac_drv->mac_en_flg == MAC_EN_FLAG_V) {
		/*plus 1 when the virtual mac has been enabled */
		mac_drv->virt_dev_num += 1;
		return;
	}

	if (mac_drv->mac_enable) {
		mac_drv->mac_enable(mac_cb->priv.mac, MAC_COMM_MODE_RX_AND_TX);
		mac_drv->mac_en_flg = MAC_EN_FLAG_V;
	}
}

void hns_mac_stop(struct hns_mac_cb *mac_cb)
{
	struct mac_driver *mac_ctrl_drv = hns_mac_get_drv(mac_cb);

	/*modified for virtualization */
	if (mac_ctrl_drv->virt_dev_num > 0) {
		mac_ctrl_drv->virt_dev_num -= 1;
		if (mac_ctrl_drv->virt_dev_num > 0)
			return;
	}

	if (mac_ctrl_drv->mac_disable)
		mac_ctrl_drv->mac_disable(mac_cb->priv.mac,
			MAC_COMM_MODE_RX_AND_TX);

	mac_ctrl_drv->mac_en_flg = 0;
	mac_cb->link = 0;
	cpld_led_reset(mac_cb);
}

/**
 * hns_mac_get_autoneg - get auto autonegotiation
 * @mac_cb: mac control block
 * @enable: enable or not
 * retuen 0 - success , negative --fail
 */
void hns_mac_get_autoneg(struct hns_mac_cb *mac_cb, u32 *auto_neg)
{
	struct mac_driver *mac_ctrl_drv = hns_mac_get_drv(mac_cb);

	if (mac_ctrl_drv->autoneg_stat)
		mac_ctrl_drv->autoneg_stat(mac_ctrl_drv, auto_neg);
	else
		*auto_neg = 0;
}

/**
 * hns_mac_get_pauseparam - set rx & tx pause parameter
 * @mac_cb: mac control block
 * @rx_en: rx enable status
 * @tx_en: tx enable status
 * retuen 0 - success , negative --fail
 */
void hns_mac_get_pauseparam(struct hns_mac_cb *mac_cb, u32 *rx_en, u32 *tx_en)
{
	struct mac_driver *mac_ctrl_drv = hns_mac_get_drv(mac_cb);

	if (mac_ctrl_drv->get_pause_enable) {
		mac_ctrl_drv->get_pause_enable(mac_ctrl_drv, rx_en, tx_en);
	} else {
		*rx_en = 0;
		*tx_en = 0;
	}
}

/**
 * hns_mac_set_autoneg - set auto autonegotiation
 * @mac_cb: mac control block
 * @enable: enable or not
 * retuen 0 - success , negative --fail
 */
int hns_mac_set_autoneg(struct hns_mac_cb *mac_cb, u8 enable)
{
	struct mac_driver *mac_ctrl_drv = hns_mac_get_drv(mac_cb);

	if (mac_cb->phy_if == PHY_INTERFACE_MODE_XGMII && enable) {
		dev_err(mac_cb->dev, "enable autoneg is not allowed!");
		return -ENOTSUPP;
	}

	if (mac_ctrl_drv->set_an_mode)
		mac_ctrl_drv->set_an_mode(mac_ctrl_drv, enable);

	return 0;
}

/**
 * hns_mac_set_autoneg - set rx & tx pause parameter
 * @mac_cb: mac control block
 * @rx_en: rx enable or not
 * @tx_en: tx enable or not
 * return 0 - success , negative --fail
 */
int hns_mac_set_pauseparam(struct hns_mac_cb *mac_cb, u32 rx_en, u32 tx_en)
{
	struct mac_driver *mac_ctrl_drv = hns_mac_get_drv(mac_cb);
	bool is_ver1 = AE_IS_VER1(mac_cb->dsaf_dev->dsaf_ver);

	if (mac_cb->mac_type == HNAE_PORT_DEBUG) {
		if (is_ver1 && (tx_en || rx_en)) {
			dev_err(mac_cb->dev, "macv1 cann't enable tx/rx_pause!");
			return -EINVAL;
		}
	}

	if (mac_ctrl_drv->mac_pausefrm_cfg)
		mac_ctrl_drv->mac_pausefrm_cfg(mac_ctrl_drv, rx_en, tx_en);

	return 0;
}

/**
 * hns_mac_init_ex - mac init
 * @mac_cb: mac control block
 * retuen 0 - success , negative --fail
 */
static int hns_mac_init_ex(struct hns_mac_cb *mac_cb)
{
	int ret;
	struct mac_params param;
	struct mac_driver *drv;

	hns_dsaf_fix_mac_mode(mac_cb);

	memset(&param, 0, sizeof(struct mac_params));
	hns_mac_param_get(&param, mac_cb);

	if (MAC_SPEED_FROM_MODE(param.mac_mode) < MAC_SPEED_10000)
		drv = (struct mac_driver *)hns_gmac_config(mac_cb, &param);
	else
		drv = (struct mac_driver *)hns_xgmac_config(mac_cb, &param);

	if (!drv)
		return -ENOMEM;

	mac_cb->priv.mac = (void *)drv;
	hns_mac_reset(mac_cb);

	hns_mac_adjust_link(mac_cb, mac_cb->speed, !mac_cb->half_duplex);

	ret = hns_mac_port_config_bc_en(mac_cb, mac_cb->mac_id, 0, true);
	if (ret)
		goto free_mac_drv;

	return 0;

free_mac_drv:
	drv->mac_free(mac_cb->priv.mac);
	mac_cb->priv.mac = NULL;

	return ret;
}

/**
 *hns_mac_get_info  - get mac information from device node
 *@mac_cb: mac device
 *@np:device node
 * return: 0 --success, negative --fail
 */
static int  hns_mac_get_info(struct hns_mac_cb *mac_cb)
{
	struct device_node *np = mac_cb->dev->of_node;
	struct regmap *syscon;
	struct of_phandle_args cpld_args;
	u32 ret;

	mac_cb->link = false;
	mac_cb->half_duplex = false;
	mac_cb->speed = mac_phy_to_speed[mac_cb->phy_if];
	mac_cb->max_speed = mac_cb->speed;

	if (mac_cb->phy_if == PHY_INTERFACE_MODE_SGMII) {
		mac_cb->if_support = MAC_GMAC_SUPPORTED;
		mac_cb->if_support |= SUPPORTED_1000baseT_Full;
	} else if (mac_cb->phy_if == PHY_INTERFACE_MODE_XGMII) {
		mac_cb->if_support = SUPPORTED_10000baseR_FEC;
		mac_cb->if_support |= SUPPORTED_10000baseKR_Full;
	}

	mac_cb->max_frm = MAC_DEFAULT_MTU;
	mac_cb->tx_pause_frm_time = MAC_DEFAULT_PAUSE_TIME;
	mac_cb->port_rst_off = mac_cb->mac_id;
	mac_cb->port_mode_off = 0;

	/* if the dsaf node doesn't contain a port subnode, get phy-handle
	 * from dsaf node
	 */
	if (!mac_cb->fw_port) {
		mac_cb->phy_node = of_parse_phandle(np, "phy-handle",
						    mac_cb->mac_id);
		if (mac_cb->phy_node)
			dev_dbg(mac_cb->dev, "mac%d phy_node: %s\n",
				mac_cb->mac_id, mac_cb->phy_node->name);
		return 0;
	}
	if (!is_of_node(mac_cb->fw_port))
		return -EINVAL;
	/* parse property from port subnode in dsaf */
	mac_cb->phy_node = of_parse_phandle(to_of_node(mac_cb->fw_port),
					    "phy-handle", 0);
	if (mac_cb->phy_node)
		dev_dbg(mac_cb->dev, "mac%d phy_node: %s\n",
			mac_cb->mac_id, mac_cb->phy_node->name);
	syscon = syscon_node_to_regmap(
			of_parse_phandle(to_of_node(mac_cb->fw_port),
					 "serdes-syscon", 0));
	if (IS_ERR_OR_NULL(syscon)) {
		dev_err(mac_cb->dev, "serdes-syscon is needed!\n");
		return -EINVAL;
	}
	mac_cb->serdes_ctrl = syscon;

	ret = fwnode_property_read_u32(mac_cb->fw_port,
				       "port-rst-offset",
				       &mac_cb->port_rst_off);
	if (ret) {
		dev_dbg(mac_cb->dev,
			"mac%d port-rst-offset not found, use default value.\n",
			mac_cb->mac_id);
	}

	ret = fwnode_property_read_u32(mac_cb->fw_port,
				       "port-mode-offset",
				       &mac_cb->port_mode_off);
	if (ret) {
		dev_dbg(mac_cb->dev,
			"mac%d port-mode-offset not found, use default value.\n",
			mac_cb->mac_id);
	}

	ret = of_parse_phandle_with_fixed_args(to_of_node(mac_cb->fw_port),
					       "cpld-syscon", 1, 0, &cpld_args);
	if (ret) {
		dev_dbg(mac_cb->dev, "mac%d no cpld-syscon found.\n",
			mac_cb->mac_id);
		mac_cb->cpld_ctrl = NULL;
	} else {
		syscon = syscon_node_to_regmap(cpld_args.np);
		if (IS_ERR_OR_NULL(syscon)) {
			dev_dbg(mac_cb->dev, "no cpld-syscon found!\n");
			mac_cb->cpld_ctrl = NULL;
		} else {
			mac_cb->cpld_ctrl = syscon;
			mac_cb->cpld_ctrl_reg = cpld_args.args[0];
		}
	}

	return 0;
}

/**
 * hns_mac_get_mode - get mac mode
 * @phy_if: phy interface
 * retuen 0 - gmac, 1 - xgmac , negative --fail
 */
static int hns_mac_get_mode(phy_interface_t phy_if)
{
	switch (phy_if) {
	case PHY_INTERFACE_MODE_SGMII:
		return MAC_GMAC_IDX;
	case PHY_INTERFACE_MODE_XGMII:
		return MAC_XGMAC_IDX;
	default:
		return -EINVAL;
	}
}

u8 __iomem *hns_mac_get_vaddr(struct dsaf_device *dsaf_dev,
			      struct hns_mac_cb *mac_cb, u32 mac_mode_idx)
{
	u8 __iomem *base = dsaf_dev->io_base;
	int mac_id = mac_cb->mac_id;

	if (mac_cb->mac_type == HNAE_PORT_SERVICE)
		return base + 0x40000 + mac_id * 0x4000 -
				mac_mode_idx * 0x20000;
	else
		return dsaf_dev->ppe_base + 0x1000;
}

/**
 * hns_mac_get_cfg - get mac cfg from dtb or acpi table
 * @dsaf_dev: dsa fabric device struct pointer
 * @mac_cb: mac control block
 * return 0 - success , negative --fail
 */
int hns_mac_get_cfg(struct dsaf_device *dsaf_dev, struct hns_mac_cb *mac_cb)
{
	int ret;
	u32 mac_mode_idx;

	mac_cb->dsaf_dev = dsaf_dev;
	mac_cb->dev = dsaf_dev->dev;

	mac_cb->sys_ctl_vaddr =	dsaf_dev->sc_base;
	mac_cb->serdes_vaddr = dsaf_dev->sds_base;

	mac_cb->sfp_prsnt = 0;
	mac_cb->txpkt_for_led = 0;
	mac_cb->rxpkt_for_led = 0;

	if (!HNS_DSAF_IS_DEBUG(dsaf_dev))
		mac_cb->mac_type = HNAE_PORT_SERVICE;
	else
		mac_cb->mac_type = HNAE_PORT_DEBUG;

	mac_cb->phy_if = hns_mac_get_phy_if(mac_cb);

	ret = hns_mac_get_mode(mac_cb->phy_if);
	if (ret < 0) {
		dev_err(dsaf_dev->dev,
			"hns_mac_get_mode failed,mac%d ret = %#x!\n",
			mac_cb->mac_id, ret);
		return ret;
	}
	mac_mode_idx = (u32)ret;

	ret  = hns_mac_get_info(mac_cb);
	if (ret)
		return ret;

	cpld_led_reset(mac_cb);
	mac_cb->vaddr = hns_mac_get_vaddr(dsaf_dev, mac_cb, mac_mode_idx);

	return 0;
}

static int hns_mac_get_max_port_num(struct dsaf_device *dsaf_dev)
{
	if (HNS_DSAF_IS_DEBUG(dsaf_dev))
		return 1;
	else
		return  DSAF_MAX_PORT_NUM;
}

/**
 * hns_mac_init - init mac
 * @dsaf_dev: dsa fabric device struct pointer
 * return 0 - success , negative --fail
 */
int hns_mac_init(struct dsaf_device *dsaf_dev)
{
	bool found = false;
	int ret;
	u32 port_id;
	int max_port_num = hns_mac_get_max_port_num(dsaf_dev);
	struct hns_mac_cb *mac_cb;
	struct fwnode_handle *child;

	device_for_each_child_node(dsaf_dev->dev, child) {
		ret = fwnode_property_read_u32(child, "reg", &port_id);
		if (ret) {
			dev_err(dsaf_dev->dev,
				"get reg fail, ret=%d!\n", ret);
			return ret;
		}
		if (port_id >= max_port_num) {
			dev_err(dsaf_dev->dev,
				"reg(%u) out of range!\n", port_id);
			return -EINVAL;
		}
		mac_cb = devm_kzalloc(dsaf_dev->dev, sizeof(*mac_cb),
				      GFP_KERNEL);
		if (!mac_cb)
			return -ENOMEM;
		mac_cb->fw_port = child;
		mac_cb->mac_id = (u8)port_id;
		dsaf_dev->mac_cb[port_id] = mac_cb;
		found = true;
	}

	/* if don't get any port subnode from dsaf node
	 * will init all port then, this is compatible with the old dts
	 */
	if (!found) {
		for (port_id = 0; port_id < max_port_num; port_id++) {
			mac_cb = devm_kzalloc(dsaf_dev->dev, sizeof(*mac_cb),
					      GFP_KERNEL);
			if (!mac_cb)
				return -ENOMEM;

			mac_cb->mac_id = port_id;
			dsaf_dev->mac_cb[port_id] = mac_cb;
		}
	}
	/* init mac_cb for all port */
	for (port_id = 0; port_id < max_port_num; port_id++) {
		mac_cb = dsaf_dev->mac_cb[port_id];
		if (!mac_cb)
			continue;

		ret = hns_mac_get_cfg(dsaf_dev, mac_cb);
		if (ret)
			return ret;
		ret = hns_mac_init_ex(mac_cb);
		if (ret)
			return ret;
	}

	return 0;
}

void hns_mac_uninit(struct dsaf_device *dsaf_dev)
{
	int i;
	int max_port_num = hns_mac_get_max_port_num(dsaf_dev);

	for (i = 0; i < max_port_num; i++) {
		cpld_led_reset(dsaf_dev->mac_cb[i]);
		dsaf_dev->mac_cb[i] = NULL;
	}
}

int hns_mac_config_mac_loopback(struct hns_mac_cb *mac_cb,
				enum hnae_loop loop, int en)
{
	int ret;
	struct mac_driver *drv = hns_mac_get_drv(mac_cb);

	if (drv->config_loopback)
		ret = drv->config_loopback(drv, loop, en);
	else
		ret = -ENOTSUPP;

	return ret;
}

void hns_mac_update_stats(struct hns_mac_cb *mac_cb)
{
	struct mac_driver *mac_ctrl_drv = hns_mac_get_drv(mac_cb);

	mac_ctrl_drv->update_stats(mac_ctrl_drv);
}

void hns_mac_get_stats(struct hns_mac_cb *mac_cb, u64 *data)
{
	struct mac_driver *mac_ctrl_drv = hns_mac_get_drv(mac_cb);

	mac_ctrl_drv->get_ethtool_stats(mac_ctrl_drv, data);
}

void hns_mac_get_strings(struct hns_mac_cb *mac_cb,
			 int stringset, u8 *data)
{
	struct mac_driver *mac_ctrl_drv = hns_mac_get_drv(mac_cb);

	mac_ctrl_drv->get_strings(stringset, data);
}

int hns_mac_get_sset_count(struct hns_mac_cb *mac_cb, int stringset)
{
	struct mac_driver *mac_ctrl_drv = hns_mac_get_drv(mac_cb);

	return mac_ctrl_drv->get_sset_count(stringset);
}

void hns_mac_set_promisc(struct hns_mac_cb *mac_cb, u8 en)
{
	struct mac_driver *mac_ctrl_drv = hns_mac_get_drv(mac_cb);

	if (mac_ctrl_drv->set_promiscuous)
		mac_ctrl_drv->set_promiscuous(mac_ctrl_drv, en);
}

int hns_mac_get_regs_count(struct hns_mac_cb *mac_cb)
{
	struct mac_driver *mac_ctrl_drv = hns_mac_get_drv(mac_cb);

	return mac_ctrl_drv->get_regs_count();
}

void hns_mac_get_regs(struct hns_mac_cb *mac_cb, void *data)
{
	struct mac_driver *mac_ctrl_drv = hns_mac_get_drv(mac_cb);

	mac_ctrl_drv->get_regs(mac_ctrl_drv, data);
}

void hns_set_led_opt(struct hns_mac_cb *mac_cb)
{
	int nic_data = 0;
	int txpkts, rxpkts;

	txpkts = mac_cb->txpkt_for_led - mac_cb->hw_stats.tx_good_pkts;
	rxpkts = mac_cb->rxpkt_for_led - mac_cb->hw_stats.rx_good_pkts;
	if (txpkts || rxpkts)
		nic_data = 1;
	else
		nic_data = 0;
	mac_cb->txpkt_for_led = mac_cb->hw_stats.tx_good_pkts;
	mac_cb->rxpkt_for_led = mac_cb->hw_stats.rx_good_pkts;
	hns_cpld_set_led(mac_cb, (int)mac_cb->link,
			 mac_cb->speed, nic_data);
}

int hns_cpld_led_set_id(struct hns_mac_cb *mac_cb,
			enum hnae_led_state status)
{
	if (!mac_cb || !mac_cb->cpld_ctrl)
		return 0;

	return cpld_set_led_id(mac_cb, status);
}<|MERGE_RESOLUTION|>--- conflicted
+++ resolved
@@ -455,17 +455,10 @@
 	u32 new_frm = new_mtu + ETH_HLEN + ETH_FCS_LEN + VLAN_HLEN;
 	u32 max_frm = AE_IS_VER1(mac_cb->dsaf_dev->dsaf_ver) ?
 			MAC_MAX_MTU : MAC_MAX_MTU_V2;
-<<<<<<< HEAD
 
 	if (mac_cb->mac_type == HNAE_PORT_DEBUG)
 		max_frm = MAC_MAX_MTU_DBG;
 
-=======
-
-	if (mac_cb->mac_type == HNAE_PORT_DEBUG)
-		max_frm = MAC_MAX_MTU_DBG;
-
->>>>>>> ed596a4a
 	if ((new_mtu < MAC_MIN_MTU) || (new_frm > max_frm) ||
 	    (new_frm > HNS_RCB_RING_MAX_BD_PER_PKT * buf_size))
 		return -EINVAL;
