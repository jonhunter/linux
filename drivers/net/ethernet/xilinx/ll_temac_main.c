// SPDX-License-Identifier: GPL-2.0-only
/*
 * Driver for Xilinx TEMAC Ethernet device
 *
 * Copyright (c) 2008 Nissin Systems Co., Ltd.,  Yoshio Kashiwagi
 * Copyright (c) 2005-2008 DLA Systems,  David H. Lynch Jr. <dhlii@dlasys.net>
 * Copyright (c) 2008-2009 Secret Lab Technologies Ltd.
 *
 * This is a driver for the Xilinx ll_temac ipcore which is often used
 * in the Virtex and Spartan series of chips.
 *
 * Notes:
 * - The ll_temac hardware uses indirect access for many of the TEMAC
 *   registers, include the MDIO bus.  However, indirect access to MDIO
 *   registers take considerably more clock cycles than to TEMAC registers.
 *   MDIO accesses are long, so threads doing them should probably sleep
 *   rather than busywait.  However, since only one indirect access can be
 *   in progress at any given time, that means that *all* indirect accesses
 *   could end up sleeping (to wait for an MDIO access to complete).
 *   Fortunately none of the indirect accesses are on the 'hot' path for tx
 *   or rx, so this should be okay.
 *
 * TODO:
 * - Factor out locallink DMA code into separate driver
 * - Fix support for hardware checksumming.
 * - Testing.  Lots and lots of testing.
 *
 */

#include <linux/delay.h>
#include <linux/etherdevice.h>
#include <linux/mii.h>
#include <linux/module.h>
#include <linux/mutex.h>
#include <linux/netdevice.h>
#include <linux/if_ether.h>
#include <linux/of.h>
#include <linux/of_device.h>
#include <linux/of_irq.h>
#include <linux/of_mdio.h>
#include <linux/of_net.h>
#include <linux/of_platform.h>
#include <linux/of_address.h>
#include <linux/skbuff.h>
#include <linux/spinlock.h>
#include <linux/tcp.h>      /* needed for sizeof(tcphdr) */
#include <linux/udp.h>      /* needed for sizeof(udphdr) */
#include <linux/phy.h>
#include <linux/in.h>
#include <linux/io.h>
#include <linux/ip.h>
#include <linux/slab.h>
#include <linux/interrupt.h>
#include <linux/dma-mapping.h>
<<<<<<< HEAD
=======
#include <linux/processor.h>
>>>>>>> 4ff96fb5
#include <linux/platform_data/xilinx-ll-temac.h>

#include "ll_temac.h"

#define TX_BD_NUM   64
#define RX_BD_NUM   128

/* ---------------------------------------------------------------------
 * Low level register access functions
 */

static u32 _temac_ior_be(struct temac_local *lp, int offset)
{
	return ioread32be(lp->regs + offset);
}

static void _temac_iow_be(struct temac_local *lp, int offset, u32 value)
{
	return iowrite32be(value, lp->regs + offset);
<<<<<<< HEAD
}

static u32 _temac_ior_le(struct temac_local *lp, int offset)
{
	return ioread32(lp->regs + offset);
}

static void _temac_iow_le(struct temac_local *lp, int offset, u32 value)
{
	return iowrite32(value, lp->regs + offset);
=======
>>>>>>> 4ff96fb5
}

static u32 _temac_ior_le(struct temac_local *lp, int offset)
{
	return ioread32(lp->regs + offset);
}

static void _temac_iow_le(struct temac_local *lp, int offset, u32 value)
{
	return iowrite32(value, lp->regs + offset);
}

static bool hard_acs_rdy(struct temac_local *lp)
{
	return temac_ior(lp, XTE_RDY0_OFFSET) & XTE_RDY0_HARD_ACS_RDY_MASK;
}

static bool hard_acs_rdy_or_timeout(struct temac_local *lp, ktime_t timeout)
{
	ktime_t cur = ktime_get();

	return hard_acs_rdy(lp) || ktime_after(cur, timeout);
}

/* Poll for maximum 20 ms.  This is similar to the 2 jiffies @ 100 Hz
 * that was used before, and should cover MDIO bus speed down to 3200
 * Hz.
 */
#define HARD_ACS_RDY_POLL_NS (20 * NSEC_PER_MSEC)

/**
 * temac_indirect_busywait - Wait for current indirect register access
 * to complete.
 */
int temac_indirect_busywait(struct temac_local *lp)
{
	ktime_t timeout = ktime_add_ns(ktime_get(), HARD_ACS_RDY_POLL_NS);

<<<<<<< HEAD
	while (!(temac_ior(lp, XTE_RDY0_OFFSET) & XTE_RDY0_HARD_ACS_RDY_MASK)) {
		if (time_before_eq(end, jiffies)) {
			WARN_ON(1);
			return -ETIMEDOUT;
		}
		usleep_range(500, 1000);
	}
	return 0;
=======
	spin_until_cond(hard_acs_rdy_or_timeout(lp, timeout));
	if (WARN_ON(!hard_acs_rdy(lp)))
		return -ETIMEDOUT;
	else
		return 0;
>>>>>>> 4ff96fb5
}

/**
 * temac_indirect_in32 - Indirect register read access.  This function
 * must be called without lp->indirect_lock being held.
 */
u32 temac_indirect_in32(struct temac_local *lp, int reg)
{
	unsigned long flags;
	int val;

	spin_lock_irqsave(lp->indirect_lock, flags);
	val = temac_indirect_in32_locked(lp, reg);
	spin_unlock_irqrestore(lp->indirect_lock, flags);
	return val;
}

/**
 * temac_indirect_in32_locked - Indirect register read access.  This
 * function must be called with lp->indirect_lock being held.  Use
 * this together with spin_lock_irqsave/spin_lock_irqrestore to avoid
 * repeated lock/unlock and to ensure uninterrupted access to indirect
 * registers.
 */
u32 temac_indirect_in32_locked(struct temac_local *lp, int reg)
{
	/* This initial wait should normally not spin, as we always
	 * try to wait for indirect access to complete before
	 * releasing the indirect_lock.
	 */
	if (WARN_ON(temac_indirect_busywait(lp)))
		return -ETIMEDOUT;
	/* Initiate read from indirect register */
	temac_iow(lp, XTE_CTL0_OFFSET, reg);
	/* Wait for indirect register access to complete.  We really
	 * should not see timeouts, and could even end up causing
	 * problem for following indirect access, so let's make a bit
	 * of WARN noise.
	 */
	if (WARN_ON(temac_indirect_busywait(lp)))
		return -ETIMEDOUT;
	/* Value is ready now */
	return temac_ior(lp, XTE_LSW0_OFFSET);
}

/**
 * temac_indirect_out32 - Indirect register write access.  This function
 * must be called without lp->indirect_lock being held.
 */
void temac_indirect_out32(struct temac_local *lp, int reg, u32 value)
{
	unsigned long flags;

	spin_lock_irqsave(lp->indirect_lock, flags);
	temac_indirect_out32_locked(lp, reg, value);
	spin_unlock_irqrestore(lp->indirect_lock, flags);
}

/**
 * temac_indirect_out32_locked - Indirect register write access.  This
 * function must be called with lp->indirect_lock being held.  Use
 * this together with spin_lock_irqsave/spin_lock_irqrestore to avoid
 * repeated lock/unlock and to ensure uninterrupted access to indirect
 * registers.
 */
void temac_indirect_out32_locked(struct temac_local *lp, int reg, u32 value)
{
	/* As in temac_indirect_in32_locked(), we should normally not
	 * spin here.  And if it happens, we actually end up silently
	 * ignoring the write request.  Ouch.
	 */
	if (WARN_ON(temac_indirect_busywait(lp)))
		return;
	/* Initiate write to indirect register */
	temac_iow(lp, XTE_LSW0_OFFSET, value);
	temac_iow(lp, XTE_CTL0_OFFSET, CNTLREG_WRITE_ENABLE_MASK | reg);
	/* As in temac_indirect_in32_locked(), we should not see timeouts
	 * here.  And if it happens, we continue before the write has
	 * completed.  Not good.
	 */
	WARN_ON(temac_indirect_busywait(lp));
}

/**
 * temac_dma_in32_* - Memory mapped DMA read, these function expects a
 * register input that is based on DCR word addresses which are then
 * converted to memory mapped byte addresses.  To be assigned to
 * lp->dma_in32.
 */
static u32 temac_dma_in32_be(struct temac_local *lp, int reg)
{
	return ioread32be(lp->sdma_regs + (reg << 2));
}

static u32 temac_dma_in32_le(struct temac_local *lp, int reg)
{
	return ioread32(lp->sdma_regs + (reg << 2));
}

/**
 * temac_dma_out32_* - Memory mapped DMA read, these function expects
 * a register input that is based on DCR word addresses which are then
 * converted to memory mapped byte addresses.  To be assigned to
 * lp->dma_out32.
 */
static void temac_dma_out32_be(struct temac_local *lp, int reg, u32 value)
{
	iowrite32be(value, lp->sdma_regs + (reg << 2));
}

static void temac_dma_out32_le(struct temac_local *lp, int reg, u32 value)
{
	iowrite32(value, lp->sdma_regs + (reg << 2));
}

/* DMA register access functions can be DCR based or memory mapped.
 * The PowerPC 440 is DCR based, the PowerPC 405 and MicroBlaze are both
 * memory mapped.
 */
#ifdef CONFIG_PPC_DCR

/**
 * temac_dma_dcr_in32 - DCR based DMA read
 */
static u32 temac_dma_dcr_in(struct temac_local *lp, int reg)
{
	return dcr_read(lp->sdma_dcrs, reg);
}

/**
 * temac_dma_dcr_out32 - DCR based DMA write
 */
static void temac_dma_dcr_out(struct temac_local *lp, int reg, u32 value)
{
	dcr_write(lp->sdma_dcrs, reg, value);
}

/**
 * temac_dcr_setup - If the DMA is DCR based, then setup the address and
 * I/O  functions
 */
static int temac_dcr_setup(struct temac_local *lp, struct platform_device *op,
				struct device_node *np)
{
	unsigned int dcrs;

	/* setup the dcr address mapping if it's in the device tree */

	dcrs = dcr_resource_start(np, 0);
	if (dcrs != 0) {
		lp->sdma_dcrs = dcr_map(np, dcrs, dcr_resource_len(np, 0));
		lp->dma_in = temac_dma_dcr_in;
		lp->dma_out = temac_dma_dcr_out;
		dev_dbg(&op->dev, "DCR base: %x\n", dcrs);
		return 0;
	}
	/* no DCR in the device tree, indicate a failure */
	return -1;
}

#else

/*
 * temac_dcr_setup - This is a stub for when DCR is not supported,
 * such as with MicroBlaze and x86
 */
static int temac_dcr_setup(struct temac_local *lp, struct platform_device *op,
				struct device_node *np)
{
	return -1;
}

#endif

/**
 * temac_dma_bd_release - Release buffer descriptor rings
 */
static void temac_dma_bd_release(struct net_device *ndev)
{
	struct temac_local *lp = netdev_priv(ndev);
	int i;

	/* Reset Local Link (DMA) */
	lp->dma_out(lp, DMA_CONTROL_REG, DMA_CONTROL_RST);

	for (i = 0; i < RX_BD_NUM; i++) {
		if (!lp->rx_skb[i])
			break;
		else {
			dma_unmap_single(ndev->dev.parent, lp->rx_bd_v[i].phys,
					XTE_MAX_JUMBO_FRAME_SIZE, DMA_FROM_DEVICE);
			dev_kfree_skb(lp->rx_skb[i]);
		}
	}
	if (lp->rx_bd_v)
		dma_free_coherent(ndev->dev.parent,
				sizeof(*lp->rx_bd_v) * RX_BD_NUM,
				lp->rx_bd_v, lp->rx_bd_p);
	if (lp->tx_bd_v)
		dma_free_coherent(ndev->dev.parent,
				sizeof(*lp->tx_bd_v) * TX_BD_NUM,
				lp->tx_bd_v, lp->tx_bd_p);
}

/**
 * temac_dma_bd_init - Setup buffer descriptor rings
 */
static int temac_dma_bd_init(struct net_device *ndev)
{
	struct temac_local *lp = netdev_priv(ndev);
	struct sk_buff *skb;
	dma_addr_t skb_dma_addr;
	int i;

	lp->rx_skb = devm_kcalloc(&ndev->dev, RX_BD_NUM, sizeof(*lp->rx_skb),
				  GFP_KERNEL);
	if (!lp->rx_skb)
		goto out;

	/* allocate the tx and rx ring buffer descriptors. */
	/* returns a virtual address and a physical address. */
	lp->tx_bd_v = dma_alloc_coherent(ndev->dev.parent,
					 sizeof(*lp->tx_bd_v) * TX_BD_NUM,
					 &lp->tx_bd_p, GFP_KERNEL);
	if (!lp->tx_bd_v)
		goto out;

	lp->rx_bd_v = dma_alloc_coherent(ndev->dev.parent,
					 sizeof(*lp->rx_bd_v) * RX_BD_NUM,
					 &lp->rx_bd_p, GFP_KERNEL);
	if (!lp->rx_bd_v)
		goto out;

	for (i = 0; i < TX_BD_NUM; i++) {
		lp->tx_bd_v[i].next = cpu_to_be32(lp->tx_bd_p
				+ sizeof(*lp->tx_bd_v) * ((i + 1) % TX_BD_NUM));
	}

	for (i = 0; i < RX_BD_NUM; i++) {
		lp->rx_bd_v[i].next = cpu_to_be32(lp->rx_bd_p
				+ sizeof(*lp->rx_bd_v) * ((i + 1) % RX_BD_NUM));

		skb = netdev_alloc_skb_ip_align(ndev,
						XTE_MAX_JUMBO_FRAME_SIZE);
		if (!skb)
			goto out;

		lp->rx_skb[i] = skb;
		/* returns physical address of skb->data */
		skb_dma_addr = dma_map_single(ndev->dev.parent, skb->data,
					      XTE_MAX_JUMBO_FRAME_SIZE,
					      DMA_FROM_DEVICE);
		lp->rx_bd_v[i].phys = cpu_to_be32(skb_dma_addr);
		lp->rx_bd_v[i].len = cpu_to_be32(XTE_MAX_JUMBO_FRAME_SIZE);
		lp->rx_bd_v[i].app0 = cpu_to_be32(STS_CTRL_APP0_IRQONEND);
	}

	/* Configure DMA channel (irq setup) */
	lp->dma_out(lp, TX_CHNL_CTRL, lp->tx_chnl_ctrl |
		    0x00000400 | // Use 1 Bit Wide Counters. Currently Not Used!
		    CHNL_CTRL_IRQ_EN | CHNL_CTRL_IRQ_ERR_EN |
		    CHNL_CTRL_IRQ_DLY_EN | CHNL_CTRL_IRQ_COAL_EN);
	lp->dma_out(lp, RX_CHNL_CTRL, lp->rx_chnl_ctrl |
		    CHNL_CTRL_IRQ_IOE |
		    CHNL_CTRL_IRQ_EN | CHNL_CTRL_IRQ_ERR_EN |
		    CHNL_CTRL_IRQ_DLY_EN | CHNL_CTRL_IRQ_COAL_EN);

	/* Init descriptor indexes */
	lp->tx_bd_ci = 0;
	lp->tx_bd_next = 0;
	lp->tx_bd_tail = 0;
	lp->rx_bd_ci = 0;

	/* Enable RX DMA transfers */
	wmb();
	lp->dma_out(lp, RX_CURDESC_PTR,  lp->rx_bd_p);
	lp->dma_out(lp, RX_TAILDESC_PTR,
		       lp->rx_bd_p + (sizeof(*lp->rx_bd_v) * (RX_BD_NUM - 1)));

	/* Prepare for TX DMA transfer */
	lp->dma_out(lp, TX_CURDESC_PTR, lp->tx_bd_p);

	return 0;

out:
	temac_dma_bd_release(ndev);
	return -ENOMEM;
}

/* ---------------------------------------------------------------------
 * net_device_ops
 */

static void temac_do_set_mac_address(struct net_device *ndev)
{
	struct temac_local *lp = netdev_priv(ndev);
	unsigned long flags;

	/* set up unicast MAC address filter set its mac address */
<<<<<<< HEAD
	mutex_lock(lp->indirect_mutex);
	temac_indirect_out32(lp, XTE_UAW0_OFFSET,
			     (ndev->dev_addr[0]) |
			     (ndev->dev_addr[1] << 8) |
			     (ndev->dev_addr[2] << 16) |
			     (ndev->dev_addr[3] << 24));
	/* There are reserved bits in EUAW1
	 * so don't affect them Set MAC bits [47:32] in EUAW1 */
	temac_indirect_out32(lp, XTE_UAW1_OFFSET,
			     (ndev->dev_addr[4] & 0x000000ff) |
			     (ndev->dev_addr[5] << 8));
	mutex_unlock(lp->indirect_mutex);
=======
	spin_lock_irqsave(lp->indirect_lock, flags);
	temac_indirect_out32_locked(lp, XTE_UAW0_OFFSET,
				    (ndev->dev_addr[0]) |
				    (ndev->dev_addr[1] << 8) |
				    (ndev->dev_addr[2] << 16) |
				    (ndev->dev_addr[3] << 24));
	/* There are reserved bits in EUAW1
	 * so don't affect them Set MAC bits [47:32] in EUAW1 */
	temac_indirect_out32_locked(lp, XTE_UAW1_OFFSET,
				    (ndev->dev_addr[4] & 0x000000ff) |
				    (ndev->dev_addr[5] << 8));
	spin_unlock_irqrestore(lp->indirect_lock, flags);
>>>>>>> 4ff96fb5
}

static int temac_init_mac_address(struct net_device *ndev, const void *address)
{
	ether_addr_copy(ndev->dev_addr, address);
	if (!is_valid_ether_addr(ndev->dev_addr))
		eth_hw_addr_random(ndev);
	temac_do_set_mac_address(ndev);
	return 0;
}

static int temac_set_mac_address(struct net_device *ndev, void *p)
{
	struct sockaddr *addr = p;

	if (!is_valid_ether_addr(addr->sa_data))
		return -EADDRNOTAVAIL;
	memcpy(ndev->dev_addr, addr->sa_data, ETH_ALEN);
	temac_do_set_mac_address(ndev);
	return 0;
}

static void temac_set_multicast_list(struct net_device *ndev)
{
	struct temac_local *lp = netdev_priv(ndev);
	u32 multi_addr_msw, multi_addr_lsw;
	int i = 0;
	unsigned long flags;
	bool promisc_mode_disabled = false;

<<<<<<< HEAD
	mutex_lock(lp->indirect_mutex);
	if (ndev->flags & (IFF_ALLMULTI | IFF_PROMISC) ||
	    netdev_mc_count(ndev) > MULTICAST_CAM_TABLE_NUM) {
		/*
		 *	We must make the kernel realise we had to move
		 *	into promisc mode or we start all out war on
		 *	the cable. If it was a promisc request the
		 *	flag is already set. If not we assert it.
		 */
		ndev->flags |= IFF_PROMISC;
=======
	if (ndev->flags & (IFF_PROMISC | IFF_ALLMULTI) ||
	    (netdev_mc_count(ndev) > MULTICAST_CAM_TABLE_NUM)) {
>>>>>>> 4ff96fb5
		temac_indirect_out32(lp, XTE_AFM_OFFSET, XTE_AFM_EPPRM_MASK);
		dev_info(&ndev->dev, "Promiscuous mode enabled.\n");
		return;
	}

	spin_lock_irqsave(lp->indirect_lock, flags);

	if (!netdev_mc_empty(ndev)) {
		struct netdev_hw_addr *ha;

		netdev_for_each_mc_addr(ha, ndev) {
			if (WARN_ON(i >= MULTICAST_CAM_TABLE_NUM))
				break;
			multi_addr_msw = ((ha->addr[3] << 24) |
					  (ha->addr[2] << 16) |
					  (ha->addr[1] << 8) |
					  (ha->addr[0]));
			temac_indirect_out32_locked(lp, XTE_MAW0_OFFSET,
						    multi_addr_msw);
			multi_addr_lsw = ((ha->addr[5] << 8) |
					  (ha->addr[4]) | (i << 16));
			temac_indirect_out32_locked(lp, XTE_MAW1_OFFSET,
						    multi_addr_lsw);
			i++;
		}
	}
<<<<<<< HEAD
	mutex_unlock(lp->indirect_mutex);
=======

	/* Clear all or remaining/unused address table entries */
	while (i < MULTICAST_CAM_TABLE_NUM) {
		temac_indirect_out32_locked(lp, XTE_MAW0_OFFSET, 0);
		temac_indirect_out32_locked(lp, XTE_MAW1_OFFSET, i << 16);
		i++;
	}

	/* Enable address filter block if currently disabled */
	if (temac_indirect_in32_locked(lp, XTE_AFM_OFFSET)
	    & XTE_AFM_EPPRM_MASK) {
		temac_indirect_out32_locked(lp, XTE_AFM_OFFSET, 0);
		promisc_mode_disabled = true;
	}

	spin_unlock_irqrestore(lp->indirect_lock, flags);

	if (promisc_mode_disabled)
		dev_info(&ndev->dev, "Promiscuous mode disabled.\n");
>>>>>>> 4ff96fb5
}

static struct temac_option {
	int flg;
	u32 opt;
	u32 reg;
	u32 m_or;
	u32 m_and;
} temac_options[] = {
	/* Turn on jumbo packet support for both Rx and Tx */
	{
		.opt = XTE_OPTION_JUMBO,
		.reg = XTE_TXC_OFFSET,
		.m_or = XTE_TXC_TXJMBO_MASK,
	},
	{
		.opt = XTE_OPTION_JUMBO,
		.reg = XTE_RXC1_OFFSET,
		.m_or =XTE_RXC1_RXJMBO_MASK,
	},
	/* Turn on VLAN packet support for both Rx and Tx */
	{
		.opt = XTE_OPTION_VLAN,
		.reg = XTE_TXC_OFFSET,
		.m_or =XTE_TXC_TXVLAN_MASK,
	},
	{
		.opt = XTE_OPTION_VLAN,
		.reg = XTE_RXC1_OFFSET,
		.m_or =XTE_RXC1_RXVLAN_MASK,
	},
	/* Turn on FCS stripping on receive packets */
	{
		.opt = XTE_OPTION_FCS_STRIP,
		.reg = XTE_RXC1_OFFSET,
		.m_or =XTE_RXC1_RXFCS_MASK,
	},
	/* Turn on FCS insertion on transmit packets */
	{
		.opt = XTE_OPTION_FCS_INSERT,
		.reg = XTE_TXC_OFFSET,
		.m_or =XTE_TXC_TXFCS_MASK,
	},
	/* Turn on length/type field checking on receive packets */
	{
		.opt = XTE_OPTION_LENTYPE_ERR,
		.reg = XTE_RXC1_OFFSET,
		.m_or =XTE_RXC1_RXLT_MASK,
	},
	/* Turn on flow control */
	{
		.opt = XTE_OPTION_FLOW_CONTROL,
		.reg = XTE_FCC_OFFSET,
		.m_or =XTE_FCC_RXFLO_MASK,
	},
	/* Turn on flow control */
	{
		.opt = XTE_OPTION_FLOW_CONTROL,
		.reg = XTE_FCC_OFFSET,
		.m_or =XTE_FCC_TXFLO_MASK,
	},
	/* Turn on promiscuous frame filtering (all frames are received ) */
	{
		.opt = XTE_OPTION_PROMISC,
		.reg = XTE_AFM_OFFSET,
		.m_or =XTE_AFM_EPPRM_MASK,
	},
	/* Enable transmitter if not already enabled */
	{
		.opt = XTE_OPTION_TXEN,
		.reg = XTE_TXC_OFFSET,
		.m_or =XTE_TXC_TXEN_MASK,
	},
	/* Enable receiver? */
	{
		.opt = XTE_OPTION_RXEN,
		.reg = XTE_RXC1_OFFSET,
		.m_or =XTE_RXC1_RXEN_MASK,
	},
	{}
};

/**
 * temac_setoptions
 */
static u32 temac_setoptions(struct net_device *ndev, u32 options)
{
	struct temac_local *lp = netdev_priv(ndev);
	struct temac_option *tp = &temac_options[0];
	int reg;
	unsigned long flags;

<<<<<<< HEAD
	mutex_lock(lp->indirect_mutex);
=======
	spin_lock_irqsave(lp->indirect_lock, flags);
>>>>>>> 4ff96fb5
	while (tp->opt) {
		reg = temac_indirect_in32_locked(lp, tp->reg) & ~tp->m_or;
		if (options & tp->opt) {
			reg |= tp->m_or;
			temac_indirect_out32_locked(lp, tp->reg, reg);
		}
		tp++;
	}
	spin_unlock_irqrestore(lp->indirect_lock, flags);
	lp->options |= options;
<<<<<<< HEAD
	mutex_unlock(lp->indirect_mutex);
=======
>>>>>>> 4ff96fb5

	return 0;
}

/* Initialize temac */
static void temac_device_reset(struct net_device *ndev)
{
	struct temac_local *lp = netdev_priv(ndev);
	u32 timeout;
	u32 val;
	unsigned long flags;

	/* Perform a software reset */

	/* 0x300 host enable bit ? */
	/* reset PHY through control register ?:1 */

	dev_dbg(&ndev->dev, "%s()\n", __func__);

<<<<<<< HEAD
	mutex_lock(lp->indirect_mutex);
=======
>>>>>>> 4ff96fb5
	/* Reset the receiver and wait for it to finish reset */
	temac_indirect_out32(lp, XTE_RXC1_OFFSET, XTE_RXC1_RXRST_MASK);
	timeout = 1000;
	while (temac_indirect_in32(lp, XTE_RXC1_OFFSET) & XTE_RXC1_RXRST_MASK) {
		udelay(1);
		if (--timeout == 0) {
			dev_err(&ndev->dev,
				"temac_device_reset RX reset timeout!!\n");
			break;
		}
	}

	/* Reset the transmitter and wait for it to finish reset */
	temac_indirect_out32(lp, XTE_TXC_OFFSET, XTE_TXC_TXRST_MASK);
	timeout = 1000;
	while (temac_indirect_in32(lp, XTE_TXC_OFFSET) & XTE_TXC_TXRST_MASK) {
		udelay(1);
		if (--timeout == 0) {
			dev_err(&ndev->dev,
				"temac_device_reset TX reset timeout!!\n");
			break;
		}
	}

	/* Disable the receiver */
	spin_lock_irqsave(lp->indirect_lock, flags);
	val = temac_indirect_in32_locked(lp, XTE_RXC1_OFFSET);
	temac_indirect_out32_locked(lp, XTE_RXC1_OFFSET,
				    val & ~XTE_RXC1_RXEN_MASK);
	spin_unlock_irqrestore(lp->indirect_lock, flags);

	/* Reset Local Link (DMA) */
	lp->dma_out(lp, DMA_CONTROL_REG, DMA_CONTROL_RST);
	timeout = 1000;
	while (lp->dma_in(lp, DMA_CONTROL_REG) & DMA_CONTROL_RST) {
		udelay(1);
		if (--timeout == 0) {
			dev_err(&ndev->dev,
				"temac_device_reset DMA reset timeout!!\n");
			break;
		}
	}
	lp->dma_out(lp, DMA_CONTROL_REG, DMA_TAIL_ENABLE);

	if (temac_dma_bd_init(ndev)) {
		dev_err(&ndev->dev,
				"temac_device_reset descriptor allocation failed\n");
	}

<<<<<<< HEAD
	temac_indirect_out32(lp, XTE_RXC0_OFFSET, 0);
	temac_indirect_out32(lp, XTE_RXC1_OFFSET, 0);
	temac_indirect_out32(lp, XTE_TXC_OFFSET, 0);
	temac_indirect_out32(lp, XTE_FCC_OFFSET, XTE_FCC_RXFLO_MASK);

	mutex_unlock(lp->indirect_mutex);
=======
	spin_lock_irqsave(lp->indirect_lock, flags);
	temac_indirect_out32_locked(lp, XTE_RXC0_OFFSET, 0);
	temac_indirect_out32_locked(lp, XTE_RXC1_OFFSET, 0);
	temac_indirect_out32_locked(lp, XTE_TXC_OFFSET, 0);
	temac_indirect_out32_locked(lp, XTE_FCC_OFFSET, XTE_FCC_RXFLO_MASK);
	spin_unlock_irqrestore(lp->indirect_lock, flags);
>>>>>>> 4ff96fb5

	/* Sync default options with HW
	 * but leave receiver and transmitter disabled.  */
	temac_setoptions(ndev,
			 lp->options & ~(XTE_OPTION_TXEN | XTE_OPTION_RXEN));

	temac_do_set_mac_address(ndev);

	/* Set address filter table */
	temac_set_multicast_list(ndev);
	if (temac_setoptions(ndev, lp->options))
		dev_err(&ndev->dev, "Error setting TEMAC options\n");

	/* Init Driver variable */
	netif_trans_update(ndev); /* prevent tx timeout */
}

static void temac_adjust_link(struct net_device *ndev)
{
	struct temac_local *lp = netdev_priv(ndev);
	struct phy_device *phy = ndev->phydev;
	u32 mii_speed;
	int link_state;
	unsigned long flags;

	/* hash together the state values to decide if something has changed */
	link_state = phy->speed | (phy->duplex << 1) | phy->link;

<<<<<<< HEAD
	mutex_lock(lp->indirect_mutex);
=======
>>>>>>> 4ff96fb5
	if (lp->last_link != link_state) {
		spin_lock_irqsave(lp->indirect_lock, flags);
		mii_speed = temac_indirect_in32_locked(lp, XTE_EMCFG_OFFSET);
		mii_speed &= ~XTE_EMCFG_LINKSPD_MASK;

		switch (phy->speed) {
		case SPEED_1000: mii_speed |= XTE_EMCFG_LINKSPD_1000; break;
		case SPEED_100: mii_speed |= XTE_EMCFG_LINKSPD_100; break;
		case SPEED_10: mii_speed |= XTE_EMCFG_LINKSPD_10; break;
		}

		/* Write new speed setting out to TEMAC */
		temac_indirect_out32_locked(lp, XTE_EMCFG_OFFSET, mii_speed);
		spin_unlock_irqrestore(lp->indirect_lock, flags);

		lp->last_link = link_state;
		phy_print_status(phy);
	}
<<<<<<< HEAD
	mutex_unlock(lp->indirect_mutex);
}

#ifdef CONFIG_64BIT

static void ptr_to_txbd(void *p, struct cdmac_bd *bd)
{
	bd->app3 = (u32)(((u64)p) >> 32);
	bd->app4 = (u32)((u64)p & 0xFFFFFFFF);
}

static void *ptr_from_txbd(struct cdmac_bd *bd)
{
	return (void *)(((u64)(bd->app3) << 32) | bd->app4);
}

=======
}

#ifdef CONFIG_64BIT

static void ptr_to_txbd(void *p, struct cdmac_bd *bd)
{
	bd->app3 = (u32)(((u64)p) >> 32);
	bd->app4 = (u32)((u64)p & 0xFFFFFFFF);
}

static void *ptr_from_txbd(struct cdmac_bd *bd)
{
	return (void *)(((u64)(bd->app3) << 32) | bd->app4);
}

>>>>>>> 4ff96fb5
#else

static void ptr_to_txbd(void *p, struct cdmac_bd *bd)
{
	bd->app4 = (u32)p;
}

static void *ptr_from_txbd(struct cdmac_bd *bd)
{
	return (void *)(bd->app4);
}

#endif

static void temac_start_xmit_done(struct net_device *ndev)
{
	struct temac_local *lp = netdev_priv(ndev);
	struct cdmac_bd *cur_p;
	unsigned int stat = 0;
	struct sk_buff *skb;

	cur_p = &lp->tx_bd_v[lp->tx_bd_ci];
	stat = be32_to_cpu(cur_p->app0);

	while (stat & STS_CTRL_APP0_CMPLT) {
		dma_unmap_single(ndev->dev.parent, be32_to_cpu(cur_p->phys),
				 be32_to_cpu(cur_p->len), DMA_TO_DEVICE);
		skb = (struct sk_buff *)ptr_from_txbd(cur_p);
		if (skb)
			dev_consume_skb_irq(skb);
		cur_p->app0 = 0;
		cur_p->app1 = 0;
		cur_p->app2 = 0;
		cur_p->app3 = 0;
		cur_p->app4 = 0;

		ndev->stats.tx_packets++;
		ndev->stats.tx_bytes += be32_to_cpu(cur_p->len);

		lp->tx_bd_ci++;
		if (lp->tx_bd_ci >= TX_BD_NUM)
			lp->tx_bd_ci = 0;

		cur_p = &lp->tx_bd_v[lp->tx_bd_ci];
		stat = be32_to_cpu(cur_p->app0);
	}

	netif_wake_queue(ndev);
}

static inline int temac_check_tx_bd_space(struct temac_local *lp, int num_frag)
{
	struct cdmac_bd *cur_p;
	int tail;

	tail = lp->tx_bd_tail;
	cur_p = &lp->tx_bd_v[tail];

	do {
		if (cur_p->app0)
			return NETDEV_TX_BUSY;

		tail++;
		if (tail >= TX_BD_NUM)
			tail = 0;

		cur_p = &lp->tx_bd_v[tail];
		num_frag--;
	} while (num_frag >= 0);

	return 0;
}

static netdev_tx_t
temac_start_xmit(struct sk_buff *skb, struct net_device *ndev)
{
	struct temac_local *lp = netdev_priv(ndev);
	struct cdmac_bd *cur_p;
	dma_addr_t start_p, tail_p, skb_dma_addr;
	int ii;
	unsigned long num_frag;
	skb_frag_t *frag;

	num_frag = skb_shinfo(skb)->nr_frags;
	frag = &skb_shinfo(skb)->frags[0];
	start_p = lp->tx_bd_p + sizeof(*lp->tx_bd_v) * lp->tx_bd_tail;
	cur_p = &lp->tx_bd_v[lp->tx_bd_tail];

	if (temac_check_tx_bd_space(lp, num_frag + 1)) {
		if (!netif_queue_stopped(ndev))
			netif_stop_queue(ndev);
		return NETDEV_TX_BUSY;
	}

	cur_p->app0 = 0;
	if (skb->ip_summed == CHECKSUM_PARTIAL) {
		unsigned int csum_start_off = skb_checksum_start_offset(skb);
		unsigned int csum_index_off = csum_start_off + skb->csum_offset;

		cur_p->app0 |= cpu_to_be32(0x000001); /* TX Checksum Enabled */
		cur_p->app1 = cpu_to_be32((csum_start_off << 16)
					  | csum_index_off);
		cur_p->app2 = 0;  /* initial checksum seed */
	}

	cur_p->app0 |= cpu_to_be32(STS_CTRL_APP0_SOP);
	skb_dma_addr = dma_map_single(ndev->dev.parent, skb->data,
				      skb_headlen(skb), DMA_TO_DEVICE);
	cur_p->len = cpu_to_be32(skb_headlen(skb));
	cur_p->phys = cpu_to_be32(skb_dma_addr);
	ptr_to_txbd((void *)skb, cur_p);

	for (ii = 0; ii < num_frag; ii++) {
		lp->tx_bd_tail++;
		if (lp->tx_bd_tail >= TX_BD_NUM)
			lp->tx_bd_tail = 0;

		cur_p = &lp->tx_bd_v[lp->tx_bd_tail];
		skb_dma_addr = dma_map_single(ndev->dev.parent,
					      skb_frag_address(frag),
					      skb_frag_size(frag),
					      DMA_TO_DEVICE);
		cur_p->phys = cpu_to_be32(skb_dma_addr);
		cur_p->len = cpu_to_be32(skb_frag_size(frag));
		cur_p->app0 = 0;
		frag++;
	}
	cur_p->app0 |= cpu_to_be32(STS_CTRL_APP0_EOP);

	tail_p = lp->tx_bd_p + sizeof(*lp->tx_bd_v) * lp->tx_bd_tail;
	lp->tx_bd_tail++;
	if (lp->tx_bd_tail >= TX_BD_NUM)
		lp->tx_bd_tail = 0;

	skb_tx_timestamp(skb);

	/* Kick off the transfer */
	wmb();
	lp->dma_out(lp, TX_TAILDESC_PTR, tail_p); /* DMA start */

	return NETDEV_TX_OK;
}


static void ll_temac_recv(struct net_device *ndev)
{
	struct temac_local *lp = netdev_priv(ndev);
	struct sk_buff *skb, *new_skb;
	unsigned int bdstat;
	struct cdmac_bd *cur_p;
	dma_addr_t tail_p, skb_dma_addr;
	int length;
	unsigned long flags;

	spin_lock_irqsave(&lp->rx_lock, flags);

	tail_p = lp->rx_bd_p + sizeof(*lp->rx_bd_v) * lp->rx_bd_ci;
	cur_p = &lp->rx_bd_v[lp->rx_bd_ci];

	bdstat = be32_to_cpu(cur_p->app0);
	while ((bdstat & STS_CTRL_APP0_CMPLT)) {

		skb = lp->rx_skb[lp->rx_bd_ci];
		length = be32_to_cpu(cur_p->app4) & 0x3FFF;

		dma_unmap_single(ndev->dev.parent, be32_to_cpu(cur_p->phys),
				 XTE_MAX_JUMBO_FRAME_SIZE, DMA_FROM_DEVICE);

		skb_put(skb, length);
		skb->protocol = eth_type_trans(skb, ndev);
		skb_checksum_none_assert(skb);

		/* if we're doing rx csum offload, set it up */
		if (((lp->temac_features & TEMAC_FEATURE_RX_CSUM) != 0) &&
		    (skb->protocol == htons(ETH_P_IP)) &&
		    (skb->len > 64)) {

			/* Convert from device endianness (be32) to cpu
			 * endiannes, and if necessary swap the bytes
			 * (back) for proper IP checksum byte order
			 * (be16).
			 */
			skb->csum = htons(be32_to_cpu(cur_p->app3) & 0xFFFF);
			skb->ip_summed = CHECKSUM_COMPLETE;
		}

		if (!skb_defer_rx_timestamp(skb))
			netif_rx(skb);

		ndev->stats.rx_packets++;
		ndev->stats.rx_bytes += length;

		new_skb = netdev_alloc_skb_ip_align(ndev,
						XTE_MAX_JUMBO_FRAME_SIZE);
		if (!new_skb) {
			spin_unlock_irqrestore(&lp->rx_lock, flags);
			return;
		}

		cur_p->app0 = cpu_to_be32(STS_CTRL_APP0_IRQONEND);
		skb_dma_addr = dma_map_single(ndev->dev.parent, new_skb->data,
					      XTE_MAX_JUMBO_FRAME_SIZE,
					      DMA_FROM_DEVICE);
		cur_p->phys = cpu_to_be32(skb_dma_addr);
		cur_p->len = cpu_to_be32(XTE_MAX_JUMBO_FRAME_SIZE);
		lp->rx_skb[lp->rx_bd_ci] = new_skb;

		lp->rx_bd_ci++;
		if (lp->rx_bd_ci >= RX_BD_NUM)
			lp->rx_bd_ci = 0;

		cur_p = &lp->rx_bd_v[lp->rx_bd_ci];
		bdstat = be32_to_cpu(cur_p->app0);
	}
	lp->dma_out(lp, RX_TAILDESC_PTR, tail_p);

	spin_unlock_irqrestore(&lp->rx_lock, flags);
}

static irqreturn_t ll_temac_tx_irq(int irq, void *_ndev)
{
	struct net_device *ndev = _ndev;
	struct temac_local *lp = netdev_priv(ndev);
	unsigned int status;

	status = lp->dma_in(lp, TX_IRQ_REG);
	lp->dma_out(lp, TX_IRQ_REG, status);

	if (status & (IRQ_COAL | IRQ_DLY))
		temac_start_xmit_done(lp->ndev);
	if (status & (IRQ_ERR | IRQ_DMAERR))
		dev_err_ratelimited(&ndev->dev,
				    "TX error 0x%x TX_CHNL_STS=0x%08x\n",
				    status, lp->dma_in(lp, TX_CHNL_STS));

	return IRQ_HANDLED;
}

static irqreturn_t ll_temac_rx_irq(int irq, void *_ndev)
{
	struct net_device *ndev = _ndev;
	struct temac_local *lp = netdev_priv(ndev);
	unsigned int status;

	/* Read and clear the status registers */
	status = lp->dma_in(lp, RX_IRQ_REG);
	lp->dma_out(lp, RX_IRQ_REG, status);

	if (status & (IRQ_COAL | IRQ_DLY))
		ll_temac_recv(lp->ndev);
	if (status & (IRQ_ERR | IRQ_DMAERR))
		dev_err_ratelimited(&ndev->dev,
				    "RX error 0x%x RX_CHNL_STS=0x%08x\n",
				    status, lp->dma_in(lp, RX_CHNL_STS));

	return IRQ_HANDLED;
}

static int temac_open(struct net_device *ndev)
{
	struct temac_local *lp = netdev_priv(ndev);
	struct phy_device *phydev = NULL;
	int rc;

	dev_dbg(&ndev->dev, "temac_open()\n");

	if (lp->phy_node) {
		phydev = of_phy_connect(lp->ndev, lp->phy_node,
					temac_adjust_link, 0, 0);
		if (!phydev) {
			dev_err(lp->dev, "of_phy_connect() failed\n");
			return -ENODEV;
		}
		phy_start(phydev);
	} else if (strlen(lp->phy_name) > 0) {
		phydev = phy_connect(lp->ndev, lp->phy_name, temac_adjust_link,
				     lp->phy_interface);
		if (IS_ERR(phydev)) {
			dev_err(lp->dev, "phy_connect() failed\n");
			return PTR_ERR(phydev);
		}
		phy_start(phydev);
	}

	temac_device_reset(ndev);

	rc = request_irq(lp->tx_irq, ll_temac_tx_irq, 0, ndev->name, ndev);
	if (rc)
		goto err_tx_irq;
	rc = request_irq(lp->rx_irq, ll_temac_rx_irq, 0, ndev->name, ndev);
	if (rc)
		goto err_rx_irq;

	return 0;

 err_rx_irq:
	free_irq(lp->tx_irq, ndev);
 err_tx_irq:
	if (phydev)
		phy_disconnect(phydev);
	dev_err(lp->dev, "request_irq() failed\n");
	return rc;
}

static int temac_stop(struct net_device *ndev)
{
	struct temac_local *lp = netdev_priv(ndev);
	struct phy_device *phydev = ndev->phydev;

	dev_dbg(&ndev->dev, "temac_close()\n");

	free_irq(lp->tx_irq, ndev);
	free_irq(lp->rx_irq, ndev);

	if (phydev)
		phy_disconnect(phydev);

	temac_dma_bd_release(ndev);

	return 0;
}

#ifdef CONFIG_NET_POLL_CONTROLLER
static void
temac_poll_controller(struct net_device *ndev)
{
	struct temac_local *lp = netdev_priv(ndev);

	disable_irq(lp->tx_irq);
	disable_irq(lp->rx_irq);

	ll_temac_rx_irq(lp->tx_irq, ndev);
	ll_temac_tx_irq(lp->rx_irq, ndev);

	enable_irq(lp->tx_irq);
	enable_irq(lp->rx_irq);
}
#endif

static int temac_ioctl(struct net_device *ndev, struct ifreq *rq, int cmd)
{
	if (!netif_running(ndev))
		return -EINVAL;

	if (!ndev->phydev)
		return -EINVAL;

	return phy_mii_ioctl(ndev->phydev, rq, cmd);
}

static const struct net_device_ops temac_netdev_ops = {
	.ndo_open = temac_open,
	.ndo_stop = temac_stop,
	.ndo_start_xmit = temac_start_xmit,
	.ndo_set_rx_mode = temac_set_multicast_list,
	.ndo_set_mac_address = temac_set_mac_address,
	.ndo_validate_addr = eth_validate_addr,
	.ndo_do_ioctl = temac_ioctl,
#ifdef CONFIG_NET_POLL_CONTROLLER
	.ndo_poll_controller = temac_poll_controller,
#endif
};

/* ---------------------------------------------------------------------
 * SYSFS device attributes
 */
static ssize_t temac_show_llink_regs(struct device *dev,
				     struct device_attribute *attr, char *buf)
{
	struct net_device *ndev = dev_get_drvdata(dev);
	struct temac_local *lp = netdev_priv(ndev);
	int i, len = 0;

	for (i = 0; i < 0x11; i++)
		len += sprintf(buf + len, "%.8x%s", lp->dma_in(lp, i),
			       (i % 8) == 7 ? "\n" : " ");
	len += sprintf(buf + len, "\n");

	return len;
}

static DEVICE_ATTR(llink_regs, 0440, temac_show_llink_regs, NULL);

static struct attribute *temac_device_attrs[] = {
	&dev_attr_llink_regs.attr,
	NULL,
};

static const struct attribute_group temac_attr_group = {
	.attrs = temac_device_attrs,
};

/* ethtool support */
static const struct ethtool_ops temac_ethtool_ops = {
	.nway_reset = phy_ethtool_nway_reset,
	.get_link = ethtool_op_get_link,
	.get_ts_info = ethtool_op_get_ts_info,
	.get_link_ksettings = phy_ethtool_get_link_ksettings,
	.set_link_ksettings = phy_ethtool_set_link_ksettings,
};

static int temac_probe(struct platform_device *pdev)
{
	struct ll_temac_platform_data *pdata = dev_get_platdata(&pdev->dev);
	struct device_node *temac_np = dev_of_node(&pdev->dev), *dma_np;
	struct temac_local *lp;
	struct net_device *ndev;
	struct resource *res;
	const void *addr;
	__be32 *p;
	bool little_endian;
	int rc = 0;

	/* Init network device structure */
	ndev = devm_alloc_etherdev(&pdev->dev, sizeof(*lp));
	if (!ndev)
		return -ENOMEM;

	platform_set_drvdata(pdev, ndev);
	SET_NETDEV_DEV(ndev, &pdev->dev);
<<<<<<< HEAD
	ndev->flags &= ~IFF_MULTICAST;  /* clear multicast */
=======
>>>>>>> 4ff96fb5
	ndev->features = NETIF_F_SG;
	ndev->netdev_ops = &temac_netdev_ops;
	ndev->ethtool_ops = &temac_ethtool_ops;
#if 0
	ndev->features |= NETIF_F_IP_CSUM; /* Can checksum TCP/UDP over IPv4. */
	ndev->features |= NETIF_F_HW_CSUM; /* Can checksum all the packets. */
	ndev->features |= NETIF_F_IPV6_CSUM; /* Can checksum IPV6 TCP/UDP */
	ndev->features |= NETIF_F_HIGHDMA; /* Can DMA to high memory. */
	ndev->features |= NETIF_F_HW_VLAN_CTAG_TX; /* Transmit VLAN hw accel */
	ndev->features |= NETIF_F_HW_VLAN_CTAG_RX; /* Receive VLAN hw acceleration */
	ndev->features |= NETIF_F_HW_VLAN_CTAG_FILTER; /* Receive VLAN filtering */
	ndev->features |= NETIF_F_VLAN_CHALLENGED; /* cannot handle VLAN pkts */
	ndev->features |= NETIF_F_GSO; /* Enable software GSO. */
	ndev->features |= NETIF_F_MULTI_QUEUE; /* Has multiple TX/RX queues */
	ndev->features |= NETIF_F_LRO; /* large receive offload */
#endif

	/* setup temac private info structure */
	lp = netdev_priv(ndev);
	lp->ndev = ndev;
	lp->dev = &pdev->dev;
	lp->options = XTE_OPTION_DEFAULTS;
	spin_lock_init(&lp->rx_lock);

	/* Setup mutex for synchronization of indirect register access */
	if (pdata) {
<<<<<<< HEAD
		if (!pdata->indirect_mutex) {
			dev_err(&pdev->dev,
				"indirect_mutex missing in platform_data\n");
			return -EINVAL;
		}
		lp->indirect_mutex = pdata->indirect_mutex;
	} else {
		lp->indirect_mutex = devm_kmalloc(&pdev->dev,
						  sizeof(*lp->indirect_mutex),
						  GFP_KERNEL);
		mutex_init(lp->indirect_mutex);
=======
		if (!pdata->indirect_lock) {
			dev_err(&pdev->dev,
				"indirect_lock missing in platform_data\n");
			return -EINVAL;
		}
		lp->indirect_lock = pdata->indirect_lock;
	} else {
		lp->indirect_lock = devm_kmalloc(&pdev->dev,
						 sizeof(*lp->indirect_lock),
						 GFP_KERNEL);
		spin_lock_init(lp->indirect_lock);
>>>>>>> 4ff96fb5
	}

	/* map device registers */
	res = platform_get_resource(pdev, IORESOURCE_MEM, 0);
	lp->regs = devm_ioremap_nocache(&pdev->dev, res->start,
					resource_size(res));
	if (IS_ERR(lp->regs)) {
		dev_err(&pdev->dev, "could not map TEMAC registers\n");
		return PTR_ERR(lp->regs);
	}

	/* Select register access functions with the specified
	 * endianness mode.  Default for OF devices is big-endian.
	 */
	little_endian = false;
	if (temac_np) {
		if (of_get_property(temac_np, "little-endian", NULL))
			little_endian = true;
	} else if (pdata) {
		little_endian = pdata->reg_little_endian;
	}
	if (little_endian) {
		lp->temac_ior = _temac_ior_le;
		lp->temac_iow = _temac_iow_le;
	} else {
		lp->temac_ior = _temac_ior_be;
		lp->temac_iow = _temac_iow_be;
	}

	/* Setup checksum offload, but default to off if not specified */
	lp->temac_features = 0;
	if (temac_np) {
		p = (__be32 *)of_get_property(temac_np, "xlnx,txcsum", NULL);
		if (p && be32_to_cpu(*p))
			lp->temac_features |= TEMAC_FEATURE_TX_CSUM;
		p = (__be32 *)of_get_property(temac_np, "xlnx,rxcsum", NULL);
		if (p && be32_to_cpu(*p))
			lp->temac_features |= TEMAC_FEATURE_RX_CSUM;
	} else if (pdata) {
		if (pdata->txcsum)
			lp->temac_features |= TEMAC_FEATURE_TX_CSUM;
		if (pdata->rxcsum)
			lp->temac_features |= TEMAC_FEATURE_RX_CSUM;
	}
	if (lp->temac_features & TEMAC_FEATURE_TX_CSUM)
		/* Can checksum TCP/UDP over IPv4. */
		ndev->features |= NETIF_F_IP_CSUM;

	/* Setup LocalLink DMA */
	if (temac_np) {
		/* Find the DMA node, map the DMA registers, and
		 * decode the DMA IRQs.
		 */
		dma_np = of_parse_phandle(temac_np, "llink-connected", 0);
		if (!dma_np) {
			dev_err(&pdev->dev, "could not find DMA node\n");
			return -ENODEV;
		}

		/* Setup the DMA register accesses, could be DCR or
		 * memory mapped.
		 */
		if (temac_dcr_setup(lp, pdev, dma_np)) {
			/* no DCR in the device tree, try non-DCR */
			lp->sdma_regs = devm_of_iomap(&pdev->dev, dma_np, 0,
						      NULL);
			if (IS_ERR(lp->sdma_regs)) {
				dev_err(&pdev->dev,
					"unable to map DMA registers\n");
				of_node_put(dma_np);
				return PTR_ERR(lp->sdma_regs);
			}
			if (of_get_property(dma_np, "little-endian", NULL)) {
				lp->dma_in = temac_dma_in32_le;
				lp->dma_out = temac_dma_out32_le;
			} else {
				lp->dma_in = temac_dma_in32_be;
				lp->dma_out = temac_dma_out32_be;
			}
			dev_dbg(&pdev->dev, "MEM base: %p\n", lp->sdma_regs);
		}

		/* Get DMA RX and TX interrupts */
		lp->rx_irq = irq_of_parse_and_map(dma_np, 0);
		lp->tx_irq = irq_of_parse_and_map(dma_np, 1);

		/* Use defaults for IRQ delay/coalescing setup.  These
		 * are configuration values, so does not belong in
		 * device-tree.
		 */
		lp->tx_chnl_ctrl = 0x10220000;
		lp->rx_chnl_ctrl = 0xff070000;

		/* Finished with the DMA node; drop the reference */
		of_node_put(dma_np);
	} else if (pdata) {
		/* 2nd memory resource specifies DMA registers */
		res = platform_get_resource(pdev, IORESOURCE_MEM, 1);
		lp->sdma_regs = devm_ioremap_nocache(&pdev->dev, res->start,
						     resource_size(res));
		if (IS_ERR(lp->sdma_regs)) {
			dev_err(&pdev->dev,
				"could not map DMA registers\n");
			return PTR_ERR(lp->sdma_regs);
		}
		if (pdata->dma_little_endian) {
			lp->dma_in = temac_dma_in32_le;
			lp->dma_out = temac_dma_out32_le;
		} else {
			lp->dma_in = temac_dma_in32_be;
			lp->dma_out = temac_dma_out32_be;
		}

		/* Get DMA RX and TX interrupts */
		lp->rx_irq = platform_get_irq(pdev, 0);
		lp->tx_irq = platform_get_irq(pdev, 1);

		/* IRQ delay/coalescing setup */
		if (pdata->tx_irq_timeout || pdata->tx_irq_count)
			lp->tx_chnl_ctrl = (pdata->tx_irq_timeout << 24) |
				(pdata->tx_irq_count << 16);
		else
			lp->tx_chnl_ctrl = 0x10220000;
		if (pdata->rx_irq_timeout || pdata->rx_irq_count)
			lp->rx_chnl_ctrl = (pdata->rx_irq_timeout << 24) |
				(pdata->rx_irq_count << 16);
		else
			lp->rx_chnl_ctrl = 0xff070000;
	}

	/* Error handle returned DMA RX and TX interrupts */
	if (lp->rx_irq < 0) {
		if (lp->rx_irq != -EPROBE_DEFER)
			dev_err(&pdev->dev, "could not get DMA RX irq\n");
		return lp->rx_irq;
	}
	if (lp->tx_irq < 0) {
		if (lp->tx_irq != -EPROBE_DEFER)
			dev_err(&pdev->dev, "could not get DMA TX irq\n");
		return lp->tx_irq;
	}

	if (temac_np) {
		/* Retrieve the MAC address */
		addr = of_get_mac_address(temac_np);
		if (IS_ERR(addr)) {
			dev_err(&pdev->dev, "could not find MAC address\n");
			return -ENODEV;
		}
		temac_init_mac_address(ndev, addr);
	} else if (pdata) {
		temac_init_mac_address(ndev, pdata->mac_addr);
	}

	rc = temac_mdio_setup(lp, pdev);
	if (rc)
		dev_warn(&pdev->dev, "error registering MDIO bus\n");

	if (temac_np) {
		lp->phy_node = of_parse_phandle(temac_np, "phy-handle", 0);
		if (lp->phy_node)
			dev_dbg(lp->dev, "using PHY node %pOF\n", temac_np);
	} else if (pdata) {
		snprintf(lp->phy_name, sizeof(lp->phy_name),
			 PHY_ID_FMT, lp->mii_bus->id, pdata->phy_addr);
		lp->phy_interface = pdata->phy_interface;
	}

	/* Add the device attributes */
	rc = sysfs_create_group(&lp->dev->kobj, &temac_attr_group);
	if (rc) {
		dev_err(lp->dev, "Error creating sysfs files\n");
		goto err_sysfs_create;
	}

	rc = register_netdev(lp->ndev);
	if (rc) {
		dev_err(lp->dev, "register_netdev() error (%i)\n", rc);
		goto err_register_ndev;
	}

	return 0;

err_register_ndev:
	sysfs_remove_group(&lp->dev->kobj, &temac_attr_group);
err_sysfs_create:
	if (lp->phy_node)
		of_node_put(lp->phy_node);
	temac_mdio_teardown(lp);
	return rc;
}

static int temac_remove(struct platform_device *pdev)
{
	struct net_device *ndev = platform_get_drvdata(pdev);
	struct temac_local *lp = netdev_priv(ndev);

	unregister_netdev(ndev);
	sysfs_remove_group(&lp->dev->kobj, &temac_attr_group);
	if (lp->phy_node)
		of_node_put(lp->phy_node);
	temac_mdio_teardown(lp);
	return 0;
}

static const struct of_device_id temac_of_match[] = {
	{ .compatible = "xlnx,xps-ll-temac-1.01.b", },
	{ .compatible = "xlnx,xps-ll-temac-2.00.a", },
	{ .compatible = "xlnx,xps-ll-temac-2.02.a", },
	{ .compatible = "xlnx,xps-ll-temac-2.03.a", },
	{},
};
MODULE_DEVICE_TABLE(of, temac_of_match);

static struct platform_driver temac_driver = {
	.probe = temac_probe,
	.remove = temac_remove,
	.driver = {
		.name = "xilinx_temac",
		.of_match_table = temac_of_match,
	},
};

module_platform_driver(temac_driver);

MODULE_DESCRIPTION("Xilinx LL_TEMAC Ethernet driver");
MODULE_AUTHOR("Yoshio Kashiwagi");
MODULE_LICENSE("GPL");<|MERGE_RESOLUTION|>--- conflicted
+++ resolved
@@ -52,10 +52,7 @@
 #include <linux/slab.h>
 #include <linux/interrupt.h>
 #include <linux/dma-mapping.h>
-<<<<<<< HEAD
-=======
 #include <linux/processor.h>
->>>>>>> 4ff96fb5
 #include <linux/platform_data/xilinx-ll-temac.h>
 
 #include "ll_temac.h"
@@ -75,19 +72,6 @@
 static void _temac_iow_be(struct temac_local *lp, int offset, u32 value)
 {
 	return iowrite32be(value, lp->regs + offset);
-<<<<<<< HEAD
-}
-
-static u32 _temac_ior_le(struct temac_local *lp, int offset)
-{
-	return ioread32(lp->regs + offset);
-}
-
-static void _temac_iow_le(struct temac_local *lp, int offset, u32 value)
-{
-	return iowrite32(value, lp->regs + offset);
-=======
->>>>>>> 4ff96fb5
 }
 
 static u32 _temac_ior_le(struct temac_local *lp, int offset)
@@ -126,22 +110,11 @@
 {
 	ktime_t timeout = ktime_add_ns(ktime_get(), HARD_ACS_RDY_POLL_NS);
 
-<<<<<<< HEAD
-	while (!(temac_ior(lp, XTE_RDY0_OFFSET) & XTE_RDY0_HARD_ACS_RDY_MASK)) {
-		if (time_before_eq(end, jiffies)) {
-			WARN_ON(1);
-			return -ETIMEDOUT;
-		}
-		usleep_range(500, 1000);
-	}
-	return 0;
-=======
 	spin_until_cond(hard_acs_rdy_or_timeout(lp, timeout));
 	if (WARN_ON(!hard_acs_rdy(lp)))
 		return -ETIMEDOUT;
 	else
 		return 0;
->>>>>>> 4ff96fb5
 }
 
 /**
@@ -441,20 +414,6 @@
 	unsigned long flags;
 
 	/* set up unicast MAC address filter set its mac address */
-<<<<<<< HEAD
-	mutex_lock(lp->indirect_mutex);
-	temac_indirect_out32(lp, XTE_UAW0_OFFSET,
-			     (ndev->dev_addr[0]) |
-			     (ndev->dev_addr[1] << 8) |
-			     (ndev->dev_addr[2] << 16) |
-			     (ndev->dev_addr[3] << 24));
-	/* There are reserved bits in EUAW1
-	 * so don't affect them Set MAC bits [47:32] in EUAW1 */
-	temac_indirect_out32(lp, XTE_UAW1_OFFSET,
-			     (ndev->dev_addr[4] & 0x000000ff) |
-			     (ndev->dev_addr[5] << 8));
-	mutex_unlock(lp->indirect_mutex);
-=======
 	spin_lock_irqsave(lp->indirect_lock, flags);
 	temac_indirect_out32_locked(lp, XTE_UAW0_OFFSET,
 				    (ndev->dev_addr[0]) |
@@ -467,7 +426,6 @@
 				    (ndev->dev_addr[4] & 0x000000ff) |
 				    (ndev->dev_addr[5] << 8));
 	spin_unlock_irqrestore(lp->indirect_lock, flags);
->>>>>>> 4ff96fb5
 }
 
 static int temac_init_mac_address(struct net_device *ndev, const void *address)
@@ -498,21 +456,8 @@
 	unsigned long flags;
 	bool promisc_mode_disabled = false;
 
-<<<<<<< HEAD
-	mutex_lock(lp->indirect_mutex);
-	if (ndev->flags & (IFF_ALLMULTI | IFF_PROMISC) ||
-	    netdev_mc_count(ndev) > MULTICAST_CAM_TABLE_NUM) {
-		/*
-		 *	We must make the kernel realise we had to move
-		 *	into promisc mode or we start all out war on
-		 *	the cable. If it was a promisc request the
-		 *	flag is already set. If not we assert it.
-		 */
-		ndev->flags |= IFF_PROMISC;
-=======
 	if (ndev->flags & (IFF_PROMISC | IFF_ALLMULTI) ||
 	    (netdev_mc_count(ndev) > MULTICAST_CAM_TABLE_NUM)) {
->>>>>>> 4ff96fb5
 		temac_indirect_out32(lp, XTE_AFM_OFFSET, XTE_AFM_EPPRM_MASK);
 		dev_info(&ndev->dev, "Promiscuous mode enabled.\n");
 		return;
@@ -539,9 +484,6 @@
 			i++;
 		}
 	}
-<<<<<<< HEAD
-	mutex_unlock(lp->indirect_mutex);
-=======
 
 	/* Clear all or remaining/unused address table entries */
 	while (i < MULTICAST_CAM_TABLE_NUM) {
@@ -561,7 +503,6 @@
 
 	if (promisc_mode_disabled)
 		dev_info(&ndev->dev, "Promiscuous mode disabled.\n");
->>>>>>> 4ff96fb5
 }
 
 static struct temac_option {
@@ -654,11 +595,7 @@
 	int reg;
 	unsigned long flags;
 
-<<<<<<< HEAD
-	mutex_lock(lp->indirect_mutex);
-=======
 	spin_lock_irqsave(lp->indirect_lock, flags);
->>>>>>> 4ff96fb5
 	while (tp->opt) {
 		reg = temac_indirect_in32_locked(lp, tp->reg) & ~tp->m_or;
 		if (options & tp->opt) {
@@ -669,10 +606,6 @@
 	}
 	spin_unlock_irqrestore(lp->indirect_lock, flags);
 	lp->options |= options;
-<<<<<<< HEAD
-	mutex_unlock(lp->indirect_mutex);
-=======
->>>>>>> 4ff96fb5
 
 	return 0;
 }
@@ -692,10 +625,6 @@
 
 	dev_dbg(&ndev->dev, "%s()\n", __func__);
 
-<<<<<<< HEAD
-	mutex_lock(lp->indirect_mutex);
-=======
->>>>>>> 4ff96fb5
 	/* Reset the receiver and wait for it to finish reset */
 	temac_indirect_out32(lp, XTE_RXC1_OFFSET, XTE_RXC1_RXRST_MASK);
 	timeout = 1000;
@@ -745,21 +674,12 @@
 				"temac_device_reset descriptor allocation failed\n");
 	}
 
-<<<<<<< HEAD
-	temac_indirect_out32(lp, XTE_RXC0_OFFSET, 0);
-	temac_indirect_out32(lp, XTE_RXC1_OFFSET, 0);
-	temac_indirect_out32(lp, XTE_TXC_OFFSET, 0);
-	temac_indirect_out32(lp, XTE_FCC_OFFSET, XTE_FCC_RXFLO_MASK);
-
-	mutex_unlock(lp->indirect_mutex);
-=======
 	spin_lock_irqsave(lp->indirect_lock, flags);
 	temac_indirect_out32_locked(lp, XTE_RXC0_OFFSET, 0);
 	temac_indirect_out32_locked(lp, XTE_RXC1_OFFSET, 0);
 	temac_indirect_out32_locked(lp, XTE_TXC_OFFSET, 0);
 	temac_indirect_out32_locked(lp, XTE_FCC_OFFSET, XTE_FCC_RXFLO_MASK);
 	spin_unlock_irqrestore(lp->indirect_lock, flags);
->>>>>>> 4ff96fb5
 
 	/* Sync default options with HW
 	 * but leave receiver and transmitter disabled.  */
@@ -788,10 +708,6 @@
 	/* hash together the state values to decide if something has changed */
 	link_state = phy->speed | (phy->duplex << 1) | phy->link;
 
-<<<<<<< HEAD
-	mutex_lock(lp->indirect_mutex);
-=======
->>>>>>> 4ff96fb5
 	if (lp->last_link != link_state) {
 		spin_lock_irqsave(lp->indirect_lock, flags);
 		mii_speed = temac_indirect_in32_locked(lp, XTE_EMCFG_OFFSET);
@@ -810,8 +726,6 @@
 		lp->last_link = link_state;
 		phy_print_status(phy);
 	}
-<<<<<<< HEAD
-	mutex_unlock(lp->indirect_mutex);
 }
 
 #ifdef CONFIG_64BIT
@@ -827,23 +741,6 @@
 	return (void *)(((u64)(bd->app3) << 32) | bd->app4);
 }
 
-=======
-}
-
-#ifdef CONFIG_64BIT
-
-static void ptr_to_txbd(void *p, struct cdmac_bd *bd)
-{
-	bd->app3 = (u32)(((u64)p) >> 32);
-	bd->app4 = (u32)((u64)p & 0xFFFFFFFF);
-}
-
-static void *ptr_from_txbd(struct cdmac_bd *bd)
-{
-	return (void *)(((u64)(bd->app3) << 32) | bd->app4);
-}
-
->>>>>>> 4ff96fb5
 #else
 
 static void ptr_to_txbd(void *p, struct cdmac_bd *bd)
@@ -1264,10 +1161,6 @@
 
 	platform_set_drvdata(pdev, ndev);
 	SET_NETDEV_DEV(ndev, &pdev->dev);
-<<<<<<< HEAD
-	ndev->flags &= ~IFF_MULTICAST;  /* clear multicast */
-=======
->>>>>>> 4ff96fb5
 	ndev->features = NETIF_F_SG;
 	ndev->netdev_ops = &temac_netdev_ops;
 	ndev->ethtool_ops = &temac_ethtool_ops;
@@ -1294,19 +1187,6 @@
 
 	/* Setup mutex for synchronization of indirect register access */
 	if (pdata) {
-<<<<<<< HEAD
-		if (!pdata->indirect_mutex) {
-			dev_err(&pdev->dev,
-				"indirect_mutex missing in platform_data\n");
-			return -EINVAL;
-		}
-		lp->indirect_mutex = pdata->indirect_mutex;
-	} else {
-		lp->indirect_mutex = devm_kmalloc(&pdev->dev,
-						  sizeof(*lp->indirect_mutex),
-						  GFP_KERNEL);
-		mutex_init(lp->indirect_mutex);
-=======
 		if (!pdata->indirect_lock) {
 			dev_err(&pdev->dev,
 				"indirect_lock missing in platform_data\n");
@@ -1318,7 +1198,6 @@
 						 sizeof(*lp->indirect_lock),
 						 GFP_KERNEL);
 		spin_lock_init(lp->indirect_lock);
->>>>>>> 4ff96fb5
 	}
 
 	/* map device registers */
