/* Applied Micro X-Gene SoC Ethernet Driver
 *
 * Copyright (c) 2014, Applied Micro Circuits Corporation
 * Authors: Iyappan Subramanian <isubramanian@apm.com>
 *	    Ravi Patel <rapatel@apm.com>
 *	    Keyur Chudgar <kchudgar@apm.com>
 *
 * This program is free software; you can redistribute  it and/or modify it
 * under  the terms of  the GNU General  Public License as published by the
 * Free Software Foundation;  either version 2 of the  License, or (at your
 * option) any later version.
 *
 * This program is distributed in the hope that it will be useful,
 * but WITHOUT ANY WARRANTY; without even the implied warranty of
 * MERCHANTABILITY or FITNESS FOR A PARTICULAR PURPOSE. See the
 * GNU General Public License for more details.
 *
 * You should have received a copy of the GNU General Public License
 * along with this program.  If not, see <http://www.gnu.org/licenses/>.
 */

#include "xgene_enet_main.h"
#include "xgene_enet_hw.h"
#include "xgene_enet_sgmac.h"
#include "xgene_enet_xgmac.h"

#define RES_ENET_CSR	0
#define RES_RING_CSR	1
#define RES_RING_CMD	2

static const struct of_device_id xgene_enet_of_match[];
static const struct acpi_device_id xgene_enet_acpi_match[];

static void xgene_enet_init_bufpool(struct xgene_enet_desc_ring *buf_pool)
{
	struct xgene_enet_raw_desc16 *raw_desc;
	int i;

	for (i = 0; i < buf_pool->slots; i++) {
		raw_desc = &buf_pool->raw_desc16[i];

		/* Hardware expects descriptor in little endian format */
		raw_desc->m0 = cpu_to_le64(i |
				SET_VAL(FPQNUM, buf_pool->dst_ring_num) |
				SET_VAL(STASH, 3));
	}
}

static int xgene_enet_refill_bufpool(struct xgene_enet_desc_ring *buf_pool,
				     u32 nbuf)
{
	struct sk_buff *skb;
	struct xgene_enet_raw_desc16 *raw_desc;
	struct xgene_enet_pdata *pdata;
	struct net_device *ndev;
	struct device *dev;
	dma_addr_t dma_addr;
	u32 tail = buf_pool->tail;
	u32 slots = buf_pool->slots - 1;
	u16 bufdatalen, len;
	int i;

	ndev = buf_pool->ndev;
	dev = ndev_to_dev(buf_pool->ndev);
	pdata = netdev_priv(ndev);
	bufdatalen = BUF_LEN_CODE_2K | (SKB_BUFFER_SIZE & GENMASK(11, 0));
	len = XGENE_ENET_MAX_MTU;

	for (i = 0; i < nbuf; i++) {
		raw_desc = &buf_pool->raw_desc16[tail];

		skb = netdev_alloc_skb_ip_align(ndev, len);
		if (unlikely(!skb))
			return -ENOMEM;
		buf_pool->rx_skb[tail] = skb;

		dma_addr = dma_map_single(dev, skb->data, len, DMA_FROM_DEVICE);
		if (dma_mapping_error(dev, dma_addr)) {
			netdev_err(ndev, "DMA mapping error\n");
			dev_kfree_skb_any(skb);
			return -EINVAL;
		}

		raw_desc->m1 = cpu_to_le64(SET_VAL(DATAADDR, dma_addr) |
					   SET_VAL(BUFDATALEN, bufdatalen) |
					   SET_BIT(COHERENT));
		tail = (tail + 1) & slots;
	}

	pdata->ring_ops->wr_cmd(buf_pool, nbuf);
	buf_pool->tail = tail;

	return 0;
}

static u8 xgene_enet_hdr_len(const void *data)
{
	const struct ethhdr *eth = data;

	return (eth->h_proto == htons(ETH_P_8021Q)) ? VLAN_ETH_HLEN : ETH_HLEN;
}

static void xgene_enet_delete_bufpool(struct xgene_enet_desc_ring *buf_pool)
{
	struct xgene_enet_pdata *pdata = netdev_priv(buf_pool->ndev);
	struct xgene_enet_raw_desc16 *raw_desc;
	u32 slots = buf_pool->slots - 1;
	u32 tail = buf_pool->tail;
	u32 userinfo;
	int i, len;

	len = pdata->ring_ops->len(buf_pool);
	for (i = 0; i < len; i++) {
		tail = (tail - 1) & slots;
		raw_desc = &buf_pool->raw_desc16[tail];

		/* Hardware stores descriptor in little endian format */
		userinfo = GET_VAL(USERINFO, le64_to_cpu(raw_desc->m0));
		dev_kfree_skb_any(buf_pool->rx_skb[userinfo]);
	}

	pdata->ring_ops->wr_cmd(buf_pool, -len);
	buf_pool->tail = tail;
}

static irqreturn_t xgene_enet_rx_irq(const int irq, void *data)
{
	struct xgene_enet_desc_ring *rx_ring = data;

	if (napi_schedule_prep(&rx_ring->napi)) {
		disable_irq_nosync(irq);
		__napi_schedule(&rx_ring->napi);
	}

	return IRQ_HANDLED;
}

static int xgene_enet_tx_completion(struct xgene_enet_desc_ring *cp_ring,
				    struct xgene_enet_raw_desc *raw_desc)
{
	struct sk_buff *skb;
	struct device *dev;
	skb_frag_t *frag;
	dma_addr_t *frag_dma_addr;
	u16 skb_index;
	u8 status;
	int i, ret = 0;

	skb_index = GET_VAL(USERINFO, le64_to_cpu(raw_desc->m0));
	skb = cp_ring->cp_skb[skb_index];
	frag_dma_addr = &cp_ring->frag_dma_addr[skb_index * MAX_SKB_FRAGS];

	dev = ndev_to_dev(cp_ring->ndev);
	dma_unmap_single(dev, GET_VAL(DATAADDR, le64_to_cpu(raw_desc->m1)),
			 skb_headlen(skb),
			 DMA_TO_DEVICE);

	for (i = 0; i < skb_shinfo(skb)->nr_frags; i++) {
		frag = &skb_shinfo(skb)->frags[i];
		dma_unmap_page(dev, frag_dma_addr[i], skb_frag_size(frag),
			       DMA_TO_DEVICE);
	}

	/* Checking for error */
	status = GET_VAL(LERR, le64_to_cpu(raw_desc->m0));
	if (unlikely(status > 2)) {
		xgene_enet_parse_error(cp_ring, netdev_priv(cp_ring->ndev),
				       status);
		ret = -EIO;
	}

	if (likely(skb)) {
		dev_kfree_skb_any(skb);
	} else {
		netdev_err(cp_ring->ndev, "completion skb is NULL\n");
		ret = -EIO;
	}

	return ret;
}

static u64 xgene_enet_work_msg(struct sk_buff *skb)
{
	struct net_device *ndev = skb->dev;
	struct iphdr *iph;
	u8 l3hlen = 0, l4hlen = 0;
	u8 ethhdr, proto = 0, csum_enable = 0;
	u64 hopinfo = 0;
	u32 hdr_len, mss = 0;
	u32 i, len, nr_frags;

	ethhdr = xgene_enet_hdr_len(skb->data);

	if (unlikely(skb->protocol != htons(ETH_P_IP)) &&
	    unlikely(skb->protocol != htons(ETH_P_8021Q)))
		goto out;

	if (unlikely(!(skb->dev->features & NETIF_F_IP_CSUM)))
		goto out;

	iph = ip_hdr(skb);
	if (unlikely(ip_is_fragment(iph)))
		goto out;

	if (likely(iph->protocol == IPPROTO_TCP)) {
		l4hlen = tcp_hdrlen(skb) >> 2;
		csum_enable = 1;
		proto = TSO_IPPROTO_TCP;
		if (ndev->features & NETIF_F_TSO) {
			hdr_len = ethhdr + ip_hdrlen(skb) + tcp_hdrlen(skb);
			mss = skb_shinfo(skb)->gso_size;

			if (skb_is_nonlinear(skb)) {
				len = skb_headlen(skb);
				nr_frags = skb_shinfo(skb)->nr_frags;

				for (i = 0; i < 2 && i < nr_frags; i++)
					len += skb_shinfo(skb)->frags[i].size;

				/* HW requires header must reside in 3 buffer */
				if (unlikely(hdr_len > len)) {
					if (skb_linearize(skb))
						return 0;
				}
			}

			if (!mss || ((skb->len - hdr_len) <= mss))
				goto out;

			hopinfo |= SET_BIT(ET);
		}
	} else if (iph->protocol == IPPROTO_UDP) {
		l4hlen = UDP_HDR_SIZE;
		csum_enable = 1;
	}
out:
	l3hlen = ip_hdrlen(skb) >> 2;
	hopinfo |= SET_VAL(TCPHDR, l4hlen) |
		  SET_VAL(IPHDR, l3hlen) |
		  SET_VAL(ETHHDR, ethhdr) |
		  SET_VAL(EC, csum_enable) |
		  SET_VAL(IS, proto) |
		  SET_BIT(IC) |
		  SET_BIT(TYPE_ETH_WORK_MESSAGE);

	return hopinfo;
}

static u16 xgene_enet_encode_len(u16 len)
{
	return (len == BUFLEN_16K) ? 0 : len;
}

static void xgene_set_addr_len(__le64 *desc, u32 idx, dma_addr_t addr, u32 len)
{
	desc[idx ^ 1] = cpu_to_le64(SET_VAL(DATAADDR, addr) |
				    SET_VAL(BUFDATALEN, len));
}

static __le64 *xgene_enet_get_exp_bufs(struct xgene_enet_desc_ring *ring)
{
	__le64 *exp_bufs;

	exp_bufs = &ring->exp_bufs[ring->exp_buf_tail * MAX_EXP_BUFFS];
	memset(exp_bufs, 0, sizeof(__le64) * MAX_EXP_BUFFS);
	ring->exp_buf_tail = (ring->exp_buf_tail + 1) & ((ring->slots / 2) - 1);

	return exp_bufs;
}

static dma_addr_t *xgene_get_frag_dma_array(struct xgene_enet_desc_ring *ring)
{
	return &ring->cp_ring->frag_dma_addr[ring->tail * MAX_SKB_FRAGS];
}

static int xgene_enet_setup_tx_desc(struct xgene_enet_desc_ring *tx_ring,
				    struct sk_buff *skb)
{
	struct device *dev = ndev_to_dev(tx_ring->ndev);
	struct xgene_enet_pdata *pdata = netdev_priv(tx_ring->ndev);
	struct xgene_enet_raw_desc *raw_desc;
	__le64 *exp_desc = NULL, *exp_bufs = NULL;
	dma_addr_t dma_addr, pbuf_addr, *frag_dma_addr;
	skb_frag_t *frag;
	u16 tail = tx_ring->tail;
	u64 hopinfo;
	u32 len, hw_len;
	u8 ll = 0, nv = 0, idx = 0;
	bool split = false;
	u32 size, offset, ell_bytes = 0;
	u32 i, fidx, nr_frags, count = 1;

	raw_desc = &tx_ring->raw_desc[tail];
	tail = (tail + 1) & (tx_ring->slots - 1);
	memset(raw_desc, 0, sizeof(struct xgene_enet_raw_desc));

	hopinfo = xgene_enet_work_msg(skb);
	if (!hopinfo)
		return -EINVAL;
	raw_desc->m3 = cpu_to_le64(SET_VAL(HENQNUM, tx_ring->dst_ring_num) |
				   hopinfo);

	len = skb_headlen(skb);
	hw_len = xgene_enet_encode_len(len);

	dma_addr = dma_map_single(dev, skb->data, len, DMA_TO_DEVICE);
	if (dma_mapping_error(dev, dma_addr)) {
		netdev_err(tx_ring->ndev, "DMA mapping error\n");
		return -EINVAL;
	}

	/* Hardware expects descriptor in little endian format */
	raw_desc->m1 = cpu_to_le64(SET_VAL(DATAADDR, dma_addr) |
				   SET_VAL(BUFDATALEN, hw_len) |
				   SET_BIT(COHERENT));

	if (!skb_is_nonlinear(skb))
		goto out;

	/* scatter gather */
	nv = 1;
	exp_desc = (void *)&tx_ring->raw_desc[tail];
	tail = (tail + 1) & (tx_ring->slots - 1);
	memset(exp_desc, 0, sizeof(struct xgene_enet_raw_desc));

	nr_frags = skb_shinfo(skb)->nr_frags;
	for (i = nr_frags; i < 4 ; i++)
		exp_desc[i ^ 1] = cpu_to_le64(LAST_BUFFER);

	frag_dma_addr = xgene_get_frag_dma_array(tx_ring);

	for (i = 0, fidx = 0; split || (fidx < nr_frags); i++) {
		if (!split) {
			frag = &skb_shinfo(skb)->frags[fidx];
			size = skb_frag_size(frag);
			offset = 0;

			pbuf_addr = skb_frag_dma_map(dev, frag, 0, size,
						     DMA_TO_DEVICE);
			if (dma_mapping_error(dev, pbuf_addr))
				return -EINVAL;

			frag_dma_addr[fidx] = pbuf_addr;
			fidx++;

			if (size > BUFLEN_16K)
				split = true;
		}

		if (size > BUFLEN_16K) {
			len = BUFLEN_16K;
			size -= BUFLEN_16K;
		} else {
			len = size;
			split = false;
		}

		dma_addr = pbuf_addr + offset;
		hw_len = xgene_enet_encode_len(len);

		switch (i) {
		case 0:
		case 1:
		case 2:
			xgene_set_addr_len(exp_desc, i, dma_addr, hw_len);
			break;
		case 3:
			if (split || (fidx != nr_frags)) {
				exp_bufs = xgene_enet_get_exp_bufs(tx_ring);
				xgene_set_addr_len(exp_bufs, idx, dma_addr,
						   hw_len);
				idx++;
				ell_bytes += len;
			} else {
				xgene_set_addr_len(exp_desc, i, dma_addr,
						   hw_len);
			}
			break;
		default:
			xgene_set_addr_len(exp_bufs, idx, dma_addr, hw_len);
			idx++;
			ell_bytes += len;
			break;
		}

		if (split)
			offset += BUFLEN_16K;
	}
	count++;

	if (idx) {
		ll = 1;
		dma_addr = dma_map_single(dev, exp_bufs,
					  sizeof(u64) * MAX_EXP_BUFFS,
					  DMA_TO_DEVICE);
		if (dma_mapping_error(dev, dma_addr)) {
			dev_kfree_skb_any(skb);
			return -EINVAL;
		}
		i = ell_bytes >> LL_BYTES_LSB_LEN;
		exp_desc[2] = cpu_to_le64(SET_VAL(DATAADDR, dma_addr) |
					  SET_VAL(LL_BYTES_MSB, i) |
					  SET_VAL(LL_LEN, idx));
		raw_desc->m2 = cpu_to_le64(SET_VAL(LL_BYTES_LSB, ell_bytes));
	}

out:
	raw_desc->m0 = cpu_to_le64(SET_VAL(LL, ll) | SET_VAL(NV, nv) |
				   SET_VAL(USERINFO, tx_ring->tail));
	tx_ring->cp_ring->cp_skb[tx_ring->tail] = skb;
	pdata->tx_level[tx_ring->cp_ring->index] += count;
	tx_ring->tail = tail;

	return count;
}

static netdev_tx_t xgene_enet_start_xmit(struct sk_buff *skb,
					 struct net_device *ndev)
{
	struct xgene_enet_pdata *pdata = netdev_priv(ndev);
	struct xgene_enet_desc_ring *tx_ring;
	int index = skb->queue_mapping;
	u32 tx_level = pdata->tx_level[index];
	int count;

	tx_ring = pdata->tx_ring[index];
	if (tx_level < pdata->txc_level[index])
		tx_level += ((typeof(pdata->tx_level[index]))~0U);

	if ((tx_level - pdata->txc_level[index]) > pdata->tx_qcnt_hi) {
		netif_stop_subqueue(ndev, index);
		return NETDEV_TX_BUSY;
	}

	if (skb_padto(skb, XGENE_MIN_ENET_FRAME_SIZE))
		return NETDEV_TX_OK;

	count = xgene_enet_setup_tx_desc(tx_ring, skb);
	if (count <= 0) {
		dev_kfree_skb_any(skb);
		return NETDEV_TX_OK;
	}

	skb_tx_timestamp(skb);

	pdata->stats.tx_packets++;
	pdata->stats.tx_bytes += skb->len;

	pdata->ring_ops->wr_cmd(tx_ring, count);
	return NETDEV_TX_OK;
}

static void xgene_enet_skip_csum(struct sk_buff *skb)
{
	struct iphdr *iph = ip_hdr(skb);

	if (!ip_is_fragment(iph) ||
	    (iph->protocol != IPPROTO_TCP && iph->protocol != IPPROTO_UDP)) {
		skb->ip_summed = CHECKSUM_UNNECESSARY;
	}
}

static int xgene_enet_rx_frame(struct xgene_enet_desc_ring *rx_ring,
			       struct xgene_enet_raw_desc *raw_desc)
{
	struct net_device *ndev;
	struct xgene_enet_pdata *pdata;
	struct device *dev;
	struct xgene_enet_desc_ring *buf_pool;
	u32 datalen, skb_index;
	struct sk_buff *skb;
	u8 status;
	int ret = 0;

	ndev = rx_ring->ndev;
	pdata = netdev_priv(ndev);
	dev = ndev_to_dev(rx_ring->ndev);
	buf_pool = rx_ring->buf_pool;

	dma_unmap_single(dev, GET_VAL(DATAADDR, le64_to_cpu(raw_desc->m1)),
			 XGENE_ENET_MAX_MTU, DMA_FROM_DEVICE);
	skb_index = GET_VAL(USERINFO, le64_to_cpu(raw_desc->m0));
	skb = buf_pool->rx_skb[skb_index];

	/* checking for error */
	status = GET_VAL(LERR, le64_to_cpu(raw_desc->m0));
	if (unlikely(status > 2)) {
		dev_kfree_skb_any(skb);
		xgene_enet_parse_error(rx_ring, netdev_priv(rx_ring->ndev),
				       status);
		pdata->stats.rx_dropped++;
		ret = -EIO;
		goto out;
	}

	/* strip off CRC as HW isn't doing this */
	datalen = GET_VAL(BUFDATALEN, le64_to_cpu(raw_desc->m1));
	datalen = (datalen & DATALEN_MASK) - 4;
	prefetch(skb->data - NET_IP_ALIGN);
	skb_put(skb, datalen);

	skb_checksum_none_assert(skb);
	skb->protocol = eth_type_trans(skb, ndev);
	if (likely((ndev->features & NETIF_F_IP_CSUM) &&
		   skb->protocol == htons(ETH_P_IP))) {
		xgene_enet_skip_csum(skb);
	}

	pdata->stats.rx_packets++;
	pdata->stats.rx_bytes += datalen;
	napi_gro_receive(&rx_ring->napi, skb);
out:
	if (--rx_ring->nbufpool == 0) {
		ret = xgene_enet_refill_bufpool(buf_pool, NUM_BUFPOOL);
		rx_ring->nbufpool = NUM_BUFPOOL;
	}

	return ret;
}

static bool is_rx_desc(struct xgene_enet_raw_desc *raw_desc)
{
	return GET_VAL(FPQNUM, le64_to_cpu(raw_desc->m0)) ? true : false;
}

static int xgene_enet_process_ring(struct xgene_enet_desc_ring *ring,
				   int budget)
{
	struct net_device *ndev = ring->ndev;
	struct xgene_enet_pdata *pdata = netdev_priv(ndev);
	struct xgene_enet_raw_desc *raw_desc, *exp_desc;
	u16 head = ring->head;
	u16 slots = ring->slots - 1;
	int ret, desc_count, count = 0, processed = 0;
	bool is_completion;

	do {
		raw_desc = &ring->raw_desc[head];
		desc_count = 0;
		is_completion = false;
		exp_desc = NULL;
		if (unlikely(xgene_enet_is_desc_slot_empty(raw_desc)))
			break;

		/* read fpqnum field after dataaddr field */
		dma_rmb();
		if (GET_BIT(NV, le64_to_cpu(raw_desc->m0))) {
			head = (head + 1) & slots;
			exp_desc = &ring->raw_desc[head];

			if (unlikely(xgene_enet_is_desc_slot_empty(exp_desc))) {
				head = (head - 1) & slots;
				break;
			}
			dma_rmb();
			count++;
			desc_count++;
		}
		if (is_rx_desc(raw_desc)) {
			ret = xgene_enet_rx_frame(ring, raw_desc);
		} else {
			ret = xgene_enet_tx_completion(ring, raw_desc);
			is_completion = true;
		}
		xgene_enet_mark_desc_slot_empty(raw_desc);
		if (exp_desc)
			xgene_enet_mark_desc_slot_empty(exp_desc);

		head = (head + 1) & slots;
		count++;
		desc_count++;
		processed++;
		if (is_completion)
			pdata->txc_level[ring->index] += desc_count;

		if (ret)
			break;
	} while (--budget);

	if (likely(count)) {
		pdata->ring_ops->wr_cmd(ring, -count);
		ring->head = head;

		if (__netif_subqueue_stopped(ndev, ring->index))
			netif_start_subqueue(ndev, ring->index);
	}

	return processed;
}

static int xgene_enet_napi(struct napi_struct *napi, const int budget)
{
	struct xgene_enet_desc_ring *ring;
	int processed;

	ring = container_of(napi, struct xgene_enet_desc_ring, napi);
	processed = xgene_enet_process_ring(ring, budget);

	if (processed != budget) {
		napi_complete(napi);
		enable_irq(ring->irq);
	}

	return processed;
}

static void xgene_enet_timeout(struct net_device *ndev)
{
	struct xgene_enet_pdata *pdata = netdev_priv(ndev);
	struct netdev_queue *txq;
	int i;

	pdata->mac_ops->reset(pdata);

	for (i = 0; i < pdata->txq_cnt; i++) {
		txq = netdev_get_tx_queue(ndev, i);
		txq->trans_start = jiffies;
		netif_tx_start_queue(txq);
	}
}

static int xgene_enet_register_irq(struct net_device *ndev)
{
	struct xgene_enet_pdata *pdata = netdev_priv(ndev);
	struct device *dev = ndev_to_dev(ndev);
	struct xgene_enet_desc_ring *ring;
	int ret = 0, i;

<<<<<<< HEAD
	ring = pdata->rx_ring;
	irq_set_status_flags(ring->irq, IRQ_DISABLE_UNLAZY);
	ret = devm_request_irq(dev, ring->irq, xgene_enet_rx_irq,
			       IRQF_SHARED, ring->irq_name, ring);
	if (ret)
		netdev_err(ndev, "Failed to request irq %s\n", ring->irq_name);

	if (pdata->cq_cnt) {
		ring = pdata->tx_ring->cp_ring;
=======
	for (i = 0; i < pdata->rxq_cnt; i++) {
		ring = pdata->rx_ring[i];
		irq_set_status_flags(ring->irq, IRQ_DISABLE_UNLAZY);
		ret = devm_request_irq(dev, ring->irq, xgene_enet_rx_irq,
				       IRQF_SHARED, ring->irq_name, ring);
		if (ret) {
			netdev_err(ndev, "Failed to request irq %s\n",
				   ring->irq_name);
		}
	}

	for (i = 0; i < pdata->cq_cnt; i++) {
		ring = pdata->tx_ring[i]->cp_ring;
>>>>>>> 6f40fed1
		irq_set_status_flags(ring->irq, IRQ_DISABLE_UNLAZY);
		ret = devm_request_irq(dev, ring->irq, xgene_enet_rx_irq,
				       IRQF_SHARED, ring->irq_name, ring);
		if (ret) {
			netdev_err(ndev, "Failed to request irq %s\n",
				   ring->irq_name);
		}
	}

	return ret;
}

static void xgene_enet_free_irq(struct net_device *ndev)
{
	struct xgene_enet_pdata *pdata;
	struct xgene_enet_desc_ring *ring;
	struct device *dev;
	int i;

	pdata = netdev_priv(ndev);
	dev = ndev_to_dev(ndev);
<<<<<<< HEAD
	ring = pdata->rx_ring;
	irq_clear_status_flags(ring->irq, IRQ_DISABLE_UNLAZY);
	devm_free_irq(dev, ring->irq, ring);

	if (pdata->cq_cnt) {
		ring = pdata->tx_ring->cp_ring;
=======

	for (i = 0; i < pdata->rxq_cnt; i++) {
		ring = pdata->rx_ring[i];
		irq_clear_status_flags(ring->irq, IRQ_DISABLE_UNLAZY);
		devm_free_irq(dev, ring->irq, ring);
	}

	for (i = 0; i < pdata->cq_cnt; i++) {
		ring = pdata->tx_ring[i]->cp_ring;
>>>>>>> 6f40fed1
		irq_clear_status_flags(ring->irq, IRQ_DISABLE_UNLAZY);
		devm_free_irq(dev, ring->irq, ring);
	}
}

static void xgene_enet_napi_enable(struct xgene_enet_pdata *pdata)
{
	struct napi_struct *napi;
	int i;

	for (i = 0; i < pdata->rxq_cnt; i++) {
		napi = &pdata->rx_ring[i]->napi;
		napi_enable(napi);
	}

	for (i = 0; i < pdata->cq_cnt; i++) {
		napi = &pdata->tx_ring[i]->cp_ring->napi;
		napi_enable(napi);
	}
}

static void xgene_enet_napi_disable(struct xgene_enet_pdata *pdata)
{
	struct napi_struct *napi;
	int i;

	for (i = 0; i < pdata->rxq_cnt; i++) {
		napi = &pdata->rx_ring[i]->napi;
		napi_disable(napi);
	}

	for (i = 0; i < pdata->cq_cnt; i++) {
		napi = &pdata->tx_ring[i]->cp_ring->napi;
		napi_disable(napi);
	}
}

static int xgene_enet_open(struct net_device *ndev)
{
	struct xgene_enet_pdata *pdata = netdev_priv(ndev);
	const struct xgene_mac_ops *mac_ops = pdata->mac_ops;
	int ret;

	ret = netif_set_real_num_tx_queues(ndev, pdata->txq_cnt);
	if (ret)
		return ret;

	ret = netif_set_real_num_rx_queues(ndev, pdata->rxq_cnt);
	if (ret)
		return ret;

	mac_ops->tx_enable(pdata);
	mac_ops->rx_enable(pdata);

	xgene_enet_napi_enable(pdata);
	ret = xgene_enet_register_irq(ndev);
	if (ret)
		return ret;

	if (pdata->phy_mode == PHY_INTERFACE_MODE_RGMII)
		phy_start(pdata->phy_dev);
	else
		schedule_delayed_work(&pdata->link_work, PHY_POLL_LINK_OFF);

	netif_start_queue(ndev);

	return ret;
}

static int xgene_enet_close(struct net_device *ndev)
{
	struct xgene_enet_pdata *pdata = netdev_priv(ndev);
	const struct xgene_mac_ops *mac_ops = pdata->mac_ops;
	int i;

	netif_stop_queue(ndev);

	if (pdata->phy_mode == PHY_INTERFACE_MODE_RGMII)
		phy_stop(pdata->phy_dev);
	else
		cancel_delayed_work_sync(&pdata->link_work);

	mac_ops->tx_disable(pdata);
	mac_ops->rx_disable(pdata);

	xgene_enet_free_irq(ndev);
	xgene_enet_napi_disable(pdata);
	for (i = 0; i < pdata->rxq_cnt; i++)
		xgene_enet_process_ring(pdata->rx_ring[i], -1);

	return 0;
}

static void xgene_enet_delete_ring(struct xgene_enet_desc_ring *ring)
{
	struct xgene_enet_pdata *pdata;
	struct device *dev;

	pdata = netdev_priv(ring->ndev);
	dev = ndev_to_dev(ring->ndev);

	pdata->ring_ops->clear(ring);
	dma_free_coherent(dev, ring->size, ring->desc_addr, ring->dma);
}

static void xgene_enet_delete_desc_rings(struct xgene_enet_pdata *pdata)
{
	struct xgene_enet_desc_ring *buf_pool;
	struct xgene_enet_desc_ring *ring;
	int i;

	for (i = 0; i < pdata->txq_cnt; i++) {
		ring = pdata->tx_ring[i];
		if (ring) {
			xgene_enet_delete_ring(ring);
			pdata->tx_ring[i] = NULL;
		}
	}

	for (i = 0; i < pdata->rxq_cnt; i++) {
		ring = pdata->rx_ring[i];
		if (ring) {
			buf_pool = ring->buf_pool;
			xgene_enet_delete_bufpool(buf_pool);
			xgene_enet_delete_ring(buf_pool);
			xgene_enet_delete_ring(ring);
			pdata->rx_ring[i] = NULL;
		}
	}
}

static int xgene_enet_get_ring_size(struct device *dev,
				    enum xgene_enet_ring_cfgsize cfgsize)
{
	int size = -EINVAL;

	switch (cfgsize) {
	case RING_CFGSIZE_512B:
		size = 0x200;
		break;
	case RING_CFGSIZE_2KB:
		size = 0x800;
		break;
	case RING_CFGSIZE_16KB:
		size = 0x4000;
		break;
	case RING_CFGSIZE_64KB:
		size = 0x10000;
		break;
	case RING_CFGSIZE_512KB:
		size = 0x80000;
		break;
	default:
		dev_err(dev, "Unsupported cfg ring size %d\n", cfgsize);
		break;
	}

	return size;
}

static void xgene_enet_free_desc_ring(struct xgene_enet_desc_ring *ring)
{
	struct xgene_enet_pdata *pdata;
	struct device *dev;

	if (!ring)
		return;

	dev = ndev_to_dev(ring->ndev);
	pdata = netdev_priv(ring->ndev);

	if (ring->desc_addr) {
		pdata->ring_ops->clear(ring);
		dma_free_coherent(dev, ring->size, ring->desc_addr, ring->dma);
	}
	devm_kfree(dev, ring);
}

static void xgene_enet_free_desc_rings(struct xgene_enet_pdata *pdata)
{
	struct device *dev = &pdata->pdev->dev;
	struct xgene_enet_desc_ring *ring;
	int i;

	for (i = 0; i < pdata->txq_cnt; i++) {
		ring = pdata->tx_ring[i];
		if (ring) {
			if (ring->cp_ring && ring->cp_ring->cp_skb)
				devm_kfree(dev, ring->cp_ring->cp_skb);
			if (ring->cp_ring && pdata->cq_cnt)
				xgene_enet_free_desc_ring(ring->cp_ring);
			xgene_enet_free_desc_ring(ring);
		}
	}

	for (i = 0; i < pdata->rxq_cnt; i++) {
		ring = pdata->rx_ring[i];
		if (ring) {
			if (ring->buf_pool) {
				if (ring->buf_pool->rx_skb)
					devm_kfree(dev, ring->buf_pool->rx_skb);
				xgene_enet_free_desc_ring(ring->buf_pool);
			}
			xgene_enet_free_desc_ring(ring);
		}
	}
}

static bool is_irq_mbox_required(struct xgene_enet_pdata *pdata,
				 struct xgene_enet_desc_ring *ring)
{
	if ((pdata->enet_id == XGENE_ENET2) &&
	    (xgene_enet_ring_owner(ring->id) == RING_OWNER_CPU)) {
		return true;
	}

	return false;
}

static void __iomem *xgene_enet_ring_cmd_base(struct xgene_enet_pdata *pdata,
					      struct xgene_enet_desc_ring *ring)
{
	u8 num_ring_id_shift = pdata->ring_ops->num_ring_id_shift;

	return pdata->ring_cmd_addr + (ring->num << num_ring_id_shift);
}

static struct xgene_enet_desc_ring *xgene_enet_create_desc_ring(
			struct net_device *ndev, u32 ring_num,
			enum xgene_enet_ring_cfgsize cfgsize, u32 ring_id)
{
	struct xgene_enet_desc_ring *ring;
	struct xgene_enet_pdata *pdata = netdev_priv(ndev);
	struct device *dev = ndev_to_dev(ndev);
	int size;

	size = xgene_enet_get_ring_size(dev, cfgsize);
	if (size < 0)
		return NULL;

	ring = devm_kzalloc(dev, sizeof(struct xgene_enet_desc_ring),
			    GFP_KERNEL);
	if (!ring)
		return NULL;

	ring->ndev = ndev;
	ring->num = ring_num;
	ring->cfgsize = cfgsize;
	ring->id = ring_id;

	ring->desc_addr = dma_zalloc_coherent(dev, size, &ring->dma,
					      GFP_KERNEL);
	if (!ring->desc_addr) {
		devm_kfree(dev, ring);
		return NULL;
	}
	ring->size = size;

	if (is_irq_mbox_required(pdata, ring)) {
		ring->irq_mbox_addr = dma_zalloc_coherent(dev, INTR_MBOX_SIZE,
				&ring->irq_mbox_dma, GFP_KERNEL);
		if (!ring->irq_mbox_addr) {
			dma_free_coherent(dev, size, ring->desc_addr,
					  ring->dma);
			devm_kfree(dev, ring);
			return NULL;
		}
	}

	ring->cmd_base = xgene_enet_ring_cmd_base(pdata, ring);
	ring->cmd = ring->cmd_base + INC_DEC_CMD_ADDR;
	ring = pdata->ring_ops->setup(ring);
	netdev_dbg(ndev, "ring info: num=%d  size=%d  id=%d  slots=%d\n",
		   ring->num, ring->size, ring->id, ring->slots);

	return ring;
}

static u16 xgene_enet_get_ring_id(enum xgene_ring_owner owner, u8 bufnum)
{
	return (owner << 6) | (bufnum & GENMASK(5, 0));
}

static enum xgene_ring_owner xgene_derive_ring_owner(struct xgene_enet_pdata *p)
{
	enum xgene_ring_owner owner;

	if (p->enet_id == XGENE_ENET1) {
		switch (p->phy_mode) {
		case PHY_INTERFACE_MODE_SGMII:
			owner = RING_OWNER_ETH0;
			break;
		default:
			owner = (!p->port_id) ? RING_OWNER_ETH0 :
						RING_OWNER_ETH1;
			break;
		}
	} else {
		owner = (!p->port_id) ? RING_OWNER_ETH0 : RING_OWNER_ETH1;
	}

	return owner;
}

static int xgene_enet_create_desc_rings(struct net_device *ndev)
{
	struct xgene_enet_pdata *pdata = netdev_priv(ndev);
	struct device *dev = ndev_to_dev(ndev);
	struct xgene_enet_desc_ring *rx_ring, *tx_ring, *cp_ring;
	struct xgene_enet_desc_ring *buf_pool = NULL;
	enum xgene_ring_owner owner;
	dma_addr_t dma_exp_bufs;
	u8 cpu_bufnum = pdata->cpu_bufnum;
	u8 eth_bufnum = pdata->eth_bufnum;
	u8 bp_bufnum = pdata->bp_bufnum;
	u16 ring_num = pdata->ring_num;
	u16 ring_id;
	int i, ret, size;

	for (i = 0; i < pdata->rxq_cnt; i++) {
		/* allocate rx descriptor ring */
		owner = xgene_derive_ring_owner(pdata);
		ring_id = xgene_enet_get_ring_id(RING_OWNER_CPU, cpu_bufnum++);
		rx_ring = xgene_enet_create_desc_ring(ndev, ring_num++,
						      RING_CFGSIZE_16KB,
						      ring_id);
		if (!rx_ring) {
			ret = -ENOMEM;
			goto err;
		}

		/* allocate buffer pool for receiving packets */
		owner = xgene_derive_ring_owner(pdata);
		ring_id = xgene_enet_get_ring_id(owner, bp_bufnum++);
		buf_pool = xgene_enet_create_desc_ring(ndev, ring_num++,
						       RING_CFGSIZE_2KB,
						       ring_id);
		if (!buf_pool) {
			ret = -ENOMEM;
			goto err;
		}

		rx_ring->nbufpool = NUM_BUFPOOL;
		rx_ring->buf_pool = buf_pool;
		rx_ring->irq = pdata->irqs[i];
		if (!pdata->cq_cnt) {
			snprintf(rx_ring->irq_name, IRQ_ID_SIZE, "%s-rx-txc",
				 ndev->name);
		} else {
			snprintf(rx_ring->irq_name, IRQ_ID_SIZE, "%s-rx%d",
				 ndev->name, i);
		}
		buf_pool->rx_skb = devm_kcalloc(dev, buf_pool->slots,
						sizeof(struct sk_buff *),
						GFP_KERNEL);
		if (!buf_pool->rx_skb) {
			ret = -ENOMEM;
			goto err;
		}

		buf_pool->dst_ring_num = xgene_enet_dst_ring_num(buf_pool);
		rx_ring->buf_pool = buf_pool;
		pdata->rx_ring[i] = rx_ring;
	}

	for (i = 0; i < pdata->txq_cnt; i++) {
		/* allocate tx descriptor ring */
		owner = xgene_derive_ring_owner(pdata);
		ring_id = xgene_enet_get_ring_id(owner, eth_bufnum++);
		tx_ring = xgene_enet_create_desc_ring(ndev, ring_num++,
						      RING_CFGSIZE_16KB,
						      ring_id);
		if (!tx_ring) {
			ret = -ENOMEM;
			goto err;
		}

		size = (tx_ring->slots / 2) * sizeof(__le64) * MAX_EXP_BUFFS;
		tx_ring->exp_bufs = dma_zalloc_coherent(dev, size,
							&dma_exp_bufs,
							GFP_KERNEL);
		if (!tx_ring->exp_bufs) {
			ret = -ENOMEM;
			goto err;
		}

		pdata->tx_ring[i] = tx_ring;

		if (!pdata->cq_cnt) {
			cp_ring = pdata->rx_ring[i];
		} else {
			/* allocate tx completion descriptor ring */
			ring_id = xgene_enet_get_ring_id(RING_OWNER_CPU,
							 cpu_bufnum++);
			cp_ring = xgene_enet_create_desc_ring(ndev, ring_num++,
							      RING_CFGSIZE_16KB,
							      ring_id);
			if (!cp_ring) {
				ret = -ENOMEM;
				goto err;
			}

			cp_ring->irq = pdata->irqs[pdata->rxq_cnt + i];
			cp_ring->index = i;
			snprintf(cp_ring->irq_name, IRQ_ID_SIZE, "%s-txc%d",
				 ndev->name, i);
		}

		cp_ring->cp_skb = devm_kcalloc(dev, tx_ring->slots,
					       sizeof(struct sk_buff *),
					       GFP_KERNEL);
		if (!cp_ring->cp_skb) {
			ret = -ENOMEM;
			goto err;
		}

		size = sizeof(dma_addr_t) * MAX_SKB_FRAGS;
		cp_ring->frag_dma_addr = devm_kcalloc(dev, tx_ring->slots,
						      size, GFP_KERNEL);
		if (!cp_ring->frag_dma_addr) {
			devm_kfree(dev, cp_ring->cp_skb);
			ret = -ENOMEM;
			goto err;
		}

		tx_ring->cp_ring = cp_ring;
		tx_ring->dst_ring_num = xgene_enet_dst_ring_num(cp_ring);
	}

	pdata->ring_ops->coalesce(pdata->tx_ring[0]);
	pdata->tx_qcnt_hi = pdata->tx_ring[0]->slots - 128;

	return 0;

err:
	xgene_enet_free_desc_rings(pdata);
	return ret;
}

static struct rtnl_link_stats64 *xgene_enet_get_stats64(
			struct net_device *ndev,
			struct rtnl_link_stats64 *storage)
{
	struct xgene_enet_pdata *pdata = netdev_priv(ndev);
	struct rtnl_link_stats64 *stats = &pdata->stats;

	stats->rx_errors += stats->rx_length_errors +
			    stats->rx_crc_errors +
			    stats->rx_frame_errors +
			    stats->rx_fifo_errors;
	memcpy(storage, &pdata->stats, sizeof(struct rtnl_link_stats64));

	return storage;
}

static int xgene_enet_set_mac_address(struct net_device *ndev, void *addr)
{
	struct xgene_enet_pdata *pdata = netdev_priv(ndev);
	int ret;

	ret = eth_mac_addr(ndev, addr);
	if (ret)
		return ret;
	pdata->mac_ops->set_mac_addr(pdata);

	return ret;
}

static const struct net_device_ops xgene_ndev_ops = {
	.ndo_open = xgene_enet_open,
	.ndo_stop = xgene_enet_close,
	.ndo_start_xmit = xgene_enet_start_xmit,
	.ndo_tx_timeout = xgene_enet_timeout,
	.ndo_get_stats64 = xgene_enet_get_stats64,
	.ndo_change_mtu = eth_change_mtu,
	.ndo_set_mac_address = xgene_enet_set_mac_address,
};

#ifdef CONFIG_ACPI
static void xgene_get_port_id_acpi(struct device *dev,
				  struct xgene_enet_pdata *pdata)
{
	acpi_status status;
	u64 temp;

	status = acpi_evaluate_integer(ACPI_HANDLE(dev), "_SUN", NULL, &temp);
	if (ACPI_FAILURE(status)) {
		pdata->port_id = 0;
	} else {
		pdata->port_id = temp;
	}

	return;
}
#endif

static void xgene_get_port_id_dt(struct device *dev, struct xgene_enet_pdata *pdata)
{
	u32 id = 0;

	of_property_read_u32(dev->of_node, "port-id", &id);

	pdata->port_id = id & BIT(0);

	return;
}

static int xgene_get_tx_delay(struct xgene_enet_pdata *pdata)
{
	struct device *dev = &pdata->pdev->dev;
	int delay, ret;

	ret = of_property_read_u32(dev->of_node, "tx-delay", &delay);
	if (ret) {
		pdata->tx_delay = 4;
		return 0;
	}

	if (delay < 0 || delay > 7) {
		dev_err(dev, "Invalid tx-delay specified\n");
		return -EINVAL;
	}

	pdata->tx_delay = delay;

	return 0;
}

static int xgene_get_rx_delay(struct xgene_enet_pdata *pdata)
{
	struct device *dev = &pdata->pdev->dev;
	int delay, ret;

	ret = of_property_read_u32(dev->of_node, "rx-delay", &delay);
	if (ret) {
		pdata->rx_delay = 2;
		return 0;
	}

	if (delay < 0 || delay > 7) {
		dev_err(dev, "Invalid rx-delay specified\n");
		return -EINVAL;
	}

	pdata->rx_delay = delay;

	return 0;
}

static int xgene_enet_get_irqs(struct xgene_enet_pdata *pdata)
{
	struct platform_device *pdev = pdata->pdev;
	struct device *dev = &pdev->dev;
	int i, ret, max_irqs;

	if (pdata->phy_mode == PHY_INTERFACE_MODE_RGMII)
		max_irqs = 1;
	else if (pdata->phy_mode == PHY_INTERFACE_MODE_SGMII)
		max_irqs = 2;
	else
		max_irqs = XGENE_MAX_ENET_IRQ;

	for (i = 0; i < max_irqs; i++) {
		ret = platform_get_irq(pdev, i);
		if (ret <= 0) {
			dev_err(dev, "Unable to get ENET IRQ\n");
			ret = ret ? : -ENXIO;
			return ret;
		}
		pdata->irqs[i] = ret;
	}

	return 0;
}

static int xgene_enet_get_resources(struct xgene_enet_pdata *pdata)
{
	struct platform_device *pdev;
	struct net_device *ndev;
	struct device *dev;
	struct resource *res;
	void __iomem *base_addr;
	u32 offset;
	int ret = 0;

	pdev = pdata->pdev;
	dev = &pdev->dev;
	ndev = pdata->ndev;

	res = platform_get_resource(pdev, IORESOURCE_MEM, RES_ENET_CSR);
	if (!res) {
		dev_err(dev, "Resource enet_csr not defined\n");
		return -ENODEV;
	}
	pdata->base_addr = devm_ioremap(dev, res->start, resource_size(res));
	if (!pdata->base_addr) {
		dev_err(dev, "Unable to retrieve ENET Port CSR region\n");
		return -ENOMEM;
	}

	res = platform_get_resource(pdev, IORESOURCE_MEM, RES_RING_CSR);
	if (!res) {
		dev_err(dev, "Resource ring_csr not defined\n");
		return -ENODEV;
	}
	pdata->ring_csr_addr = devm_ioremap(dev, res->start,
							resource_size(res));
	if (!pdata->ring_csr_addr) {
		dev_err(dev, "Unable to retrieve ENET Ring CSR region\n");
		return -ENOMEM;
	}

	res = platform_get_resource(pdev, IORESOURCE_MEM, RES_RING_CMD);
	if (!res) {
		dev_err(dev, "Resource ring_cmd not defined\n");
		return -ENODEV;
	}
	pdata->ring_cmd_addr = devm_ioremap(dev, res->start,
							resource_size(res));
	if (!pdata->ring_cmd_addr) {
		dev_err(dev, "Unable to retrieve ENET Ring command region\n");
		return -ENOMEM;
	}

	if (dev->of_node)
		xgene_get_port_id_dt(dev, pdata);
#ifdef CONFIG_ACPI
	else
		xgene_get_port_id_acpi(dev, pdata);
#endif

	if (!device_get_mac_address(dev, ndev->dev_addr, ETH_ALEN))
		eth_hw_addr_random(ndev);

	memcpy(ndev->perm_addr, ndev->dev_addr, ndev->addr_len);

	pdata->phy_mode = device_get_phy_mode(dev);
	if (pdata->phy_mode < 0) {
		dev_err(dev, "Unable to get phy-connection-type\n");
		return pdata->phy_mode;
	}
	if (pdata->phy_mode != PHY_INTERFACE_MODE_RGMII &&
	    pdata->phy_mode != PHY_INTERFACE_MODE_SGMII &&
	    pdata->phy_mode != PHY_INTERFACE_MODE_XGMII) {
		dev_err(dev, "Incorrect phy-connection-type specified\n");
		return -ENODEV;
	}

	ret = xgene_get_tx_delay(pdata);
	if (ret)
		return ret;

	ret = xgene_get_rx_delay(pdata);
	if (ret)
		return ret;

	ret = xgene_enet_get_irqs(pdata);
	if (ret)
		return ret;

	pdata->clk = devm_clk_get(&pdev->dev, NULL);
	if (IS_ERR(pdata->clk)) {
		/* Firmware may have set up the clock already. */
		dev_info(dev, "clocks have been setup already\n");
	}

	if (pdata->phy_mode != PHY_INTERFACE_MODE_XGMII)
		base_addr = pdata->base_addr - (pdata->port_id * MAC_OFFSET);
	else
		base_addr = pdata->base_addr;
	pdata->eth_csr_addr = base_addr + BLOCK_ETH_CSR_OFFSET;
	pdata->cle.base = base_addr + BLOCK_ETH_CLE_CSR_OFFSET;
	pdata->eth_ring_if_addr = base_addr + BLOCK_ETH_RING_IF_OFFSET;
	pdata->eth_diag_csr_addr = base_addr + BLOCK_ETH_DIAG_CSR_OFFSET;
	if (pdata->phy_mode == PHY_INTERFACE_MODE_RGMII ||
	    pdata->phy_mode == PHY_INTERFACE_MODE_SGMII) {
		pdata->mcx_mac_addr = pdata->base_addr + BLOCK_ETH_MAC_OFFSET;
		offset = (pdata->enet_id == XGENE_ENET1) ?
			  BLOCK_ETH_MAC_CSR_OFFSET :
			  X2_BLOCK_ETH_MAC_CSR_OFFSET;
		pdata->mcx_mac_csr_addr = base_addr + offset;
	} else {
		pdata->mcx_mac_addr = base_addr + BLOCK_AXG_MAC_OFFSET;
		pdata->mcx_mac_csr_addr = base_addr + BLOCK_AXG_MAC_CSR_OFFSET;
	}
	pdata->rx_buff_cnt = NUM_PKT_BUF;

	return 0;
}

static int xgene_enet_init_hw(struct xgene_enet_pdata *pdata)
{
	struct xgene_enet_cle *enet_cle = &pdata->cle;
	struct net_device *ndev = pdata->ndev;
	struct xgene_enet_desc_ring *buf_pool;
	u16 dst_ring_num;
	int i, ret;

	ret = pdata->port_ops->reset(pdata);
	if (ret)
		return ret;

	ret = xgene_enet_create_desc_rings(ndev);
	if (ret) {
		netdev_err(ndev, "Error in ring configuration\n");
		return ret;
	}

	/* setup buffer pool */
	for (i = 0; i < pdata->rxq_cnt; i++) {
		buf_pool = pdata->rx_ring[i]->buf_pool;
		xgene_enet_init_bufpool(buf_pool);
		ret = xgene_enet_refill_bufpool(buf_pool, pdata->rx_buff_cnt);
		if (ret) {
			xgene_enet_delete_desc_rings(pdata);
			return ret;
		}
	}

	dst_ring_num = xgene_enet_dst_ring_num(pdata->rx_ring[0]);
	buf_pool = pdata->rx_ring[0]->buf_pool;
	if (pdata->phy_mode == PHY_INTERFACE_MODE_XGMII) {
		/* Initialize and Enable  PreClassifier Tree */
		enet_cle->max_nodes = 512;
		enet_cle->max_dbptrs = 1024;
		enet_cle->parsers = 3;
		enet_cle->active_parser = PARSER_ALL;
		enet_cle->ptree.start_node = 0;
		enet_cle->ptree.start_dbptr = 0;
		enet_cle->jump_bytes = 8;
		ret = pdata->cle_ops->cle_init(pdata);
		if (ret) {
			netdev_err(ndev, "Preclass Tree init error\n");
			return ret;
		}
	} else {
		pdata->port_ops->cle_bypass(pdata, dst_ring_num, buf_pool->id);
	}

	pdata->mac_ops->init(pdata);

	return ret;
}

static void xgene_enet_setup_ops(struct xgene_enet_pdata *pdata)
{
	switch (pdata->phy_mode) {
	case PHY_INTERFACE_MODE_RGMII:
		pdata->mac_ops = &xgene_gmac_ops;
		pdata->port_ops = &xgene_gport_ops;
		pdata->rm = RM3;
		pdata->rxq_cnt = 1;
		pdata->txq_cnt = 1;
		pdata->cq_cnt = 0;
		break;
	case PHY_INTERFACE_MODE_SGMII:
		pdata->mac_ops = &xgene_sgmac_ops;
		pdata->port_ops = &xgene_sgport_ops;
		pdata->rm = RM1;
		pdata->rxq_cnt = 1;
		pdata->txq_cnt = 1;
		pdata->cq_cnt = 1;
		break;
	default:
		pdata->mac_ops = &xgene_xgmac_ops;
		pdata->port_ops = &xgene_xgport_ops;
		pdata->cle_ops = &xgene_cle3in_ops;
		pdata->rm = RM0;
		pdata->rxq_cnt = XGENE_NUM_RX_RING;
		pdata->txq_cnt = XGENE_NUM_TX_RING;
		pdata->cq_cnt = XGENE_NUM_TXC_RING;
		break;
	}

	if (pdata->enet_id == XGENE_ENET1) {
		switch (pdata->port_id) {
		case 0:
			pdata->cpu_bufnum = START_CPU_BUFNUM_0;
			pdata->eth_bufnum = START_ETH_BUFNUM_0;
			pdata->bp_bufnum = START_BP_BUFNUM_0;
			pdata->ring_num = START_RING_NUM_0;
			break;
		case 1:
			if (pdata->phy_mode == PHY_INTERFACE_MODE_XGMII) {
				pdata->cpu_bufnum = XG_START_CPU_BUFNUM_1;
				pdata->eth_bufnum = XG_START_ETH_BUFNUM_1;
				pdata->bp_bufnum = XG_START_BP_BUFNUM_1;
				pdata->ring_num = XG_START_RING_NUM_1;
			} else {
				pdata->cpu_bufnum = START_CPU_BUFNUM_1;
				pdata->eth_bufnum = START_ETH_BUFNUM_1;
				pdata->bp_bufnum = START_BP_BUFNUM_1;
				pdata->ring_num = START_RING_NUM_1;
			}
			break;
		default:
			break;
		}
		pdata->ring_ops = &xgene_ring1_ops;
	} else {
		switch (pdata->port_id) {
		case 0:
			pdata->cpu_bufnum = X2_START_CPU_BUFNUM_0;
			pdata->eth_bufnum = X2_START_ETH_BUFNUM_0;
			pdata->bp_bufnum = X2_START_BP_BUFNUM_0;
			pdata->ring_num = X2_START_RING_NUM_0;
			break;
		case 1:
			pdata->cpu_bufnum = X2_START_CPU_BUFNUM_1;
			pdata->eth_bufnum = X2_START_ETH_BUFNUM_1;
			pdata->bp_bufnum = X2_START_BP_BUFNUM_1;
			pdata->ring_num = X2_START_RING_NUM_1;
			break;
		default:
			break;
		}
		pdata->rm = RM0;
		pdata->ring_ops = &xgene_ring2_ops;
	}
}

static void xgene_enet_napi_add(struct xgene_enet_pdata *pdata)
{
	struct napi_struct *napi;
	int i;

	for (i = 0; i < pdata->rxq_cnt; i++) {
		napi = &pdata->rx_ring[i]->napi;
		netif_napi_add(pdata->ndev, napi, xgene_enet_napi,
			       NAPI_POLL_WEIGHT);
	}

	for (i = 0; i < pdata->cq_cnt; i++) {
		napi = &pdata->tx_ring[i]->cp_ring->napi;
		netif_napi_add(pdata->ndev, napi, xgene_enet_napi,
			       NAPI_POLL_WEIGHT);
	}
}

static void xgene_enet_napi_del(struct xgene_enet_pdata *pdata)
{
	struct napi_struct *napi;
	int i;

	for (i = 0; i < pdata->rxq_cnt; i++) {
		napi = &pdata->rx_ring[i]->napi;
		netif_napi_del(napi);
	}

	for (i = 0; i < pdata->cq_cnt; i++) {
		napi = &pdata->tx_ring[i]->cp_ring->napi;
		netif_napi_del(napi);
	}
}

static int xgene_enet_probe(struct platform_device *pdev)
{
	struct net_device *ndev;
	struct xgene_enet_pdata *pdata;
	struct device *dev = &pdev->dev;
	const struct xgene_mac_ops *mac_ops;
	const struct of_device_id *of_id;
	int ret;

	ndev = alloc_etherdev_mqs(sizeof(struct xgene_enet_pdata),
				  XGENE_NUM_RX_RING, XGENE_NUM_TX_RING);
	if (!ndev)
		return -ENOMEM;

	pdata = netdev_priv(ndev);

	pdata->pdev = pdev;
	pdata->ndev = ndev;
	SET_NETDEV_DEV(ndev, dev);
	platform_set_drvdata(pdev, pdata);
	ndev->netdev_ops = &xgene_ndev_ops;
	xgene_enet_set_ethtool_ops(ndev);
	ndev->features |= NETIF_F_IP_CSUM |
			  NETIF_F_GSO |
			  NETIF_F_GRO |
			  NETIF_F_SG;

	of_id = of_match_device(xgene_enet_of_match, &pdev->dev);
	if (of_id) {
		pdata->enet_id = (enum xgene_enet_id)of_id->data;
	}
#ifdef CONFIG_ACPI
	else {
		const struct acpi_device_id *acpi_id;

		acpi_id = acpi_match_device(xgene_enet_acpi_match, &pdev->dev);
		if (acpi_id)
			pdata->enet_id = (enum xgene_enet_id) acpi_id->driver_data;
	}
#endif
	if (!pdata->enet_id) {
		free_netdev(ndev);
		return -ENODEV;
	}

	ret = xgene_enet_get_resources(pdata);
	if (ret)
		goto err;

	xgene_enet_setup_ops(pdata);

	if (pdata->phy_mode == PHY_INTERFACE_MODE_XGMII) {
		ndev->features |= NETIF_F_TSO;
		pdata->mss = XGENE_ENET_MSS;
	}
	ndev->hw_features = ndev->features;

	ret = dma_coerce_mask_and_coherent(dev, DMA_BIT_MASK(64));
	if (ret) {
		netdev_err(ndev, "No usable DMA configuration\n");
		goto err;
	}

	ret = register_netdev(ndev);
	if (ret) {
		netdev_err(ndev, "Failed to register netdev\n");
		goto err;
	}

	ret = xgene_enet_init_hw(pdata);
	if (ret)
		goto err;

	mac_ops = pdata->mac_ops;
	if (pdata->phy_mode == PHY_INTERFACE_MODE_RGMII) {
		ret = xgene_enet_mdio_config(pdata);
		if (ret)
			goto err;
	} else {
		INIT_DELAYED_WORK(&pdata->link_work, mac_ops->link_state);
	}

	xgene_enet_napi_add(pdata);
	return 0;
err:
	unregister_netdev(ndev);
	free_netdev(ndev);
	return ret;
}

static int xgene_enet_remove(struct platform_device *pdev)
{
	struct xgene_enet_pdata *pdata;
	const struct xgene_mac_ops *mac_ops;
	struct net_device *ndev;

	pdata = platform_get_drvdata(pdev);
	mac_ops = pdata->mac_ops;
	ndev = pdata->ndev;

	mac_ops->rx_disable(pdata);
	mac_ops->tx_disable(pdata);

	xgene_enet_napi_del(pdata);
	if (pdata->phy_mode == PHY_INTERFACE_MODE_RGMII)
		xgene_enet_mdio_remove(pdata);
	unregister_netdev(ndev);
	xgene_enet_delete_desc_rings(pdata);
	pdata->port_ops->shutdown(pdata);
	free_netdev(ndev);

	return 0;
}

#ifdef CONFIG_ACPI
static const struct acpi_device_id xgene_enet_acpi_match[] = {
	{ "APMC0D05", XGENE_ENET1},
	{ "APMC0D30", XGENE_ENET1},
	{ "APMC0D31", XGENE_ENET1},
	{ "APMC0D3F", XGENE_ENET1},
	{ "APMC0D26", XGENE_ENET2},
	{ "APMC0D25", XGENE_ENET2},
	{ }
};
MODULE_DEVICE_TABLE(acpi, xgene_enet_acpi_match);
#endif

#ifdef CONFIG_OF
static const struct of_device_id xgene_enet_of_match[] = {
	{.compatible = "apm,xgene-enet",    .data = (void *)XGENE_ENET1},
	{.compatible = "apm,xgene1-sgenet", .data = (void *)XGENE_ENET1},
	{.compatible = "apm,xgene1-xgenet", .data = (void *)XGENE_ENET1},
	{.compatible = "apm,xgene2-sgenet", .data = (void *)XGENE_ENET2},
	{.compatible = "apm,xgene2-xgenet", .data = (void *)XGENE_ENET2},
	{},
};

MODULE_DEVICE_TABLE(of, xgene_enet_of_match);
#endif

static struct platform_driver xgene_enet_driver = {
	.driver = {
		   .name = "xgene-enet",
		   .of_match_table = of_match_ptr(xgene_enet_of_match),
		   .acpi_match_table = ACPI_PTR(xgene_enet_acpi_match),
	},
	.probe = xgene_enet_probe,
	.remove = xgene_enet_remove,
};

module_platform_driver(xgene_enet_driver);

MODULE_DESCRIPTION("APM X-Gene SoC Ethernet driver");
MODULE_VERSION(XGENE_DRV_VERSION);
MODULE_AUTHOR("Iyappan Subramanian <isubramanian@apm.com>");
MODULE_AUTHOR("Keyur Chudgar <kchudgar@apm.com>");
MODULE_LICENSE("GPL");<|MERGE_RESOLUTION|>--- conflicted
+++ resolved
@@ -626,17 +626,6 @@
 	struct xgene_enet_desc_ring *ring;
 	int ret = 0, i;
 
-<<<<<<< HEAD
-	ring = pdata->rx_ring;
-	irq_set_status_flags(ring->irq, IRQ_DISABLE_UNLAZY);
-	ret = devm_request_irq(dev, ring->irq, xgene_enet_rx_irq,
-			       IRQF_SHARED, ring->irq_name, ring);
-	if (ret)
-		netdev_err(ndev, "Failed to request irq %s\n", ring->irq_name);
-
-	if (pdata->cq_cnt) {
-		ring = pdata->tx_ring->cp_ring;
-=======
 	for (i = 0; i < pdata->rxq_cnt; i++) {
 		ring = pdata->rx_ring[i];
 		irq_set_status_flags(ring->irq, IRQ_DISABLE_UNLAZY);
@@ -650,7 +639,6 @@
 
 	for (i = 0; i < pdata->cq_cnt; i++) {
 		ring = pdata->tx_ring[i]->cp_ring;
->>>>>>> 6f40fed1
 		irq_set_status_flags(ring->irq, IRQ_DISABLE_UNLAZY);
 		ret = devm_request_irq(dev, ring->irq, xgene_enet_rx_irq,
 				       IRQF_SHARED, ring->irq_name, ring);
@@ -672,14 +660,6 @@
 
 	pdata = netdev_priv(ndev);
 	dev = ndev_to_dev(ndev);
-<<<<<<< HEAD
-	ring = pdata->rx_ring;
-	irq_clear_status_flags(ring->irq, IRQ_DISABLE_UNLAZY);
-	devm_free_irq(dev, ring->irq, ring);
-
-	if (pdata->cq_cnt) {
-		ring = pdata->tx_ring->cp_ring;
-=======
 
 	for (i = 0; i < pdata->rxq_cnt; i++) {
 		ring = pdata->rx_ring[i];
@@ -689,7 +669,6 @@
 
 	for (i = 0; i < pdata->cq_cnt; i++) {
 		ring = pdata->tx_ring[i]->cp_ring;
->>>>>>> 6f40fed1
 		irq_clear_status_flags(ring->irq, IRQ_DISABLE_UNLAZY);
 		devm_free_irq(dev, ring->irq, ring);
 	}
