# SPDX-License-Identifier: GPL-2.0
obj-$(CONFIG_NFP)	+= nfp.o

nfp-objs := \
	    nfpcore/nfp6000_pcie.o \
	    nfpcore/nfp_cppcore.o \
	    nfpcore/nfp_cpplib.o \
	    nfpcore/nfp_hwinfo.o \
	    nfpcore/nfp_mip.o \
	    nfpcore/nfp_mutex.o \
	    nfpcore/nfp_nffw.o \
	    nfpcore/nfp_nsp.o \
	    nfpcore/nfp_nsp_cmds.o \
	    nfpcore/nfp_nsp_eth.o \
	    nfpcore/nfp_resource.o \
	    nfpcore/nfp_rtsym.o \
	    nfpcore/nfp_target.o \
	    ccm.o \
<<<<<<< HEAD
=======
	    ccm_mbox.o \
>>>>>>> 6fb08f1a
	    nfp_asm.o \
	    nfp_app.o \
	    nfp_app_nic.o \
	    nfp_devlink.o \
	    nfp_hwmon.o \
	    nfp_main.o \
	    nfp_net_common.o \
	    nfp_net_ctrl.o \
	    nfp_net_debugdump.o \
	    nfp_net_ethtool.o \
	    nfp_net_main.o \
	    nfp_net_repr.o \
	    nfp_net_sriov.o \
	    nfp_netvf_main.o \
	    nfp_port.o \
	    nfp_shared_buf.o \
	    nic/main.o

ifeq ($(CONFIG_TLS_DEVICE),y)
nfp-objs += \
	    crypto/tls.o
endif

ifeq ($(CONFIG_NFP_APP_FLOWER),y)
nfp-objs += \
	    flower/action.o \
	    flower/cmsg.o \
	    flower/lag_conf.o \
	    flower/main.o \
	    flower/match.o \
	    flower/metadata.o \
	    flower/offload.o \
	    flower/tunnel_conf.o \
	    flower/qos_conf.o
endif

ifeq ($(CONFIG_BPF_SYSCALL),y)
nfp-objs += \
	    bpf/cmsg.o \
	    bpf/main.o \
	    bpf/offload.o \
	    bpf/verifier.o \
	    bpf/jit.o
endif

ifeq ($(CONFIG_NFP_APP_ABM_NIC),y)
nfp-objs += \
	    abm/cls.o \
	    abm/ctrl.o \
	    abm/qdisc.o \
	    abm/main.o
endif

nfp-$(CONFIG_NFP_DEBUG) += nfp_net_debugfs.o<|MERGE_RESOLUTION|>--- conflicted
+++ resolved
@@ -16,10 +16,7 @@
 	    nfpcore/nfp_rtsym.o \
 	    nfpcore/nfp_target.o \
 	    ccm.o \
-<<<<<<< HEAD
-=======
 	    ccm_mbox.o \
->>>>>>> 6fb08f1a
 	    nfp_asm.o \
 	    nfp_app.o \
 	    nfp_app_nic.o \
