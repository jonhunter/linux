/*
 * Copyright (c) 2009, Microsoft Corporation.
 *
 * This program is free software; you can redistribute it and/or modify it
 * under the terms and conditions of the GNU General Public License,
 * version 2, as published by the Free Software Foundation.
 *
 * This program is distributed in the hope it will be useful, but WITHOUT
 * ANY WARRANTY; without even the implied warranty of MERCHANTABILITY or
 * FITNESS FOR A PARTICULAR PURPOSE.  See the GNU General Public License for
 * more details.
 *
 * You should have received a copy of the GNU General Public License along with
 * this program; if not, see <http://www.gnu.org/licenses/>.
 *
 * Authors:
 *   Haiyang Zhang <haiyangz@microsoft.com>
 *   Hank Janssen  <hjanssen@microsoft.com>
 */
#define pr_fmt(fmt) KBUILD_MODNAME ": " fmt

#include <linux/kernel.h>
#include <linux/sched.h>
#include <linux/wait.h>
#include <linux/mm.h>
#include <linux/delay.h>
#include <linux/io.h>
#include <linux/slab.h>
#include <linux/netdevice.h>
#include <linux/if_ether.h>
#include <linux/vmalloc.h>
#include <asm/sync_bitops.h>

#include "hyperv_net.h"

/*
 * Switch the data path from the synthetic interface to the VF
 * interface.
 */
void netvsc_switch_datapath(struct net_device *ndev, bool vf)
{
	struct net_device_context *net_device_ctx = netdev_priv(ndev);
	struct hv_device *dev = net_device_ctx->device_ctx;
	struct netvsc_device *nv_dev = net_device_ctx->nvdev;
	struct nvsp_message *init_pkt = &nv_dev->channel_init_pkt;

	memset(init_pkt, 0, sizeof(struct nvsp_message));
	init_pkt->hdr.msg_type = NVSP_MSG4_TYPE_SWITCH_DATA_PATH;
	if (vf)
		init_pkt->msg.v4_msg.active_dp.active_datapath =
			NVSP_DATAPATH_VF;
	else
		init_pkt->msg.v4_msg.active_dp.active_datapath =
			NVSP_DATAPATH_SYNTHETIC;

	vmbus_sendpacket(dev->channel, init_pkt,
			       sizeof(struct nvsp_message),
			       (unsigned long)init_pkt,
			       VM_PKT_DATA_INBAND, 0);
}

static struct netvsc_device *alloc_net_device(void)
{
	struct netvsc_device *net_device;

	net_device = kzalloc(sizeof(struct netvsc_device), GFP_KERNEL);
	if (!net_device)
		return NULL;

	net_device->chan_table[0].mrc.buf
		= vzalloc(NETVSC_RECVSLOT_MAX * sizeof(struct recv_comp_data));

	init_waitqueue_head(&net_device->wait_drain);
	net_device->destroy = false;
	atomic_set(&net_device->open_cnt, 0);
	net_device->max_pkt = RNDIS_MAX_PKT_DEFAULT;
	net_device->pkt_align = RNDIS_PKT_ALIGN_DEFAULT;
	init_completion(&net_device->channel_init_wait);

	return net_device;
}

static void free_netvsc_device(struct rcu_head *head)
{
	struct netvsc_device *nvdev
		= container_of(head, struct netvsc_device, rcu);
	int i;

	for (i = 0; i < VRSS_CHANNEL_MAX; i++)
		vfree(nvdev->chan_table[i].mrc.buf);

	kfree(nvdev);
}

<<<<<<< HEAD
=======
static void free_netvsc_device_rcu(struct netvsc_device *nvdev)
{
	call_rcu(&nvdev->rcu, free_netvsc_device);
}
>>>>>>> 88275ed0

static struct netvsc_device *get_outbound_net_device(struct hv_device *device)
{
	struct netvsc_device *net_device = hv_device_to_netvsc_device(device);

	if (net_device && net_device->destroy)
		net_device = NULL;

	return net_device;
}

static void netvsc_destroy_buf(struct hv_device *device)
{
	struct nvsp_message *revoke_packet;
	struct net_device *ndev = hv_get_drvdata(device);
	struct netvsc_device *net_device = net_device_to_netvsc_device(ndev);
	int ret;

	/*
	 * If we got a section count, it means we received a
	 * SendReceiveBufferComplete msg (ie sent
	 * NvspMessage1TypeSendReceiveBuffer msg) therefore, we need
	 * to send a revoke msg here
	 */
	if (net_device->recv_section_cnt) {
		/* Send the revoke receive buffer */
		revoke_packet = &net_device->revoke_packet;
		memset(revoke_packet, 0, sizeof(struct nvsp_message));

		revoke_packet->hdr.msg_type =
			NVSP_MSG1_TYPE_REVOKE_RECV_BUF;
		revoke_packet->msg.v1_msg.
		revoke_recv_buf.id = NETVSC_RECEIVE_BUFFER_ID;

		ret = vmbus_sendpacket(device->channel,
				       revoke_packet,
				       sizeof(struct nvsp_message),
				       (unsigned long)revoke_packet,
				       VM_PKT_DATA_INBAND, 0);
		/*
		 * If we failed here, we might as well return and
		 * have a leak rather than continue and a bugchk
		 */
		if (ret != 0) {
			netdev_err(ndev, "unable to send "
				"revoke receive buffer to netvsp\n");
			return;
		}
	}

	/* Teardown the gpadl on the vsp end */
	if (net_device->recv_buf_gpadl_handle) {
		ret = vmbus_teardown_gpadl(device->channel,
					   net_device->recv_buf_gpadl_handle);

		/* If we failed here, we might as well return and have a leak
		 * rather than continue and a bugchk
		 */
		if (ret != 0) {
			netdev_err(ndev,
				   "unable to teardown receive buffer's gpadl\n");
			return;
		}
		net_device->recv_buf_gpadl_handle = 0;
	}

	if (net_device->recv_buf) {
		/* Free up the receive buffer */
		vfree(net_device->recv_buf);
		net_device->recv_buf = NULL;
	}

	if (net_device->recv_section) {
		net_device->recv_section_cnt = 0;
		kfree(net_device->recv_section);
		net_device->recv_section = NULL;
	}

	/* Deal with the send buffer we may have setup.
	 * If we got a  send section size, it means we received a
	 * NVSP_MSG1_TYPE_SEND_SEND_BUF_COMPLETE msg (ie sent
	 * NVSP_MSG1_TYPE_SEND_SEND_BUF msg) therefore, we need
	 * to send a revoke msg here
	 */
	if (net_device->send_section_size) {
		/* Send the revoke receive buffer */
		revoke_packet = &net_device->revoke_packet;
		memset(revoke_packet, 0, sizeof(struct nvsp_message));

		revoke_packet->hdr.msg_type =
			NVSP_MSG1_TYPE_REVOKE_SEND_BUF;
		revoke_packet->msg.v1_msg.revoke_send_buf.id =
			NETVSC_SEND_BUFFER_ID;

		ret = vmbus_sendpacket(device->channel,
				       revoke_packet,
				       sizeof(struct nvsp_message),
				       (unsigned long)revoke_packet,
				       VM_PKT_DATA_INBAND, 0);
		/* If we failed here, we might as well return and
		 * have a leak rather than continue and a bugchk
		 */
		if (ret != 0) {
			netdev_err(ndev, "unable to send "
				   "revoke send buffer to netvsp\n");
			return;
		}
	}
	/* Teardown the gpadl on the vsp end */
	if (net_device->send_buf_gpadl_handle) {
		ret = vmbus_teardown_gpadl(device->channel,
					   net_device->send_buf_gpadl_handle);

		/* If we failed here, we might as well return and have a leak
		 * rather than continue and a bugchk
		 */
		if (ret != 0) {
			netdev_err(ndev,
				   "unable to teardown send buffer's gpadl\n");
			return;
		}
		net_device->send_buf_gpadl_handle = 0;
	}
	if (net_device->send_buf) {
		/* Free up the send buffer */
		vfree(net_device->send_buf);
		net_device->send_buf = NULL;
	}
	kfree(net_device->send_section_map);
}

static int netvsc_init_buf(struct hv_device *device)
{
	int ret = 0;
	struct netvsc_device *net_device;
	struct nvsp_message *init_packet;
	struct net_device *ndev;
	int node;

	net_device = get_outbound_net_device(device);
	if (!net_device)
		return -ENODEV;
	ndev = hv_get_drvdata(device);

	node = cpu_to_node(device->channel->target_cpu);
	net_device->recv_buf = vzalloc_node(net_device->recv_buf_size, node);
	if (!net_device->recv_buf)
		net_device->recv_buf = vzalloc(net_device->recv_buf_size);

	if (!net_device->recv_buf) {
		netdev_err(ndev, "unable to allocate receive "
			"buffer of size %d\n", net_device->recv_buf_size);
		ret = -ENOMEM;
		goto cleanup;
	}

	/*
	 * Establish the gpadl handle for this buffer on this
	 * channel.  Note: This call uses the vmbus connection rather
	 * than the channel to establish the gpadl handle.
	 */
	ret = vmbus_establish_gpadl(device->channel, net_device->recv_buf,
				    net_device->recv_buf_size,
				    &net_device->recv_buf_gpadl_handle);
	if (ret != 0) {
		netdev_err(ndev,
			"unable to establish receive buffer's gpadl\n");
		goto cleanup;
	}

	/* Notify the NetVsp of the gpadl handle */
	init_packet = &net_device->channel_init_pkt;

	memset(init_packet, 0, sizeof(struct nvsp_message));

	init_packet->hdr.msg_type = NVSP_MSG1_TYPE_SEND_RECV_BUF;
	init_packet->msg.v1_msg.send_recv_buf.
		gpadl_handle = net_device->recv_buf_gpadl_handle;
	init_packet->msg.v1_msg.
		send_recv_buf.id = NETVSC_RECEIVE_BUFFER_ID;

	/* Send the gpadl notification request */
	ret = vmbus_sendpacket(device->channel, init_packet,
			       sizeof(struct nvsp_message),
			       (unsigned long)init_packet,
			       VM_PKT_DATA_INBAND,
			       VMBUS_DATA_PACKET_FLAG_COMPLETION_REQUESTED);
	if (ret != 0) {
		netdev_err(ndev,
			"unable to send receive buffer's gpadl to netvsp\n");
		goto cleanup;
	}

	wait_for_completion(&net_device->channel_init_wait);

	/* Check the response */
	if (init_packet->msg.v1_msg.
	    send_recv_buf_complete.status != NVSP_STAT_SUCCESS) {
		netdev_err(ndev, "Unable to complete receive buffer "
			   "initialization with NetVsp - status %d\n",
			   init_packet->msg.v1_msg.
			   send_recv_buf_complete.status);
		ret = -EINVAL;
		goto cleanup;
	}

	/* Parse the response */

	net_device->recv_section_cnt = init_packet->msg.
		v1_msg.send_recv_buf_complete.num_sections;

	net_device->recv_section = kmemdup(
		init_packet->msg.v1_msg.send_recv_buf_complete.sections,
		net_device->recv_section_cnt *
		sizeof(struct nvsp_1_receive_buffer_section),
		GFP_KERNEL);
	if (net_device->recv_section == NULL) {
		ret = -EINVAL;
		goto cleanup;
	}

	/*
	 * For 1st release, there should only be 1 section that represents the
	 * entire receive buffer
	 */
	if (net_device->recv_section_cnt != 1 ||
	    net_device->recv_section->offset != 0) {
		ret = -EINVAL;
		goto cleanup;
	}

	/* Now setup the send buffer.
	 */
	net_device->send_buf = vzalloc_node(net_device->send_buf_size, node);
	if (!net_device->send_buf)
		net_device->send_buf = vzalloc(net_device->send_buf_size);
	if (!net_device->send_buf) {
		netdev_err(ndev, "unable to allocate send "
			   "buffer of size %d\n", net_device->send_buf_size);
		ret = -ENOMEM;
		goto cleanup;
	}

	/* Establish the gpadl handle for this buffer on this
	 * channel.  Note: This call uses the vmbus connection rather
	 * than the channel to establish the gpadl handle.
	 */
	ret = vmbus_establish_gpadl(device->channel, net_device->send_buf,
				    net_device->send_buf_size,
				    &net_device->send_buf_gpadl_handle);
	if (ret != 0) {
		netdev_err(ndev,
			   "unable to establish send buffer's gpadl\n");
		goto cleanup;
	}

	/* Notify the NetVsp of the gpadl handle */
	init_packet = &net_device->channel_init_pkt;
	memset(init_packet, 0, sizeof(struct nvsp_message));
	init_packet->hdr.msg_type = NVSP_MSG1_TYPE_SEND_SEND_BUF;
	init_packet->msg.v1_msg.send_send_buf.gpadl_handle =
		net_device->send_buf_gpadl_handle;
	init_packet->msg.v1_msg.send_send_buf.id = NETVSC_SEND_BUFFER_ID;

	/* Send the gpadl notification request */
	ret = vmbus_sendpacket(device->channel, init_packet,
			       sizeof(struct nvsp_message),
			       (unsigned long)init_packet,
			       VM_PKT_DATA_INBAND,
			       VMBUS_DATA_PACKET_FLAG_COMPLETION_REQUESTED);
	if (ret != 0) {
		netdev_err(ndev,
			   "unable to send send buffer's gpadl to netvsp\n");
		goto cleanup;
	}

	wait_for_completion(&net_device->channel_init_wait);

	/* Check the response */
	if (init_packet->msg.v1_msg.
	    send_send_buf_complete.status != NVSP_STAT_SUCCESS) {
		netdev_err(ndev, "Unable to complete send buffer "
			   "initialization with NetVsp - status %d\n",
			   init_packet->msg.v1_msg.
			   send_send_buf_complete.status);
		ret = -EINVAL;
		goto cleanup;
	}

	/* Parse the response */
	net_device->send_section_size = init_packet->msg.
				v1_msg.send_send_buf_complete.section_size;

	/* Section count is simply the size divided by the section size.
	 */
	net_device->send_section_cnt =
		net_device->send_buf_size / net_device->send_section_size;

	netdev_dbg(ndev, "Send section size: %d, Section count:%d\n",
		   net_device->send_section_size, net_device->send_section_cnt);

	/* Setup state for managing the send buffer. */
	net_device->map_words = DIV_ROUND_UP(net_device->send_section_cnt,
					     BITS_PER_LONG);

	net_device->send_section_map = kcalloc(net_device->map_words,
					       sizeof(ulong), GFP_KERNEL);
	if (net_device->send_section_map == NULL) {
		ret = -ENOMEM;
		goto cleanup;
	}

	goto exit;

cleanup:
	netvsc_destroy_buf(device);

exit:
	return ret;
}

/* Negotiate NVSP protocol version */
static int negotiate_nvsp_ver(struct hv_device *device,
			      struct netvsc_device *net_device,
			      struct nvsp_message *init_packet,
			      u32 nvsp_ver)
{
	struct net_device *ndev = hv_get_drvdata(device);
	int ret;

	memset(init_packet, 0, sizeof(struct nvsp_message));
	init_packet->hdr.msg_type = NVSP_MSG_TYPE_INIT;
	init_packet->msg.init_msg.init.min_protocol_ver = nvsp_ver;
	init_packet->msg.init_msg.init.max_protocol_ver = nvsp_ver;

	/* Send the init request */
	ret = vmbus_sendpacket(device->channel, init_packet,
			       sizeof(struct nvsp_message),
			       (unsigned long)init_packet,
			       VM_PKT_DATA_INBAND,
			       VMBUS_DATA_PACKET_FLAG_COMPLETION_REQUESTED);

	if (ret != 0)
		return ret;

	wait_for_completion(&net_device->channel_init_wait);

	if (init_packet->msg.init_msg.init_complete.status !=
	    NVSP_STAT_SUCCESS)
		return -EINVAL;

	if (nvsp_ver == NVSP_PROTOCOL_VERSION_1)
		return 0;

	/* NVSPv2 or later: Send NDIS config */
	memset(init_packet, 0, sizeof(struct nvsp_message));
	init_packet->hdr.msg_type = NVSP_MSG2_TYPE_SEND_NDIS_CONFIG;
	init_packet->msg.v2_msg.send_ndis_config.mtu = ndev->mtu + ETH_HLEN;
	init_packet->msg.v2_msg.send_ndis_config.capability.ieee8021q = 1;

	if (nvsp_ver >= NVSP_PROTOCOL_VERSION_5) {
		init_packet->msg.v2_msg.send_ndis_config.capability.sriov = 1;

		/* Teaming bit is needed to receive link speed updates */
		init_packet->msg.v2_msg.send_ndis_config.capability.teaming = 1;
	}

	ret = vmbus_sendpacket(device->channel, init_packet,
				sizeof(struct nvsp_message),
				(unsigned long)init_packet,
				VM_PKT_DATA_INBAND, 0);

	return ret;
}

static int netvsc_connect_vsp(struct hv_device *device)
{
	int ret;
	struct netvsc_device *net_device;
	struct nvsp_message *init_packet;
	int ndis_version;
	const u32 ver_list[] = {
		NVSP_PROTOCOL_VERSION_1, NVSP_PROTOCOL_VERSION_2,
		NVSP_PROTOCOL_VERSION_4, NVSP_PROTOCOL_VERSION_5 };
	int i;

	net_device = get_outbound_net_device(device);
	if (!net_device)
		return -ENODEV;

	init_packet = &net_device->channel_init_pkt;

	/* Negotiate the latest NVSP protocol supported */
	for (i = ARRAY_SIZE(ver_list) - 1; i >= 0; i--)
		if (negotiate_nvsp_ver(device, net_device, init_packet,
				       ver_list[i])  == 0) {
			net_device->nvsp_version = ver_list[i];
			break;
		}

	if (i < 0) {
		ret = -EPROTO;
		goto cleanup;
	}

	pr_debug("Negotiated NVSP version:%x\n", net_device->nvsp_version);

	/* Send the ndis version */
	memset(init_packet, 0, sizeof(struct nvsp_message));

	if (net_device->nvsp_version <= NVSP_PROTOCOL_VERSION_4)
		ndis_version = 0x00060001;
	else
		ndis_version = 0x0006001e;

	init_packet->hdr.msg_type = NVSP_MSG1_TYPE_SEND_NDIS_VER;
	init_packet->msg.v1_msg.
		send_ndis_ver.ndis_major_ver =
				(ndis_version & 0xFFFF0000) >> 16;
	init_packet->msg.v1_msg.
		send_ndis_ver.ndis_minor_ver =
				ndis_version & 0xFFFF;

	/* Send the init request */
	ret = vmbus_sendpacket(device->channel, init_packet,
				sizeof(struct nvsp_message),
				(unsigned long)init_packet,
				VM_PKT_DATA_INBAND, 0);
	if (ret != 0)
		goto cleanup;

	/* Post the big receive buffer to NetVSP */
	if (net_device->nvsp_version <= NVSP_PROTOCOL_VERSION_2)
		net_device->recv_buf_size = NETVSC_RECEIVE_BUFFER_SIZE_LEGACY;
	else
		net_device->recv_buf_size = NETVSC_RECEIVE_BUFFER_SIZE;
	net_device->send_buf_size = NETVSC_SEND_BUFFER_SIZE;

	ret = netvsc_init_buf(device);

cleanup:
	return ret;
}

static void netvsc_disconnect_vsp(struct hv_device *device)
{
	netvsc_destroy_buf(device);
}

/*
 * netvsc_device_remove - Callback when the root bus device is removed
 */
void netvsc_device_remove(struct hv_device *device)
{
	struct net_device *ndev = hv_get_drvdata(device);
	struct net_device_context *net_device_ctx = netdev_priv(ndev);
	struct netvsc_device *net_device = net_device_ctx->nvdev;
	int i;

	netvsc_disconnect_vsp(device);

	RCU_INIT_POINTER(net_device_ctx->nvdev, NULL);

	/*
	 * At this point, no one should be accessing net_device
	 * except in here
	 */
	netdev_dbg(ndev, "net device safe to remove\n");

	/* Now, we can close the channel safely */
	vmbus_close(device->channel);

	for (i = 0; i < net_device->num_chn; i++)
		napi_disable(&net_device->chan_table[i].napi);

	/* Release all resources */
	free_netvsc_device_rcu(net_device);
}

#define RING_AVAIL_PERCENT_HIWATER 20
#define RING_AVAIL_PERCENT_LOWATER 10

/*
 * Get the percentage of available bytes to write in the ring.
 * The return value is in range from 0 to 100.
 */
static inline u32 hv_ringbuf_avail_percent(
		struct hv_ring_buffer_info *ring_info)
{
	u32 avail_read, avail_write;

	hv_get_ringbuffer_availbytes(ring_info, &avail_read, &avail_write);

	return avail_write * 100 / ring_info->ring_datasize;
}

static inline void netvsc_free_send_slot(struct netvsc_device *net_device,
					 u32 index)
{
	sync_change_bit(index, net_device->send_section_map);
}

static void netvsc_send_tx_complete(struct netvsc_device *net_device,
				    struct vmbus_channel *incoming_channel,
				    struct hv_device *device,
				    const struct vmpacket_descriptor *desc)
{
	struct sk_buff *skb = (struct sk_buff *)(unsigned long)desc->trans_id;
	struct net_device *ndev = hv_get_drvdata(device);
	struct vmbus_channel *channel = device->channel;
	u16 q_idx = 0;
	int queue_sends;

	/* Notify the layer above us */
	if (likely(skb)) {
		const struct hv_netvsc_packet *packet
			= (struct hv_netvsc_packet *)skb->cb;
		u32 send_index = packet->send_buf_index;
		struct netvsc_stats *tx_stats;

		if (send_index != NETVSC_INVALID_INDEX)
			netvsc_free_send_slot(net_device, send_index);
		q_idx = packet->q_idx;
		channel = incoming_channel;

		tx_stats = &net_device->chan_table[q_idx].tx_stats;

		u64_stats_update_begin(&tx_stats->syncp);
		tx_stats->packets += packet->total_packets;
		tx_stats->bytes += packet->total_bytes;
		u64_stats_update_end(&tx_stats->syncp);

		dev_consume_skb_any(skb);
	}

	queue_sends =
		atomic_dec_return(&net_device->chan_table[q_idx].queue_sends);

	if (net_device->destroy && queue_sends == 0)
		wake_up(&net_device->wait_drain);

	if (netif_tx_queue_stopped(netdev_get_tx_queue(ndev, q_idx)) &&
	    (hv_ringbuf_avail_percent(&channel->outbound) > RING_AVAIL_PERCENT_HIWATER ||
	     queue_sends < 1))
		netif_tx_wake_queue(netdev_get_tx_queue(ndev, q_idx));
}

static void netvsc_send_completion(struct netvsc_device *net_device,
				   struct vmbus_channel *incoming_channel,
				   struct hv_device *device,
				   const struct vmpacket_descriptor *desc)
{
	struct nvsp_message *nvsp_packet = hv_pkt_data(desc);
	struct net_device *ndev = hv_get_drvdata(device);

	switch (nvsp_packet->hdr.msg_type) {
	case NVSP_MSG_TYPE_INIT_COMPLETE:
	case NVSP_MSG1_TYPE_SEND_RECV_BUF_COMPLETE:
	case NVSP_MSG1_TYPE_SEND_SEND_BUF_COMPLETE:
	case NVSP_MSG5_TYPE_SUBCHANNEL:
		/* Copy the response back */
		memcpy(&net_device->channel_init_pkt, nvsp_packet,
		       sizeof(struct nvsp_message));
		complete(&net_device->channel_init_wait);
		break;

	case NVSP_MSG1_TYPE_SEND_RNDIS_PKT_COMPLETE:
		netvsc_send_tx_complete(net_device, incoming_channel,
					device, desc);
		break;

	default:
		netdev_err(ndev,
			   "Unknown send completion type %d received!!\n",
			   nvsp_packet->hdr.msg_type);
	}
}

static u32 netvsc_get_next_send_section(struct netvsc_device *net_device)
{
	unsigned long *map_addr = net_device->send_section_map;
	unsigned int i;

	for_each_clear_bit(i, map_addr, net_device->map_words) {
		if (sync_test_and_set_bit(i, map_addr) == 0)
			return i;
	}

	return NETVSC_INVALID_INDEX;
}

static u32 netvsc_copy_to_send_buf(struct netvsc_device *net_device,
				   unsigned int section_index,
				   u32 pend_size,
				   struct hv_netvsc_packet *packet,
				   struct rndis_message *rndis_msg,
				   struct hv_page_buffer **pb,
				   struct sk_buff *skb)
{
	char *start = net_device->send_buf;
	char *dest = start + (section_index * net_device->send_section_size)
		     + pend_size;
	int i;
	u32 msg_size = 0;
	u32 padding = 0;
	u32 remain = packet->total_data_buflen % net_device->pkt_align;
	u32 page_count = packet->cp_partial ? packet->rmsg_pgcnt :
		packet->page_buf_cnt;

	/* Add padding */
	if (skb->xmit_more && remain && !packet->cp_partial) {
		padding = net_device->pkt_align - remain;
		rndis_msg->msg_len += padding;
		packet->total_data_buflen += padding;
	}

	for (i = 0; i < page_count; i++) {
		char *src = phys_to_virt((*pb)[i].pfn << PAGE_SHIFT);
		u32 offset = (*pb)[i].offset;
		u32 len = (*pb)[i].len;

		memcpy(dest, (src + offset), len);
		msg_size += len;
		dest += len;
	}

	if (padding) {
		memset(dest, 0, padding);
		msg_size += padding;
	}

	return msg_size;
}

static inline int netvsc_send_pkt(
	struct hv_device *device,
	struct hv_netvsc_packet *packet,
	struct netvsc_device *net_device,
	struct hv_page_buffer **pb,
	struct sk_buff *skb)
{
	struct nvsp_message nvmsg;
	struct netvsc_channel *nvchan
		= &net_device->chan_table[packet->q_idx];
	struct vmbus_channel *out_channel = nvchan->channel;
	struct net_device *ndev = hv_get_drvdata(device);
	struct netdev_queue *txq = netdev_get_tx_queue(ndev, packet->q_idx);
	u64 req_id;
	int ret;
	struct hv_page_buffer *pgbuf;
	u32 ring_avail = hv_ringbuf_avail_percent(&out_channel->outbound);

	nvmsg.hdr.msg_type = NVSP_MSG1_TYPE_SEND_RNDIS_PKT;
	if (skb != NULL) {
		/* 0 is RMC_DATA; */
		nvmsg.msg.v1_msg.send_rndis_pkt.channel_type = 0;
	} else {
		/* 1 is RMC_CONTROL; */
		nvmsg.msg.v1_msg.send_rndis_pkt.channel_type = 1;
	}

	nvmsg.msg.v1_msg.send_rndis_pkt.send_buf_section_index =
		packet->send_buf_index;
	if (packet->send_buf_index == NETVSC_INVALID_INDEX)
		nvmsg.msg.v1_msg.send_rndis_pkt.send_buf_section_size = 0;
	else
		nvmsg.msg.v1_msg.send_rndis_pkt.send_buf_section_size =
			packet->total_data_buflen;

	req_id = (ulong)skb;

	if (out_channel->rescind)
		return -ENODEV;

	if (packet->page_buf_cnt) {
		pgbuf = packet->cp_partial ? (*pb) +
			packet->rmsg_pgcnt : (*pb);
		ret = vmbus_sendpacket_pagebuffer_ctl(out_channel,
						      pgbuf,
						      packet->page_buf_cnt,
						      &nvmsg,
						      sizeof(struct nvsp_message),
						      req_id,
						      VMBUS_DATA_PACKET_FLAG_COMPLETION_REQUESTED);
	} else {
		ret = vmbus_sendpacket_ctl(out_channel, &nvmsg,
					   sizeof(struct nvsp_message),
					   req_id,
					   VM_PKT_DATA_INBAND,
					   VMBUS_DATA_PACKET_FLAG_COMPLETION_REQUESTED);
	}

	if (ret == 0) {
		atomic_inc_return(&nvchan->queue_sends);

		if (ring_avail < RING_AVAIL_PERCENT_LOWATER)
			netif_tx_stop_queue(txq);
	} else if (ret == -EAGAIN) {
		netif_tx_stop_queue(txq);
		if (atomic_read(&nvchan->queue_sends) < 1) {
			netif_tx_wake_queue(txq);
			ret = -ENOSPC;
		}
	} else {
		netdev_err(ndev, "Unable to send packet %p ret %d\n",
			   packet, ret);
	}

	return ret;
}

/* Move packet out of multi send data (msd), and clear msd */
static inline void move_pkt_msd(struct hv_netvsc_packet **msd_send,
				struct sk_buff **msd_skb,
				struct multi_send_data *msdp)
{
	*msd_skb = msdp->skb;
	*msd_send = msdp->pkt;
	msdp->skb = NULL;
	msdp->pkt = NULL;
	msdp->count = 0;
}

int netvsc_send(struct hv_device *device,
		struct hv_netvsc_packet *packet,
		struct rndis_message *rndis_msg,
		struct hv_page_buffer **pb,
		struct sk_buff *skb)
{
	struct netvsc_device *net_device;
	int ret = 0;
	struct netvsc_channel *nvchan;
	u32 pktlen = packet->total_data_buflen, msd_len = 0;
	unsigned int section_index = NETVSC_INVALID_INDEX;
	struct multi_send_data *msdp;
	struct hv_netvsc_packet *msd_send = NULL, *cur_send = NULL;
	struct sk_buff *msd_skb = NULL;
	bool try_batch;
	bool xmit_more = (skb != NULL) ? skb->xmit_more : false;

	net_device = get_outbound_net_device(device);
	if (!net_device)
		return -ENODEV;

	/* We may race with netvsc_connect_vsp()/netvsc_init_buf() and get
	 * here before the negotiation with the host is finished and
	 * send_section_map may not be allocated yet.
	 */
	if (!net_device->send_section_map)
		return -EAGAIN;

	nvchan = &net_device->chan_table[packet->q_idx];
	packet->send_buf_index = NETVSC_INVALID_INDEX;
	packet->cp_partial = false;

	/* Send control message directly without accessing msd (Multi-Send
	 * Data) field which may be changed during data packet processing.
	 */
	if (!skb) {
		cur_send = packet;
		goto send_now;
	}

	/* batch packets in send buffer if possible */
	msdp = &nvchan->msd;
	if (msdp->pkt)
		msd_len = msdp->pkt->total_data_buflen;

	try_batch =  msd_len > 0 && msdp->count < net_device->max_pkt;
	if (try_batch && msd_len + pktlen + net_device->pkt_align <
	    net_device->send_section_size) {
		section_index = msdp->pkt->send_buf_index;

	} else if (try_batch && msd_len + packet->rmsg_size <
		   net_device->send_section_size) {
		section_index = msdp->pkt->send_buf_index;
		packet->cp_partial = true;

	} else if (pktlen + net_device->pkt_align <
		   net_device->send_section_size) {
		section_index = netvsc_get_next_send_section(net_device);
		if (section_index != NETVSC_INVALID_INDEX) {
			move_pkt_msd(&msd_send, &msd_skb, msdp);
			msd_len = 0;
		}
	}

	if (section_index != NETVSC_INVALID_INDEX) {
		netvsc_copy_to_send_buf(net_device,
					section_index, msd_len,
					packet, rndis_msg, pb, skb);

		packet->send_buf_index = section_index;

		if (packet->cp_partial) {
			packet->page_buf_cnt -= packet->rmsg_pgcnt;
			packet->total_data_buflen = msd_len + packet->rmsg_size;
		} else {
			packet->page_buf_cnt = 0;
			packet->total_data_buflen += msd_len;
		}

		if (msdp->pkt) {
			packet->total_packets += msdp->pkt->total_packets;
			packet->total_bytes += msdp->pkt->total_bytes;
		}

		if (msdp->skb)
			dev_consume_skb_any(msdp->skb);

		if (xmit_more && !packet->cp_partial) {
			msdp->skb = skb;
			msdp->pkt = packet;
			msdp->count++;
		} else {
			cur_send = packet;
			msdp->skb = NULL;
			msdp->pkt = NULL;
			msdp->count = 0;
		}
	} else {
		move_pkt_msd(&msd_send, &msd_skb, msdp);
		cur_send = packet;
	}

	if (msd_send) {
		int m_ret = netvsc_send_pkt(device, msd_send, net_device,
					    NULL, msd_skb);

		if (m_ret != 0) {
			netvsc_free_send_slot(net_device,
					      msd_send->send_buf_index);
			dev_kfree_skb_any(msd_skb);
		}
	}

send_now:
	if (cur_send)
		ret = netvsc_send_pkt(device, cur_send, net_device, pb, skb);

	if (ret != 0 && section_index != NETVSC_INVALID_INDEX)
		netvsc_free_send_slot(net_device, section_index);

	return ret;
}

static int netvsc_send_recv_completion(struct vmbus_channel *channel,
				       u64 transaction_id, u32 status)
{
	struct nvsp_message recvcompMessage;
	int ret;

	recvcompMessage.hdr.msg_type =
				NVSP_MSG1_TYPE_SEND_RNDIS_PKT_COMPLETE;

	recvcompMessage.msg.v1_msg.send_rndis_pkt_complete.status = status;

	/* Send the completion */
	ret = vmbus_sendpacket(channel, &recvcompMessage,
			       sizeof(struct nvsp_message_header) + sizeof(u32),
			       transaction_id, VM_PKT_COMP, 0);

	return ret;
}

static inline void count_recv_comp_slot(struct netvsc_device *nvdev, u16 q_idx,
					u32 *filled, u32 *avail)
{
	struct multi_recv_comp *mrc = &nvdev->chan_table[q_idx].mrc;
	u32 first = mrc->first;
	u32 next = mrc->next;

	*filled = (first > next) ? NETVSC_RECVSLOT_MAX - first + next :
		  next - first;

	*avail = NETVSC_RECVSLOT_MAX - *filled - 1;
}

/* Read the first filled slot, no change to index */
static inline struct recv_comp_data *read_recv_comp_slot(struct netvsc_device
							 *nvdev, u16 q_idx)
{
	struct multi_recv_comp *mrc = &nvdev->chan_table[q_idx].mrc;
	u32 filled, avail;

	if (unlikely(!mrc->buf))
		return NULL;

	count_recv_comp_slot(nvdev, q_idx, &filled, &avail);
	if (!filled)
		return NULL;

	return mrc->buf + mrc->first * sizeof(struct recv_comp_data);
}

/* Put the first filled slot back to available pool */
static inline void put_recv_comp_slot(struct netvsc_device *nvdev, u16 q_idx)
{
	struct multi_recv_comp *mrc = &nvdev->chan_table[q_idx].mrc;
	int num_recv;

	mrc->first = (mrc->first + 1) % NETVSC_RECVSLOT_MAX;

	num_recv = atomic_dec_return(&nvdev->num_outstanding_recvs);

	if (nvdev->destroy && num_recv == 0)
		wake_up(&nvdev->wait_drain);
}

/* Check and send pending recv completions */
static void netvsc_chk_recv_comp(struct netvsc_device *nvdev,
				 struct vmbus_channel *channel, u16 q_idx)
{
	struct recv_comp_data *rcd;
	int ret;

	while (true) {
		rcd = read_recv_comp_slot(nvdev, q_idx);
		if (!rcd)
			break;

		ret = netvsc_send_recv_completion(channel, rcd->tid,
						  rcd->status);
		if (ret)
			break;

		put_recv_comp_slot(nvdev, q_idx);
	}
}

#define NETVSC_RCD_WATERMARK 80

/* Get next available slot */
static inline struct recv_comp_data *get_recv_comp_slot(
	struct netvsc_device *nvdev, struct vmbus_channel *channel, u16 q_idx)
{
	struct multi_recv_comp *mrc = &nvdev->chan_table[q_idx].mrc;
	u32 filled, avail, next;
	struct recv_comp_data *rcd;

	if (unlikely(!nvdev->recv_section))
		return NULL;

	if (unlikely(!mrc->buf))
		return NULL;

	if (atomic_read(&nvdev->num_outstanding_recvs) >
	    nvdev->recv_section->num_sub_allocs * NETVSC_RCD_WATERMARK / 100)
		netvsc_chk_recv_comp(nvdev, channel, q_idx);

	count_recv_comp_slot(nvdev, q_idx, &filled, &avail);
	if (!avail)
		return NULL;

	next = mrc->next;
	rcd = mrc->buf + next * sizeof(struct recv_comp_data);
	mrc->next = (next + 1) % NETVSC_RECVSLOT_MAX;

	atomic_inc(&nvdev->num_outstanding_recvs);

	return rcd;
}

static int netvsc_receive(struct net_device *ndev,
		   struct netvsc_device *net_device,
		   struct net_device_context *net_device_ctx,
		   struct hv_device *device,
		   struct vmbus_channel *channel,
		   const struct vmpacket_descriptor *desc,
		   struct nvsp_message *nvsp)
{
	const struct vmtransfer_page_packet_header *vmxferpage_packet
		= container_of(desc, const struct vmtransfer_page_packet_header, d);
	u16 q_idx = channel->offermsg.offer.sub_channel_index;
	char *recv_buf = net_device->recv_buf;
	u32 status = NVSP_STAT_SUCCESS;
	int i;
	int count = 0;
	int ret;

	/* Make sure this is a valid nvsp packet */
	if (unlikely(nvsp->hdr.msg_type != NVSP_MSG1_TYPE_SEND_RNDIS_PKT)) {
		netif_err(net_device_ctx, rx_err, ndev,
			  "Unknown nvsp packet type received %u\n",
			  nvsp->hdr.msg_type);
		return 0;
	}

	if (unlikely(vmxferpage_packet->xfer_pageset_id != NETVSC_RECEIVE_BUFFER_ID)) {
		netif_err(net_device_ctx, rx_err, ndev,
			  "Invalid xfer page set id - expecting %x got %x\n",
			  NETVSC_RECEIVE_BUFFER_ID,
			  vmxferpage_packet->xfer_pageset_id);
		return 0;
	}

	count = vmxferpage_packet->range_cnt;

	/* Each range represents 1 RNDIS pkt that contains 1 ethernet frame */
	for (i = 0; i < count; i++) {
		void *data = recv_buf
			+ vmxferpage_packet->ranges[i].byte_offset;
		u32 buflen = vmxferpage_packet->ranges[i].byte_count;

		/* Pass it to the upper layer */
		status = rndis_filter_receive(ndev, net_device, device,
					      channel, data, buflen);
	}

	if (net_device->chan_table[q_idx].mrc.buf) {
		struct recv_comp_data *rcd;

		rcd = get_recv_comp_slot(net_device, channel, q_idx);
		if (rcd) {
			rcd->tid = vmxferpage_packet->d.trans_id;
			rcd->status = status;
		} else {
			netdev_err(ndev, "Recv_comp full buf q:%hd, tid:%llx\n",
				   q_idx, vmxferpage_packet->d.trans_id);
		}
	} else {
		ret = netvsc_send_recv_completion(channel,
						  vmxferpage_packet->d.trans_id,
						  status);
		if (ret)
			netdev_err(ndev, "Recv_comp q:%hd, tid:%llx, err:%d\n",
				   q_idx, vmxferpage_packet->d.trans_id, ret);
	}
	return count;
}

static void netvsc_send_table(struct hv_device *hdev,
			      struct nvsp_message *nvmsg)
{
	struct net_device *ndev = hv_get_drvdata(hdev);
	struct net_device_context *net_device_ctx = netdev_priv(ndev);
	int i;
	u32 count, *tab;

	count = nvmsg->msg.v5_msg.send_table.count;
	if (count != VRSS_SEND_TAB_SIZE) {
		netdev_err(ndev, "Received wrong send-table size:%u\n", count);
		return;
	}

	tab = (u32 *)((unsigned long)&nvmsg->msg.v5_msg.send_table +
		      nvmsg->msg.v5_msg.send_table.offset);

	for (i = 0; i < count; i++)
		net_device_ctx->tx_send_table[i] = tab[i];
}

static void netvsc_send_vf(struct net_device_context *net_device_ctx,
			   struct nvsp_message *nvmsg)
{
	net_device_ctx->vf_alloc = nvmsg->msg.v4_msg.vf_assoc.allocated;
	net_device_ctx->vf_serial = nvmsg->msg.v4_msg.vf_assoc.serial;
}

static inline void netvsc_receive_inband(struct hv_device *hdev,
				 struct net_device_context *net_device_ctx,
				 struct nvsp_message *nvmsg)
{
	switch (nvmsg->hdr.msg_type) {
	case NVSP_MSG5_TYPE_SEND_INDIRECTION_TABLE:
		netvsc_send_table(hdev, nvmsg);
		break;

	case NVSP_MSG4_TYPE_SEND_VF_ASSOCIATION:
		netvsc_send_vf(net_device_ctx, nvmsg);
		break;
	}
}

static int netvsc_process_raw_pkt(struct hv_device *device,
				  struct vmbus_channel *channel,
				  struct netvsc_device *net_device,
				  struct net_device *ndev,
<<<<<<< HEAD
				  u64 request_id,
=======
>>>>>>> 88275ed0
				  const struct vmpacket_descriptor *desc)
{
	struct net_device_context *net_device_ctx = netdev_priv(ndev);
	struct nvsp_message *nvmsg = hv_pkt_data(desc);

	switch (desc->type) {
	case VM_PKT_COMP:
		netvsc_send_completion(net_device, channel, device, desc);
		break;

	case VM_PKT_DATA_USING_XFER_PAGES:
		return netvsc_receive(ndev, net_device, net_device_ctx,
				      device, channel, desc, nvmsg);
		break;

	case VM_PKT_DATA_INBAND:
		netvsc_receive_inband(device, net_device_ctx, nvmsg);
		break;

	default:
		netdev_err(ndev, "unhandled packet type %d, tid %llx\n",
			   desc->type, desc->trans_id);
		break;
	}

	return 0;
}

static struct hv_device *netvsc_channel_to_device(struct vmbus_channel *channel)
{
	struct vmbus_channel *primary = channel->primary_channel;
<<<<<<< HEAD

	return primary ? primary->device_obj : channel->device_obj;
}

/* Network processing softirq
 * Process data in incoming ring buffer from host
 * Stops when ring is empty or budget is met or exceeded.
 */
int netvsc_poll(struct napi_struct *napi, int budget)
{
	struct netvsc_channel *nvchan
		= container_of(napi, struct netvsc_channel, napi);
	struct vmbus_channel *channel = nvchan->channel;
	struct hv_device *device = netvsc_channel_to_device(channel);
	u16 q_idx = channel->offermsg.offer.sub_channel_index;
	struct net_device *ndev = hv_get_drvdata(device);
	struct netvsc_device *net_device = net_device_to_netvsc_device(ndev);
	const struct vmpacket_descriptor *desc;
	int work_done = 0;

	desc = hv_pkt_iter_first(channel);
	while (desc) {
		int count;

		count = netvsc_process_raw_pkt(device, channel, net_device,
					       ndev, desc->trans_id, desc);
		work_done += count;
		desc = __hv_pkt_iter_next(channel, desc);

		/* If receive packet budget is exhausted, reschedule */
		if (work_done >= budget) {
			work_done = budget;
			break;
		}
	}
	hv_pkt_iter_close(channel);

	/* If budget was not exhausted and
	 * not doing busy poll
	 * then re-enable host interrupts
	 *  and reschedule if ring is not empty.
	 */
	if (work_done < budget &&
	    napi_complete_done(napi, work_done) &&
	    hv_end_read(&channel->inbound) != 0)
		napi_reschedule(napi);

	netvsc_chk_recv_comp(net_device, channel, q_idx);
	return work_done;
}

/* Call back when data is available in host ring buffer.
 * Processing is deferred until network softirq (NAPI)
 */
void netvsc_channel_cb(void *context)
{
	struct netvsc_channel *nvchan = context;

	/* disable interupts from host */
	hv_begin_read(&nvchan->channel->inbound);

	napi_schedule(&nvchan->napi);
=======

	return primary ? primary->device_obj : channel->device_obj;
}

/* Network processing softirq
 * Process data in incoming ring buffer from host
 * Stops when ring is empty or budget is met or exceeded.
 */
int netvsc_poll(struct napi_struct *napi, int budget)
{
	struct netvsc_channel *nvchan
		= container_of(napi, struct netvsc_channel, napi);
	struct vmbus_channel *channel = nvchan->channel;
	struct hv_device *device = netvsc_channel_to_device(channel);
	u16 q_idx = channel->offermsg.offer.sub_channel_index;
	struct net_device *ndev = hv_get_drvdata(device);
	struct netvsc_device *net_device = net_device_to_netvsc_device(ndev);
	int work_done = 0;

	/* If starting a new interval */
	if (!nvchan->desc)
		nvchan->desc = hv_pkt_iter_first(channel);

	while (nvchan->desc && work_done < budget) {
		work_done += netvsc_process_raw_pkt(device, channel, net_device,
						    ndev, nvchan->desc);
		nvchan->desc = hv_pkt_iter_next(channel, nvchan->desc);
	}

	/* If receive ring was exhausted
	 * and not doing busy poll
	 * then re-enable host interrupts
	 *  and reschedule if ring is not empty.
	 */
	if (work_done < budget &&
	    napi_complete_done(napi, work_done) &&
	    hv_end_read(&channel->inbound) != 0)
		napi_reschedule(napi);

	netvsc_chk_recv_comp(net_device, channel, q_idx);

	/* Driver may overshoot since multiple packets per descriptor */
	return min(work_done, budget);
}

/* Call back when data is available in host ring buffer.
 * Processing is deferred until network softirq (NAPI)
 */
void netvsc_channel_cb(void *context)
{
	struct netvsc_channel *nvchan = context;

	if (napi_schedule_prep(&nvchan->napi)) {
		/* disable interupts from host */
		hv_begin_read(&nvchan->channel->inbound);

		__napi_schedule(&nvchan->napi);
	}
>>>>>>> 88275ed0
}

/*
 * netvsc_device_add - Callback when the device belonging to this
 * driver is added
 */
int netvsc_device_add(struct hv_device *device,
		      const struct netvsc_device_info *device_info)
{
	int i, ret = 0;
	int ring_size = device_info->ring_size;
	struct netvsc_device *net_device;
	struct net_device *ndev = hv_get_drvdata(device);
	struct net_device_context *net_device_ctx = netdev_priv(ndev);

	net_device = alloc_net_device();
	if (!net_device)
		return -ENOMEM;

	net_device->ring_size = ring_size;

	/* Because the device uses NAPI, all the interrupt batching and
	 * control is done via Net softirq, not the channel handling
	 */
	set_channel_read_mode(device->channel, HV_CALL_ISR);

	/* Open the channel */
	ret = vmbus_open(device->channel, ring_size * PAGE_SIZE,
			 ring_size * PAGE_SIZE, NULL, 0,
			 netvsc_channel_cb,
			 net_device->chan_table);

	if (ret != 0) {
		netdev_err(ndev, "unable to open channel: %d\n", ret);
		goto cleanup;
	}

	/* Channel is opened */
	netdev_dbg(ndev, "hv_netvsc channel opened successfully\n");

	/* If we're reopening the device we may have multiple queues, fill the
	 * chn_table with the default channel to use it before subchannels are
	 * opened.
	 */
	for (i = 0; i < VRSS_CHANNEL_MAX; i++) {
		struct netvsc_channel *nvchan = &net_device->chan_table[i];

		nvchan->channel = device->channel;
		netif_napi_add(ndev, &nvchan->napi,
			       netvsc_poll, NAPI_POLL_WEIGHT);
	}

	/* Enable NAPI handler for init callbacks */
	napi_enable(&net_device->chan_table[0].napi);

	/* Writing nvdev pointer unlocks netvsc_send(), make sure chn_table is
	 * populated.
	 */
	rcu_assign_pointer(net_device_ctx->nvdev, net_device);

	/* Connect with the NetVsp */
	ret = netvsc_connect_vsp(device);
	if (ret != 0) {
		netdev_err(ndev,
			"unable to connect to NetVSP - %d\n", ret);
		goto close;
	}

	return ret;

close:
	napi_disable(&net_device->chan_table[0].napi);

	/* Now, we can close the channel safely */
	vmbus_close(device->channel);

cleanup:
	free_netvsc_device(&net_device->rcu);

	return ret;
}<|MERGE_RESOLUTION|>--- conflicted
+++ resolved
@@ -92,13 +92,10 @@
 	kfree(nvdev);
 }
 
-<<<<<<< HEAD
-=======
 static void free_netvsc_device_rcu(struct netvsc_device *nvdev)
 {
 	call_rcu(&nvdev->rcu, free_netvsc_device);
 }
->>>>>>> 88275ed0
 
 static struct netvsc_device *get_outbound_net_device(struct hv_device *device)
 {
@@ -1177,10 +1174,6 @@
 				  struct vmbus_channel *channel,
 				  struct netvsc_device *net_device,
 				  struct net_device *ndev,
-<<<<<<< HEAD
-				  u64 request_id,
-=======
->>>>>>> 88275ed0
 				  const struct vmpacket_descriptor *desc)
 {
 	struct net_device_context *net_device_ctx = netdev_priv(ndev);
@@ -1212,70 +1205,6 @@
 static struct hv_device *netvsc_channel_to_device(struct vmbus_channel *channel)
 {
 	struct vmbus_channel *primary = channel->primary_channel;
-<<<<<<< HEAD
-
-	return primary ? primary->device_obj : channel->device_obj;
-}
-
-/* Network processing softirq
- * Process data in incoming ring buffer from host
- * Stops when ring is empty or budget is met or exceeded.
- */
-int netvsc_poll(struct napi_struct *napi, int budget)
-{
-	struct netvsc_channel *nvchan
-		= container_of(napi, struct netvsc_channel, napi);
-	struct vmbus_channel *channel = nvchan->channel;
-	struct hv_device *device = netvsc_channel_to_device(channel);
-	u16 q_idx = channel->offermsg.offer.sub_channel_index;
-	struct net_device *ndev = hv_get_drvdata(device);
-	struct netvsc_device *net_device = net_device_to_netvsc_device(ndev);
-	const struct vmpacket_descriptor *desc;
-	int work_done = 0;
-
-	desc = hv_pkt_iter_first(channel);
-	while (desc) {
-		int count;
-
-		count = netvsc_process_raw_pkt(device, channel, net_device,
-					       ndev, desc->trans_id, desc);
-		work_done += count;
-		desc = __hv_pkt_iter_next(channel, desc);
-
-		/* If receive packet budget is exhausted, reschedule */
-		if (work_done >= budget) {
-			work_done = budget;
-			break;
-		}
-	}
-	hv_pkt_iter_close(channel);
-
-	/* If budget was not exhausted and
-	 * not doing busy poll
-	 * then re-enable host interrupts
-	 *  and reschedule if ring is not empty.
-	 */
-	if (work_done < budget &&
-	    napi_complete_done(napi, work_done) &&
-	    hv_end_read(&channel->inbound) != 0)
-		napi_reschedule(napi);
-
-	netvsc_chk_recv_comp(net_device, channel, q_idx);
-	return work_done;
-}
-
-/* Call back when data is available in host ring buffer.
- * Processing is deferred until network softirq (NAPI)
- */
-void netvsc_channel_cb(void *context)
-{
-	struct netvsc_channel *nvchan = context;
-
-	/* disable interupts from host */
-	hv_begin_read(&nvchan->channel->inbound);
-
-	napi_schedule(&nvchan->napi);
-=======
 
 	return primary ? primary->device_obj : channel->device_obj;
 }
@@ -1334,7 +1263,6 @@
 
 		__napi_schedule(&nvchan->napi);
 	}
->>>>>>> 88275ed0
 }
 
 /*
