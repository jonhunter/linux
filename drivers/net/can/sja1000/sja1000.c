/*
 * sja1000.c -  Philips SJA1000 network device driver
 *
 * Copyright (c) 2003 Matthias Brukner, Trajet Gmbh, Rebenring 33,
 * 38106 Braunschweig, GERMANY
 *
 * Copyright (c) 2002-2007 Volkswagen Group Electronic Research
 * All rights reserved.
 *
 * Redistribution and use in source and binary forms, with or without
 * modification, are permitted provided that the following conditions
 * are met:
 * 1. Redistributions of source code must retain the above copyright
 *    notice, this list of conditions and the following disclaimer.
 * 2. Redistributions in binary form must reproduce the above copyright
 *    notice, this list of conditions and the following disclaimer in the
 *    documentation and/or other materials provided with the distribution.
 * 3. Neither the name of Volkswagen nor the names of its contributors
 *    may be used to endorse or promote products derived from this software
 *    without specific prior written permission.
 *
 * Alternatively, provided that this notice is retained in full, this
 * software may be distributed under the terms of the GNU General
 * Public License ("GPL") version 2, in which case the provisions of the
 * GPL apply INSTEAD OF those given above.
 *
 * The provided data structures and external interfaces from this code
 * are not restricted to be used by modules with a GPL compatible license.
 *
 * THIS SOFTWARE IS PROVIDED BY THE COPYRIGHT HOLDERS AND CONTRIBUTORS
 * "AS IS" AND ANY EXPRESS OR IMPLIED WARRANTIES, INCLUDING, BUT NOT
 * LIMITED TO, THE IMPLIED WARRANTIES OF MERCHANTABILITY AND FITNESS FOR
 * A PARTICULAR PURPOSE ARE DISCLAIMED. IN NO EVENT SHALL THE COPYRIGHT
 * OWNER OR CONTRIBUTORS BE LIABLE FOR ANY DIRECT, INDIRECT, INCIDENTAL,
 * SPECIAL, EXEMPLARY, OR CONSEQUENTIAL DAMAGES (INCLUDING, BUT NOT
 * LIMITED TO, PROCUREMENT OF SUBSTITUTE GOODS OR SERVICES; LOSS OF USE,
 * DATA, OR PROFITS; OR BUSINESS INTERRUPTION) HOWEVER CAUSED AND ON ANY
 * THEORY OF LIABILITY, WHETHER IN CONTRACT, STRICT LIABILITY, OR TORT
 * (INCLUDING NEGLIGENCE OR OTHERWISE) ARISING IN ANY WAY OUT OF THE USE
 * OF THIS SOFTWARE, EVEN IF ADVISED OF THE POSSIBILITY OF SUCH
 * DAMAGE.
 *
 */

#include <linux/module.h>
#include <linux/init.h>
#include <linux/kernel.h>
#include <linux/sched.h>
#include <linux/types.h>
#include <linux/fcntl.h>
#include <linux/interrupt.h>
#include <linux/ptrace.h>
#include <linux/string.h>
#include <linux/errno.h>
#include <linux/ethtool.h>
#include <linux/netdevice.h>
#include <linux/if_arp.h>
#include <linux/if_ether.h>
#include <linux/skbuff.h>
#include <linux/delay.h>

#include <linux/can/dev.h>
#include <linux/can/error.h>

#include "sja1000.h"

#define DRV_NAME "sja1000"

MODULE_AUTHOR("Oliver Hartkopp <oliver.hartkopp@volkswagen.de>");
MODULE_LICENSE("Dual BSD/GPL");
MODULE_DESCRIPTION(DRV_NAME "CAN netdevice driver");

static const struct can_bittiming_const sja1000_bittiming_const = {
	.name = DRV_NAME,
	.tseg1_min = 1,
	.tseg1_max = 16,
	.tseg2_min = 1,
	.tseg2_max = 8,
	.sjw_max = 4,
	.brp_min = 1,
	.brp_max = 64,
	.brp_inc = 1,
};

static void sja1000_write_cmdreg(struct sja1000_priv *priv, u8 val)
{
	unsigned long flags;

	/*
	 * The command register needs some locking and time to settle
	 * the write_reg() operation - especially on SMP systems.
	 */
	spin_lock_irqsave(&priv->cmdreg_lock, flags);
	priv->write_reg(priv, SJA1000_CMR, val);
	priv->read_reg(priv, SJA1000_SR);
	spin_unlock_irqrestore(&priv->cmdreg_lock, flags);
}

static int sja1000_is_absent(struct sja1000_priv *priv)
{
	return (priv->read_reg(priv, SJA1000_MOD) == 0xFF);
}

static int sja1000_probe_chip(struct net_device *dev)
{
	struct sja1000_priv *priv = netdev_priv(dev);

	if (priv->reg_base && sja1000_is_absent(priv)) {
		netdev_err(dev, "probing failed\n");
		return 0;
	}
	return -1;
}

static void set_reset_mode(struct net_device *dev)
{
	struct sja1000_priv *priv = netdev_priv(dev);
	unsigned char status = priv->read_reg(priv, SJA1000_MOD);
	int i;

	/* disable interrupts */
	priv->write_reg(priv, SJA1000_IER, IRQ_OFF);

	for (i = 0; i < 100; i++) {
		/* check reset bit */
		if (status & MOD_RM) {
			priv->can.state = CAN_STATE_STOPPED;
			return;
		}

		/* reset chip */
		priv->write_reg(priv, SJA1000_MOD, MOD_RM);
		udelay(10);
		status = priv->read_reg(priv, SJA1000_MOD);
	}

	netdev_err(dev, "setting SJA1000 into reset mode failed!\n");
}

static void set_normal_mode(struct net_device *dev)
{
	struct sja1000_priv *priv = netdev_priv(dev);
	unsigned char status = priv->read_reg(priv, SJA1000_MOD);
	u8 mod_reg_val = 0x00;
	int i;

	for (i = 0; i < 100; i++) {
		/* check reset bit */
		if ((status & MOD_RM) == 0) {
			priv->can.state = CAN_STATE_ERROR_ACTIVE;
			/* enable interrupts */
			if (priv->can.ctrlmode & CAN_CTRLMODE_BERR_REPORTING)
				priv->write_reg(priv, SJA1000_IER, IRQ_ALL);
			else
				priv->write_reg(priv, SJA1000_IER,
						IRQ_ALL & ~IRQ_BEI);
			return;
		}

		/* set chip to normal mode */
		if (priv->can.ctrlmode & CAN_CTRLMODE_LISTENONLY)
			mod_reg_val |= MOD_LOM;
		if (priv->can.ctrlmode & CAN_CTRLMODE_PRESUME_ACK)
			mod_reg_val |= MOD_STM;
		priv->write_reg(priv, SJA1000_MOD, mod_reg_val);

		udelay(10);

		status = priv->read_reg(priv, SJA1000_MOD);
	}

	netdev_err(dev, "setting SJA1000 into normal mode failed!\n");
}

/*
 * initialize SJA1000 chip:
 *   - reset chip
 *   - set output mode
 *   - set baudrate
 *   - enable interrupts
 *   - start operating mode
 */
static void chipset_init(struct net_device *dev)
{
	struct sja1000_priv *priv = netdev_priv(dev);

	if (!(priv->flags & SJA1000_QUIRK_NO_CDR_REG))
		/* set clock divider and output control register */
		priv->write_reg(priv, SJA1000_CDR, priv->cdr | CDR_PELICAN);

	/* set acceptance filter (accept all) */
	priv->write_reg(priv, SJA1000_ACCC0, 0x00);
	priv->write_reg(priv, SJA1000_ACCC1, 0x00);
	priv->write_reg(priv, SJA1000_ACCC2, 0x00);
	priv->write_reg(priv, SJA1000_ACCC3, 0x00);

	priv->write_reg(priv, SJA1000_ACCM0, 0xFF);
	priv->write_reg(priv, SJA1000_ACCM1, 0xFF);
	priv->write_reg(priv, SJA1000_ACCM2, 0xFF);
	priv->write_reg(priv, SJA1000_ACCM3, 0xFF);

	priv->write_reg(priv, SJA1000_OCR, priv->ocr | OCR_MODE_NORMAL);
}

static void sja1000_start(struct net_device *dev)
{
	struct sja1000_priv *priv = netdev_priv(dev);

	/* leave reset mode */
	if (priv->can.state != CAN_STATE_STOPPED)
		set_reset_mode(dev);

	/* Initialize chip if uninitialized at this stage */
	if (!(priv->flags & SJA1000_QUIRK_NO_CDR_REG ||
	      priv->read_reg(priv, SJA1000_CDR) & CDR_PELICAN))
		chipset_init(dev);

	/* Clear error counters and error code capture */
	priv->write_reg(priv, SJA1000_TXERR, 0x0);
	priv->write_reg(priv, SJA1000_RXERR, 0x0);
	priv->read_reg(priv, SJA1000_ECC);

	/* clear interrupt flags */
	priv->read_reg(priv, SJA1000_IR);

	/* leave reset mode */
	set_normal_mode(dev);
}

static int sja1000_set_mode(struct net_device *dev, enum can_mode mode)
{
	switch (mode) {
	case CAN_MODE_START:
		sja1000_start(dev);
		if (netif_queue_stopped(dev))
			netif_wake_queue(dev);
		break;

	default:
		return -EOPNOTSUPP;
	}

	return 0;
}

static int sja1000_set_bittiming(struct net_device *dev)
{
	struct sja1000_priv *priv = netdev_priv(dev);
	struct can_bittiming *bt = &priv->can.bittiming;
	u8 btr0, btr1;

	btr0 = ((bt->brp - 1) & 0x3f) | (((bt->sjw - 1) & 0x3) << 6);
	btr1 = ((bt->prop_seg + bt->phase_seg1 - 1) & 0xf) |
		(((bt->phase_seg2 - 1) & 0x7) << 4);
	if (priv->can.ctrlmode & CAN_CTRLMODE_3_SAMPLES)
		btr1 |= 0x80;

	netdev_info(dev, "setting BTR0=0x%02x BTR1=0x%02x\n", btr0, btr1);

	priv->write_reg(priv, SJA1000_BTR0, btr0);
	priv->write_reg(priv, SJA1000_BTR1, btr1);

	return 0;
}

static int sja1000_get_berr_counter(const struct net_device *dev,
				    struct can_berr_counter *bec)
{
	struct sja1000_priv *priv = netdev_priv(dev);

	bec->txerr = priv->read_reg(priv, SJA1000_TXERR);
	bec->rxerr = priv->read_reg(priv, SJA1000_RXERR);

	return 0;
}

/*
 * transmit a CAN message
 * message layout in the sk_buff should be like this:
 * xx xx xx xx	 ff	 ll   00 11 22 33 44 55 66 77
 * [  can-id ] [flags] [len] [can data (up to 8 bytes]
 */
static netdev_tx_t sja1000_start_xmit(struct sk_buff *skb,
					    struct net_device *dev)
{
	struct sja1000_priv *priv = netdev_priv(dev);
	struct can_frame *cf = (struct can_frame *)skb->data;
	uint8_t fi;
	canid_t id;
	uint8_t dreg;
	u8 cmd_reg_val = 0x00;
	int i;

	if (can_dropped_invalid_skb(dev, skb))
		return NETDEV_TX_OK;

	netif_stop_queue(dev);

	fi = can_get_cc_dlc(cf, priv->can.ctrlmode);
	id = cf->can_id;

	if (id & CAN_RTR_FLAG)
		fi |= SJA1000_FI_RTR;

	if (id & CAN_EFF_FLAG) {
		fi |= SJA1000_FI_FF;
		dreg = SJA1000_EFF_BUF;
		priv->write_reg(priv, SJA1000_FI, fi);
		priv->write_reg(priv, SJA1000_ID1, (id & 0x1fe00000) >> 21);
		priv->write_reg(priv, SJA1000_ID2, (id & 0x001fe000) >> 13);
		priv->write_reg(priv, SJA1000_ID3, (id & 0x00001fe0) >> 5);
		priv->write_reg(priv, SJA1000_ID4, (id & 0x0000001f) << 3);
	} else {
		dreg = SJA1000_SFF_BUF;
		priv->write_reg(priv, SJA1000_FI, fi);
		priv->write_reg(priv, SJA1000_ID1, (id & 0x000007f8) >> 3);
		priv->write_reg(priv, SJA1000_ID2, (id & 0x00000007) << 5);
	}

	for (i = 0; i < cf->len; i++)
		priv->write_reg(priv, dreg++, cf->data[i]);

	can_put_echo_skb(skb, dev, 0, 0);

	if (priv->can.ctrlmode & CAN_CTRLMODE_ONE_SHOT)
		cmd_reg_val |= CMD_AT;

	if (priv->can.ctrlmode & CAN_CTRLMODE_LOOPBACK)
		cmd_reg_val |= CMD_SRR;
	else
		cmd_reg_val |= CMD_TR;

	sja1000_write_cmdreg(priv, cmd_reg_val);

	return NETDEV_TX_OK;
}

static void sja1000_rx(struct net_device *dev)
{
	struct sja1000_priv *priv = netdev_priv(dev);
	struct net_device_stats *stats = &dev->stats;
	struct can_frame *cf;
	struct sk_buff *skb;
	uint8_t fi;
	uint8_t dreg;
	canid_t id;
	int i;

	/* create zero'ed CAN frame buffer */
	skb = alloc_can_skb(dev, &cf);
	if (skb == NULL)
		return;

	fi = priv->read_reg(priv, SJA1000_FI);

	if (fi & SJA1000_FI_FF) {
		/* extended frame format (EFF) */
		dreg = SJA1000_EFF_BUF;
		id = (priv->read_reg(priv, SJA1000_ID1) << 21)
		    | (priv->read_reg(priv, SJA1000_ID2) << 13)
		    | (priv->read_reg(priv, SJA1000_ID3) << 5)
		    | (priv->read_reg(priv, SJA1000_ID4) >> 3);
		id |= CAN_EFF_FLAG;
	} else {
		/* standard frame format (SFF) */
		dreg = SJA1000_SFF_BUF;
		id = (priv->read_reg(priv, SJA1000_ID1) << 3)
		    | (priv->read_reg(priv, SJA1000_ID2) >> 5);
	}

	can_frame_set_cc_len(cf, fi & 0x0F, priv->can.ctrlmode);
	if (fi & SJA1000_FI_RTR) {
		id |= CAN_RTR_FLAG;
	} else {
		for (i = 0; i < cf->len; i++)
			cf->data[i] = priv->read_reg(priv, dreg++);

		stats->rx_bytes += cf->len;
	}
	stats->rx_packets++;

	cf->can_id = id;

	/* release receive buffer */
	sja1000_write_cmdreg(priv, CMD_RRB);

	netif_rx(skb);
}

static int sja1000_err(struct net_device *dev, uint8_t isrc, uint8_t status)
{
	struct sja1000_priv *priv = netdev_priv(dev);
	struct net_device_stats *stats = &dev->stats;
	struct can_frame *cf;
	struct sk_buff *skb;
	enum can_state state = priv->can.state;
	enum can_state rx_state, tx_state;
	unsigned int rxerr, txerr;
	uint8_t ecc, alc;

	skb = alloc_can_err_skb(dev, &cf);
	if (skb == NULL)
		return -ENOMEM;

	txerr = priv->read_reg(priv, SJA1000_TXERR);
	rxerr = priv->read_reg(priv, SJA1000_RXERR);

	if (isrc & IRQ_DOI) {
		/* data overrun interrupt */
		netdev_dbg(dev, "data overrun interrupt\n");
		cf->can_id |= CAN_ERR_CRTL;
		cf->data[1] = CAN_ERR_CRTL_RX_OVERFLOW;
		stats->rx_over_errors++;
		stats->rx_errors++;
		sja1000_write_cmdreg(priv, CMD_CDO);	/* clear bit */
	}

	if (isrc & IRQ_EI) {
		/* error warning interrupt */
		netdev_dbg(dev, "error warning interrupt\n");

		if (status & SR_BS)
			state = CAN_STATE_BUS_OFF;
		else if (status & SR_ES)
			state = CAN_STATE_ERROR_WARNING;
		else
			state = CAN_STATE_ERROR_ACTIVE;
	}
	if (state != CAN_STATE_BUS_OFF) {
		cf->can_id |= CAN_ERR_CNT;
		cf->data[6] = txerr;
		cf->data[7] = rxerr;
	}
	if (isrc & IRQ_BEI) {
		/* bus error interrupt */
		priv->can.can_stats.bus_error++;
		stats->rx_errors++;

		ecc = priv->read_reg(priv, SJA1000_ECC);

		cf->can_id |= CAN_ERR_PROT | CAN_ERR_BUSERROR;

		/* set error type */
		switch (ecc & ECC_MASK) {
		case ECC_BIT:
			cf->data[2] |= CAN_ERR_PROT_BIT;
			break;
		case ECC_FORM:
			cf->data[2] |= CAN_ERR_PROT_FORM;
			break;
		case ECC_STUFF:
			cf->data[2] |= CAN_ERR_PROT_STUFF;
			break;
		default:
			break;
		}

		/* set error location */
		cf->data[3] = ecc & ECC_SEG;

		/* Error occurred during transmission? */
		if ((ecc & ECC_DIR) == 0)
			cf->data[2] |= CAN_ERR_PROT_TX;
	}
	if (isrc & IRQ_EPI) {
		/* error passive interrupt */
		netdev_dbg(dev, "error passive interrupt\n");

		if (state == CAN_STATE_ERROR_PASSIVE)
			state = CAN_STATE_ERROR_WARNING;
		else
			state = CAN_STATE_ERROR_PASSIVE;
	}
	if (isrc & IRQ_ALI) {
		/* arbitration lost interrupt */
		netdev_dbg(dev, "arbitration lost interrupt\n");
		alc = priv->read_reg(priv, SJA1000_ALC);
		priv->can.can_stats.arbitration_lost++;
		cf->can_id |= CAN_ERR_LOSTARB;
		cf->data[0] = alc & 0x1f;
	}

	if (state != priv->can.state) {
		tx_state = txerr >= rxerr ? state : 0;
		rx_state = txerr <= rxerr ? state : 0;

		can_change_state(dev, cf, tx_state, rx_state);

		if(state == CAN_STATE_BUS_OFF)
			can_bus_off(dev);
	}

	netif_rx(skb);

	return 0;
}

irqreturn_t sja1000_interrupt(int irq, void *dev_id)
{
	struct net_device *dev = (struct net_device *)dev_id;
	struct sja1000_priv *priv = netdev_priv(dev);
	struct net_device_stats *stats = &dev->stats;
	uint8_t isrc, status;
	int n = 0;

	if (priv->pre_irq)
		priv->pre_irq(priv);

	/* Shared interrupts and IRQ off? */
	if (priv->read_reg(priv, SJA1000_IER) == IRQ_OFF)
		goto out;

	while ((isrc = priv->read_reg(priv, SJA1000_IR)) &&
	       (n < SJA1000_MAX_IRQ)) {

		status = priv->read_reg(priv, SJA1000_SR);
		/* check for absent controller due to hw unplug */
		if (status == 0xFF && sja1000_is_absent(priv))
			goto out;

		if (isrc & IRQ_WUI)
			netdev_warn(dev, "wakeup interrupt\n");

		if (isrc & IRQ_TI) {
			/* transmission buffer released */
			if (priv->can.ctrlmode & CAN_CTRLMODE_ONE_SHOT &&
			    !(status & SR_TCS)) {
				stats->tx_errors++;
				can_free_echo_skb(dev, 0, NULL);
			} else {
				/* transmission complete */
				stats->tx_bytes += can_get_echo_skb(dev, 0, NULL);
				stats->tx_packets++;
			}
			netif_wake_queue(dev);
		}
		if (isrc & IRQ_RI) {
			/* receive interrupt */
			while (status & SR_RBS) {
				sja1000_rx(dev);
				status = priv->read_reg(priv, SJA1000_SR);
				/* check for absent controller */
				if (status == 0xFF && sja1000_is_absent(priv))
					goto out;
			}
		}
		if (isrc & (IRQ_DOI | IRQ_EI | IRQ_BEI | IRQ_EPI | IRQ_ALI)) {
			/* error interrupt */
			if (sja1000_err(dev, isrc, status))
				break;
		}
		n++;
	}
out:
	if (priv->post_irq)
		priv->post_irq(priv);

	if (n >= SJA1000_MAX_IRQ)
		netdev_dbg(dev, "%d messages handled in ISR", n);

	return (n) ? IRQ_HANDLED : IRQ_NONE;
}
EXPORT_SYMBOL_GPL(sja1000_interrupt);

static int sja1000_open(struct net_device *dev)
{
	struct sja1000_priv *priv = netdev_priv(dev);
	int err;

	/* set chip into reset mode */
	set_reset_mode(dev);

	/* common open */
	err = open_candev(dev);
	if (err)
		return err;

	/* register interrupt handler, if not done by the device driver */
	if (!(priv->flags & SJA1000_CUSTOM_IRQ_HANDLER)) {
		err = request_irq(dev->irq, sja1000_interrupt, priv->irq_flags,
				  dev->name, (void *)dev);
		if (err) {
			close_candev(dev);
			return -EAGAIN;
		}
	}

	/* init and start chi */
	sja1000_start(dev);

	netif_start_queue(dev);

	return 0;
}

static int sja1000_close(struct net_device *dev)
{
	struct sja1000_priv *priv = netdev_priv(dev);

	netif_stop_queue(dev);
	set_reset_mode(dev);

	if (!(priv->flags & SJA1000_CUSTOM_IRQ_HANDLER))
		free_irq(dev->irq, (void *)dev);

	close_candev(dev);

	return 0;
}

struct net_device *alloc_sja1000dev(int sizeof_priv)
{
	struct net_device *dev;
	struct sja1000_priv *priv;

	dev = alloc_candev(sizeof(struct sja1000_priv) + sizeof_priv,
		SJA1000_ECHO_SKB_MAX);
	if (!dev)
		return NULL;

	priv = netdev_priv(dev);

	priv->dev = dev;
	priv->can.bittiming_const = &sja1000_bittiming_const;
	priv->can.do_set_bittiming = sja1000_set_bittiming;
	priv->can.do_set_mode = sja1000_set_mode;
	priv->can.do_get_berr_counter = sja1000_get_berr_counter;
	priv->can.ctrlmode_supported = CAN_CTRLMODE_LOOPBACK |
				       CAN_CTRLMODE_LISTENONLY |
				       CAN_CTRLMODE_3_SAMPLES |
				       CAN_CTRLMODE_ONE_SHOT |
				       CAN_CTRLMODE_BERR_REPORTING |
				       CAN_CTRLMODE_PRESUME_ACK |
				       CAN_CTRLMODE_CC_LEN8_DLC;

	spin_lock_init(&priv->cmdreg_lock);

	if (sizeof_priv)
		priv->priv = (void *)priv + sizeof(struct sja1000_priv);

	return dev;
}
EXPORT_SYMBOL_GPL(alloc_sja1000dev);

void free_sja1000dev(struct net_device *dev)
{
	free_candev(dev);
}
EXPORT_SYMBOL_GPL(free_sja1000dev);

static const struct net_device_ops sja1000_netdev_ops = {
	.ndo_open	= sja1000_open,
	.ndo_stop	= sja1000_close,
	.ndo_start_xmit	= sja1000_start_xmit,
	.ndo_change_mtu	= can_change_mtu,
};

static const struct ethtool_ops sja1000_ethtool_ops = {
	.get_ts_info = ethtool_op_get_ts_info,
};

int register_sja1000dev(struct net_device *dev)
{
	if (!sja1000_probe_chip(dev))
		return -ENODEV;

	dev->flags |= IFF_ECHO;	/* we support local echo */
	dev->netdev_ops = &sja1000_netdev_ops;
	dev->ethtool_ops = &sja1000_ethtool_ops;

	set_reset_mode(dev);
	chipset_init(dev);

<<<<<<< HEAD
	ret =  register_candev(dev);

	return ret;
=======
	return register_candev(dev);
>>>>>>> 7365df19
}
EXPORT_SYMBOL_GPL(register_sja1000dev);

void unregister_sja1000dev(struct net_device *dev)
{
	set_reset_mode(dev);
	unregister_candev(dev);
}
EXPORT_SYMBOL_GPL(unregister_sja1000dev);

static __init int sja1000_init(void)
{
	printk(KERN_INFO "%s CAN netdevice driver\n", DRV_NAME);

	return 0;
}

module_init(sja1000_init);

static __exit void sja1000_exit(void)
{
	printk(KERN_INFO "%s: driver removed\n", DRV_NAME);
}

module_exit(sja1000_exit);<|MERGE_RESOLUTION|>--- conflicted
+++ resolved
@@ -671,13 +671,7 @@
 	set_reset_mode(dev);
 	chipset_init(dev);
 
-<<<<<<< HEAD
-	ret =  register_candev(dev);
-
-	return ret;
-=======
 	return register_candev(dev);
->>>>>>> 7365df19
 }
 EXPORT_SYMBOL_GPL(register_sja1000dev);
 
