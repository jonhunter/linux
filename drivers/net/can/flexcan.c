// SPDX-License-Identifier: GPL-2.0
//
// flexcan.c - FLEXCAN CAN controller driver
//
// Copyright (c) 2005-2006 Varma Electronics Oy
// Copyright (c) 2009 Sascha Hauer, Pengutronix
// Copyright (c) 2010-2017 Pengutronix, Marc Kleine-Budde <kernel@pengutronix.de>
// Copyright (c) 2014 David Jander, Protonic Holland
//
// Based on code originally by Andrey Volkov <avolkov@varma-el.com>

#include <linux/netdevice.h>
#include <linux/can.h>
#include <linux/can/dev.h>
#include <linux/can/error.h>
#include <linux/can/led.h>
#include <linux/can/rx-offload.h>
#include <linux/clk.h>
#include <linux/delay.h>
#include <linux/interrupt.h>
#include <linux/io.h>
#include <linux/mfd/syscon.h>
#include <linux/module.h>
#include <linux/of.h>
#include <linux/of_device.h>
#include <linux/platform_device.h>
#include <linux/regulator/consumer.h>
#include <linux/regmap.h>

#define DRV_NAME			"flexcan"

/* 8 for RX fifo and 2 error handling */
#define FLEXCAN_NAPI_WEIGHT		(8 + 2)

/* FLEXCAN module configuration register (CANMCR) bits */
#define FLEXCAN_MCR_MDIS		BIT(31)
#define FLEXCAN_MCR_FRZ			BIT(30)
#define FLEXCAN_MCR_FEN			BIT(29)
#define FLEXCAN_MCR_HALT		BIT(28)
#define FLEXCAN_MCR_NOT_RDY		BIT(27)
#define FLEXCAN_MCR_WAK_MSK		BIT(26)
#define FLEXCAN_MCR_SOFTRST		BIT(25)
#define FLEXCAN_MCR_FRZ_ACK		BIT(24)
#define FLEXCAN_MCR_SUPV		BIT(23)
#define FLEXCAN_MCR_SLF_WAK		BIT(22)
#define FLEXCAN_MCR_WRN_EN		BIT(21)
#define FLEXCAN_MCR_LPM_ACK		BIT(20)
#define FLEXCAN_MCR_WAK_SRC		BIT(19)
#define FLEXCAN_MCR_DOZE		BIT(18)
#define FLEXCAN_MCR_SRX_DIS		BIT(17)
#define FLEXCAN_MCR_IRMQ		BIT(16)
#define FLEXCAN_MCR_LPRIO_EN		BIT(13)
#define FLEXCAN_MCR_AEN			BIT(12)
/* MCR_MAXMB: maximum used MBs is MAXMB + 1 */
#define FLEXCAN_MCR_MAXMB(x)		((x) & 0x7f)
#define FLEXCAN_MCR_IDAM_A		(0x0 << 8)
#define FLEXCAN_MCR_IDAM_B		(0x1 << 8)
#define FLEXCAN_MCR_IDAM_C		(0x2 << 8)
#define FLEXCAN_MCR_IDAM_D		(0x3 << 8)

/* FLEXCAN control register (CANCTRL) bits */
#define FLEXCAN_CTRL_PRESDIV(x)		(((x) & 0xff) << 24)
#define FLEXCAN_CTRL_RJW(x)		(((x) & 0x03) << 22)
#define FLEXCAN_CTRL_PSEG1(x)		(((x) & 0x07) << 19)
#define FLEXCAN_CTRL_PSEG2(x)		(((x) & 0x07) << 16)
#define FLEXCAN_CTRL_BOFF_MSK		BIT(15)
#define FLEXCAN_CTRL_ERR_MSK		BIT(14)
#define FLEXCAN_CTRL_CLK_SRC		BIT(13)
#define FLEXCAN_CTRL_LPB		BIT(12)
#define FLEXCAN_CTRL_TWRN_MSK		BIT(11)
#define FLEXCAN_CTRL_RWRN_MSK		BIT(10)
#define FLEXCAN_CTRL_SMP		BIT(7)
#define FLEXCAN_CTRL_BOFF_REC		BIT(6)
#define FLEXCAN_CTRL_TSYN		BIT(5)
#define FLEXCAN_CTRL_LBUF		BIT(4)
#define FLEXCAN_CTRL_LOM		BIT(3)
#define FLEXCAN_CTRL_PROPSEG(x)		((x) & 0x07)
#define FLEXCAN_CTRL_ERR_BUS		(FLEXCAN_CTRL_ERR_MSK)
#define FLEXCAN_CTRL_ERR_STATE \
	(FLEXCAN_CTRL_TWRN_MSK | FLEXCAN_CTRL_RWRN_MSK | \
	 FLEXCAN_CTRL_BOFF_MSK)
#define FLEXCAN_CTRL_ERR_ALL \
	(FLEXCAN_CTRL_ERR_BUS | FLEXCAN_CTRL_ERR_STATE)

/* FLEXCAN control register 2 (CTRL2) bits */
#define FLEXCAN_CTRL2_ECRWRE		BIT(29)
#define FLEXCAN_CTRL2_WRMFRZ		BIT(28)
#define FLEXCAN_CTRL2_RFFN(x)		(((x) & 0x0f) << 24)
#define FLEXCAN_CTRL2_TASD(x)		(((x) & 0x1f) << 19)
#define FLEXCAN_CTRL2_MRP		BIT(18)
#define FLEXCAN_CTRL2_RRS		BIT(17)
#define FLEXCAN_CTRL2_EACEN		BIT(16)

/* FLEXCAN memory error control register (MECR) bits */
#define FLEXCAN_MECR_ECRWRDIS		BIT(31)
#define FLEXCAN_MECR_HANCEI_MSK		BIT(19)
#define FLEXCAN_MECR_FANCEI_MSK		BIT(18)
#define FLEXCAN_MECR_CEI_MSK		BIT(16)
#define FLEXCAN_MECR_HAERRIE		BIT(15)
#define FLEXCAN_MECR_FAERRIE		BIT(14)
#define FLEXCAN_MECR_EXTERRIE		BIT(13)
#define FLEXCAN_MECR_RERRDIS		BIT(9)
#define FLEXCAN_MECR_ECCDIS		BIT(8)
#define FLEXCAN_MECR_NCEFAFRZ		BIT(7)

/* FLEXCAN error and status register (ESR) bits */
#define FLEXCAN_ESR_TWRN_INT		BIT(17)
#define FLEXCAN_ESR_RWRN_INT		BIT(16)
#define FLEXCAN_ESR_BIT1_ERR		BIT(15)
#define FLEXCAN_ESR_BIT0_ERR		BIT(14)
#define FLEXCAN_ESR_ACK_ERR		BIT(13)
#define FLEXCAN_ESR_CRC_ERR		BIT(12)
#define FLEXCAN_ESR_FRM_ERR		BIT(11)
#define FLEXCAN_ESR_STF_ERR		BIT(10)
#define FLEXCAN_ESR_TX_WRN		BIT(9)
#define FLEXCAN_ESR_RX_WRN		BIT(8)
#define FLEXCAN_ESR_IDLE		BIT(7)
#define FLEXCAN_ESR_TXRX		BIT(6)
#define FLEXCAN_EST_FLT_CONF_SHIFT	(4)
#define FLEXCAN_ESR_FLT_CONF_MASK	(0x3 << FLEXCAN_EST_FLT_CONF_SHIFT)
#define FLEXCAN_ESR_FLT_CONF_ACTIVE	(0x0 << FLEXCAN_EST_FLT_CONF_SHIFT)
#define FLEXCAN_ESR_FLT_CONF_PASSIVE	(0x1 << FLEXCAN_EST_FLT_CONF_SHIFT)
#define FLEXCAN_ESR_BOFF_INT		BIT(2)
#define FLEXCAN_ESR_ERR_INT		BIT(1)
#define FLEXCAN_ESR_WAK_INT		BIT(0)
#define FLEXCAN_ESR_ERR_BUS \
	(FLEXCAN_ESR_BIT1_ERR | FLEXCAN_ESR_BIT0_ERR | \
	 FLEXCAN_ESR_ACK_ERR | FLEXCAN_ESR_CRC_ERR | \
	 FLEXCAN_ESR_FRM_ERR | FLEXCAN_ESR_STF_ERR)
#define FLEXCAN_ESR_ERR_STATE \
	(FLEXCAN_ESR_TWRN_INT | FLEXCAN_ESR_RWRN_INT | FLEXCAN_ESR_BOFF_INT)
#define FLEXCAN_ESR_ERR_ALL \
	(FLEXCAN_ESR_ERR_BUS | FLEXCAN_ESR_ERR_STATE)
#define FLEXCAN_ESR_ALL_INT \
	(FLEXCAN_ESR_TWRN_INT | FLEXCAN_ESR_RWRN_INT | \
	 FLEXCAN_ESR_BOFF_INT | FLEXCAN_ESR_ERR_INT | \
	 FLEXCAN_ESR_WAK_INT)

/* FLEXCAN interrupt flag register (IFLAG) bits */
/* Errata ERR005829 step7: Reserve first valid MB */
#define FLEXCAN_TX_MB_RESERVED_OFF_FIFO		8
#define FLEXCAN_TX_MB_RESERVED_OFF_TIMESTAMP	0
<<<<<<< HEAD
#define FLEXCAN_TX_MB				63
#define FLEXCAN_RX_MB_OFF_TIMESTAMP_FIRST	(FLEXCAN_TX_MB_RESERVED_OFF_TIMESTAMP + 1)
#define FLEXCAN_RX_MB_OFF_TIMESTAMP_LAST	(FLEXCAN_TX_MB - 1)
#define FLEXCAN_IFLAG_MB(x)		BIT(x & 0x1f)
=======
#define FLEXCAN_RX_MB_OFF_TIMESTAMP_FIRST	(FLEXCAN_TX_MB_RESERVED_OFF_TIMESTAMP + 1)
#define FLEXCAN_IFLAG_MB(x)		BIT((x) & 0x1f)
>>>>>>> cf26057a
#define FLEXCAN_IFLAG_RX_FIFO_OVERFLOW	BIT(7)
#define FLEXCAN_IFLAG_RX_FIFO_WARN	BIT(6)
#define FLEXCAN_IFLAG_RX_FIFO_AVAILABLE	BIT(5)

/* FLEXCAN message buffers */
#define FLEXCAN_MB_CODE_MASK		(0xf << 24)
#define FLEXCAN_MB_CODE_RX_BUSY_BIT	(0x1 << 24)
#define FLEXCAN_MB_CODE_RX_INACTIVE	(0x0 << 24)
#define FLEXCAN_MB_CODE_RX_EMPTY	(0x4 << 24)
#define FLEXCAN_MB_CODE_RX_FULL		(0x2 << 24)
#define FLEXCAN_MB_CODE_RX_OVERRUN	(0x6 << 24)
#define FLEXCAN_MB_CODE_RX_RANSWER	(0xa << 24)

#define FLEXCAN_MB_CODE_TX_INACTIVE	(0x8 << 24)
#define FLEXCAN_MB_CODE_TX_ABORT	(0x9 << 24)
#define FLEXCAN_MB_CODE_TX_DATA		(0xc << 24)
#define FLEXCAN_MB_CODE_TX_TANSWER	(0xe << 24)

#define FLEXCAN_MB_CNT_SRR		BIT(22)
#define FLEXCAN_MB_CNT_IDE		BIT(21)
#define FLEXCAN_MB_CNT_RTR		BIT(20)
#define FLEXCAN_MB_CNT_LENGTH(x)	(((x) & 0xf) << 16)
#define FLEXCAN_MB_CNT_TIMESTAMP(x)	((x) & 0xffff)

#define FLEXCAN_TIMEOUT_US		(50)

/* FLEXCAN hardware feature flags
 *
 * Below is some version info we got:
 *    SOC   Version   IP-Version  Glitch- [TR]WRN_INT IRQ Err Memory err RTR re-
 *                                Filter? connected?  Passive detection  ception in MB
 *   MX25  FlexCAN2  03.00.00.00     no        no        no       no        no
 *   MX28  FlexCAN2  03.00.04.00    yes       yes        no       no        no
 *   MX35  FlexCAN2  03.00.00.00     no        no        no       no        no
 *   MX53  FlexCAN2  03.00.00.00    yes        no        no       no        no
 *   MX6s  FlexCAN3  10.00.12.00    yes       yes        no       no       yes
 *   VF610 FlexCAN3  ?               no       yes        no      yes       yes?
 * LS1021A FlexCAN2  03.00.04.00     no       yes        no       no       yes
 *
 * Some SOCs do not have the RX_WARN & TX_WARN interrupt line connected.
 */
#define FLEXCAN_QUIRK_BROKEN_WERR_STATE	BIT(1) /* [TR]WRN_INT not connected */
#define FLEXCAN_QUIRK_DISABLE_RXFG	BIT(2) /* Disable RX FIFO Global mask */
#define FLEXCAN_QUIRK_ENABLE_EACEN_RRS	BIT(3) /* Enable EACEN and RRS bit in ctrl2 */
#define FLEXCAN_QUIRK_DISABLE_MECR	BIT(4) /* Disable Memory error detection */
#define FLEXCAN_QUIRK_USE_OFF_TIMESTAMP	BIT(5) /* Use timestamp based offloading */
#define FLEXCAN_QUIRK_BROKEN_PERR_STATE	BIT(6) /* No interrupt for error passive */
#define FLEXCAN_QUIRK_DEFAULT_BIG_ENDIAN	BIT(7) /* default to BE register access */
#define FLEXCAN_QUIRK_SETUP_STOP_MODE		BIT(8) /* Setup stop mode to support wakeup */

/* Structure of the message buffer */
struct flexcan_mb {
	u32 can_ctrl;
	u32 can_id;
	u32 data[];
};

/* Structure of the hardware registers */
struct flexcan_regs {
	u32 mcr;		/* 0x00 */
	u32 ctrl;		/* 0x04 */
	u32 timer;		/* 0x08 */
	u32 _reserved1;		/* 0x0c */
	u32 rxgmask;		/* 0x10 */
	u32 rx14mask;		/* 0x14 */
	u32 rx15mask;		/* 0x18 */
	u32 ecr;		/* 0x1c */
	u32 esr;		/* 0x20 */
	u32 imask2;		/* 0x24 */
	u32 imask1;		/* 0x28 */
	u32 iflag2;		/* 0x2c */
	u32 iflag1;		/* 0x30 */
	union {			/* 0x34 */
		u32 gfwr_mx28;	/* MX28, MX53 */
		u32 ctrl2;	/* MX6, VF610 */
	};
	u32 esr2;		/* 0x38 */
	u32 imeur;		/* 0x3c */
	u32 lrfr;		/* 0x40 */
	u32 crcr;		/* 0x44 */
	u32 rxfgmask;		/* 0x48 */
	u32 rxfir;		/* 0x4c */
	u32 _reserved3[12];	/* 0x50 */
	u8 mb[2][512];		/* 0x80 */
	/* FIFO-mode:
	 *			MB
	 * 0x080...0x08f	0	RX message buffer
	 * 0x090...0x0df	1-5	reserverd
	 * 0x0e0...0x0ff	6-7	8 entry ID table
	 *				(mx25, mx28, mx35, mx53)
	 * 0x0e0...0x2df	6-7..37	8..128 entry ID table
	 *				size conf'ed via ctrl2::RFFN
	 *				(mx6, vf610)
	 */
	u32 _reserved4[256];	/* 0x480 */
	u32 rximr[64];		/* 0x880 */
	u32 _reserved5[24];	/* 0x980 */
	u32 gfwr_mx6;		/* 0x9e0 - MX6 */
	u32 _reserved6[63];	/* 0x9e4 */
	u32 mecr;		/* 0xae0 */
	u32 erriar;		/* 0xae4 */
	u32 erridpr;		/* 0xae8 */
	u32 errippr;		/* 0xaec */
	u32 rerrar;		/* 0xaf0 */
	u32 rerrdr;		/* 0xaf4 */
	u32 rerrsynr;		/* 0xaf8 */
	u32 errsr;		/* 0xafc */
};

struct flexcan_devtype_data {
	u32 quirks;		/* quirks needed for different IP cores */
};

struct flexcan_stop_mode {
	struct regmap *gpr;
	u8 req_gpr;
	u8 req_bit;
	u8 ack_gpr;
	u8 ack_bit;
};

struct flexcan_priv {
	struct can_priv can;
	struct can_rx_offload offload;

	struct flexcan_regs __iomem *regs;
	struct flexcan_mb __iomem *tx_mb_reserved;
<<<<<<< HEAD
=======
	u8 tx_mb_idx;
	u8 mb_count;
	u8 mb_size;
>>>>>>> cf26057a
	u32 reg_ctrl_default;
	u32 reg_imask1_default;
	u32 reg_imask2_default;

	struct clk *clk_ipg;
	struct clk *clk_per;
	const struct flexcan_devtype_data *devtype_data;
	struct regulator *reg_xceiver;
	struct flexcan_stop_mode stm;

	/* Read and Write APIs */
	u32 (*read)(void __iomem *addr);
	void (*write)(u32 val, void __iomem *addr);
};

static const struct flexcan_devtype_data fsl_p1010_devtype_data = {
	.quirks = FLEXCAN_QUIRK_BROKEN_WERR_STATE |
		FLEXCAN_QUIRK_BROKEN_PERR_STATE |
		FLEXCAN_QUIRK_DEFAULT_BIG_ENDIAN,
};

static const struct flexcan_devtype_data fsl_imx25_devtype_data = {
	.quirks = FLEXCAN_QUIRK_BROKEN_WERR_STATE |
		FLEXCAN_QUIRK_BROKEN_PERR_STATE,
};

static const struct flexcan_devtype_data fsl_imx28_devtype_data = {
	.quirks = FLEXCAN_QUIRK_BROKEN_PERR_STATE,
};

static const struct flexcan_devtype_data fsl_imx6q_devtype_data = {
	.quirks = FLEXCAN_QUIRK_DISABLE_RXFG | FLEXCAN_QUIRK_ENABLE_EACEN_RRS |
		FLEXCAN_QUIRK_USE_OFF_TIMESTAMP | FLEXCAN_QUIRK_BROKEN_PERR_STATE |
		FLEXCAN_QUIRK_SETUP_STOP_MODE,
};

static const struct flexcan_devtype_data fsl_vf610_devtype_data = {
	.quirks = FLEXCAN_QUIRK_DISABLE_RXFG | FLEXCAN_QUIRK_ENABLE_EACEN_RRS |
		FLEXCAN_QUIRK_DISABLE_MECR | FLEXCAN_QUIRK_USE_OFF_TIMESTAMP |
		FLEXCAN_QUIRK_BROKEN_PERR_STATE,
};

static const struct flexcan_devtype_data fsl_ls1021a_r2_devtype_data = {
	.quirks = FLEXCAN_QUIRK_DISABLE_RXFG | FLEXCAN_QUIRK_ENABLE_EACEN_RRS |
		FLEXCAN_QUIRK_DISABLE_MECR | FLEXCAN_QUIRK_BROKEN_PERR_STATE |
		FLEXCAN_QUIRK_USE_OFF_TIMESTAMP,
};

static const struct can_bittiming_const flexcan_bittiming_const = {
	.name = DRV_NAME,
	.tseg1_min = 4,
	.tseg1_max = 16,
	.tseg2_min = 2,
	.tseg2_max = 8,
	.sjw_max = 4,
	.brp_min = 1,
	.brp_max = 256,
	.brp_inc = 1,
};

/* FlexCAN module is essentially modelled as a little-endian IP in most
 * SoCs, i.e the registers as well as the message buffer areas are
 * implemented in a little-endian fashion.
 *
 * However there are some SoCs (e.g. LS1021A) which implement the FlexCAN
 * module in a big-endian fashion (i.e the registers as well as the
 * message buffer areas are implemented in a big-endian way).
 *
 * In addition, the FlexCAN module can be found on SoCs having ARM or
 * PPC cores. So, we need to abstract off the register read/write
 * functions, ensuring that these cater to all the combinations of module
 * endianness and underlying CPU endianness.
 */
static inline u32 flexcan_read_be(void __iomem *addr)
{
	return ioread32be(addr);
}

static inline void flexcan_write_be(u32 val, void __iomem *addr)
{
	iowrite32be(val, addr);
}

static inline u32 flexcan_read_le(void __iomem *addr)
{
	return ioread32(addr);
}

static inline void flexcan_write_le(u32 val, void __iomem *addr)
{
	iowrite32(val, addr);
}

static struct flexcan_mb __iomem *flexcan_get_mb(const struct flexcan_priv *priv,
						 u8 mb_index)
{
	u8 bank_size;
	bool bank;

	if (WARN_ON(mb_index >= priv->mb_count))
		return NULL;

	bank_size = sizeof(priv->regs->mb[0]) / priv->mb_size;

	bank = mb_index >= bank_size;
	if (bank)
		mb_index -= bank_size;

	return (struct flexcan_mb __iomem *)
		(&priv->regs->mb[bank][priv->mb_size * mb_index]);
}

static void flexcan_enable_wakeup_irq(struct flexcan_priv *priv, bool enable)
{
	struct flexcan_regs __iomem *regs = priv->regs;
	u32 reg_mcr;

	reg_mcr = priv->read(&regs->mcr);

	if (enable)
		reg_mcr |= FLEXCAN_MCR_WAK_MSK;
	else
		reg_mcr &= ~FLEXCAN_MCR_WAK_MSK;

	priv->write(reg_mcr, &regs->mcr);
}

static inline void flexcan_enter_stop_mode(struct flexcan_priv *priv)
{
	struct flexcan_regs __iomem *regs = priv->regs;
	u32 reg_mcr;

	reg_mcr = priv->read(&regs->mcr);
	reg_mcr |= FLEXCAN_MCR_SLF_WAK;
	priv->write(reg_mcr, &regs->mcr);

	/* enable stop request */
	regmap_update_bits(priv->stm.gpr, priv->stm.req_gpr,
			   1 << priv->stm.req_bit, 1 << priv->stm.req_bit);
}

static inline void flexcan_exit_stop_mode(struct flexcan_priv *priv)
{
	struct flexcan_regs __iomem *regs = priv->regs;
	u32 reg_mcr;

	/* remove stop request */
	regmap_update_bits(priv->stm.gpr, priv->stm.req_gpr,
			   1 << priv->stm.req_bit, 0);

	reg_mcr = priv->read(&regs->mcr);
	reg_mcr &= ~FLEXCAN_MCR_SLF_WAK;
	priv->write(reg_mcr, &regs->mcr);
}

static inline void flexcan_error_irq_enable(const struct flexcan_priv *priv)
{
	struct flexcan_regs __iomem *regs = priv->regs;
	u32 reg_ctrl = (priv->reg_ctrl_default | FLEXCAN_CTRL_ERR_MSK);

	priv->write(reg_ctrl, &regs->ctrl);
}

static inline void flexcan_error_irq_disable(const struct flexcan_priv *priv)
{
	struct flexcan_regs __iomem *regs = priv->regs;
	u32 reg_ctrl = (priv->reg_ctrl_default & ~FLEXCAN_CTRL_ERR_MSK);

	priv->write(reg_ctrl, &regs->ctrl);
}

static inline int flexcan_transceiver_enable(const struct flexcan_priv *priv)
{
	if (!priv->reg_xceiver)
		return 0;

	return regulator_enable(priv->reg_xceiver);
}

static inline int flexcan_transceiver_disable(const struct flexcan_priv *priv)
{
	if (!priv->reg_xceiver)
		return 0;

	return regulator_disable(priv->reg_xceiver);
}

static int flexcan_chip_enable(struct flexcan_priv *priv)
{
	struct flexcan_regs __iomem *regs = priv->regs;
	unsigned int timeout = FLEXCAN_TIMEOUT_US / 10;
	u32 reg;

	reg = priv->read(&regs->mcr);
	reg &= ~FLEXCAN_MCR_MDIS;
	priv->write(reg, &regs->mcr);

	while (timeout-- && (priv->read(&regs->mcr) & FLEXCAN_MCR_LPM_ACK))
		udelay(10);

	if (priv->read(&regs->mcr) & FLEXCAN_MCR_LPM_ACK)
		return -ETIMEDOUT;

	return 0;
}

static int flexcan_chip_disable(struct flexcan_priv *priv)
{
	struct flexcan_regs __iomem *regs = priv->regs;
	unsigned int timeout = FLEXCAN_TIMEOUT_US / 10;
	u32 reg;

	reg = priv->read(&regs->mcr);
	reg |= FLEXCAN_MCR_MDIS;
	priv->write(reg, &regs->mcr);

	while (timeout-- && !(priv->read(&regs->mcr) & FLEXCAN_MCR_LPM_ACK))
		udelay(10);

	if (!(priv->read(&regs->mcr) & FLEXCAN_MCR_LPM_ACK))
		return -ETIMEDOUT;

	return 0;
}

static int flexcan_chip_freeze(struct flexcan_priv *priv)
{
	struct flexcan_regs __iomem *regs = priv->regs;
	unsigned int timeout = 1000 * 1000 * 10 / priv->can.bittiming.bitrate;
	u32 reg;

	reg = priv->read(&regs->mcr);
	reg |= FLEXCAN_MCR_HALT;
	priv->write(reg, &regs->mcr);

	while (timeout-- && !(priv->read(&regs->mcr) & FLEXCAN_MCR_FRZ_ACK))
		udelay(100);

	if (!(priv->read(&regs->mcr) & FLEXCAN_MCR_FRZ_ACK))
		return -ETIMEDOUT;

	return 0;
}

static int flexcan_chip_unfreeze(struct flexcan_priv *priv)
{
	struct flexcan_regs __iomem *regs = priv->regs;
	unsigned int timeout = FLEXCAN_TIMEOUT_US / 10;
	u32 reg;

	reg = priv->read(&regs->mcr);
	reg &= ~FLEXCAN_MCR_HALT;
	priv->write(reg, &regs->mcr);

	while (timeout-- && (priv->read(&regs->mcr) & FLEXCAN_MCR_FRZ_ACK))
		udelay(10);

	if (priv->read(&regs->mcr) & FLEXCAN_MCR_FRZ_ACK)
		return -ETIMEDOUT;

	return 0;
}

static int flexcan_chip_softreset(struct flexcan_priv *priv)
{
	struct flexcan_regs __iomem *regs = priv->regs;
	unsigned int timeout = FLEXCAN_TIMEOUT_US / 10;

	priv->write(FLEXCAN_MCR_SOFTRST, &regs->mcr);
	while (timeout-- && (priv->read(&regs->mcr) & FLEXCAN_MCR_SOFTRST))
		udelay(10);

	if (priv->read(&regs->mcr) & FLEXCAN_MCR_SOFTRST)
		return -ETIMEDOUT;

	return 0;
}

static int __flexcan_get_berr_counter(const struct net_device *dev,
				      struct can_berr_counter *bec)
{
	const struct flexcan_priv *priv = netdev_priv(dev);
	struct flexcan_regs __iomem *regs = priv->regs;
	u32 reg = priv->read(&regs->ecr);

	bec->txerr = (reg >> 0) & 0xff;
	bec->rxerr = (reg >> 8) & 0xff;

	return 0;
}

static int flexcan_get_berr_counter(const struct net_device *dev,
				    struct can_berr_counter *bec)
{
	const struct flexcan_priv *priv = netdev_priv(dev);
	int err;

	err = clk_prepare_enable(priv->clk_ipg);
	if (err)
		return err;

	err = clk_prepare_enable(priv->clk_per);
	if (err)
		goto out_disable_ipg;

	err = __flexcan_get_berr_counter(dev, bec);

	clk_disable_unprepare(priv->clk_per);
 out_disable_ipg:
	clk_disable_unprepare(priv->clk_ipg);

	return err;
}

static netdev_tx_t flexcan_start_xmit(struct sk_buff *skb, struct net_device *dev)
{
	const struct flexcan_priv *priv = netdev_priv(dev);
	struct flexcan_regs __iomem *regs = priv->regs;
	struct can_frame *cf = (struct can_frame *)skb->data;
	u32 can_id;
	u32 data;
	u32 ctrl = FLEXCAN_MB_CODE_TX_DATA | (cf->can_dlc << 16);
	int i;

	if (can_dropped_invalid_skb(dev, skb))
		return NETDEV_TX_OK;

	netif_stop_queue(dev);

	if (cf->can_id & CAN_EFF_FLAG) {
		can_id = cf->can_id & CAN_EFF_MASK;
		ctrl |= FLEXCAN_MB_CNT_IDE | FLEXCAN_MB_CNT_SRR;
	} else {
		can_id = (cf->can_id & CAN_SFF_MASK) << 18;
	}

	if (cf->can_id & CAN_RTR_FLAG)
		ctrl |= FLEXCAN_MB_CNT_RTR;

<<<<<<< HEAD
	if (cf->can_dlc > 0) {
		data = be32_to_cpup((__be32 *)&cf->data[0]);
		priv->write(data, &regs->mb[FLEXCAN_TX_MB].data[0]);
	}
	if (cf->can_dlc > 4) {
		data = be32_to_cpup((__be32 *)&cf->data[4]);
		priv->write(data, &regs->mb[FLEXCAN_TX_MB].data[1]);
=======
	for (i = 0; i < cf->can_dlc; i += sizeof(u32)) {
		data = be32_to_cpup((__be32 *)&cf->data[i]);
		priv->write(data, &priv->tx_mb->data[i / sizeof(u32)]);
>>>>>>> cf26057a
	}

	can_put_echo_skb(skb, dev, 0);

	priv->write(can_id, &regs->mb[FLEXCAN_TX_MB].can_id);
	priv->write(ctrl, &regs->mb[FLEXCAN_TX_MB].can_ctrl);

	/* Errata ERR005829 step8:
	 * Write twice INACTIVE(0x8) code to first MB.
	 */
	priv->write(FLEXCAN_MB_CODE_TX_INACTIVE,
		    &priv->tx_mb_reserved->can_ctrl);
	priv->write(FLEXCAN_MB_CODE_TX_INACTIVE,
		    &priv->tx_mb_reserved->can_ctrl);

	return NETDEV_TX_OK;
}

static void flexcan_irq_bus_err(struct net_device *dev, u32 reg_esr)
{
	struct flexcan_priv *priv = netdev_priv(dev);
	struct flexcan_regs __iomem *regs = priv->regs;
	struct sk_buff *skb;
	struct can_frame *cf;
	bool rx_errors = false, tx_errors = false;
	u32 timestamp;

	timestamp = priv->read(&regs->timer) << 16;

	skb = alloc_can_err_skb(dev, &cf);
	if (unlikely(!skb))
		return;

	cf->can_id |= CAN_ERR_PROT | CAN_ERR_BUSERROR;

	if (reg_esr & FLEXCAN_ESR_BIT1_ERR) {
		netdev_dbg(dev, "BIT1_ERR irq\n");
		cf->data[2] |= CAN_ERR_PROT_BIT1;
		tx_errors = true;
	}
	if (reg_esr & FLEXCAN_ESR_BIT0_ERR) {
		netdev_dbg(dev, "BIT0_ERR irq\n");
		cf->data[2] |= CAN_ERR_PROT_BIT0;
		tx_errors = true;
	}
	if (reg_esr & FLEXCAN_ESR_ACK_ERR) {
		netdev_dbg(dev, "ACK_ERR irq\n");
		cf->can_id |= CAN_ERR_ACK;
		cf->data[3] = CAN_ERR_PROT_LOC_ACK;
		tx_errors = true;
	}
	if (reg_esr & FLEXCAN_ESR_CRC_ERR) {
		netdev_dbg(dev, "CRC_ERR irq\n");
		cf->data[2] |= CAN_ERR_PROT_BIT;
		cf->data[3] = CAN_ERR_PROT_LOC_CRC_SEQ;
		rx_errors = true;
	}
	if (reg_esr & FLEXCAN_ESR_FRM_ERR) {
		netdev_dbg(dev, "FRM_ERR irq\n");
		cf->data[2] |= CAN_ERR_PROT_FORM;
		rx_errors = true;
	}
	if (reg_esr & FLEXCAN_ESR_STF_ERR) {
		netdev_dbg(dev, "STF_ERR irq\n");
		cf->data[2] |= CAN_ERR_PROT_STUFF;
		rx_errors = true;
	}

	priv->can.can_stats.bus_error++;
	if (rx_errors)
		dev->stats.rx_errors++;
	if (tx_errors)
		dev->stats.tx_errors++;

	can_rx_offload_queue_sorted(&priv->offload, skb, timestamp);
}

static void flexcan_irq_state(struct net_device *dev, u32 reg_esr)
{
	struct flexcan_priv *priv = netdev_priv(dev);
	struct flexcan_regs __iomem *regs = priv->regs;
	struct sk_buff *skb;
	struct can_frame *cf;
	enum can_state new_state, rx_state, tx_state;
	int flt;
	struct can_berr_counter bec;
	u32 timestamp;

	timestamp = priv->read(&regs->timer) << 16;

	flt = reg_esr & FLEXCAN_ESR_FLT_CONF_MASK;
	if (likely(flt == FLEXCAN_ESR_FLT_CONF_ACTIVE)) {
		tx_state = unlikely(reg_esr & FLEXCAN_ESR_TX_WRN) ?
			CAN_STATE_ERROR_WARNING : CAN_STATE_ERROR_ACTIVE;
		rx_state = unlikely(reg_esr & FLEXCAN_ESR_RX_WRN) ?
			CAN_STATE_ERROR_WARNING : CAN_STATE_ERROR_ACTIVE;
		new_state = max(tx_state, rx_state);
	} else {
		__flexcan_get_berr_counter(dev, &bec);
		new_state = flt == FLEXCAN_ESR_FLT_CONF_PASSIVE ?
			CAN_STATE_ERROR_PASSIVE : CAN_STATE_BUS_OFF;
		rx_state = bec.rxerr >= bec.txerr ? new_state : 0;
		tx_state = bec.rxerr <= bec.txerr ? new_state : 0;
	}

	/* state hasn't changed */
	if (likely(new_state == priv->can.state))
		return;

	skb = alloc_can_err_skb(dev, &cf);
	if (unlikely(!skb))
		return;

	can_change_state(dev, cf, tx_state, rx_state);

	if (unlikely(new_state == CAN_STATE_BUS_OFF))
		can_bus_off(dev);

	can_rx_offload_queue_sorted(&priv->offload, skb, timestamp);
}

static inline struct flexcan_priv *rx_offload_to_priv(struct can_rx_offload *offload)
{
	return container_of(offload, struct flexcan_priv, offload);
}

static unsigned int flexcan_mailbox_read(struct can_rx_offload *offload,
					 struct can_frame *cf,
					 u32 *timestamp, unsigned int n)
{
	struct flexcan_priv *priv = rx_offload_to_priv(offload);
	struct flexcan_regs __iomem *regs = priv->regs;
	struct flexcan_mb __iomem *mb;
	u32 reg_ctrl, reg_id, reg_iflag1;
	int i;

	mb = flexcan_get_mb(priv, n);

	if (priv->devtype_data->quirks & FLEXCAN_QUIRK_USE_OFF_TIMESTAMP) {
		u32 code;

		do {
			reg_ctrl = priv->read(&mb->can_ctrl);
		} while (reg_ctrl & FLEXCAN_MB_CODE_RX_BUSY_BIT);

		/* is this MB empty? */
		code = reg_ctrl & FLEXCAN_MB_CODE_MASK;
		if ((code != FLEXCAN_MB_CODE_RX_FULL) &&
		    (code != FLEXCAN_MB_CODE_RX_OVERRUN))
			return 0;

		if (code == FLEXCAN_MB_CODE_RX_OVERRUN) {
			/* This MB was overrun, we lost data */
			offload->dev->stats.rx_over_errors++;
			offload->dev->stats.rx_errors++;
		}
	} else {
		reg_iflag1 = priv->read(&regs->iflag1);
		if (!(reg_iflag1 & FLEXCAN_IFLAG_RX_FIFO_AVAILABLE))
			return 0;

		reg_ctrl = priv->read(&mb->can_ctrl);
	}

	/* increase timstamp to full 32 bit */
	*timestamp = reg_ctrl << 16;

	reg_id = priv->read(&mb->can_id);
	if (reg_ctrl & FLEXCAN_MB_CNT_IDE)
		cf->can_id = ((reg_id >> 0) & CAN_EFF_MASK) | CAN_EFF_FLAG;
	else
		cf->can_id = (reg_id >> 18) & CAN_SFF_MASK;

	if (reg_ctrl & FLEXCAN_MB_CNT_RTR)
		cf->can_id |= CAN_RTR_FLAG;
	cf->can_dlc = get_can_dlc((reg_ctrl >> 16) & 0xf);

	for (i = 0; i < cf->can_dlc; i += sizeof(u32)) {
		__be32 data = cpu_to_be32(priv->read(&mb->data[i / sizeof(u32)]));
		*(__be32 *)(cf->data + i) = data;
	}

	/* mark as read */
	if (priv->devtype_data->quirks & FLEXCAN_QUIRK_USE_OFF_TIMESTAMP) {
		/* Clear IRQ */
		if (n < 32)
			priv->write(BIT(n), &regs->iflag1);
		else
			priv->write(BIT(n - 32), &regs->iflag2);
	} else {
		priv->write(FLEXCAN_IFLAG_RX_FIFO_AVAILABLE, &regs->iflag1);
	}

	/* Read the Free Running Timer. It is optional but recommended
	 * to unlock Mailbox as soon as possible and make it available
	 * for reception.
	 */
	priv->read(&regs->timer);

	return 1;
}


static inline u64 flexcan_read_reg_iflag_rx(struct flexcan_priv *priv)
{
	struct flexcan_regs __iomem *regs = priv->regs;
	u32 iflag1, iflag2;

	iflag2 = priv->read(&regs->iflag2) & priv->reg_imask2_default &
<<<<<<< HEAD
		~FLEXCAN_IFLAG_MB(FLEXCAN_TX_MB);
=======
		~FLEXCAN_IFLAG_MB(priv->tx_mb_idx);
>>>>>>> cf26057a
	iflag1 = priv->read(&regs->iflag1) & priv->reg_imask1_default;

	return (u64)iflag2 << 32 | iflag1;
}

static irqreturn_t flexcan_irq(int irq, void *dev_id)
{
	struct net_device *dev = dev_id;
	struct net_device_stats *stats = &dev->stats;
	struct flexcan_priv *priv = netdev_priv(dev);
	struct flexcan_regs __iomem *regs = priv->regs;
	irqreturn_t handled = IRQ_NONE;
	u32 reg_iflag2, reg_esr;
	enum can_state last_state = priv->can.state;

	/* reception interrupt */
	if (priv->devtype_data->quirks & FLEXCAN_QUIRK_USE_OFF_TIMESTAMP) {
		u64 reg_iflag;
		int ret;

		while ((reg_iflag = flexcan_read_reg_iflag_rx(priv))) {
			handled = IRQ_HANDLED;
			ret = can_rx_offload_irq_offload_timestamp(&priv->offload,
								   reg_iflag);
			if (!ret)
				break;
		}
	} else {
		u32 reg_iflag1;

		reg_iflag1 = priv->read(&regs->iflag1);
		if (reg_iflag1 & FLEXCAN_IFLAG_RX_FIFO_AVAILABLE) {
			handled = IRQ_HANDLED;
			can_rx_offload_irq_offload_fifo(&priv->offload);
		}

		/* FIFO overflow interrupt */
		if (reg_iflag1 & FLEXCAN_IFLAG_RX_FIFO_OVERFLOW) {
			handled = IRQ_HANDLED;
			priv->write(FLEXCAN_IFLAG_RX_FIFO_OVERFLOW,
				    &regs->iflag1);
			dev->stats.rx_over_errors++;
			dev->stats.rx_errors++;
		}
	}

	reg_iflag2 = priv->read(&regs->iflag2);

	/* transmission complete interrupt */
<<<<<<< HEAD
	if (reg_iflag2 & FLEXCAN_IFLAG_MB(FLEXCAN_TX_MB)) {
		u32 reg_ctrl = priv->read(&regs->mb[FLEXCAN_TX_MB].can_ctrl);
=======
	if (reg_iflag2 & FLEXCAN_IFLAG_MB(priv->tx_mb_idx)) {
		u32 reg_ctrl = priv->read(&priv->tx_mb->can_ctrl);
>>>>>>> cf26057a

		handled = IRQ_HANDLED;
		stats->tx_bytes += can_rx_offload_get_echo_skb(&priv->offload,
							       0, reg_ctrl << 16);
		stats->tx_packets++;
		can_led_event(dev, CAN_LED_EVENT_TX);

		/* after sending a RTR frame MB is in RX mode */
		priv->write(FLEXCAN_MB_CODE_TX_INACTIVE,
<<<<<<< HEAD
			    &regs->mb[FLEXCAN_TX_MB].can_ctrl);
		priv->write(FLEXCAN_IFLAG_MB(FLEXCAN_TX_MB), &regs->iflag2);
=======
			    &priv->tx_mb->can_ctrl);
		priv->write(FLEXCAN_IFLAG_MB(priv->tx_mb_idx), &regs->iflag2);
>>>>>>> cf26057a
		netif_wake_queue(dev);
	}

	reg_esr = priv->read(&regs->esr);

	/* ACK all bus error and state change IRQ sources */
	if (reg_esr & FLEXCAN_ESR_ALL_INT) {
		handled = IRQ_HANDLED;
		priv->write(reg_esr & FLEXCAN_ESR_ALL_INT, &regs->esr);
	}

	/* state change interrupt or broken error state quirk fix is enabled */
	if ((reg_esr & FLEXCAN_ESR_ERR_STATE) ||
	    (priv->devtype_data->quirks & (FLEXCAN_QUIRK_BROKEN_WERR_STATE |
					   FLEXCAN_QUIRK_BROKEN_PERR_STATE)))
		flexcan_irq_state(dev, reg_esr);

	/* bus error IRQ - handle if bus error reporting is activated */
	if ((reg_esr & FLEXCAN_ESR_ERR_BUS) &&
	    (priv->can.ctrlmode & CAN_CTRLMODE_BERR_REPORTING))
		flexcan_irq_bus_err(dev, reg_esr);

	/* availability of error interrupt among state transitions in case
	 * bus error reporting is de-activated and
	 * FLEXCAN_QUIRK_BROKEN_PERR_STATE is enabled:
	 *  +--------------------------------------------------------------+
	 *  | +----------------------------------------------+ [stopped /  |
	 *  | |                                              |  sleeping] -+
	 *  +-+-> active <-> warning <-> passive -> bus off -+
	 *        ___________^^^^^^^^^^^^_______________________________
	 *        disabled(1)  enabled             disabled
	 *
	 * (1): enabled if FLEXCAN_QUIRK_BROKEN_WERR_STATE is enabled
	 */
	if ((last_state != priv->can.state) &&
	    (priv->devtype_data->quirks & FLEXCAN_QUIRK_BROKEN_PERR_STATE) &&
	    !(priv->can.ctrlmode & CAN_CTRLMODE_BERR_REPORTING)) {
		switch (priv->can.state) {
		case CAN_STATE_ERROR_ACTIVE:
			if (priv->devtype_data->quirks &
			    FLEXCAN_QUIRK_BROKEN_WERR_STATE)
				flexcan_error_irq_enable(priv);
			else
				flexcan_error_irq_disable(priv);
			break;

		case CAN_STATE_ERROR_WARNING:
			flexcan_error_irq_enable(priv);
			break;

		case CAN_STATE_ERROR_PASSIVE:
		case CAN_STATE_BUS_OFF:
			flexcan_error_irq_disable(priv);
			break;

		default:
			break;
		}
	}

	return handled;
}

static void flexcan_set_bittiming(struct net_device *dev)
{
	const struct flexcan_priv *priv = netdev_priv(dev);
	const struct can_bittiming *bt = &priv->can.bittiming;
	struct flexcan_regs __iomem *regs = priv->regs;
	u32 reg;

	reg = priv->read(&regs->ctrl);
	reg &= ~(FLEXCAN_CTRL_PRESDIV(0xff) |
		 FLEXCAN_CTRL_RJW(0x3) |
		 FLEXCAN_CTRL_PSEG1(0x7) |
		 FLEXCAN_CTRL_PSEG2(0x7) |
		 FLEXCAN_CTRL_PROPSEG(0x7) |
		 FLEXCAN_CTRL_LPB |
		 FLEXCAN_CTRL_SMP |
		 FLEXCAN_CTRL_LOM);

	reg |= FLEXCAN_CTRL_PRESDIV(bt->brp - 1) |
		FLEXCAN_CTRL_PSEG1(bt->phase_seg1 - 1) |
		FLEXCAN_CTRL_PSEG2(bt->phase_seg2 - 1) |
		FLEXCAN_CTRL_RJW(bt->sjw - 1) |
		FLEXCAN_CTRL_PROPSEG(bt->prop_seg - 1);

	if (priv->can.ctrlmode & CAN_CTRLMODE_LOOPBACK)
		reg |= FLEXCAN_CTRL_LPB;
	if (priv->can.ctrlmode & CAN_CTRLMODE_LISTENONLY)
		reg |= FLEXCAN_CTRL_LOM;
	if (priv->can.ctrlmode & CAN_CTRLMODE_3_SAMPLES)
		reg |= FLEXCAN_CTRL_SMP;

	netdev_dbg(dev, "writing ctrl=0x%08x\n", reg);
	priv->write(reg, &regs->ctrl);

	/* print chip status */
	netdev_dbg(dev, "%s: mcr=0x%08x ctrl=0x%08x\n", __func__,
		   priv->read(&regs->mcr), priv->read(&regs->ctrl));
}

/* flexcan_chip_start
 *
 * this functions is entered with clocks enabled
 *
 */
static int flexcan_chip_start(struct net_device *dev)
{
	struct flexcan_priv *priv = netdev_priv(dev);
	struct flexcan_regs __iomem *regs = priv->regs;
	u32 reg_mcr, reg_ctrl, reg_ctrl2, reg_mecr;
	int err, i;
	struct flexcan_mb __iomem *mb;

	/* enable module */
	err = flexcan_chip_enable(priv);
	if (err)
		return err;

	/* soft reset */
	err = flexcan_chip_softreset(priv);
	if (err)
		goto out_chip_disable;

	flexcan_set_bittiming(dev);

	/* MCR
	 *
	 * enable freeze
	 * halt now
	 * only supervisor access
	 * enable warning int
	 * enable individual RX masking
	 * choose format C
	 * set max mailbox number
	 */
	reg_mcr = priv->read(&regs->mcr);
	reg_mcr &= ~FLEXCAN_MCR_MAXMB(0xff);
	reg_mcr |= FLEXCAN_MCR_FRZ | FLEXCAN_MCR_HALT | FLEXCAN_MCR_SUPV |
<<<<<<< HEAD
		FLEXCAN_MCR_WRN_EN | FLEXCAN_MCR_SRX_DIS | FLEXCAN_MCR_IRMQ |
		FLEXCAN_MCR_IDAM_C | FLEXCAN_MCR_MAXMB(FLEXCAN_TX_MB);

=======
		FLEXCAN_MCR_WRN_EN | FLEXCAN_MCR_IRMQ | FLEXCAN_MCR_IDAM_C |
		FLEXCAN_MCR_MAXMB(priv->tx_mb_idx);

	/* MCR
	 *
	 * FIFO:
	 * - disable for timestamp mode
	 * - enable for FIFO mode
	 */
>>>>>>> cf26057a
	if (priv->devtype_data->quirks & FLEXCAN_QUIRK_USE_OFF_TIMESTAMP)
		reg_mcr &= ~FLEXCAN_MCR_FEN;
	else
		reg_mcr |= FLEXCAN_MCR_FEN;

<<<<<<< HEAD
=======
	/* MCR
	 *
	 * NOTE: In loopback mode, the CAN_MCR[SRXDIS] cannot be
	 *       asserted because this will impede the self reception
	 *       of a transmitted message. This is not documented in
	 *       earlier versions of flexcan block guide.
	 *
	 * Self Reception:
	 * - enable Self Reception for loopback mode
	 *   (by clearing "Self Reception Disable" bit)
	 * - disable for normal operation
	 */
	if (priv->can.ctrlmode & CAN_CTRLMODE_LOOPBACK)
		reg_mcr &= ~FLEXCAN_MCR_SRX_DIS;
	else
		reg_mcr |= FLEXCAN_MCR_SRX_DIS;

>>>>>>> cf26057a
	netdev_dbg(dev, "%s: writing mcr=0x%08x", __func__, reg_mcr);
	priv->write(reg_mcr, &regs->mcr);

	/* CTRL
	 *
	 * disable timer sync feature
	 *
	 * disable auto busoff recovery
	 * transmit lowest buffer first
	 *
	 * enable tx and rx warning interrupt
	 * enable bus off interrupt
	 * (== FLEXCAN_CTRL_ERR_STATE)
	 */
	reg_ctrl = priv->read(&regs->ctrl);
	reg_ctrl &= ~FLEXCAN_CTRL_TSYN;
	reg_ctrl |= FLEXCAN_CTRL_BOFF_REC | FLEXCAN_CTRL_LBUF |
		FLEXCAN_CTRL_ERR_STATE;

	/* enable the "error interrupt" (FLEXCAN_CTRL_ERR_MSK),
	 * on most Flexcan cores, too. Otherwise we don't get
	 * any error warning or passive interrupts.
	 */
	if (priv->devtype_data->quirks & FLEXCAN_QUIRK_BROKEN_WERR_STATE ||
	    priv->can.ctrlmode & CAN_CTRLMODE_BERR_REPORTING)
		reg_ctrl |= FLEXCAN_CTRL_ERR_MSK;
	else
		reg_ctrl &= ~FLEXCAN_CTRL_ERR_MSK;

	/* save for later use */
	priv->reg_ctrl_default = reg_ctrl;
	/* leave interrupts disabled for now */
	reg_ctrl &= ~FLEXCAN_CTRL_ERR_ALL;
	netdev_dbg(dev, "%s: writing ctrl=0x%08x", __func__, reg_ctrl);
	priv->write(reg_ctrl, &regs->ctrl);

	if ((priv->devtype_data->quirks & FLEXCAN_QUIRK_ENABLE_EACEN_RRS)) {
		reg_ctrl2 = priv->read(&regs->ctrl2);
		reg_ctrl2 |= FLEXCAN_CTRL2_EACEN | FLEXCAN_CTRL2_RRS;
		priv->write(reg_ctrl2, &regs->ctrl2);
	}

	if (priv->devtype_data->quirks & FLEXCAN_QUIRK_USE_OFF_TIMESTAMP) {
		for (i = priv->offload.mb_first; i <= priv->offload.mb_last; i++) {
<<<<<<< HEAD
			priv->write(FLEXCAN_MB_CODE_RX_EMPTY,
				    &regs->mb[i].can_ctrl);
		}
	} else {
		/* clear and invalidate unused mailboxes first */
		for (i = FLEXCAN_TX_MB_RESERVED_OFF_FIFO; i <= ARRAY_SIZE(regs->mb); i++) {
			priv->write(FLEXCAN_MB_CODE_RX_INACTIVE,
				    &regs->mb[i].can_ctrl);
=======
			mb = flexcan_get_mb(priv, i);
			priv->write(FLEXCAN_MB_CODE_RX_EMPTY,
				    &mb->can_ctrl);
		}
	} else {
		/* clear and invalidate unused mailboxes first */
		for (i = FLEXCAN_TX_MB_RESERVED_OFF_FIFO; i <= priv->mb_count; i++) {
			mb = flexcan_get_mb(priv, i);
			priv->write(FLEXCAN_MB_CODE_RX_INACTIVE,
				    &mb->can_ctrl);
>>>>>>> cf26057a
		}
	}

	/* Errata ERR005829: mark first TX mailbox as INACTIVE */
	priv->write(FLEXCAN_MB_CODE_TX_INACTIVE,
		    &priv->tx_mb_reserved->can_ctrl);

	/* mark TX mailbox as INACTIVE */
	priv->write(FLEXCAN_MB_CODE_TX_INACTIVE,
		    &regs->mb[FLEXCAN_TX_MB].can_ctrl);

	/* acceptance mask/acceptance code (accept everything) */
	priv->write(0x0, &regs->rxgmask);
	priv->write(0x0, &regs->rx14mask);
	priv->write(0x0, &regs->rx15mask);

	if (priv->devtype_data->quirks & FLEXCAN_QUIRK_DISABLE_RXFG)
		priv->write(0x0, &regs->rxfgmask);

	/* clear acceptance filters */
	for (i = 0; i < priv->mb_count; i++)
		priv->write(0, &regs->rximr[i]);

	/* On Vybrid, disable memory error detection interrupts
	 * and freeze mode.
	 * This also works around errata e5295 which generates
	 * false positive memory errors and put the device in
	 * freeze mode.
	 */
	if (priv->devtype_data->quirks & FLEXCAN_QUIRK_DISABLE_MECR) {
		/* Follow the protocol as described in "Detection
		 * and Correction of Memory Errors" to write to
		 * MECR register
		 */
		reg_ctrl2 = priv->read(&regs->ctrl2);
		reg_ctrl2 |= FLEXCAN_CTRL2_ECRWRE;
		priv->write(reg_ctrl2, &regs->ctrl2);

		reg_mecr = priv->read(&regs->mecr);
		reg_mecr &= ~FLEXCAN_MECR_ECRWRDIS;
		priv->write(reg_mecr, &regs->mecr);
		reg_mecr &= ~(FLEXCAN_MECR_NCEFAFRZ | FLEXCAN_MECR_HANCEI_MSK |
			      FLEXCAN_MECR_FANCEI_MSK);
		priv->write(reg_mecr, &regs->mecr);
	}

	err = flexcan_transceiver_enable(priv);
	if (err)
		goto out_chip_disable;

	/* synchronize with the can bus */
	err = flexcan_chip_unfreeze(priv);
	if (err)
		goto out_transceiver_disable;

	priv->can.state = CAN_STATE_ERROR_ACTIVE;

	/* enable interrupts atomically */
	disable_irq(dev->irq);
	priv->write(priv->reg_ctrl_default, &regs->ctrl);
	priv->write(priv->reg_imask1_default, &regs->imask1);
	priv->write(priv->reg_imask2_default, &regs->imask2);
	enable_irq(dev->irq);

	/* print chip status */
	netdev_dbg(dev, "%s: reading mcr=0x%08x ctrl=0x%08x\n", __func__,
		   priv->read(&regs->mcr), priv->read(&regs->ctrl));

	return 0;

 out_transceiver_disable:
	flexcan_transceiver_disable(priv);
 out_chip_disable:
	flexcan_chip_disable(priv);
	return err;
}

/* flexcan_chip_stop
 *
 * this functions is entered with clocks enabled
 */
static void flexcan_chip_stop(struct net_device *dev)
{
	struct flexcan_priv *priv = netdev_priv(dev);
	struct flexcan_regs __iomem *regs = priv->regs;

	/* freeze + disable module */
	flexcan_chip_freeze(priv);
	flexcan_chip_disable(priv);

	/* Disable all interrupts */
	priv->write(0, &regs->imask2);
	priv->write(0, &regs->imask1);
	priv->write(priv->reg_ctrl_default & ~FLEXCAN_CTRL_ERR_ALL,
		    &regs->ctrl);

	flexcan_transceiver_disable(priv);
	priv->can.state = CAN_STATE_STOPPED;
}

static int flexcan_open(struct net_device *dev)
{
	struct flexcan_priv *priv = netdev_priv(dev);
	int err;

	err = clk_prepare_enable(priv->clk_ipg);
	if (err)
		return err;

	err = clk_prepare_enable(priv->clk_per);
	if (err)
		goto out_disable_ipg;

	err = open_candev(dev);
	if (err)
		goto out_disable_per;

	err = request_irq(dev->irq, flexcan_irq, IRQF_SHARED, dev->name, dev);
	if (err)
		goto out_close;

	priv->mb_size = sizeof(struct flexcan_mb) + CAN_MAX_DLEN;
	priv->mb_count = (sizeof(priv->regs->mb[0]) / priv->mb_size) +
			 (sizeof(priv->regs->mb[1]) / priv->mb_size);

	if (priv->devtype_data->quirks & FLEXCAN_QUIRK_USE_OFF_TIMESTAMP)
		priv->tx_mb_reserved =
			flexcan_get_mb(priv, FLEXCAN_TX_MB_RESERVED_OFF_TIMESTAMP);
	else
		priv->tx_mb_reserved =
			flexcan_get_mb(priv, FLEXCAN_TX_MB_RESERVED_OFF_FIFO);
	priv->tx_mb_idx = priv->mb_count - 1;
	priv->tx_mb = flexcan_get_mb(priv, priv->tx_mb_idx);

	priv->reg_imask1_default = 0;
	priv->reg_imask2_default = FLEXCAN_IFLAG_MB(priv->tx_mb_idx);

	priv->offload.mailbox_read = flexcan_mailbox_read;

	if (priv->devtype_data->quirks & FLEXCAN_QUIRK_USE_OFF_TIMESTAMP) {
		u64 imask;

		priv->offload.mb_first = FLEXCAN_RX_MB_OFF_TIMESTAMP_FIRST;
		priv->offload.mb_last = priv->mb_count - 2;

		imask = GENMASK_ULL(priv->offload.mb_last,
				    priv->offload.mb_first);
		priv->reg_imask1_default |= imask;
		priv->reg_imask2_default |= imask >> 32;

		err = can_rx_offload_add_timestamp(dev, &priv->offload);
	} else {
		priv->reg_imask1_default |= FLEXCAN_IFLAG_RX_FIFO_OVERFLOW |
			FLEXCAN_IFLAG_RX_FIFO_AVAILABLE;
		err = can_rx_offload_add_fifo(dev, &priv->offload,
					      FLEXCAN_NAPI_WEIGHT);
	}
	if (err)
		goto out_free_irq;

	/* start chip and queuing */
	err = flexcan_chip_start(dev);
	if (err)
		goto out_offload_del;

	can_led_event(dev, CAN_LED_EVENT_OPEN);

	can_rx_offload_enable(&priv->offload);
	netif_start_queue(dev);

	return 0;

 out_offload_del:
	can_rx_offload_del(&priv->offload);
 out_free_irq:
	free_irq(dev->irq, dev);
 out_close:
	close_candev(dev);
 out_disable_per:
	clk_disable_unprepare(priv->clk_per);
 out_disable_ipg:
	clk_disable_unprepare(priv->clk_ipg);

	return err;
}

static int flexcan_close(struct net_device *dev)
{
	struct flexcan_priv *priv = netdev_priv(dev);

	netif_stop_queue(dev);
	can_rx_offload_disable(&priv->offload);
	flexcan_chip_stop(dev);

	can_rx_offload_del(&priv->offload);
	free_irq(dev->irq, dev);
	clk_disable_unprepare(priv->clk_per);
	clk_disable_unprepare(priv->clk_ipg);

	close_candev(dev);

	can_led_event(dev, CAN_LED_EVENT_STOP);

	return 0;
}

static int flexcan_set_mode(struct net_device *dev, enum can_mode mode)
{
	int err;

	switch (mode) {
	case CAN_MODE_START:
		err = flexcan_chip_start(dev);
		if (err)
			return err;

		netif_wake_queue(dev);
		break;

	default:
		return -EOPNOTSUPP;
	}

	return 0;
}

static const struct net_device_ops flexcan_netdev_ops = {
	.ndo_open	= flexcan_open,
	.ndo_stop	= flexcan_close,
	.ndo_start_xmit	= flexcan_start_xmit,
	.ndo_change_mtu = can_change_mtu,
};

static int register_flexcandev(struct net_device *dev)
{
	struct flexcan_priv *priv = netdev_priv(dev);
	struct flexcan_regs __iomem *regs = priv->regs;
	u32 reg, err;

	err = clk_prepare_enable(priv->clk_ipg);
	if (err)
		return err;

	err = clk_prepare_enable(priv->clk_per);
	if (err)
		goto out_disable_ipg;

	/* select "bus clock", chip must be disabled */
	err = flexcan_chip_disable(priv);
	if (err)
		goto out_disable_per;
	reg = priv->read(&regs->ctrl);
	reg |= FLEXCAN_CTRL_CLK_SRC;
	priv->write(reg, &regs->ctrl);

	err = flexcan_chip_enable(priv);
	if (err)
		goto out_chip_disable;

	/* set freeze, halt and activate FIFO, restrict register access */
	reg = priv->read(&regs->mcr);
	reg |= FLEXCAN_MCR_FRZ | FLEXCAN_MCR_HALT |
		FLEXCAN_MCR_FEN | FLEXCAN_MCR_SUPV;
	priv->write(reg, &regs->mcr);

	/* Currently we only support newer versions of this core
	 * featuring a RX hardware FIFO (although this driver doesn't
	 * make use of it on some cores). Older cores, found on some
	 * Coldfire derivates are not tested.
	 */
	reg = priv->read(&regs->mcr);
	if (!(reg & FLEXCAN_MCR_FEN)) {
		netdev_err(dev, "Could not enable RX FIFO, unsupported core\n");
		err = -ENODEV;
		goto out_chip_disable;
	}

	err = register_candev(dev);

	/* disable core and turn off clocks */
 out_chip_disable:
	flexcan_chip_disable(priv);
 out_disable_per:
	clk_disable_unprepare(priv->clk_per);
 out_disable_ipg:
	clk_disable_unprepare(priv->clk_ipg);

	return err;
}

static void unregister_flexcandev(struct net_device *dev)
{
	unregister_candev(dev);
}

static int flexcan_setup_stop_mode(struct platform_device *pdev)
{
	struct net_device *dev = platform_get_drvdata(pdev);
	struct device_node *np = pdev->dev.of_node;
	struct device_node *gpr_np;
	struct flexcan_priv *priv;
	phandle phandle;
	u32 out_val[5];
	int ret;

	if (!np)
		return -EINVAL;

	/* stop mode property format is:
	 * <&gpr req_gpr req_bit ack_gpr ack_bit>.
	 */
	ret = of_property_read_u32_array(np, "fsl,stop-mode", out_val,
					 ARRAY_SIZE(out_val));
	if (ret) {
		dev_dbg(&pdev->dev, "no stop-mode property\n");
		return ret;
	}
	phandle = *out_val;

	gpr_np = of_find_node_by_phandle(phandle);
	if (!gpr_np) {
		dev_dbg(&pdev->dev, "could not find gpr node by phandle\n");
		return PTR_ERR(gpr_np);
	}

	priv = netdev_priv(dev);
	priv->stm.gpr = syscon_node_to_regmap(gpr_np);
	of_node_put(gpr_np);
	if (IS_ERR(priv->stm.gpr)) {
		dev_dbg(&pdev->dev, "could not find gpr regmap\n");
		return PTR_ERR(priv->stm.gpr);
	}

	priv->stm.req_gpr = out_val[1];
	priv->stm.req_bit = out_val[2];
	priv->stm.ack_gpr = out_val[3];
	priv->stm.ack_bit = out_val[4];

	dev_dbg(&pdev->dev,
		"gpr %s req_gpr=0x02%x req_bit=%u ack_gpr=0x02%x ack_bit=%u\n",
		gpr_np->full_name, priv->stm.req_gpr, priv->stm.req_bit,
		priv->stm.ack_gpr, priv->stm.ack_bit);

	device_set_wakeup_capable(&pdev->dev, true);

	return 0;
}

static const struct of_device_id flexcan_of_match[] = {
	{ .compatible = "fsl,imx6q-flexcan", .data = &fsl_imx6q_devtype_data, },
	{ .compatible = "fsl,imx28-flexcan", .data = &fsl_imx28_devtype_data, },
	{ .compatible = "fsl,imx53-flexcan", .data = &fsl_imx25_devtype_data, },
	{ .compatible = "fsl,imx35-flexcan", .data = &fsl_imx25_devtype_data, },
	{ .compatible = "fsl,imx25-flexcan", .data = &fsl_imx25_devtype_data, },
	{ .compatible = "fsl,p1010-flexcan", .data = &fsl_p1010_devtype_data, },
	{ .compatible = "fsl,vf610-flexcan", .data = &fsl_vf610_devtype_data, },
	{ .compatible = "fsl,ls1021ar2-flexcan", .data = &fsl_ls1021a_r2_devtype_data, },
	{ /* sentinel */ },
};
MODULE_DEVICE_TABLE(of, flexcan_of_match);

static const struct platform_device_id flexcan_id_table[] = {
	{ .name = "flexcan", .driver_data = (kernel_ulong_t)&fsl_p1010_devtype_data, },
	{ /* sentinel */ },
};
MODULE_DEVICE_TABLE(platform, flexcan_id_table);

static int flexcan_probe(struct platform_device *pdev)
{
	const struct of_device_id *of_id;
	const struct flexcan_devtype_data *devtype_data;
	struct net_device *dev;
	struct flexcan_priv *priv;
	struct regulator *reg_xceiver;
	struct resource *mem;
	struct clk *clk_ipg = NULL, *clk_per = NULL;
	struct flexcan_regs __iomem *regs;
	int err, irq;
	u32 clock_freq = 0;

	reg_xceiver = devm_regulator_get(&pdev->dev, "xceiver");
	if (PTR_ERR(reg_xceiver) == -EPROBE_DEFER)
		return -EPROBE_DEFER;
	else if (IS_ERR(reg_xceiver))
		reg_xceiver = NULL;

	if (pdev->dev.of_node)
		of_property_read_u32(pdev->dev.of_node,
				     "clock-frequency", &clock_freq);

	if (!clock_freq) {
		clk_ipg = devm_clk_get(&pdev->dev, "ipg");
		if (IS_ERR(clk_ipg)) {
			dev_err(&pdev->dev, "no ipg clock defined\n");
			return PTR_ERR(clk_ipg);
		}

		clk_per = devm_clk_get(&pdev->dev, "per");
		if (IS_ERR(clk_per)) {
			dev_err(&pdev->dev, "no per clock defined\n");
			return PTR_ERR(clk_per);
		}
		clock_freq = clk_get_rate(clk_per);
	}

	mem = platform_get_resource(pdev, IORESOURCE_MEM, 0);
	irq = platform_get_irq(pdev, 0);
	if (irq <= 0)
		return -ENODEV;

	regs = devm_ioremap_resource(&pdev->dev, mem);
	if (IS_ERR(regs))
		return PTR_ERR(regs);

	of_id = of_match_device(flexcan_of_match, &pdev->dev);
	if (of_id) {
		devtype_data = of_id->data;
	} else if (platform_get_device_id(pdev)->driver_data) {
		devtype_data = (struct flexcan_devtype_data *)
			platform_get_device_id(pdev)->driver_data;
	} else {
		return -ENODEV;
	}

	dev = alloc_candev(sizeof(struct flexcan_priv), 1);
	if (!dev)
		return -ENOMEM;

	platform_set_drvdata(pdev, dev);
	SET_NETDEV_DEV(dev, &pdev->dev);

	dev->netdev_ops = &flexcan_netdev_ops;
	dev->irq = irq;
	dev->flags |= IFF_ECHO;

	priv = netdev_priv(dev);

	if (of_property_read_bool(pdev->dev.of_node, "big-endian") ||
	    devtype_data->quirks & FLEXCAN_QUIRK_DEFAULT_BIG_ENDIAN) {
		priv->read = flexcan_read_be;
		priv->write = flexcan_write_be;
	} else {
		priv->read = flexcan_read_le;
		priv->write = flexcan_write_le;
	}

	priv->can.clock.freq = clock_freq;
	priv->can.bittiming_const = &flexcan_bittiming_const;
	priv->can.do_set_mode = flexcan_set_mode;
	priv->can.do_get_berr_counter = flexcan_get_berr_counter;
	priv->can.ctrlmode_supported = CAN_CTRLMODE_LOOPBACK |
		CAN_CTRLMODE_LISTENONLY	| CAN_CTRLMODE_3_SAMPLES |
		CAN_CTRLMODE_BERR_REPORTING;
	priv->regs = regs;
	priv->clk_ipg = clk_ipg;
	priv->clk_per = clk_per;
	priv->devtype_data = devtype_data;
	priv->reg_xceiver = reg_xceiver;

<<<<<<< HEAD
	if (priv->devtype_data->quirks & FLEXCAN_QUIRK_USE_OFF_TIMESTAMP)
		priv->tx_mb_reserved = &regs->mb[FLEXCAN_TX_MB_RESERVED_OFF_TIMESTAMP];
	else
		priv->tx_mb_reserved = &regs->mb[FLEXCAN_TX_MB_RESERVED_OFF_FIFO];

	priv->reg_imask1_default = 0;
	priv->reg_imask2_default = FLEXCAN_IFLAG_MB(FLEXCAN_TX_MB);

	priv->offload.mailbox_read = flexcan_mailbox_read;

	if (priv->devtype_data->quirks & FLEXCAN_QUIRK_USE_OFF_TIMESTAMP) {
		u64 imask;

		priv->offload.mb_first = FLEXCAN_RX_MB_OFF_TIMESTAMP_FIRST;
		priv->offload.mb_last = FLEXCAN_RX_MB_OFF_TIMESTAMP_LAST;

		imask = GENMASK_ULL(priv->offload.mb_last, priv->offload.mb_first);
		priv->reg_imask1_default |= imask;
		priv->reg_imask2_default |= imask >> 32;

		err = can_rx_offload_add_timestamp(dev, &priv->offload);
	} else {
		priv->reg_imask1_default |= FLEXCAN_IFLAG_RX_FIFO_OVERFLOW |
			FLEXCAN_IFLAG_RX_FIFO_AVAILABLE;
		err = can_rx_offload_add_fifo(dev, &priv->offload, FLEXCAN_NAPI_WEIGHT);
	}
	if (err)
		goto failed_offload;

=======
>>>>>>> cf26057a
	err = register_flexcandev(dev);
	if (err) {
		dev_err(&pdev->dev, "registering netdev failed\n");
		goto failed_register;
	}

	devm_can_led_init(dev);

	if (priv->devtype_data->quirks & FLEXCAN_QUIRK_SETUP_STOP_MODE) {
		err = flexcan_setup_stop_mode(pdev);
		if (err)
			dev_dbg(&pdev->dev, "failed to setup stop-mode\n");
	}

	dev_info(&pdev->dev, "device registered (reg_base=%p, irq=%d)\n",
		 priv->regs, dev->irq);

	return 0;

 failed_register:
	free_candev(dev);
	return err;
}

static int flexcan_remove(struct platform_device *pdev)
{
	struct net_device *dev = platform_get_drvdata(pdev);

	unregister_flexcandev(dev);
	free_candev(dev);

	return 0;
}

static int __maybe_unused flexcan_suspend(struct device *device)
{
	struct net_device *dev = dev_get_drvdata(device);
	struct flexcan_priv *priv = netdev_priv(dev);
	int err;

	if (netif_running(dev)) {
		/* if wakeup is enabled, enter stop mode
		 * else enter disabled mode.
		 */
		if (device_may_wakeup(device)) {
			enable_irq_wake(dev->irq);
			flexcan_enter_stop_mode(priv);
		} else {
			err = flexcan_chip_disable(priv);
			if (err)
				return err;
		}
		netif_stop_queue(dev);
		netif_device_detach(dev);
	}
	priv->can.state = CAN_STATE_SLEEPING;

	return 0;
}

static int __maybe_unused flexcan_resume(struct device *device)
{
	struct net_device *dev = dev_get_drvdata(device);
	struct flexcan_priv *priv = netdev_priv(dev);
	int err;

	priv->can.state = CAN_STATE_ERROR_ACTIVE;
	if (netif_running(dev)) {
		netif_device_attach(dev);
		netif_start_queue(dev);
		if (device_may_wakeup(device)) {
			disable_irq_wake(dev->irq);
		} else {
			err = flexcan_chip_enable(priv);
			if (err)
				return err;
		}
	}
	return 0;
}

static int __maybe_unused flexcan_noirq_suspend(struct device *device)
{
	struct net_device *dev = dev_get_drvdata(device);
	struct flexcan_priv *priv = netdev_priv(dev);

	if (netif_running(dev) && device_may_wakeup(device))
		flexcan_enable_wakeup_irq(priv, true);

	return 0;
}

static int __maybe_unused flexcan_noirq_resume(struct device *device)
{
	struct net_device *dev = dev_get_drvdata(device);
	struct flexcan_priv *priv = netdev_priv(dev);

	if (netif_running(dev) && device_may_wakeup(device)) {
		flexcan_enable_wakeup_irq(priv, false);
		flexcan_exit_stop_mode(priv);
	}

	return 0;
}

static const struct dev_pm_ops flexcan_pm_ops = {
	SET_SYSTEM_SLEEP_PM_OPS(flexcan_suspend, flexcan_resume)
	SET_NOIRQ_SYSTEM_SLEEP_PM_OPS(flexcan_noirq_suspend, flexcan_noirq_resume)
};

static struct platform_driver flexcan_driver = {
	.driver = {
		.name = DRV_NAME,
		.pm = &flexcan_pm_ops,
		.of_match_table = flexcan_of_match,
	},
	.probe = flexcan_probe,
	.remove = flexcan_remove,
	.id_table = flexcan_id_table,
};

module_platform_driver(flexcan_driver);

MODULE_AUTHOR("Sascha Hauer <kernel@pengutronix.de>, "
	      "Marc Kleine-Budde <kernel@pengutronix.de>");
MODULE_LICENSE("GPL v2");
MODULE_DESCRIPTION("CAN port driver for flexcan based chip");<|MERGE_RESOLUTION|>--- conflicted
+++ resolved
@@ -140,15 +140,8 @@
 /* Errata ERR005829 step7: Reserve first valid MB */
 #define FLEXCAN_TX_MB_RESERVED_OFF_FIFO		8
 #define FLEXCAN_TX_MB_RESERVED_OFF_TIMESTAMP	0
-<<<<<<< HEAD
-#define FLEXCAN_TX_MB				63
-#define FLEXCAN_RX_MB_OFF_TIMESTAMP_FIRST	(FLEXCAN_TX_MB_RESERVED_OFF_TIMESTAMP + 1)
-#define FLEXCAN_RX_MB_OFF_TIMESTAMP_LAST	(FLEXCAN_TX_MB - 1)
-#define FLEXCAN_IFLAG_MB(x)		BIT(x & 0x1f)
-=======
 #define FLEXCAN_RX_MB_OFF_TIMESTAMP_FIRST	(FLEXCAN_TX_MB_RESERVED_OFF_TIMESTAMP + 1)
 #define FLEXCAN_IFLAG_MB(x)		BIT((x) & 0x1f)
->>>>>>> cf26057a
 #define FLEXCAN_IFLAG_RX_FIFO_OVERFLOW	BIT(7)
 #define FLEXCAN_IFLAG_RX_FIFO_WARN	BIT(6)
 #define FLEXCAN_IFLAG_RX_FIFO_AVAILABLE	BIT(5)
@@ -275,13 +268,11 @@
 	struct can_rx_offload offload;
 
 	struct flexcan_regs __iomem *regs;
+	struct flexcan_mb __iomem *tx_mb;
 	struct flexcan_mb __iomem *tx_mb_reserved;
-<<<<<<< HEAD
-=======
 	u8 tx_mb_idx;
 	u8 mb_count;
 	u8 mb_size;
->>>>>>> cf26057a
 	u32 reg_ctrl_default;
 	u32 reg_imask1_default;
 	u32 reg_imask2_default;
@@ -599,7 +590,6 @@
 static netdev_tx_t flexcan_start_xmit(struct sk_buff *skb, struct net_device *dev)
 {
 	const struct flexcan_priv *priv = netdev_priv(dev);
-	struct flexcan_regs __iomem *regs = priv->regs;
 	struct can_frame *cf = (struct can_frame *)skb->data;
 	u32 can_id;
 	u32 data;
@@ -621,25 +611,15 @@
 	if (cf->can_id & CAN_RTR_FLAG)
 		ctrl |= FLEXCAN_MB_CNT_RTR;
 
-<<<<<<< HEAD
-	if (cf->can_dlc > 0) {
-		data = be32_to_cpup((__be32 *)&cf->data[0]);
-		priv->write(data, &regs->mb[FLEXCAN_TX_MB].data[0]);
-	}
-	if (cf->can_dlc > 4) {
-		data = be32_to_cpup((__be32 *)&cf->data[4]);
-		priv->write(data, &regs->mb[FLEXCAN_TX_MB].data[1]);
-=======
 	for (i = 0; i < cf->can_dlc; i += sizeof(u32)) {
 		data = be32_to_cpup((__be32 *)&cf->data[i]);
 		priv->write(data, &priv->tx_mb->data[i / sizeof(u32)]);
->>>>>>> cf26057a
 	}
 
 	can_put_echo_skb(skb, dev, 0);
 
-	priv->write(can_id, &regs->mb[FLEXCAN_TX_MB].can_id);
-	priv->write(ctrl, &regs->mb[FLEXCAN_TX_MB].can_ctrl);
+	priv->write(can_id, &priv->tx_mb->can_id);
+	priv->write(ctrl, &priv->tx_mb->can_ctrl);
 
 	/* Errata ERR005829 step8:
 	 * Write twice INACTIVE(0x8) code to first MB.
@@ -843,11 +823,7 @@
 	u32 iflag1, iflag2;
 
 	iflag2 = priv->read(&regs->iflag2) & priv->reg_imask2_default &
-<<<<<<< HEAD
-		~FLEXCAN_IFLAG_MB(FLEXCAN_TX_MB);
-=======
 		~FLEXCAN_IFLAG_MB(priv->tx_mb_idx);
->>>>>>> cf26057a
 	iflag1 = priv->read(&regs->iflag1) & priv->reg_imask1_default;
 
 	return (u64)iflag2 << 32 | iflag1;
@@ -897,13 +873,8 @@
 	reg_iflag2 = priv->read(&regs->iflag2);
 
 	/* transmission complete interrupt */
-<<<<<<< HEAD
-	if (reg_iflag2 & FLEXCAN_IFLAG_MB(FLEXCAN_TX_MB)) {
-		u32 reg_ctrl = priv->read(&regs->mb[FLEXCAN_TX_MB].can_ctrl);
-=======
 	if (reg_iflag2 & FLEXCAN_IFLAG_MB(priv->tx_mb_idx)) {
 		u32 reg_ctrl = priv->read(&priv->tx_mb->can_ctrl);
->>>>>>> cf26057a
 
 		handled = IRQ_HANDLED;
 		stats->tx_bytes += can_rx_offload_get_echo_skb(&priv->offload,
@@ -913,13 +884,8 @@
 
 		/* after sending a RTR frame MB is in RX mode */
 		priv->write(FLEXCAN_MB_CODE_TX_INACTIVE,
-<<<<<<< HEAD
-			    &regs->mb[FLEXCAN_TX_MB].can_ctrl);
-		priv->write(FLEXCAN_IFLAG_MB(FLEXCAN_TX_MB), &regs->iflag2);
-=======
 			    &priv->tx_mb->can_ctrl);
 		priv->write(FLEXCAN_IFLAG_MB(priv->tx_mb_idx), &regs->iflag2);
->>>>>>> cf26057a
 		netif_wake_queue(dev);
 	}
 
@@ -1059,11 +1025,6 @@
 	reg_mcr = priv->read(&regs->mcr);
 	reg_mcr &= ~FLEXCAN_MCR_MAXMB(0xff);
 	reg_mcr |= FLEXCAN_MCR_FRZ | FLEXCAN_MCR_HALT | FLEXCAN_MCR_SUPV |
-<<<<<<< HEAD
-		FLEXCAN_MCR_WRN_EN | FLEXCAN_MCR_SRX_DIS | FLEXCAN_MCR_IRMQ |
-		FLEXCAN_MCR_IDAM_C | FLEXCAN_MCR_MAXMB(FLEXCAN_TX_MB);
-
-=======
 		FLEXCAN_MCR_WRN_EN | FLEXCAN_MCR_IRMQ | FLEXCAN_MCR_IDAM_C |
 		FLEXCAN_MCR_MAXMB(priv->tx_mb_idx);
 
@@ -1073,14 +1034,11 @@
 	 * - disable for timestamp mode
 	 * - enable for FIFO mode
 	 */
->>>>>>> cf26057a
 	if (priv->devtype_data->quirks & FLEXCAN_QUIRK_USE_OFF_TIMESTAMP)
 		reg_mcr &= ~FLEXCAN_MCR_FEN;
 	else
 		reg_mcr |= FLEXCAN_MCR_FEN;
 
-<<<<<<< HEAD
-=======
 	/* MCR
 	 *
 	 * NOTE: In loopback mode, the CAN_MCR[SRXDIS] cannot be
@@ -1098,7 +1056,6 @@
 	else
 		reg_mcr |= FLEXCAN_MCR_SRX_DIS;
 
->>>>>>> cf26057a
 	netdev_dbg(dev, "%s: writing mcr=0x%08x", __func__, reg_mcr);
 	priv->write(reg_mcr, &regs->mcr);
 
@@ -1143,16 +1100,6 @@
 
 	if (priv->devtype_data->quirks & FLEXCAN_QUIRK_USE_OFF_TIMESTAMP) {
 		for (i = priv->offload.mb_first; i <= priv->offload.mb_last; i++) {
-<<<<<<< HEAD
-			priv->write(FLEXCAN_MB_CODE_RX_EMPTY,
-				    &regs->mb[i].can_ctrl);
-		}
-	} else {
-		/* clear and invalidate unused mailboxes first */
-		for (i = FLEXCAN_TX_MB_RESERVED_OFF_FIFO; i <= ARRAY_SIZE(regs->mb); i++) {
-			priv->write(FLEXCAN_MB_CODE_RX_INACTIVE,
-				    &regs->mb[i].can_ctrl);
-=======
 			mb = flexcan_get_mb(priv, i);
 			priv->write(FLEXCAN_MB_CODE_RX_EMPTY,
 				    &mb->can_ctrl);
@@ -1163,7 +1110,6 @@
 			mb = flexcan_get_mb(priv, i);
 			priv->write(FLEXCAN_MB_CODE_RX_INACTIVE,
 				    &mb->can_ctrl);
->>>>>>> cf26057a
 		}
 	}
 
@@ -1173,7 +1119,7 @@
 
 	/* mark TX mailbox as INACTIVE */
 	priv->write(FLEXCAN_MB_CODE_TX_INACTIVE,
-		    &regs->mb[FLEXCAN_TX_MB].can_ctrl);
+		    &priv->tx_mb->can_ctrl);
 
 	/* acceptance mask/acceptance code (accept everything) */
 	priv->write(0x0, &regs->rxgmask);
@@ -1623,38 +1569,6 @@
 	priv->devtype_data = devtype_data;
 	priv->reg_xceiver = reg_xceiver;
 
-<<<<<<< HEAD
-	if (priv->devtype_data->quirks & FLEXCAN_QUIRK_USE_OFF_TIMESTAMP)
-		priv->tx_mb_reserved = &regs->mb[FLEXCAN_TX_MB_RESERVED_OFF_TIMESTAMP];
-	else
-		priv->tx_mb_reserved = &regs->mb[FLEXCAN_TX_MB_RESERVED_OFF_FIFO];
-
-	priv->reg_imask1_default = 0;
-	priv->reg_imask2_default = FLEXCAN_IFLAG_MB(FLEXCAN_TX_MB);
-
-	priv->offload.mailbox_read = flexcan_mailbox_read;
-
-	if (priv->devtype_data->quirks & FLEXCAN_QUIRK_USE_OFF_TIMESTAMP) {
-		u64 imask;
-
-		priv->offload.mb_first = FLEXCAN_RX_MB_OFF_TIMESTAMP_FIRST;
-		priv->offload.mb_last = FLEXCAN_RX_MB_OFF_TIMESTAMP_LAST;
-
-		imask = GENMASK_ULL(priv->offload.mb_last, priv->offload.mb_first);
-		priv->reg_imask1_default |= imask;
-		priv->reg_imask2_default |= imask >> 32;
-
-		err = can_rx_offload_add_timestamp(dev, &priv->offload);
-	} else {
-		priv->reg_imask1_default |= FLEXCAN_IFLAG_RX_FIFO_OVERFLOW |
-			FLEXCAN_IFLAG_RX_FIFO_AVAILABLE;
-		err = can_rx_offload_add_fifo(dev, &priv->offload, FLEXCAN_NAPI_WEIGHT);
-	}
-	if (err)
-		goto failed_offload;
-
-=======
->>>>>>> cf26057a
 	err = register_flexcandev(dev);
 	if (err) {
 		dev_err(&pdev->dev, "registering netdev failed\n");
