--- conflicted
+++ resolved
@@ -636,14 +636,9 @@
 
 	/* Re-attach the filter to persist device */
 	if (!skip_filter && (tun->filter_attached == true)) {
-<<<<<<< HEAD
-		err = __sk_attach_filter(&tun->fprog, tfile->socket.sk,
-					 lockdep_rtnl_is_held());
-=======
 		lock_sock(tfile->socket.sk);
 		err = sk_attach_filter(&tun->fprog, tfile->socket.sk);
 		release_sock(tfile->socket.sk);
->>>>>>> d75c99eb
 		if (!err)
 			goto out;
 	}
@@ -1903,13 +1898,9 @@
 
 	for (i = 0; i < n; i++) {
 		tfile = rtnl_dereference(tun->tfiles[i]);
-<<<<<<< HEAD
-		__sk_detach_filter(tfile->socket.sk, lockdep_rtnl_is_held());
-=======
 		lock_sock(tfile->socket.sk);
 		sk_detach_filter(tfile->socket.sk);
 		release_sock(tfile->socket.sk);
->>>>>>> d75c99eb
 	}
 
 	tun->filter_attached = false;
@@ -1922,14 +1913,9 @@
 
 	for (i = 0; i < tun->numqueues; i++) {
 		tfile = rtnl_dereference(tun->tfiles[i]);
-<<<<<<< HEAD
-		ret = __sk_attach_filter(&tun->fprog, tfile->socket.sk,
-					 lockdep_rtnl_is_held());
-=======
 		lock_sock(tfile->socket.sk);
 		ret = sk_attach_filter(&tun->fprog, tfile->socket.sk);
 		release_sock(tfile->socket.sk);
->>>>>>> d75c99eb
 		if (ret) {
 			tun_detach_filter(tun, i);
 			return ret;
