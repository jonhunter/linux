--- conflicted
+++ resolved
@@ -965,10 +965,6 @@
 			      struct netlink_ext_ack *extack)
 {
 	struct nsim_dev *nsim_dev = devlink_priv(devlink);
-<<<<<<< HEAD
-	int ret;
-=======
->>>>>>> 7365df19
 
 	if (nsim_dev->fail_reload) {
 		/* For testing purposes, user set debugfs fail_reload
@@ -979,13 +975,8 @@
 	}
 
 	*actions_performed = BIT(DEVLINK_RELOAD_ACTION_DRIVER_REINIT);
-<<<<<<< HEAD
-	ret = nsim_dev_reload_create(nsim_dev, extack);
-	return ret;
-=======
 
 	return nsim_dev_reload_create(nsim_dev, extack);
->>>>>>> 7365df19
 }
 
 static int nsim_dev_info_get(struct devlink *devlink,
