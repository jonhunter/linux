// SPDX-License-Identifier: ISC
/* Copyright (C) 2020 MediaTek Inc.
 *
 * Author: Ryder Lee <ryder.lee@mediatek.com>
 */

#include <linux/kernel.h>
#include <linux/module.h>
#include <linux/pci.h>

#include "mt7915.h"
#include "mac.h"
#include "../trace.h"

static bool wed_enable = false;
module_param(wed_enable, bool, 0644);

static LIST_HEAD(hif_list);
static DEFINE_SPINLOCK(hif_lock);
static u32 hif_idx;

static const struct pci_device_id mt7915_pci_device_table[] = {
	{ PCI_DEVICE(PCI_VENDOR_ID_MEDIATEK, 0x7915) },
	{ PCI_DEVICE(PCI_VENDOR_ID_MEDIATEK, 0x7906) },
	{ },
};

static const struct pci_device_id mt7915_hif_device_table[] = {
	{ PCI_DEVICE(PCI_VENDOR_ID_MEDIATEK, 0x7916) },
	{ PCI_DEVICE(PCI_VENDOR_ID_MEDIATEK, 0x790a) },
	{ },
};

static struct mt7915_hif *mt7915_pci_get_hif2(u32 idx)
{
	struct mt7915_hif *hif;
	u32 val;

	spin_lock_bh(&hif_lock);

	list_for_each_entry(hif, &hif_list, list) {
		val = readl(hif->regs + MT_PCIE_RECOG_ID);
		val &= MT_PCIE_RECOG_ID_MASK;
		if (val != idx)
			continue;

		get_device(hif->dev);
		goto out;
	}
	hif = NULL;

out:
	spin_unlock_bh(&hif_lock);

	return hif;
}

static void mt7915_put_hif2(struct mt7915_hif *hif)
{
	if (!hif)
		return;

	put_device(hif->dev);
}

static struct mt7915_hif *mt7915_pci_init_hif2(struct pci_dev *pdev)
{
	hif_idx++;
	if (!pci_get_device(PCI_VENDOR_ID_MEDIATEK, 0x7916, NULL) &&
	    !pci_get_device(PCI_VENDOR_ID_MEDIATEK, 0x790a, NULL))
		return NULL;

	writel(hif_idx | MT_PCIE_RECOG_ID_SEM,
	       pcim_iomap_table(pdev)[0] + MT_PCIE_RECOG_ID);

	return mt7915_pci_get_hif2(hif_idx);
}

static int mt7915_pci_hif2_probe(struct pci_dev *pdev)
{
	struct mt7915_hif *hif;

	hif = devm_kzalloc(&pdev->dev, sizeof(*hif), GFP_KERNEL);
	if (!hif)
		return -ENOMEM;

	hif->dev = &pdev->dev;
	hif->regs = pcim_iomap_table(pdev)[0];
	hif->irq = pdev->irq;
	spin_lock_bh(&hif_lock);
	list_add(&hif->list, &hif_list);
	spin_unlock_bh(&hif_lock);
	pci_set_drvdata(pdev, hif);

	return 0;
}

#ifdef CONFIG_NET_MEDIATEK_SOC_WED
static int mt7915_wed_offload_enable(struct mtk_wed_device *wed)
{
	struct mt7915_dev *dev;
<<<<<<< HEAD
=======
	struct mt7915_phy *phy;
>>>>>>> 7365df19
	int ret;

	dev = container_of(wed, struct mt7915_dev, mt76.mmio.wed);

	spin_lock_bh(&dev->mt76.token_lock);
	dev->mt76.token_size = wed->wlan.token_start;
	spin_unlock_bh(&dev->mt76.token_lock);

	ret = wait_event_timeout(dev->mt76.tx_wait,
				 !dev->mt76.wed_token_count, HZ);
	if (!ret)
		return -EAGAIN;

<<<<<<< HEAD
=======
	phy = &dev->phy;
	mt76_set(dev, MT_AGG_ACR4(phy->band_idx), MT_AGG_ACR_PPDU_TXS2H);

	phy = dev->mt76.phys[MT_BAND1] ? dev->mt76.phys[MT_BAND1]->priv : NULL;
	if (phy)
		mt76_set(dev, MT_AGG_ACR4(phy->band_idx),
			 MT_AGG_ACR_PPDU_TXS2H);

>>>>>>> 7365df19
	return 0;
}

static void mt7915_wed_offload_disable(struct mtk_wed_device *wed)
{
	struct mt7915_dev *dev;
<<<<<<< HEAD
=======
	struct mt7915_phy *phy;
>>>>>>> 7365df19

	dev = container_of(wed, struct mt7915_dev, mt76.mmio.wed);

	spin_lock_bh(&dev->mt76.token_lock);
	dev->mt76.token_size = MT7915_TOKEN_SIZE;
	spin_unlock_bh(&dev->mt76.token_lock);
<<<<<<< HEAD
=======

	/* MT_TXD5_TX_STATUS_HOST (MPDU format) has higher priority than
	 * MT_AGG_ACR_PPDU_TXS2H (PPDU format) even though ACR bit is set.
	 */
	phy = &dev->phy;
	mt76_clear(dev, MT_AGG_ACR4(phy->band_idx), MT_AGG_ACR_PPDU_TXS2H);

	phy = dev->mt76.phys[MT_BAND1] ? dev->mt76.phys[MT_BAND1]->priv : NULL;
	if (phy)
		mt76_clear(dev, MT_AGG_ACR4(phy->band_idx),
			   MT_AGG_ACR_PPDU_TXS2H);
>>>>>>> 7365df19
}
#endif

static int
mt7915_pci_wed_init(struct mt7915_dev *dev, struct pci_dev *pdev, int *irq)
{
#ifdef CONFIG_NET_MEDIATEK_SOC_WED
	struct mtk_wed_device *wed = &dev->mt76.mmio.wed;
	int ret;

	if (!wed_enable)
		return 0;

	wed->wlan.pci_dev = pdev;
	wed->wlan.wpdma_phys = pci_resource_start(pdev, 0) +
			       MT_WFDMA_EXT_CSR_BASE;
	wed->wlan.nbuf = 4096;
	wed->wlan.token_start = MT7915_TOKEN_SIZE - wed->wlan.nbuf;
	wed->wlan.init_buf = mt7915_wed_init_buf;
	wed->wlan.offload_enable = mt7915_wed_offload_enable;
	wed->wlan.offload_disable = mt7915_wed_offload_disable;

	if (mtk_wed_device_attach(wed) != 0)
		return 0;

	*irq = wed->irq;
	dev->mt76.dma_dev = wed->dev;

	ret = dma_set_mask(wed->dev, DMA_BIT_MASK(32));
	if (ret)
		return ret;

	return 1;
#else
	return 0;
#endif
}

static int mt7915_pci_probe(struct pci_dev *pdev,
			    const struct pci_device_id *id)
{
	struct mt7915_hif *hif2 = NULL;
	struct mt7915_dev *dev;
	struct mt76_dev *mdev;
	int irq;
	int ret;

	ret = pcim_enable_device(pdev);
	if (ret)
		return ret;

	ret = pcim_iomap_regions(pdev, BIT(0), pci_name(pdev));
	if (ret)
		return ret;

	pci_set_master(pdev);

	ret = dma_set_mask(&pdev->dev, DMA_BIT_MASK(32));
	if (ret)
		return ret;

	mt76_pci_disable_aspm(pdev);

	if (id->device == 0x7916 || id->device == 0x790a)
		return mt7915_pci_hif2_probe(pdev);

	dev = mt7915_mmio_probe(&pdev->dev, pcim_iomap_table(pdev)[0],
				id->device);
	if (IS_ERR(dev))
		return PTR_ERR(dev);

	mdev = &dev->mt76;
	mt7915_wfsys_reset(dev);
	hif2 = mt7915_pci_init_hif2(pdev);

	ret = mt7915_pci_wed_init(dev, pdev, &irq);
	if (ret < 0)
		goto free_wed_or_irq_vector;

	if (!ret) {
		hif2 = mt7915_pci_init_hif2(pdev);

		ret = pci_alloc_irq_vectors(pdev, 1, 1, PCI_IRQ_ALL_TYPES);
		if (ret < 0)
			goto free_device;

		irq = pdev->irq;
	}

	ret = devm_request_irq(mdev->dev, irq, mt7915_irq_handler,
			       IRQF_SHARED, KBUILD_MODNAME, dev);
	if (ret)
		goto free_wed_or_irq_vector;

	/* master switch of PCIe tnterrupt enable */
	mt76_wr(dev, MT_PCIE_MAC_INT_ENABLE, 0xff);

	if (hif2) {
		dev->hif2 = hif2;

		mt76_wr(dev, MT_INT1_MASK_CSR, 0);
		/* master switch of PCIe tnterrupt enable */
		if (is_mt7915(mdev))
			mt76_wr(dev, MT_PCIE1_MAC_INT_ENABLE, 0xff);
		else
			mt76_wr(dev, MT_PCIE1_MAC_INT_ENABLE_MT7916, 0xff);

		ret = devm_request_irq(mdev->dev, dev->hif2->irq,
				       mt7915_irq_handler, IRQF_SHARED,
				       KBUILD_MODNAME "-hif", dev);
		if (ret)
			goto free_hif2;
	}

	ret = mt7915_register_device(dev);
	if (ret)
		goto free_hif2_irq;

	return 0;

free_hif2_irq:
	if (dev->hif2)
		devm_free_irq(mdev->dev, dev->hif2->irq, dev);
free_hif2:
	if (dev->hif2)
		put_device(dev->hif2->dev);
	devm_free_irq(mdev->dev, irq, dev);
free_wed_or_irq_vector:
	if (mtk_wed_device_active(&mdev->mmio.wed))
		mtk_wed_device_detach(&mdev->mmio.wed);
	else
		pci_free_irq_vectors(pdev);
free_device:
	mt76_free_device(&dev->mt76);

	return ret;
}

static void mt7915_hif_remove(struct pci_dev *pdev)
{
	struct mt7915_hif *hif = pci_get_drvdata(pdev);

	list_del(&hif->list);
}

static void mt7915_pci_remove(struct pci_dev *pdev)
{
	struct mt76_dev *mdev;
	struct mt7915_dev *dev;

	mdev = pci_get_drvdata(pdev);
	dev = container_of(mdev, struct mt7915_dev, mt76);
	mt7915_put_hif2(dev->hif2);
	mt7915_unregister_device(dev);
}

struct pci_driver mt7915_hif_driver = {
	.name		= KBUILD_MODNAME "_hif",
	.id_table	= mt7915_hif_device_table,
	.probe		= mt7915_pci_probe,
	.remove		= mt7915_hif_remove,
};

struct pci_driver mt7915_pci_driver = {
	.name		= KBUILD_MODNAME,
	.id_table	= mt7915_pci_device_table,
	.probe		= mt7915_pci_probe,
	.remove		= mt7915_pci_remove,
};

MODULE_DEVICE_TABLE(pci, mt7915_pci_device_table);
MODULE_DEVICE_TABLE(pci, mt7915_hif_device_table);
MODULE_FIRMWARE(MT7915_FIRMWARE_WA);
MODULE_FIRMWARE(MT7915_FIRMWARE_WM);
MODULE_FIRMWARE(MT7915_ROM_PATCH);
MODULE_FIRMWARE(MT7916_FIRMWARE_WA);
MODULE_FIRMWARE(MT7916_FIRMWARE_WM);
MODULE_FIRMWARE(MT7916_ROM_PATCH);<|MERGE_RESOLUTION|>--- conflicted
+++ resolved
@@ -99,10 +99,7 @@
 static int mt7915_wed_offload_enable(struct mtk_wed_device *wed)
 {
 	struct mt7915_dev *dev;
-<<<<<<< HEAD
-=======
 	struct mt7915_phy *phy;
->>>>>>> 7365df19
 	int ret;
 
 	dev = container_of(wed, struct mt7915_dev, mt76.mmio.wed);
@@ -116,8 +113,6 @@
 	if (!ret)
 		return -EAGAIN;
 
-<<<<<<< HEAD
-=======
 	phy = &dev->phy;
 	mt76_set(dev, MT_AGG_ACR4(phy->band_idx), MT_AGG_ACR_PPDU_TXS2H);
 
@@ -126,25 +121,19 @@
 		mt76_set(dev, MT_AGG_ACR4(phy->band_idx),
 			 MT_AGG_ACR_PPDU_TXS2H);
 
->>>>>>> 7365df19
 	return 0;
 }
 
 static void mt7915_wed_offload_disable(struct mtk_wed_device *wed)
 {
 	struct mt7915_dev *dev;
-<<<<<<< HEAD
-=======
 	struct mt7915_phy *phy;
->>>>>>> 7365df19
 
 	dev = container_of(wed, struct mt7915_dev, mt76.mmio.wed);
 
 	spin_lock_bh(&dev->mt76.token_lock);
 	dev->mt76.token_size = MT7915_TOKEN_SIZE;
 	spin_unlock_bh(&dev->mt76.token_lock);
-<<<<<<< HEAD
-=======
 
 	/* MT_TXD5_TX_STATUS_HOST (MPDU format) has higher priority than
 	 * MT_AGG_ACR_PPDU_TXS2H (PPDU format) even though ACR bit is set.
@@ -156,7 +145,6 @@
 	if (phy)
 		mt76_clear(dev, MT_AGG_ACR4(phy->band_idx),
 			   MT_AGG_ACR_PPDU_TXS2H);
->>>>>>> 7365df19
 }
 #endif
 
