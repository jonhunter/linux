/*
 * Copyright (c) 2010 Broadcom Corporation
 *
 * Permission to use, copy, modify, and/or distribute this software for any
 * purpose with or without fee is hereby granted, provided that the above
 * copyright notice and this permission notice appear in all copies.
 *
 * THE SOFTWARE IS PROVIDED "AS IS" AND THE AUTHOR DISCLAIMS ALL WARRANTIES
 * WITH REGARD TO THIS SOFTWARE INCLUDING ALL IMPLIED WARRANTIES OF
 * MERCHANTABILITY AND FITNESS. IN NO EVENT SHALL THE AUTHOR BE LIABLE FOR ANY
 * SPECIAL, DIRECT, INDIRECT, OR CONSEQUENTIAL DAMAGES OR ANY DAMAGES
 * WHATSOEVER RESULTING FROM LOSS OF USE, DATA OR PROFITS, WHETHER IN AN ACTION
 * OF CONTRACT, NEGLIGENCE OR OTHER TORTIOUS ACTION, ARISING OUT OF OR IN
 * CONNECTION WITH THE USE OR PERFORMANCE OF THIS SOFTWARE.
 */

/****************
 * Common types *
 */

#ifndef BRCMFMAC_CORE_H
#define BRCMFMAC_CORE_H

#include <net/cfg80211.h>
#include "fweh.h"

#define TOE_TX_CSUM_OL		0x00000001
#define TOE_RX_CSUM_OL		0x00000002

/* For supporting multiple interfaces */
#define BRCMF_MAX_IFS	16

/* Small, medium and maximum buffer size for dcmd
 */
#define BRCMF_DCMD_SMLEN	256
#define BRCMF_DCMD_MEDLEN	1536
#define BRCMF_DCMD_MAXLEN	8192

/* IOCTL from host to device are limited in lenght. A device can only handle
 * ethernet frame size. This limitation is to be applied by protocol layer.
 */
#define BRCMF_TX_IOCTL_MAX_MSG_SIZE	(ETH_FRAME_LEN+ETH_FCS_LEN)

#define BRCMF_AMPDU_RX_REORDER_MAXFLOWS		256

/* Length of firmware version string stored for
 * ethtool driver info which uses 32 bytes as well.
 */
#define BRCMF_DRIVER_FIRMWARE_VERSION_LEN	32

#define NDOL_MAX_ENTRIES	8

/**
 * struct brcmf_ampdu_rx_reorder - AMPDU receive reorder info
 *
 * @pktslots: dynamic allocated array for ordering AMPDU packets.
 * @flow_id: AMPDU flow identifier.
 * @cur_idx: last AMPDU index from firmware.
 * @exp_idx: expected next AMPDU index.
 * @max_idx: maximum amount of packets per AMPDU.
 * @pend_pkts: number of packets currently in @pktslots.
 */
struct brcmf_ampdu_rx_reorder {
	struct sk_buff **pktslots;
	u8 flow_id;
	u8 cur_idx;
	u8 exp_idx;
	u8 max_idx;
	u8 pend_pkts;
};

/* Forward decls for struct brcmf_pub (see below) */
struct brcmf_proto;	/* device communication protocol info */
struct brcmf_fws_info;	/* firmware signalling info */
struct brcmf_mp_device;	/* module paramateres, device specific */

/*
 * struct brcmf_rev_info
 *
 * The result field stores the error code of the
 * revision info request from firmware. For the
 * other fields see struct brcmf_rev_info_le in
 * fwil_types.h
 */
struct brcmf_rev_info {
	int result;
	u32 vendorid;
	u32 deviceid;
	u32 radiorev;
	u32 chiprev;
	u32 corerev;
	u32 boardid;
	u32 boardvendor;
	u32 boardrev;
	u32 driverrev;
	u32 ucoderev;
	u32 bus;
	u32 chipnum;
	u32 phytype;
	u32 phyrev;
	u32 anarev;
	u32 chippkg;
	u32 nvramrev;
};

/* Common structure for module and instance linkage */
struct brcmf_pub {
	/* Linkage ponters */
	struct brcmf_bus *bus_if;
	struct brcmf_proto *proto;
	struct brcmf_cfg80211_info *config;

	/* Internal brcmf items */
	uint hdrlen;		/* Total BRCMF header length (proto + bus) */
	uint rxsz;		/* Rx buffer size bus module should use */

	/* Dongle media info */
	char fwver[BRCMF_DRIVER_FIRMWARE_VERSION_LEN];
	u8 mac[ETH_ALEN];		/* MAC address obtained from dongle */

	/* Multicast data packets sent to dongle */
	unsigned long tx_multicast;

	struct mac_address addresses[BRCMF_MAX_IFS];

	struct brcmf_if *iflist[BRCMF_MAX_IFS];
	s32 if2bss[BRCMF_MAX_IFS];

	struct mutex proto_block;
	unsigned char proto_buf[BRCMF_DCMD_MAXLEN];

	struct brcmf_fweh_info fweh;

	struct brcmf_fws_info *fws;

	struct brcmf_ampdu_rx_reorder
		*reorder_flows[BRCMF_AMPDU_RX_REORDER_MAXFLOWS];

	u32 feat_flags;
	u32 chip_quirks;

	struct brcmf_rev_info revinfo;
#ifdef DEBUG
	struct dentry *dbgfs_dir;
#endif

	struct notifier_block inetaddr_notifier;
	struct notifier_block inet6addr_notifier;
	struct brcmf_mp_device *settings;
};

/* forward declarations */
struct brcmf_cfg80211_vif;
struct brcmf_fws_mac_descriptor;

/**
 * enum brcmf_netif_stop_reason - reason for stopping netif queue.
 *
 * @BRCMF_NETIF_STOP_REASON_FWS_FC:
 *	netif stopped due to firmware signalling flow control.
 * @BRCMF_NETIF_STOP_REASON_FLOW:
 *	netif stopped due to flowring full.
 * @BRCMF_NETIF_STOP_REASON_DISCONNECTED:
 *	netif stopped due to not being connected (STA mode).
 */
enum brcmf_netif_stop_reason {
	BRCMF_NETIF_STOP_REASON_FWS_FC = BIT(0),
	BRCMF_NETIF_STOP_REASON_FLOW = BIT(1),
	BRCMF_NETIF_STOP_REASON_DISCONNECTED = BIT(2)
};

/**
 * struct brcmf_if - interface control information.
 *
 * @drvr: points to device related information.
 * @vif: points to cfg80211 specific interface information.
 * @ndev: associated network device.
 * @stats: interface specific network statistics.
 * @setmacaddr_work: worker object for setting mac address.
 * @multicast_work: worker object for multicast provisioning.
 * @ndoffload_work: worker object for neighbor discovery offload configuration.
 * @fws_desc: interface specific firmware-signalling descriptor.
 * @ifidx: interface index in device firmware.
 * @bsscfgidx: index of bss associated with this interface.
 * @mac_addr: assigned mac address.
 * @netif_stop: bitmap indicates reason why netif queues are stopped.
 * @netif_stop_lock: spinlock for update netif_stop from multiple sources.
 * @pend_8021x_cnt: tracks outstanding number of 802.1x frames.
 * @pend_8021x_wait: used for signalling change in count.
 */
struct brcmf_if {
	struct brcmf_pub *drvr;
	struct brcmf_cfg80211_vif *vif;
	struct net_device *ndev;
	struct net_device_stats stats;
	struct work_struct setmacaddr_work;
	struct work_struct multicast_work;
	struct work_struct ndoffload_work;
	struct brcmf_fws_mac_descriptor *fws_desc;
	int ifidx;
	s32 bsscfgidx;
	u8 mac_addr[ETH_ALEN];
	u8 netif_stop;
	spinlock_t netif_stop_lock;
	atomic_t pend_8021x_cnt;
	wait_queue_head_t pend_8021x_wait;
	struct in6_addr ipv6_addr_tbl[NDOL_MAX_ENTRIES];
	u8 ipv6addr_idx;
<<<<<<< HEAD
};

struct brcmf_skb_reorder_data {
	u8 *reorder;
=======
>>>>>>> ed596a4a
};

int brcmf_netdev_wait_pend8021x(struct brcmf_if *ifp);

/* Return pointer to interface name */
char *brcmf_ifname(struct brcmf_if *ifp);
struct brcmf_if *brcmf_get_ifp(struct brcmf_pub *drvr, int ifidx);
int brcmf_net_attach(struct brcmf_if *ifp, bool rtnl_locked);
struct brcmf_if *brcmf_add_if(struct brcmf_pub *drvr, s32 bsscfgidx, s32 ifidx,
			      bool is_p2pdev, char *name, u8 *mac_addr);
void brcmf_remove_interface(struct brcmf_if *ifp);
int brcmf_get_next_free_bsscfgidx(struct brcmf_pub *drvr);
void brcmf_txflowblock_if(struct brcmf_if *ifp,
			  enum brcmf_netif_stop_reason reason, bool state);
void brcmf_txfinalize(struct brcmf_if *ifp, struct sk_buff *txp, bool success);
void brcmf_netif_rx(struct brcmf_if *ifp, struct sk_buff *skb);
void brcmf_net_setcarrier(struct brcmf_if *ifp, bool on);
<<<<<<< HEAD
=======
void brcmf_c_set_joinpref_default(struct brcmf_if *ifp);
>>>>>>> ed596a4a
int __init brcmf_core_init(void);
void __exit brcmf_core_exit(void);

#endif /* BRCMFMAC_CORE_H */<|MERGE_RESOLUTION|>--- conflicted
+++ resolved
@@ -206,13 +206,6 @@
 	wait_queue_head_t pend_8021x_wait;
 	struct in6_addr ipv6_addr_tbl[NDOL_MAX_ENTRIES];
 	u8 ipv6addr_idx;
-<<<<<<< HEAD
-};
-
-struct brcmf_skb_reorder_data {
-	u8 *reorder;
-=======
->>>>>>> ed596a4a
 };
 
 int brcmf_netdev_wait_pend8021x(struct brcmf_if *ifp);
@@ -230,10 +223,7 @@
 void brcmf_txfinalize(struct brcmf_if *ifp, struct sk_buff *txp, bool success);
 void brcmf_netif_rx(struct brcmf_if *ifp, struct sk_buff *skb);
 void brcmf_net_setcarrier(struct brcmf_if *ifp, bool on);
-<<<<<<< HEAD
-=======
 void brcmf_c_set_joinpref_default(struct brcmf_if *ifp);
->>>>>>> ed596a4a
 int __init brcmf_core_init(void);
 void __exit brcmf_core_exit(void);
 
