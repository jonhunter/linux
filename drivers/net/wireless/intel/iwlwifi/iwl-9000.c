--- conflicted
+++ resolved
@@ -56,12 +56,6 @@
 
 /* Highest firmware API version supported */
 #define IWL9000_UCODE_API_MAX	21
-<<<<<<< HEAD
-
-/* Oldest version we won't warn about */
-#define IWL9000_UCODE_API_OK	13
-=======
->>>>>>> ed596a4a
 
 /* Lowest firmware API version supported */
 #define IWL9000_UCODE_API_MIN	16
