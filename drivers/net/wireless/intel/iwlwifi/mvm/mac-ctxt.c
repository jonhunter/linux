/******************************************************************************
 *
 * This file is provided under a dual BSD/GPLv2 license.  When using or
 * redistributing this file, you may do so under either license.
 *
 * GPL LICENSE SUMMARY
 *
 * Copyright(c) 2012 - 2014 Intel Corporation. All rights reserved.
 * Copyright(c) 2013 - 2014 Intel Mobile Communications GmbH
 * Copyright(c) 2015 - 2016 Intel Deutschland GmbH
 *
 * This program is free software; you can redistribute it and/or modify
 * it under the terms of version 2 of the GNU General Public License as
 * published by the Free Software Foundation.
 *
 * This program is distributed in the hope that it will be useful, but
 * WITHOUT ANY WARRANTY; without even the implied warranty of
 * MERCHANTABILITY or FITNESS FOR A PARTICULAR PURPOSE.  See the GNU
 * General Public License for more details.
 *
 * You should have received a copy of the GNU General Public License
 * along with this program; if not, write to the Free Software
 * Foundation, Inc., 51 Franklin Street, Fifth Floor, Boston, MA 02110,
 * USA
 *
 * The full GNU General Public License is included in this distribution
 * in the file called COPYING.
 *
 * Contact Information:
 *  Intel Linux Wireless <linuxwifi@intel.com>
 * Intel Corporation, 5200 N.E. Elam Young Parkway, Hillsboro, OR 97124-6497
 *
 * BSD LICENSE
 *
 * Copyright(c) 2012 - 2014 Intel Corporation. All rights reserved.
 * Copyright(c) 2013 - 2014 Intel Mobile Communications GmbH
 * Copyright(c) 2015 - 2016 Intel Deutschland GmbH
 * All rights reserved.
 *
 * Redistribution and use in source and binary forms, with or without
 * modification, are permitted provided that the following conditions
 * are met:
 *
 *  * Redistributions of source code must retain the above copyright
 *    notice, this list of conditions and the following disclaimer.
 *  * Redistributions in binary form must reproduce the above copyright
 *    notice, this list of conditions and the following disclaimer in
 *    the documentation and/or other materials provided with the
 *    distribution.
 *  * Neither the name Intel Corporation nor the names of its
 *    contributors may be used to endorse or promote products derived
 *    from this software without specific prior written permission.
 *
 * THIS SOFTWARE IS PROVIDED BY THE COPYRIGHT HOLDERS AND CONTRIBUTORS
 * "AS IS" AND ANY EXPRESS OR IMPLIED WARRANTIES, INCLUDING, BUT NOT
 * LIMITED TO, THE IMPLIED WARRANTIES OF MERCHANTABILITY AND FITNESS FOR
 * A PARTICULAR PURPOSE ARE DISCLAIMED. IN NO EVENT SHALL THE COPYRIGHT
 * OWNER OR CONTRIBUTORS BE LIABLE FOR ANY DIRECT, INDIRECT, INCIDENTAL,
 * SPECIAL, EXEMPLARY, OR CONSEQUENTIAL DAMAGES (INCLUDING, BUT NOT
 * LIMITED TO, PROCUREMENT OF SUBSTITUTE GOODS OR SERVICES; LOSS OF USE,
 * DATA, OR PROFITS; OR BUSINESS INTERRUPTION) HOWEVER CAUSED AND ON ANY
 * THEORY OF LIABILITY, WHETHER IN CONTRACT, STRICT LIABILITY, OR TORT
 * (INCLUDING NEGLIGENCE OR OTHERWISE) ARISING IN ANY WAY OUT OF THE USE
 * OF THIS SOFTWARE, EVEN IF ADVISED OF THE POSSIBILITY OF SUCH DAMAGE.
 *
 *****************************************************************************/

#include <linux/etherdevice.h>
#include <net/mac80211.h>
#include "iwl-io.h"
#include "iwl-prph.h"
#include "fw-api.h"
#include "mvm.h"
#include "time-event.h"
#include "fw-dbg.h"

const u8 iwl_mvm_ac_to_tx_fifo[] = {
	IWL_MVM_TX_FIFO_VO,
	IWL_MVM_TX_FIFO_VI,
	IWL_MVM_TX_FIFO_BE,
	IWL_MVM_TX_FIFO_BK,
};

struct iwl_mvm_mac_iface_iterator_data {
	struct iwl_mvm *mvm;
	struct ieee80211_vif *vif;
	unsigned long available_mac_ids[BITS_TO_LONGS(NUM_MAC_INDEX_DRIVER)];
	unsigned long available_tsf_ids[BITS_TO_LONGS(NUM_TSF_IDS)];
	enum iwl_tsf_id preferred_tsf;
	bool found_vif;
};

struct iwl_mvm_hw_queues_iface_iterator_data {
	struct ieee80211_vif *exclude_vif;
	unsigned long used_hw_queues;
};

static void iwl_mvm_mac_tsf_id_iter(void *_data, u8 *mac,
				    struct ieee80211_vif *vif)
{
	struct iwl_mvm_mac_iface_iterator_data *data = _data;
	struct iwl_mvm_vif *mvmvif = iwl_mvm_vif_from_mac80211(vif);
	u16 min_bi;

	/* Skip the interface for which we are trying to assign a tsf_id  */
	if (vif == data->vif)
		return;

	/*
	 * The TSF is a hardware/firmware resource, there are 4 and
	 * the driver should assign and free them as needed. However,
	 * there are cases where 2 MACs should share the same TSF ID
	 * for the purpose of clock sync, an optimization to avoid
	 * clock drift causing overlapping TBTTs/DTIMs for a GO and
	 * client in the system.
	 *
	 * The firmware will decide according to the MAC type which
	 * will be the master and slave. Clients that need to sync
	 * with a remote station will be the master, and an AP or GO
	 * will be the slave.
	 *
	 * Depending on the new interface type it can be slaved to
	 * or become the master of an existing interface.
	 */
	switch (data->vif->type) {
	case NL80211_IFTYPE_STATION:
		/*
		 * The new interface is a client, so if the one we're iterating
		 * is an AP, and the beacon interval of the AP is a multiple or
		 * divisor of the beacon interval of the client, the same TSF
		 * should be used to avoid drift between the new client and
		 * existing AP. The existing AP will get drift updates from the
		 * new client context in this case.
		 */
		if (vif->type != NL80211_IFTYPE_AP ||
		    data->preferred_tsf != NUM_TSF_IDS ||
		    !test_bit(mvmvif->tsf_id, data->available_tsf_ids))
			break;

		min_bi = min(data->vif->bss_conf.beacon_int,
			     vif->bss_conf.beacon_int);

		if (!min_bi)
			break;

		if ((data->vif->bss_conf.beacon_int -
		     vif->bss_conf.beacon_int) % min_bi == 0) {
			data->preferred_tsf = mvmvif->tsf_id;
			return;
		}
		break;

	case NL80211_IFTYPE_AP:
		/*
		 * The new interface is AP/GO, so if its beacon interval is a
		 * multiple or a divisor of the beacon interval of an existing
		 * interface, it should get drift updates from an existing
		 * client or use the same TSF as an existing GO. There's no
		 * drift between TSFs internally but if they used different
		 * TSFs then a new client MAC could update one of them and
		 * cause drift that way.
		 */
		if ((vif->type != NL80211_IFTYPE_AP &&
		     vif->type != NL80211_IFTYPE_STATION) ||
		    data->preferred_tsf != NUM_TSF_IDS ||
		    !test_bit(mvmvif->tsf_id, data->available_tsf_ids))
			break;

		min_bi = min(data->vif->bss_conf.beacon_int,
			     vif->bss_conf.beacon_int);

		if (!min_bi)
			break;

		if ((data->vif->bss_conf.beacon_int -
		     vif->bss_conf.beacon_int) % min_bi == 0) {
			data->preferred_tsf = mvmvif->tsf_id;
			return;
		}
		break;
	default:
		/*
		 * For all other interface types there's no need to
		 * take drift into account. Either they're exclusive
		 * like IBSS and monitor, or we don't care much about
		 * their TSF (like P2P Device), but we won't be able
		 * to share the TSF resource.
		 */
		break;
	}

	/*
	 * Unless we exited above, we can't share the TSF resource
	 * that the virtual interface we're iterating over is using
	 * with the new one, so clear the available bit and if this
	 * was the preferred one, reset that as well.
	 */
	__clear_bit(mvmvif->tsf_id, data->available_tsf_ids);

	if (data->preferred_tsf == mvmvif->tsf_id)
		data->preferred_tsf = NUM_TSF_IDS;
}

/*
 * Get the mask of the queues used by the vif
 */
u32 iwl_mvm_mac_get_queues_mask(struct ieee80211_vif *vif)
{
	u32 qmask = 0, ac;

	if (vif->type == NL80211_IFTYPE_P2P_DEVICE)
		return BIT(IWL_MVM_OFFCHANNEL_QUEUE);

	for (ac = 0; ac < IEEE80211_NUM_ACS; ac++) {
		if (vif->hw_queue[ac] != IEEE80211_INVAL_HW_QUEUE)
			qmask |= BIT(vif->hw_queue[ac]);
	}

	if (vif->type == NL80211_IFTYPE_AP)
		qmask |= BIT(vif->cab_queue);

	return qmask;
}

static void iwl_mvm_iface_hw_queues_iter(void *_data, u8 *mac,
					 struct ieee80211_vif *vif)
{
	struct iwl_mvm_hw_queues_iface_iterator_data *data = _data;

	/* exclude the given vif */
	if (vif == data->exclude_vif)
		return;

	data->used_hw_queues |= iwl_mvm_mac_get_queues_mask(vif);
}

static void iwl_mvm_mac_sta_hw_queues_iter(void *_data,
					   struct ieee80211_sta *sta)
{
	struct iwl_mvm_hw_queues_iface_iterator_data *data = _data;
	struct iwl_mvm_sta *mvmsta = iwl_mvm_sta_from_mac80211(sta);

	/* Mark the queues used by the sta */
	data->used_hw_queues |= mvmsta->tfd_queue_msk;
}

unsigned long iwl_mvm_get_used_hw_queues(struct iwl_mvm *mvm,
					 struct ieee80211_vif *exclude_vif)
{
	u8 sta_id;
	struct iwl_mvm_hw_queues_iface_iterator_data data = {
		.exclude_vif = exclude_vif,
		.used_hw_queues =
			BIT(IWL_MVM_OFFCHANNEL_QUEUE) |
			BIT(mvm->aux_queue),
	};

	if (iwl_mvm_is_dqa_supported(mvm))
		data.used_hw_queues |= BIT(IWL_MVM_DQA_CMD_QUEUE);
	else
		data.used_hw_queues |= BIT(IWL_MVM_CMD_QUEUE);

	lockdep_assert_held(&mvm->mutex);

	/* mark all VIF used hw queues */
	ieee80211_iterate_active_interfaces_atomic(
		mvm->hw, IEEE80211_IFACE_ITER_RESUME_ALL,
		iwl_mvm_iface_hw_queues_iter, &data);

	/* don't assign the same hw queues as TDLS stations */
	ieee80211_iterate_stations_atomic(mvm->hw,
					  iwl_mvm_mac_sta_hw_queues_iter,
					  &data);

	/*
	 * Some TDLS stations may be removed but are in the process of being
	 * drained. Don't touch their queues.
	 */
	for_each_set_bit(sta_id, mvm->sta_drained, IWL_MVM_STATION_COUNT)
		data.used_hw_queues |= mvm->tfd_drained[sta_id];

	return data.used_hw_queues;
}

static void iwl_mvm_mac_iface_iterator(void *_data, u8 *mac,
				       struct ieee80211_vif *vif)
{
	struct iwl_mvm_mac_iface_iterator_data *data = _data;
	struct iwl_mvm_vif *mvmvif = iwl_mvm_vif_from_mac80211(vif);

	/* Iterator may already find the interface being added -- skip it */
	if (vif == data->vif) {
		data->found_vif = true;
		return;
	}

	/* Mark MAC IDs as used by clearing the available bit, and
	 * (below) mark TSFs as used if their existing use is not
	 * compatible with the new interface type.
	 * No locking or atomic bit operations are needed since the
	 * data is on the stack of the caller function.
	 */
	__clear_bit(mvmvif->id, data->available_mac_ids);

	/* find a suitable tsf_id */
	iwl_mvm_mac_tsf_id_iter(_data, mac, vif);
}

void iwl_mvm_mac_ctxt_recalc_tsf_id(struct iwl_mvm *mvm,
				    struct ieee80211_vif *vif)
{
	struct iwl_mvm_vif *mvmvif = iwl_mvm_vif_from_mac80211(vif);
	struct iwl_mvm_mac_iface_iterator_data data = {
		.mvm = mvm,
		.vif = vif,
		.available_tsf_ids = { (1 << NUM_TSF_IDS) - 1 },
		/* no preference yet */
		.preferred_tsf = NUM_TSF_IDS,
	};

	ieee80211_iterate_active_interfaces_atomic(
		mvm->hw, IEEE80211_IFACE_ITER_RESUME_ALL,
		iwl_mvm_mac_tsf_id_iter, &data);

	if (data.preferred_tsf != NUM_TSF_IDS)
		mvmvif->tsf_id = data.preferred_tsf;
	else if (!test_bit(mvmvif->tsf_id, data.available_tsf_ids))
		mvmvif->tsf_id = find_first_bit(data.available_tsf_ids,
						NUM_TSF_IDS);
}

static int iwl_mvm_mac_ctxt_allocate_resources(struct iwl_mvm *mvm,
					       struct ieee80211_vif *vif)
{
	struct iwl_mvm_vif *mvmvif = iwl_mvm_vif_from_mac80211(vif);
	struct iwl_mvm_mac_iface_iterator_data data = {
		.mvm = mvm,
		.vif = vif,
		.available_mac_ids = { (1 << NUM_MAC_INDEX_DRIVER) - 1 },
		.available_tsf_ids = { (1 << NUM_TSF_IDS) - 1 },
		/* no preference yet */
		.preferred_tsf = NUM_TSF_IDS,
		.found_vif = false,
	};
	u32 ac;
	int ret, i;
	unsigned long used_hw_queues;

	/*
	 * Allocate a MAC ID and a TSF for this MAC, along with the queues
	 * and other resources.
	 */

	/*
	 * Before the iterator, we start with all MAC IDs and TSFs available.
	 *
	 * During iteration, all MAC IDs are cleared that are in use by other
	 * virtual interfaces, and all TSF IDs are cleared that can't be used
	 * by this new virtual interface because they're used by an interface
	 * that can't share it with the new one.
	 * At the same time, we check if there's a preferred TSF in the case
	 * that we should share it with another interface.
	 */

	/* Currently, MAC ID 0 should be used only for the managed/IBSS vif */
	switch (vif->type) {
	case NL80211_IFTYPE_ADHOC:
		break;
	case NL80211_IFTYPE_STATION:
		if (!vif->p2p)
			break;
		/* fall through */
	default:
		__clear_bit(0, data.available_mac_ids);
	}

	ieee80211_iterate_active_interfaces_atomic(
		mvm->hw, IEEE80211_IFACE_ITER_RESUME_ALL,
		iwl_mvm_mac_iface_iterator, &data);

	used_hw_queues = iwl_mvm_get_used_hw_queues(mvm, vif);

	/*
	 * In the case we're getting here during resume, it's similar to
	 * firmware restart, and with RESUME_ALL the iterator will find
	 * the vif being added already.
	 * We don't want to reassign any IDs in either case since doing
	 * so would probably assign different IDs (as interfaces aren't
	 * necessarily added in the same order), but the old IDs were
	 * preserved anyway, so skip ID assignment for both resume and
	 * recovery.
	 */
	if (data.found_vif)
		return 0;

	/* Therefore, in recovery, we can't get here */
	if (WARN_ON_ONCE(test_bit(IWL_MVM_STATUS_IN_HW_RESTART, &mvm->status)))
		return -EBUSY;

	mvmvif->id = find_first_bit(data.available_mac_ids,
				    NUM_MAC_INDEX_DRIVER);
	if (mvmvif->id == NUM_MAC_INDEX_DRIVER) {
		IWL_ERR(mvm, "Failed to init MAC context - no free ID!\n");
		ret = -EIO;
		goto exit_fail;
	}

	if (data.preferred_tsf != NUM_TSF_IDS)
		mvmvif->tsf_id = data.preferred_tsf;
	else
		mvmvif->tsf_id = find_first_bit(data.available_tsf_ids,
						NUM_TSF_IDS);
	if (mvmvif->tsf_id == NUM_TSF_IDS) {
		IWL_ERR(mvm, "Failed to init MAC context - no free TSF!\n");
		ret = -EIO;
		goto exit_fail;
	}

	mvmvif->color = 0;

	INIT_LIST_HEAD(&mvmvif->time_event_data.list);
	mvmvif->time_event_data.id = TE_MAX;

	/* No need to allocate data queues to P2P Device MAC.*/
	if (vif->type == NL80211_IFTYPE_P2P_DEVICE) {
		for (ac = 0; ac < IEEE80211_NUM_ACS; ac++)
			vif->hw_queue[ac] = IEEE80211_INVAL_HW_QUEUE;

		return 0;
	}

	/*
	 * Find available queues, and allocate them to the ACs. When in
	 * DQA-mode they aren't really used, and this is done only so the
	 * mac80211 ieee80211_check_queues() function won't fail
	 */
	for (ac = 0; ac < IEEE80211_NUM_ACS; ac++) {
		u8 queue = find_first_zero_bit(&used_hw_queues,
					       mvm->first_agg_queue);

		if (!iwl_mvm_is_dqa_supported(mvm) &&
		    queue >= mvm->first_agg_queue) {
			IWL_ERR(mvm, "Failed to allocate queue\n");
			ret = -EIO;
			goto exit_fail;
		}

		__set_bit(queue, &used_hw_queues);
		vif->hw_queue[ac] = queue;
	}

	/* Allocate the CAB queue for softAP and GO interfaces */
	if (vif->type == NL80211_IFTYPE_AP) {
		u8 queue;

		if (!iwl_mvm_is_dqa_supported(mvm)) {
			queue = find_first_zero_bit(&used_hw_queues,
						    mvm->first_agg_queue);

			if (queue >= mvm->first_agg_queue) {
				IWL_ERR(mvm, "Failed to allocate cab queue\n");
				ret = -EIO;
				goto exit_fail;
			}
		} else {
			queue = IWL_MVM_DQA_GCAST_QUEUE;
		}

		vif->cab_queue = queue;
	} else {
		vif->cab_queue = IEEE80211_INVAL_HW_QUEUE;
	}

	mvmvif->bcast_sta.sta_id = IWL_MVM_STATION_COUNT;
	mvmvif->ap_sta_id = IWL_MVM_STATION_COUNT;

	for (i = 0; i < NUM_IWL_MVM_SMPS_REQ; i++)
		mvmvif->smps_requests[i] = IEEE80211_SMPS_AUTOMATIC;

	return 0;

exit_fail:
	memset(mvmvif, 0, sizeof(struct iwl_mvm_vif));
	memset(vif->hw_queue, IEEE80211_INVAL_HW_QUEUE, sizeof(vif->hw_queue));
	vif->cab_queue = IEEE80211_INVAL_HW_QUEUE;
	return ret;
}

int iwl_mvm_mac_ctxt_init(struct iwl_mvm *mvm, struct ieee80211_vif *vif)
{
	unsigned int wdg_timeout =
		iwl_mvm_get_wd_timeout(mvm, vif, false, false);
	u32 ac;
	int ret;

	lockdep_assert_held(&mvm->mutex);

	ret = iwl_mvm_mac_ctxt_allocate_resources(mvm, vif);
	if (ret)
		return ret;

	switch (vif->type) {
	case NL80211_IFTYPE_P2P_DEVICE:
		iwl_mvm_enable_ac_txq(mvm, IWL_MVM_OFFCHANNEL_QUEUE,
				      IWL_MVM_OFFCHANNEL_QUEUE,
				      IWL_MVM_TX_FIFO_VO, 0, wdg_timeout);
		break;
	case NL80211_IFTYPE_AP:
		iwl_mvm_enable_ac_txq(mvm, vif->cab_queue, vif->cab_queue,
				      IWL_MVM_TX_FIFO_MCAST, 0, wdg_timeout);
		/* fall through */
	default:
		/* If DQA is supported - queues will be enabled when needed */
		if (iwl_mvm_is_dqa_supported(mvm))
			break;

		for (ac = 0; ac < IEEE80211_NUM_ACS; ac++)
			iwl_mvm_enable_ac_txq(mvm, vif->hw_queue[ac],
					      vif->hw_queue[ac],
					      iwl_mvm_ac_to_tx_fifo[ac], 0,
					      wdg_timeout);
		break;
	}

	return 0;
}

void iwl_mvm_mac_ctxt_release(struct iwl_mvm *mvm, struct ieee80211_vif *vif)
{
	int ac;

	lockdep_assert_held(&mvm->mutex);

	switch (vif->type) {
	case NL80211_IFTYPE_P2P_DEVICE:
		iwl_mvm_disable_txq(mvm, IWL_MVM_OFFCHANNEL_QUEUE,
				    IWL_MVM_OFFCHANNEL_QUEUE, IWL_MAX_TID_COUNT,
				    0);
		break;
	case NL80211_IFTYPE_AP:
		iwl_mvm_disable_txq(mvm, vif->cab_queue, vif->cab_queue,
				    IWL_MAX_TID_COUNT, 0);
		/* fall through */
	default:
		/*
		 * If DQA is supported - queues were already disabled, since in
		 * DQA-mode the queues are a property of the STA and not of the
		 * vif, and at this point the STA was already deleted
		 */
		if (iwl_mvm_is_dqa_supported(mvm))
			break;

		for (ac = 0; ac < IEEE80211_NUM_ACS; ac++)
			iwl_mvm_disable_txq(mvm, vif->hw_queue[ac],
					    vif->hw_queue[ac],
					    IWL_MAX_TID_COUNT, 0);
	}
}

static void iwl_mvm_ack_rates(struct iwl_mvm *mvm,
			      struct ieee80211_vif *vif,
			      enum nl80211_band band,
			      u8 *cck_rates, u8 *ofdm_rates)
{
	struct ieee80211_supported_band *sband;
	unsigned long basic = vif->bss_conf.basic_rates;
	int lowest_present_ofdm = 100;
	int lowest_present_cck = 100;
	u8 cck = 0;
	u8 ofdm = 0;
	int i;

	sband = mvm->hw->wiphy->bands[band];

	for_each_set_bit(i, &basic, BITS_PER_LONG) {
		int hw = sband->bitrates[i].hw_value;
		if (hw >= IWL_FIRST_OFDM_RATE) {
			ofdm |= BIT(hw - IWL_FIRST_OFDM_RATE);
			if (lowest_present_ofdm > hw)
				lowest_present_ofdm = hw;
		} else {
			BUILD_BUG_ON(IWL_FIRST_CCK_RATE != 0);

			cck |= BIT(hw);
			if (lowest_present_cck > hw)
				lowest_present_cck = hw;
		}
	}

	/*
	 * Now we've got the basic rates as bitmaps in the ofdm and cck
	 * variables. This isn't sufficient though, as there might not
	 * be all the right rates in the bitmap. E.g. if the only basic
	 * rates are 5.5 Mbps and 11 Mbps, we still need to add 1 Mbps
	 * and 6 Mbps because the 802.11-2007 standard says in 9.6:
	 *
	 *    [...] a STA responding to a received frame shall transmit
	 *    its Control Response frame [...] at the highest rate in the
	 *    BSSBasicRateSet parameter that is less than or equal to the
	 *    rate of the immediately previous frame in the frame exchange
	 *    sequence ([...]) and that is of the same modulation class
	 *    ([...]) as the received frame. If no rate contained in the
	 *    BSSBasicRateSet parameter meets these conditions, then the
	 *    control frame sent in response to a received frame shall be
	 *    transmitted at the highest mandatory rate of the PHY that is
	 *    less than or equal to the rate of the received frame, and
	 *    that is of the same modulation class as the received frame.
	 *
	 * As a consequence, we need to add all mandatory rates that are
	 * lower than all of the basic rates to these bitmaps.
	 */

	if (IWL_RATE_24M_INDEX < lowest_present_ofdm)
		ofdm |= IWL_RATE_BIT_MSK(24) >> IWL_FIRST_OFDM_RATE;
	if (IWL_RATE_12M_INDEX < lowest_present_ofdm)
		ofdm |= IWL_RATE_BIT_MSK(12) >> IWL_FIRST_OFDM_RATE;
	/* 6M already there or needed so always add */
	ofdm |= IWL_RATE_BIT_MSK(6) >> IWL_FIRST_OFDM_RATE;

	/*
	 * CCK is a bit more complex with DSSS vs. HR/DSSS vs. ERP.
	 * Note, however:
	 *  - if no CCK rates are basic, it must be ERP since there must
	 *    be some basic rates at all, so they're OFDM => ERP PHY
	 *    (or we're in 5 GHz, and the cck bitmap will never be used)
	 *  - if 11M is a basic rate, it must be ERP as well, so add 5.5M
	 *  - if 5.5M is basic, 1M and 2M are mandatory
	 *  - if 2M is basic, 1M is mandatory
	 *  - if 1M is basic, that's the only valid ACK rate.
	 * As a consequence, it's not as complicated as it sounds, just add
	 * any lower rates to the ACK rate bitmap.
	 */
	if (IWL_RATE_11M_INDEX < lowest_present_cck)
		cck |= IWL_RATE_BIT_MSK(11) >> IWL_FIRST_CCK_RATE;
	if (IWL_RATE_5M_INDEX < lowest_present_cck)
		cck |= IWL_RATE_BIT_MSK(5) >> IWL_FIRST_CCK_RATE;
	if (IWL_RATE_2M_INDEX < lowest_present_cck)
		cck |= IWL_RATE_BIT_MSK(2) >> IWL_FIRST_CCK_RATE;
	/* 1M already there or needed so always add */
	cck |= IWL_RATE_BIT_MSK(1) >> IWL_FIRST_CCK_RATE;

	*cck_rates = cck;
	*ofdm_rates = ofdm;
}

static void iwl_mvm_mac_ctxt_set_ht_flags(struct iwl_mvm *mvm,
					 struct ieee80211_vif *vif,
					 struct iwl_mac_ctx_cmd *cmd)
{
	/* for both sta and ap, ht_operation_mode hold the protection_mode */
	u8 protection_mode = vif->bss_conf.ht_operation_mode &
				 IEEE80211_HT_OP_MODE_PROTECTION;
	/* The fw does not distinguish between ht and fat */
	u32 ht_flag = MAC_PROT_FLG_HT_PROT | MAC_PROT_FLG_FAT_PROT;

	IWL_DEBUG_RATE(mvm, "protection mode set to %d\n", protection_mode);
	/*
	 * See section 9.23.3.1 of IEEE 80211-2012.
	 * Nongreenfield HT STAs Present is not supported.
	 */
	switch (protection_mode) {
	case IEEE80211_HT_OP_MODE_PROTECTION_NONE:
		break;
	case IEEE80211_HT_OP_MODE_PROTECTION_NONMEMBER:
	case IEEE80211_HT_OP_MODE_PROTECTION_NONHT_MIXED:
		cmd->protection_flags |= cpu_to_le32(ht_flag);
		break;
	case IEEE80211_HT_OP_MODE_PROTECTION_20MHZ:
		/* Protect when channel wider than 20MHz */
		if (vif->bss_conf.chandef.width > NL80211_CHAN_WIDTH_20)
			cmd->protection_flags |= cpu_to_le32(ht_flag);
		break;
	default:
		IWL_ERR(mvm, "Illegal protection mode %d\n",
			protection_mode);
		break;
	}
}

static void iwl_mvm_mac_ctxt_cmd_common(struct iwl_mvm *mvm,
					struct ieee80211_vif *vif,
					struct iwl_mac_ctx_cmd *cmd,
					const u8 *bssid_override,
					u32 action)
{
	struct iwl_mvm_vif *mvmvif = iwl_mvm_vif_from_mac80211(vif);
	struct ieee80211_chanctx_conf *chanctx;
	bool ht_enabled = !!(vif->bss_conf.ht_operation_mode &
			     IEEE80211_HT_OP_MODE_PROTECTION);
	u8 cck_ack_rates, ofdm_ack_rates;
	const u8 *bssid = bssid_override ?: vif->bss_conf.bssid;
	int i;

	cmd->id_and_color = cpu_to_le32(FW_CMD_ID_AND_COLOR(mvmvif->id,
							    mvmvif->color));
	cmd->action = cpu_to_le32(action);

	switch (vif->type) {
	case NL80211_IFTYPE_STATION:
		if (vif->p2p)
			cmd->mac_type = cpu_to_le32(FW_MAC_TYPE_P2P_STA);
		else
			cmd->mac_type = cpu_to_le32(FW_MAC_TYPE_BSS_STA);
		break;
	case NL80211_IFTYPE_AP:
		cmd->mac_type = cpu_to_le32(FW_MAC_TYPE_GO);
		break;
	case NL80211_IFTYPE_MONITOR:
		cmd->mac_type = cpu_to_le32(FW_MAC_TYPE_LISTENER);
		break;
	case NL80211_IFTYPE_P2P_DEVICE:
		cmd->mac_type = cpu_to_le32(FW_MAC_TYPE_P2P_DEVICE);
		break;
	case NL80211_IFTYPE_ADHOC:
		cmd->mac_type = cpu_to_le32(FW_MAC_TYPE_IBSS);
		break;
	default:
		WARN_ON_ONCE(1);
	}

	cmd->tsf_id = cpu_to_le32(mvmvif->tsf_id);

	memcpy(cmd->node_addr, vif->addr, ETH_ALEN);

	if (bssid)
		memcpy(cmd->bssid_addr, bssid, ETH_ALEN);
	else
		eth_broadcast_addr(cmd->bssid_addr);

	rcu_read_lock();
	chanctx = rcu_dereference(vif->chanctx_conf);
	iwl_mvm_ack_rates(mvm, vif, chanctx ? chanctx->def.chan->band
					    : NL80211_BAND_2GHZ,
			  &cck_ack_rates, &ofdm_ack_rates);
	rcu_read_unlock();

	cmd->cck_rates = cpu_to_le32((u32)cck_ack_rates);
	cmd->ofdm_rates = cpu_to_le32((u32)ofdm_ack_rates);

	cmd->cck_short_preamble =
		cpu_to_le32(vif->bss_conf.use_short_preamble ?
			    MAC_FLG_SHORT_PREAMBLE : 0);
	cmd->short_slot =
		cpu_to_le32(vif->bss_conf.use_short_slot ?
			    MAC_FLG_SHORT_SLOT : 0);

	cmd->filter_flags = cpu_to_le32(MAC_FILTER_ACCEPT_GRP);

	for (i = 0; i < IEEE80211_NUM_ACS; i++) {
		u8 txf = iwl_mvm_ac_to_tx_fifo[i];

		cmd->ac[txf].cw_min =
			cpu_to_le16(mvmvif->queue_params[i].cw_min);
		cmd->ac[txf].cw_max =
			cpu_to_le16(mvmvif->queue_params[i].cw_max);
		cmd->ac[txf].edca_txop =
			cpu_to_le16(mvmvif->queue_params[i].txop * 32);
		cmd->ac[txf].aifsn = mvmvif->queue_params[i].aifs;
		cmd->ac[txf].fifos_mask = BIT(txf);
	}

	if (vif->type == NL80211_IFTYPE_AP) {
		/* in AP mode, the MCAST FIFO takes the EDCA params from VO */
		cmd->ac[IWL_MVM_TX_FIFO_VO].fifos_mask |=
			BIT(IWL_MVM_TX_FIFO_MCAST);

		/*
		 * in AP mode, pass probe requests and beacons from other APs
		 * (needed for ht protection); when there're no any associated
		 * station don't ask FW to pass beacons to prevent unnecessary
		 * wake-ups.
		 */
		cmd->filter_flags |= cpu_to_le32(MAC_FILTER_IN_PROBE_REQUEST);
		if (mvmvif->ap_assoc_sta_count || !mvm->drop_bcn_ap_mode) {
			cmd->filter_flags |= cpu_to_le32(MAC_FILTER_IN_BEACON);
			IWL_DEBUG_HC(mvm, "Asking FW to pass beacons\n");
		} else {
			IWL_DEBUG_HC(mvm, "No need to receive beacons\n");
		}
	}

	if (vif->bss_conf.qos)
		cmd->qos_flags |= cpu_to_le32(MAC_QOS_FLG_UPDATE_EDCA);

	if (vif->bss_conf.use_cts_prot)
		cmd->protection_flags |= cpu_to_le32(MAC_PROT_FLG_TGG_PROTECT);

	IWL_DEBUG_RATE(mvm, "use_cts_prot %d, ht_operation_mode %d\n",
		       vif->bss_conf.use_cts_prot,
		       vif->bss_conf.ht_operation_mode);
	if (vif->bss_conf.chandef.width != NL80211_CHAN_WIDTH_20_NOHT)
		cmd->qos_flags |= cpu_to_le32(MAC_QOS_FLG_TGN);
	if (ht_enabled)
		iwl_mvm_mac_ctxt_set_ht_flags(mvm, vif, cmd);
}

static int iwl_mvm_mac_ctxt_send_cmd(struct iwl_mvm *mvm,
				     struct iwl_mac_ctx_cmd *cmd)
{
	int ret = iwl_mvm_send_cmd_pdu(mvm, MAC_CONTEXT_CMD, 0,
				       sizeof(*cmd), cmd);
	if (ret)
		IWL_ERR(mvm, "Failed to send MAC context (action:%d): %d\n",
			le32_to_cpu(cmd->action), ret);
	return ret;
}

static int iwl_mvm_mac_ctxt_cmd_sta(struct iwl_mvm *mvm,
				    struct ieee80211_vif *vif,
				    u32 action, bool force_assoc_off,
				    const u8 *bssid_override)
{
	struct iwl_mac_ctx_cmd cmd = {};
	struct iwl_mac_data_sta *ctxt_sta;

	WARN_ON(vif->type != NL80211_IFTYPE_STATION);

	/* Fill the common data for all mac context types */
	iwl_mvm_mac_ctxt_cmd_common(mvm, vif, &cmd, bssid_override, action);

	if (vif->p2p) {
		struct ieee80211_p2p_noa_attr *noa =
			&vif->bss_conf.p2p_noa_attr;

		cmd.p2p_sta.ctwin = cpu_to_le32(noa->oppps_ctwindow &
					IEEE80211_P2P_OPPPS_CTWINDOW_MASK);
		ctxt_sta = &cmd.p2p_sta.sta;
	} else {
		ctxt_sta = &cmd.sta;
	}

	/* We need the dtim_period to set the MAC as associated */
	if (vif->bss_conf.assoc && vif->bss_conf.dtim_period &&
	    !force_assoc_off) {
		u32 dtim_offs;

		/*
		 * The DTIM count counts down, so when it is N that means N
		 * more beacon intervals happen until the DTIM TBTT. Therefore
		 * add this to the current time. If that ends up being in the
		 * future, the firmware will handle it.
		 *
		 * Also note that the system_timestamp (which we get here as
		 * "sync_device_ts") and TSF timestamp aren't at exactly the
		 * same offset in the frame -- the TSF is at the first symbol
		 * of the TSF, the system timestamp is at signal acquisition
		 * time. This means there's an offset between them of at most
		 * a few hundred microseconds (24 * 8 bits + PLCP time gives
		 * 384us in the longest case), this is currently not relevant
		 * as the firmware wakes up around 2ms before the TBTT.
		 */
		dtim_offs = vif->bss_conf.sync_dtim_count *
				vif->bss_conf.beacon_int;
		/* convert TU to usecs */
		dtim_offs *= 1024;

		ctxt_sta->dtim_tsf =
			cpu_to_le64(vif->bss_conf.sync_tsf + dtim_offs);
		ctxt_sta->dtim_time =
			cpu_to_le32(vif->bss_conf.sync_device_ts + dtim_offs);

		IWL_DEBUG_INFO(mvm, "DTIM TBTT is 0x%llx/0x%x, offset %d\n",
			       le64_to_cpu(ctxt_sta->dtim_tsf),
			       le32_to_cpu(ctxt_sta->dtim_time),
			       dtim_offs);

		ctxt_sta->is_assoc = cpu_to_le32(1);
	} else {
		ctxt_sta->is_assoc = cpu_to_le32(0);

		/* Allow beacons to pass through as long as we are not
		 * associated, or we do not have dtim period information.
		 */
		cmd.filter_flags |= cpu_to_le32(MAC_FILTER_IN_BEACON);
	}

	ctxt_sta->bi = cpu_to_le32(vif->bss_conf.beacon_int);
	ctxt_sta->bi_reciprocal =
		cpu_to_le32(iwl_mvm_reciprocal(vif->bss_conf.beacon_int));
	ctxt_sta->dtim_interval = cpu_to_le32(vif->bss_conf.beacon_int *
					      vif->bss_conf.dtim_period);
	ctxt_sta->dtim_reciprocal =
		cpu_to_le32(iwl_mvm_reciprocal(vif->bss_conf.beacon_int *
					       vif->bss_conf.dtim_period));

	ctxt_sta->listen_interval = cpu_to_le32(mvm->hw->conf.listen_interval);
	ctxt_sta->assoc_id = cpu_to_le32(vif->bss_conf.aid);

	if (vif->probe_req_reg && vif->bss_conf.assoc && vif->p2p)
		cmd.filter_flags |= cpu_to_le32(MAC_FILTER_IN_PROBE_REQUEST);

	return iwl_mvm_mac_ctxt_send_cmd(mvm, &cmd);
}

static int iwl_mvm_mac_ctxt_cmd_listener(struct iwl_mvm *mvm,
					 struct ieee80211_vif *vif,
					 u32 action)
{
	struct iwl_mac_ctx_cmd cmd = {};
	u32 tfd_queue_msk = 0;
	int ret, i;

	WARN_ON(vif->type != NL80211_IFTYPE_MONITOR);

	iwl_mvm_mac_ctxt_cmd_common(mvm, vif, &cmd, NULL, action);

	for (i = 0; i < IEEE80211_NUM_ACS; i++)
		if (vif->hw_queue[i] != IEEE80211_INVAL_HW_QUEUE)
			tfd_queue_msk |= BIT(vif->hw_queue[i]);

	cmd.filter_flags = cpu_to_le32(MAC_FILTER_IN_PROMISC |
				       MAC_FILTER_IN_CONTROL_AND_MGMT |
				       MAC_FILTER_IN_BEACON |
				       MAC_FILTER_IN_PROBE_REQUEST |
				       MAC_FILTER_IN_CRC32);
	ieee80211_hw_set(mvm->hw, RX_INCLUDES_FCS);

	/* Allocate sniffer station */
	ret = iwl_mvm_allocate_int_sta(mvm, &mvm->snif_sta, tfd_queue_msk,
				       vif->type);
	if (ret)
		return ret;

	return iwl_mvm_mac_ctxt_send_cmd(mvm, &cmd);
}

static int iwl_mvm_mac_ctxt_cmd_ibss(struct iwl_mvm *mvm,
				     struct ieee80211_vif *vif,
				     u32 action)
{
	struct iwl_mvm_vif *mvmvif = iwl_mvm_vif_from_mac80211(vif);
	struct iwl_mac_ctx_cmd cmd = {};

	WARN_ON(vif->type != NL80211_IFTYPE_ADHOC);

	iwl_mvm_mac_ctxt_cmd_common(mvm, vif, &cmd, NULL, action);

	cmd.filter_flags = cpu_to_le32(MAC_FILTER_IN_BEACON |
				       MAC_FILTER_IN_PROBE_REQUEST);

	/* cmd.ibss.beacon_time/cmd.ibss.beacon_tsf are curently ignored */
	cmd.ibss.bi = cpu_to_le32(vif->bss_conf.beacon_int);
	cmd.ibss.bi_reciprocal =
		cpu_to_le32(iwl_mvm_reciprocal(vif->bss_conf.beacon_int));

	/* TODO: Assumes that the beacon id == mac context id */
	cmd.ibss.beacon_template = cpu_to_le32(mvmvif->id);

	return iwl_mvm_mac_ctxt_send_cmd(mvm, &cmd);
}

struct iwl_mvm_go_iterator_data {
	bool go_active;
};

static void iwl_mvm_go_iterator(void *_data, u8 *mac, struct ieee80211_vif *vif)
{
	struct iwl_mvm_go_iterator_data *data = _data;
	struct iwl_mvm_vif *mvmvif = iwl_mvm_vif_from_mac80211(vif);

	if (vif->type == NL80211_IFTYPE_AP && vif->p2p &&
	    mvmvif->ap_ibss_active)
		data->go_active = true;
}

static int iwl_mvm_mac_ctxt_cmd_p2p_device(struct iwl_mvm *mvm,
					   struct ieee80211_vif *vif,
					   u32 action)
{
	struct iwl_mac_ctx_cmd cmd = {};
	struct iwl_mvm_go_iterator_data data = {};

	WARN_ON(vif->type != NL80211_IFTYPE_P2P_DEVICE);

	iwl_mvm_mac_ctxt_cmd_common(mvm, vif, &cmd, NULL, action);

	cmd.protection_flags |= cpu_to_le32(MAC_PROT_FLG_TGG_PROTECT);

	/* Override the filter flags to accept only probe requests */
	cmd.filter_flags = cpu_to_le32(MAC_FILTER_IN_PROBE_REQUEST);

	/*
	 * This flag should be set to true when the P2P Device is
	 * discoverable and there is at least another active P2P GO. Settings
	 * this flag will allow the P2P Device to be discoverable on other
	 * channels in addition to its listen channel.
	 * Note that this flag should not be set in other cases as it opens the
	 * Rx filters on all MAC and increases the number of interrupts.
	 */
	ieee80211_iterate_active_interfaces_atomic(
		mvm->hw, IEEE80211_IFACE_ITER_RESUME_ALL,
		iwl_mvm_go_iterator, &data);

	cmd.p2p_dev.is_disc_extended = cpu_to_le32(data.go_active ? 1 : 0);
	return iwl_mvm_mac_ctxt_send_cmd(mvm, &cmd);
}

static void iwl_mvm_mac_ctxt_set_tim(struct iwl_mvm *mvm,
				     struct iwl_mac_beacon_cmd *beacon_cmd,
				     u8 *beacon, u32 frame_size)
{
	u32 tim_idx;
	struct ieee80211_mgmt *mgmt = (struct ieee80211_mgmt *)beacon;

	/* The index is relative to frame start but we start looking at the
	 * variable-length part of the beacon. */
	tim_idx = mgmt->u.beacon.variable - beacon;

	/* Parse variable-length elements of beacon to find WLAN_EID_TIM */
	while ((tim_idx < (frame_size - 2)) &&
			(beacon[tim_idx] != WLAN_EID_TIM))
		tim_idx += beacon[tim_idx+1] + 2;

	/* If TIM field was found, set variables */
	if ((tim_idx < (frame_size - 1)) && (beacon[tim_idx] == WLAN_EID_TIM)) {
		beacon_cmd->tim_idx = cpu_to_le32(tim_idx);
		beacon_cmd->tim_size = cpu_to_le32((u32)beacon[tim_idx+1]);
	} else {
		IWL_WARN(mvm, "Unable to find TIM Element in beacon\n");
	}
}

static int iwl_mvm_mac_ctxt_send_beacon(struct iwl_mvm *mvm,
					struct ieee80211_vif *vif,
					struct sk_buff *beacon)
{
	struct iwl_mvm_vif *mvmvif = iwl_mvm_vif_from_mac80211(vif);
	struct iwl_host_cmd cmd = {
		.id = BEACON_TEMPLATE_CMD,
		.flags = CMD_ASYNC,
	};
	struct iwl_mac_beacon_cmd beacon_cmd = {};
	struct ieee80211_tx_info *info;
	u32 beacon_skb_len;
	u32 rate, tx_flags;

	if (WARN_ON(!beacon))
		return -EINVAL;

	beacon_skb_len = beacon->len;

	/* TODO: for now the beacon template id is set to be the mac context id.
	 * Might be better to handle it as another resource ... */
	beacon_cmd.template_id = cpu_to_le32((u32)mvmvif->id);
	info = IEEE80211_SKB_CB(beacon);

	/* Set up TX command fields */
	beacon_cmd.tx.len = cpu_to_le16((u16)beacon_skb_len);
	beacon_cmd.tx.sta_id = mvmvif->bcast_sta.sta_id;
	beacon_cmd.tx.life_time = cpu_to_le32(TX_CMD_LIFE_TIME_INFINITE);
	tx_flags = TX_CMD_FLG_SEQ_CTL | TX_CMD_FLG_TSF;
	tx_flags |=
		iwl_mvm_bt_coex_tx_prio(mvm, (void *)beacon->data, info, 0) <<
						TX_CMD_FLG_BT_PRIO_POS;
	beacon_cmd.tx.tx_flags = cpu_to_le32(tx_flags);

	if (!fw_has_capa(&mvm->fw->ucode_capa,
			 IWL_UCODE_TLV_CAPA_BEACON_ANT_SELECTION)) {
		mvm->mgmt_last_antenna_idx =
			iwl_mvm_next_antenna(mvm, iwl_mvm_get_valid_tx_ant(mvm),
					     mvm->mgmt_last_antenna_idx);
	}

	beacon_cmd.tx.rate_n_flags =
		cpu_to_le32(BIT(mvm->mgmt_last_antenna_idx) <<
			    RATE_MCS_ANT_POS);

	if (info->band == NL80211_BAND_5GHZ || vif->p2p) {
		rate = IWL_FIRST_OFDM_RATE;
	} else {
		rate = IWL_FIRST_CCK_RATE;
		beacon_cmd.tx.rate_n_flags |= cpu_to_le32(RATE_MCS_CCK_MSK);
	}
	beacon_cmd.tx.rate_n_flags |=
		cpu_to_le32(iwl_mvm_mac80211_idx_to_hwrate(rate));

	/* Set up TX beacon command fields */
	if (vif->type == NL80211_IFTYPE_AP)
		iwl_mvm_mac_ctxt_set_tim(mvm, &beacon_cmd,
					 beacon->data,
					 beacon_skb_len);

	/* Submit command */
	cmd.len[0] = sizeof(beacon_cmd);
	cmd.data[0] = &beacon_cmd;
	cmd.dataflags[0] = 0;
	cmd.len[1] = beacon_skb_len;
	cmd.data[1] = beacon->data;
	cmd.dataflags[1] = IWL_HCMD_DFL_DUP;

	return iwl_mvm_send_cmd(mvm, &cmd);
}

/* The beacon template for the AP/GO/IBSS has changed and needs update */
int iwl_mvm_mac_ctxt_beacon_changed(struct iwl_mvm *mvm,
				    struct ieee80211_vif *vif)
{
	struct sk_buff *beacon;
	int ret;

	WARN_ON(vif->type != NL80211_IFTYPE_AP &&
		vif->type != NL80211_IFTYPE_ADHOC);

	beacon = ieee80211_beacon_get_template(mvm->hw, vif, NULL);
	if (!beacon)
		return -ENOMEM;

	ret = iwl_mvm_mac_ctxt_send_beacon(mvm, vif, beacon);
	dev_kfree_skb(beacon);
	return ret;
}

struct iwl_mvm_mac_ap_iterator_data {
	struct iwl_mvm *mvm;
	struct ieee80211_vif *vif;
	u32 beacon_device_ts;
	u16 beacon_int;
};

/* Find the beacon_device_ts and beacon_int for a managed interface */
static void iwl_mvm_mac_ap_iterator(void *_data, u8 *mac,
				    struct ieee80211_vif *vif)
{
	struct iwl_mvm_mac_ap_iterator_data *data = _data;

	if (vif->type != NL80211_IFTYPE_STATION || !vif->bss_conf.assoc)
		return;

	/* Station client has higher priority over P2P client*/
	if (vif->p2p && data->beacon_device_ts)
		return;

	data->beacon_device_ts = vif->bss_conf.sync_device_ts;
	data->beacon_int = vif->bss_conf.beacon_int;
}

/*
 * Fill the specific data for mac context of type AP of P2P GO
 */
static void iwl_mvm_mac_ctxt_cmd_fill_ap(struct iwl_mvm *mvm,
					 struct ieee80211_vif *vif,
					 struct iwl_mac_data_ap *ctxt_ap,
					 bool add)
{
	struct iwl_mvm_vif *mvmvif = iwl_mvm_vif_from_mac80211(vif);
	struct iwl_mvm_mac_ap_iterator_data data = {
		.mvm = mvm,
		.vif = vif,
		.beacon_device_ts = 0
	};

	ctxt_ap->bi = cpu_to_le32(vif->bss_conf.beacon_int);
	ctxt_ap->bi_reciprocal =
		cpu_to_le32(iwl_mvm_reciprocal(vif->bss_conf.beacon_int));
	ctxt_ap->dtim_interval = cpu_to_le32(vif->bss_conf.beacon_int *
					     vif->bss_conf.dtim_period);
	ctxt_ap->dtim_reciprocal =
		cpu_to_le32(iwl_mvm_reciprocal(vif->bss_conf.beacon_int *
					       vif->bss_conf.dtim_period));

	ctxt_ap->mcast_qid = cpu_to_le32(vif->cab_queue);

	/*
	 * Only set the beacon time when the MAC is being added, when we
	 * just modify the MAC then we should keep the time -- the firmware
	 * can otherwise have a "jumping" TBTT.
	 */
	if (add) {
		/*
		 * If there is a station/P2P client interface which is
		 * associated, set the AP's TBTT far enough from the station's
		 * TBTT. Otherwise, set it to the current system time
		 */
		ieee80211_iterate_active_interfaces_atomic(
			mvm->hw, IEEE80211_IFACE_ITER_RESUME_ALL,
			iwl_mvm_mac_ap_iterator, &data);

		if (data.beacon_device_ts) {
			u32 rand = (prandom_u32() % (64 - 36)) + 36;
			mvmvif->ap_beacon_time = data.beacon_device_ts +
				ieee80211_tu_to_usec(data.beacon_int * rand /
						     100);
		} else {
			mvmvif->ap_beacon_time =
				iwl_read_prph(mvm->trans,
					      DEVICE_SYSTEM_TIME_REG);
		}
	}

	ctxt_ap->beacon_time = cpu_to_le32(mvmvif->ap_beacon_time);
	ctxt_ap->beacon_tsf = 0; /* unused */

	/* TODO: Assume that the beacon id == mac context id */
	ctxt_ap->beacon_template = cpu_to_le32(mvmvif->id);
}

static int iwl_mvm_mac_ctxt_cmd_ap(struct iwl_mvm *mvm,
				   struct ieee80211_vif *vif,
				   u32 action)
{
	struct iwl_mac_ctx_cmd cmd = {};

	WARN_ON(vif->type != NL80211_IFTYPE_AP || vif->p2p);

	/* Fill the common data for all mac context types */
	iwl_mvm_mac_ctxt_cmd_common(mvm, vif, &cmd, NULL, action);

	/* Fill the data specific for ap mode */
	iwl_mvm_mac_ctxt_cmd_fill_ap(mvm, vif, &cmd.ap,
				     action == FW_CTXT_ACTION_ADD);

	return iwl_mvm_mac_ctxt_send_cmd(mvm, &cmd);
}

static int iwl_mvm_mac_ctxt_cmd_go(struct iwl_mvm *mvm,
				   struct ieee80211_vif *vif,
				   u32 action)
{
	struct iwl_mac_ctx_cmd cmd = {};
	struct ieee80211_p2p_noa_attr *noa = &vif->bss_conf.p2p_noa_attr;

	WARN_ON(vif->type != NL80211_IFTYPE_AP || !vif->p2p);

	/* Fill the common data for all mac context types */
	iwl_mvm_mac_ctxt_cmd_common(mvm, vif, &cmd, NULL, action);

	/* Fill the data specific for GO mode */
	iwl_mvm_mac_ctxt_cmd_fill_ap(mvm, vif, &cmd.go.ap,
				     action == FW_CTXT_ACTION_ADD);

	cmd.go.ctwin = cpu_to_le32(noa->oppps_ctwindow &
					IEEE80211_P2P_OPPPS_CTWINDOW_MASK);
	cmd.go.opp_ps_enabled =
			cpu_to_le32(!!(noa->oppps_ctwindow &
					IEEE80211_P2P_OPPPS_ENABLE_BIT));

	return iwl_mvm_mac_ctxt_send_cmd(mvm, &cmd);
}

static int iwl_mvm_mac_ctx_send(struct iwl_mvm *mvm, struct ieee80211_vif *vif,
				u32 action, bool force_assoc_off,
				const u8 *bssid_override)
{
	switch (vif->type) {
	case NL80211_IFTYPE_STATION:
		return iwl_mvm_mac_ctxt_cmd_sta(mvm, vif, action,
						force_assoc_off,
						bssid_override);
		break;
	case NL80211_IFTYPE_AP:
		if (!vif->p2p)
			return iwl_mvm_mac_ctxt_cmd_ap(mvm, vif, action);
		else
			return iwl_mvm_mac_ctxt_cmd_go(mvm, vif, action);
		break;
	case NL80211_IFTYPE_MONITOR:
		return iwl_mvm_mac_ctxt_cmd_listener(mvm, vif, action);
	case NL80211_IFTYPE_P2P_DEVICE:
		return iwl_mvm_mac_ctxt_cmd_p2p_device(mvm, vif, action);
	case NL80211_IFTYPE_ADHOC:
		return iwl_mvm_mac_ctxt_cmd_ibss(mvm, vif, action);
	default:
		break;
	}

	return -EOPNOTSUPP;
}

int iwl_mvm_mac_ctxt_add(struct iwl_mvm *mvm, struct ieee80211_vif *vif)
{
	struct iwl_mvm_vif *mvmvif = iwl_mvm_vif_from_mac80211(vif);
	int ret;

	if (WARN_ONCE(mvmvif->uploaded, "Adding active MAC %pM/%d\n",
		      vif->addr, ieee80211_vif_type_p2p(vif)))
		return -EIO;

	ret = iwl_mvm_mac_ctx_send(mvm, vif, FW_CTXT_ACTION_ADD,
				   true, NULL);
	if (ret)
		return ret;

	/* will only do anything at resume from D3 time */
	iwl_mvm_set_last_nonqos_seq(mvm, vif);

	mvmvif->uploaded = true;
	return 0;
}

int iwl_mvm_mac_ctxt_changed(struct iwl_mvm *mvm, struct ieee80211_vif *vif,
			     bool force_assoc_off, const u8 *bssid_override)
{
	struct iwl_mvm_vif *mvmvif = iwl_mvm_vif_from_mac80211(vif);

	if (WARN_ONCE(!mvmvif->uploaded, "Changing inactive MAC %pM/%d\n",
		      vif->addr, ieee80211_vif_type_p2p(vif)))
		return -EIO;

	return iwl_mvm_mac_ctx_send(mvm, vif, FW_CTXT_ACTION_MODIFY,
				    force_assoc_off, bssid_override);
}

int iwl_mvm_mac_ctxt_remove(struct iwl_mvm *mvm, struct ieee80211_vif *vif)
{
	struct iwl_mvm_vif *mvmvif = iwl_mvm_vif_from_mac80211(vif);
	struct iwl_mac_ctx_cmd cmd;
	int ret;

	if (WARN_ONCE(!mvmvif->uploaded, "Removing inactive MAC %pM/%d\n",
		      vif->addr, ieee80211_vif_type_p2p(vif)))
		return -EIO;

	memset(&cmd, 0, sizeof(cmd));

	cmd.id_and_color = cpu_to_le32(FW_CMD_ID_AND_COLOR(mvmvif->id,
							   mvmvif->color));
	cmd.action = cpu_to_le32(FW_CTXT_ACTION_REMOVE);

	ret = iwl_mvm_send_cmd_pdu(mvm, MAC_CONTEXT_CMD, 0,
				   sizeof(cmd), &cmd);
	if (ret) {
		IWL_ERR(mvm, "Failed to remove MAC context: %d\n", ret);
		return ret;
	}

	mvmvif->uploaded = false;

	if (vif->type == NL80211_IFTYPE_MONITOR) {
		__clear_bit(IEEE80211_HW_RX_INCLUDES_FCS, mvm->hw->flags);
		iwl_mvm_dealloc_snif_sta(mvm);
	}

	return 0;
}

static void iwl_mvm_csa_count_down(struct iwl_mvm *mvm,
				   struct ieee80211_vif *csa_vif, u32 gp2,
				   bool tx_success)
{
	struct iwl_mvm_vif *mvmvif =
			iwl_mvm_vif_from_mac80211(csa_vif);

	/* Don't start to countdown from a failed beacon */
	if (!tx_success && !mvmvif->csa_countdown)
		return;

	mvmvif->csa_countdown = true;

	if (!ieee80211_csa_is_complete(csa_vif)) {
		int c = ieee80211_csa_update_counter(csa_vif);

		iwl_mvm_mac_ctxt_beacon_changed(mvm, csa_vif);
		if (csa_vif->p2p &&
		    !iwl_mvm_te_scheduled(&mvmvif->time_event_data) && gp2 &&
		    tx_success) {
			u32 rel_time = (c + 1) *
				       csa_vif->bss_conf.beacon_int -
				       IWL_MVM_CHANNEL_SWITCH_TIME_GO;
			u32 apply_time = gp2 + rel_time * 1024;

			iwl_mvm_schedule_csa_period(mvm, csa_vif,
					 IWL_MVM_CHANNEL_SWITCH_TIME_GO -
					 IWL_MVM_CHANNEL_SWITCH_MARGIN,
					 apply_time);
		}
	} else if (!iwl_mvm_te_scheduled(&mvmvif->time_event_data)) {
		/* we don't have CSA NoA scheduled yet, switch now */
		ieee80211_csa_finish(csa_vif);
		RCU_INIT_POINTER(mvm->csa_vif, NULL);
	}
}

void iwl_mvm_rx_beacon_notif(struct iwl_mvm *mvm,
			     struct iwl_rx_cmd_buffer *rxb)
{
	struct iwl_rx_packet *pkt = rxb_addr(rxb);
	struct iwl_extended_beacon_notif *beacon = (void *)pkt->data;
	struct iwl_mvm_tx_resp *beacon_notify_hdr;
	struct ieee80211_vif *csa_vif;
	struct ieee80211_vif *tx_blocked_vif;
	u16 status;

	lockdep_assert_held(&mvm->mutex);

	beacon_notify_hdr = &beacon->beacon_notify_hdr;
	mvm->ap_last_beacon_gp2 = le32_to_cpu(beacon->gp2);

	status = le16_to_cpu(beacon_notify_hdr->status.status) & TX_STATUS_MSK;
	IWL_DEBUG_RX(mvm,
		     "beacon status %#x retries:%d tsf:0x%16llX gp2:0x%X rate:%d\n",
		     status, beacon_notify_hdr->failure_frame,
		     le64_to_cpu(beacon->tsf),
		     mvm->ap_last_beacon_gp2,
		     le32_to_cpu(beacon_notify_hdr->initial_rate));

	csa_vif = rcu_dereference_protected(mvm->csa_vif,
					    lockdep_is_held(&mvm->mutex));
	if (unlikely(csa_vif && csa_vif->csa_active))
		iwl_mvm_csa_count_down(mvm, csa_vif, mvm->ap_last_beacon_gp2,
				       (status == TX_STATUS_SUCCESS));

	tx_blocked_vif = rcu_dereference_protected(mvm->csa_tx_blocked_vif,
						lockdep_is_held(&mvm->mutex));
	if (unlikely(tx_blocked_vif)) {
		struct iwl_mvm_vif *mvmvif =
			iwl_mvm_vif_from_mac80211(tx_blocked_vif);

		/*
		 * The channel switch is started and we have blocked the
		 * stations. If this is the first beacon (the timeout wasn't
		 * set), set the unblock timeout, otherwise countdown
		 */
		if (!mvm->csa_tx_block_bcn_timeout)
			mvm->csa_tx_block_bcn_timeout =
				IWL_MVM_CS_UNBLOCK_TX_TIMEOUT;
		else
			mvm->csa_tx_block_bcn_timeout--;

		/* Check if the timeout is expired, and unblock tx */
		if (mvm->csa_tx_block_bcn_timeout == 0) {
			iwl_mvm_modify_all_sta_disable_tx(mvm, mvmvif, false);
			RCU_INIT_POINTER(mvm->csa_tx_blocked_vif, NULL);
		}
	}
}

static void iwl_mvm_beacon_loss_iterator(void *_data, u8 *mac,
					 struct ieee80211_vif *vif)
{
	struct iwl_missed_beacons_notif *missed_beacons = _data;
	struct iwl_mvm_vif *mvmvif = iwl_mvm_vif_from_mac80211(vif);
	struct iwl_mvm *mvm = mvmvif->mvm;
	struct iwl_fw_dbg_trigger_missed_bcon *bcon_trig;
	struct iwl_fw_dbg_trigger_tlv *trigger;
	u32 stop_trig_missed_bcon, stop_trig_missed_bcon_since_rx;
	u32 rx_missed_bcon, rx_missed_bcon_since_rx;

	if (mvmvif->id != (u16)le32_to_cpu(missed_beacons->mac_id))
		return;

	rx_missed_bcon = le32_to_cpu(missed_beacons->consec_missed_beacons);
	rx_missed_bcon_since_rx =
		le32_to_cpu(missed_beacons->consec_missed_beacons_since_last_rx);
	/*
	 * TODO: the threshold should be adjusted based on latency conditions,
	 * and/or in case of a CS flow on one of the other AP vifs.
	 */
	if (le32_to_cpu(missed_beacons->consec_missed_beacons_since_last_rx) >
	     IWL_MVM_MISSED_BEACONS_THRESHOLD)
		ieee80211_beacon_loss(vif);

	if (!iwl_fw_dbg_trigger_enabled(mvm->fw,
					FW_DBG_TRIGGER_MISSED_BEACONS))
		return;

	trigger = iwl_fw_dbg_get_trigger(mvm->fw,
					 FW_DBG_TRIGGER_MISSED_BEACONS);
	bcon_trig = (void *)trigger->data;
	stop_trig_missed_bcon = le32_to_cpu(bcon_trig->stop_consec_missed_bcon);
	stop_trig_missed_bcon_since_rx =
		le32_to_cpu(bcon_trig->stop_consec_missed_bcon_since_rx);

	/* TODO: implement start trigger */

	if (!iwl_fw_dbg_trigger_check_stop(mvm, vif, trigger))
		return;

	if (rx_missed_bcon_since_rx >= stop_trig_missed_bcon_since_rx ||
	    rx_missed_bcon >= stop_trig_missed_bcon)
		iwl_mvm_fw_dbg_collect_trig(mvm, trigger, NULL);
}

void iwl_mvm_rx_missed_beacons_notif(struct iwl_mvm *mvm,
				     struct iwl_rx_cmd_buffer *rxb)
{
	struct iwl_rx_packet *pkt = rxb_addr(rxb);
	struct iwl_missed_beacons_notif *mb = (void *)pkt->data;

	IWL_DEBUG_INFO(mvm,
		       "missed bcn mac_id=%u, consecutive=%u (%u, %u, %u)\n",
		       le32_to_cpu(mb->mac_id),
		       le32_to_cpu(mb->consec_missed_beacons),
		       le32_to_cpu(mb->consec_missed_beacons_since_last_rx),
		       le32_to_cpu(mb->num_recvd_beacons),
		       le32_to_cpu(mb->num_expected_beacons));

	ieee80211_iterate_active_interfaces_atomic(mvm->hw,
						   IEEE80211_IFACE_ITER_NORMAL,
						   iwl_mvm_beacon_loss_iterator,
						   mb);
}

void iwl_mvm_rx_stored_beacon_notif(struct iwl_mvm *mvm,
				    struct iwl_rx_cmd_buffer *rxb)
{
	struct iwl_rx_packet *pkt = rxb_addr(rxb);
	struct iwl_stored_beacon_notif *sb = (void *)pkt->data;
	struct ieee80211_rx_status rx_status;
	struct sk_buff *skb;
	u32 size = le32_to_cpu(sb->byte_count);

	if (size == 0)
		return;

	skb = alloc_skb(size, GFP_ATOMIC);
	if (!skb) {
		IWL_ERR(mvm, "alloc_skb failed\n");
		return;
	}

	/* update rx_status according to the notification's metadata */
	memset(&rx_status, 0, sizeof(rx_status));
	rx_status.mactime = le64_to_cpu(sb->tsf);
	/* TSF as indicated by the firmware  is at INA time */
	rx_status.flag |= RX_FLAG_MACTIME_PLCP_START;
	rx_status.device_timestamp = le32_to_cpu(sb->system_time);
	rx_status.band =
		(sb->phy_flags & cpu_to_le16(RX_RES_PHY_FLAGS_BAND_24)) ?
<<<<<<< HEAD
				IEEE80211_BAND_2GHZ : IEEE80211_BAND_5GHZ;
=======
				NL80211_BAND_2GHZ : NL80211_BAND_5GHZ;
>>>>>>> ed596a4a
	rx_status.freq =
		ieee80211_channel_to_frequency(le16_to_cpu(sb->channel),
					       rx_status.band);

	/* copy the data */
	memcpy(skb_put(skb, size), sb->data, size);
	memcpy(IEEE80211_SKB_RXCB(skb), &rx_status, sizeof(rx_status));

	/* pass it as regular rx to mac80211 */
<<<<<<< HEAD
	ieee80211_rx_napi(mvm->hw, skb, NULL);
=======
	ieee80211_rx_napi(mvm->hw, NULL, skb, NULL);
>>>>>>> ed596a4a
}<|MERGE_RESOLUTION|>--- conflicted
+++ resolved
@@ -1516,11 +1516,7 @@
 	rx_status.device_timestamp = le32_to_cpu(sb->system_time);
 	rx_status.band =
 		(sb->phy_flags & cpu_to_le16(RX_RES_PHY_FLAGS_BAND_24)) ?
-<<<<<<< HEAD
-				IEEE80211_BAND_2GHZ : IEEE80211_BAND_5GHZ;
-=======
 				NL80211_BAND_2GHZ : NL80211_BAND_5GHZ;
->>>>>>> ed596a4a
 	rx_status.freq =
 		ieee80211_channel_to_frequency(le16_to_cpu(sb->channel),
 					       rx_status.band);
@@ -1530,9 +1526,5 @@
 	memcpy(IEEE80211_SKB_RXCB(skb), &rx_status, sizeof(rx_status));
 
 	/* pass it as regular rx to mac80211 */
-<<<<<<< HEAD
-	ieee80211_rx_napi(mvm->hw, skb, NULL);
-=======
 	ieee80211_rx_napi(mvm->hw, NULL, skb, NULL);
->>>>>>> ed596a4a
 }