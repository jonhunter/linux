/*
 * Copyright (c) 2005-2011 Atheros Communications Inc.
 * Copyright (c) 2011-2013 Qualcomm Atheros, Inc.
 *
 * Permission to use, copy, modify, and/or distribute this software for any
 * purpose with or without fee is hereby granted, provided that the above
 * copyright notice and this permission notice appear in all copies.
 *
 * THE SOFTWARE IS PROVIDED "AS IS" AND THE AUTHOR DISCLAIMS ALL WARRANTIES
 * WITH REGARD TO THIS SOFTWARE INCLUDING ALL IMPLIED WARRANTIES OF
 * MERCHANTABILITY AND FITNESS. IN NO EVENT SHALL THE AUTHOR BE LIABLE FOR
 * ANY SPECIAL, DIRECT, INDIRECT, OR CONSEQUENTIAL DAMAGES OR ANY DAMAGES
 * WHATSOEVER RESULTING FROM LOSS OF USE, DATA OR PROFITS, WHETHER IN AN
 * ACTION OF CONTRACT, NEGLIGENCE OR OTHER TORTIOUS ACTION, ARISING OUT OF
 * OR IN CONNECTION WITH THE USE OR PERFORMANCE OF THIS SOFTWARE.
 */

#ifndef _HW_H_
#define _HW_H_

#include "targaddrs.h"

#define ATH10K_FW_DIR			"ath10k"

#define QCA988X_2_0_DEVICE_ID   (0x003c)
#define QCA6164_2_1_DEVICE_ID   (0x0041)
#define QCA6174_2_1_DEVICE_ID   (0x003e)
#define QCA99X0_2_0_DEVICE_ID   (0x0040)
#define QCA9377_1_0_DEVICE_ID   (0x0042)

/* QCA988X 1.0 definitions (unsupported) */
#define QCA988X_HW_1_0_CHIP_ID_REV	0x0

/* QCA988X 2.0 definitions */
#define QCA988X_HW_2_0_VERSION		0x4100016c
#define QCA988X_HW_2_0_CHIP_ID_REV	0x2
#define QCA988X_HW_2_0_FW_DIR		ATH10K_FW_DIR "/QCA988X/hw2.0"
#define QCA988X_HW_2_0_BOARD_DATA_FILE	"board.bin"
#define QCA988X_HW_2_0_PATCH_LOAD_ADDR	0x1234

/* QCA6174 target BMI version signatures */
#define QCA6174_HW_1_0_VERSION		0x05000000
#define QCA6174_HW_1_1_VERSION		0x05000001
#define QCA6174_HW_1_3_VERSION		0x05000003
#define QCA6174_HW_2_1_VERSION		0x05010000
#define QCA6174_HW_3_0_VERSION		0x05020000
#define QCA6174_HW_3_2_VERSION		0x05030000

/* QCA9377 target BMI version signatures */
#define QCA9377_HW_1_0_DEV_VERSION	0x05020000
#define QCA9377_HW_1_1_DEV_VERSION	0x05020001

enum qca6174_pci_rev {
	QCA6174_PCI_REV_1_1 = 0x11,
	QCA6174_PCI_REV_1_3 = 0x13,
	QCA6174_PCI_REV_2_0 = 0x20,
	QCA6174_PCI_REV_3_0 = 0x30,
};

enum qca6174_chip_id_rev {
	QCA6174_HW_1_0_CHIP_ID_REV = 0,
	QCA6174_HW_1_1_CHIP_ID_REV = 1,
	QCA6174_HW_1_3_CHIP_ID_REV = 2,
	QCA6174_HW_2_1_CHIP_ID_REV = 4,
	QCA6174_HW_2_2_CHIP_ID_REV = 5,
	QCA6174_HW_3_0_CHIP_ID_REV = 8,
	QCA6174_HW_3_1_CHIP_ID_REV = 9,
	QCA6174_HW_3_2_CHIP_ID_REV = 10,
};

enum qca9377_chip_id_rev {
	QCA9377_HW_1_0_CHIP_ID_REV = 0x0,
	QCA9377_HW_1_1_CHIP_ID_REV = 0x1,
};

#define QCA6174_HW_2_1_FW_DIR		"ath10k/QCA6174/hw2.1"
#define QCA6174_HW_2_1_BOARD_DATA_FILE	"board.bin"
#define QCA6174_HW_2_1_PATCH_LOAD_ADDR	0x1234

#define QCA6174_HW_3_0_FW_DIR		"ath10k/QCA6174/hw3.0"
#define QCA6174_HW_3_0_BOARD_DATA_FILE	"board.bin"
#define QCA6174_HW_3_0_PATCH_LOAD_ADDR	0x1234

/* QCA99X0 1.0 definitions (unsupported) */
#define QCA99X0_HW_1_0_CHIP_ID_REV     0x0

/* QCA99X0 2.0 definitions */
#define QCA99X0_HW_2_0_DEV_VERSION     0x01000000
#define QCA99X0_HW_2_0_CHIP_ID_REV     0x1
#define QCA99X0_HW_2_0_FW_DIR          ATH10K_FW_DIR "/QCA99X0/hw2.0"
#define QCA99X0_HW_2_0_BOARD_DATA_FILE "board.bin"
#define QCA99X0_HW_2_0_PATCH_LOAD_ADDR	0x1234

/* QCA9377 1.0 definitions */
#define QCA9377_HW_1_0_FW_DIR          ATH10K_FW_DIR "/QCA9377/hw1.0"
#define QCA9377_HW_1_0_BOARD_DATA_FILE "board.bin"
#define QCA9377_HW_1_0_PATCH_LOAD_ADDR	0x1234

/* QCA4019 1.0 definitions */
#define QCA4019_HW_1_0_DEV_VERSION     0x01000000
#define QCA4019_HW_1_0_FW_DIR          ATH10K_FW_DIR "/QCA4019/hw1.0"
<<<<<<< HEAD
#define QCA4019_HW_1_0_FW_FILE         "firmware.bin"
#define QCA4019_HW_1_0_OTP_FILE        "otp.bin"
=======
>>>>>>> ed596a4a
#define QCA4019_HW_1_0_BOARD_DATA_FILE "board.bin"
#define QCA4019_HW_1_0_PATCH_LOAD_ADDR  0x1234

#define ATH10K_FW_API2_FILE		"firmware-2.bin"
#define ATH10K_FW_API3_FILE		"firmware-3.bin"

/* added support for ATH10K_FW_IE_WMI_OP_VERSION */
#define ATH10K_FW_API4_FILE		"firmware-4.bin"

/* HTT id conflict fix for management frames over HTT */
#define ATH10K_FW_API5_FILE		"firmware-5.bin"

#define ATH10K_FW_UTF_FILE		"utf.bin"
#define ATH10K_FW_UTF_API2_FILE		"utf-2.bin"

/* includes also the null byte */
#define ATH10K_FIRMWARE_MAGIC               "QCA-ATH10K"
#define ATH10K_BOARD_MAGIC                  "QCA-ATH10K-BOARD"

#define ATH10K_BOARD_API2_FILE         "board-2.bin"

#define REG_DUMP_COUNT_QCA988X 60

struct ath10k_fw_ie {
	__le32 id;
	__le32 len;
	u8 data[0];
};

enum ath10k_fw_ie_type {
	ATH10K_FW_IE_FW_VERSION = 0,
	ATH10K_FW_IE_TIMESTAMP = 1,
	ATH10K_FW_IE_FEATURES = 2,
	ATH10K_FW_IE_FW_IMAGE = 3,
	ATH10K_FW_IE_OTP_IMAGE = 4,

	/* WMI "operations" interface version, 32 bit value. Supported from
	 * FW API 4 and above.
	 */
	ATH10K_FW_IE_WMI_OP_VERSION = 5,

	/* HTT "operations" interface version, 32 bit value. Supported from
	 * FW API 5 and above.
	 */
	ATH10K_FW_IE_HTT_OP_VERSION = 6,

	/* Code swap image for firmware binary */
	ATH10K_FW_IE_FW_CODE_SWAP_IMAGE = 7,
};

enum ath10k_fw_wmi_op_version {
	ATH10K_FW_WMI_OP_VERSION_UNSET = 0,

	ATH10K_FW_WMI_OP_VERSION_MAIN = 1,
	ATH10K_FW_WMI_OP_VERSION_10_1 = 2,
	ATH10K_FW_WMI_OP_VERSION_10_2 = 3,
	ATH10K_FW_WMI_OP_VERSION_TLV = 4,
	ATH10K_FW_WMI_OP_VERSION_10_2_4 = 5,
	ATH10K_FW_WMI_OP_VERSION_10_4 = 6,

	/* keep last */
	ATH10K_FW_WMI_OP_VERSION_MAX,
};

enum ath10k_fw_htt_op_version {
	ATH10K_FW_HTT_OP_VERSION_UNSET = 0,

	ATH10K_FW_HTT_OP_VERSION_MAIN = 1,

	/* also used in 10.2 and 10.2.4 branches */
	ATH10K_FW_HTT_OP_VERSION_10_1 = 2,

	ATH10K_FW_HTT_OP_VERSION_TLV = 3,

	ATH10K_FW_HTT_OP_VERSION_10_4 = 4,

	/* keep last */
	ATH10K_FW_HTT_OP_VERSION_MAX,
};

enum ath10k_bd_ie_type {
	/* contains sub IEs of enum ath10k_bd_ie_board_type */
	ATH10K_BD_IE_BOARD = 0,
};

enum ath10k_bd_ie_board_type {
	ATH10K_BD_IE_BOARD_NAME = 0,
	ATH10K_BD_IE_BOARD_DATA = 1,
};

enum ath10k_hw_rev {
	ATH10K_HW_QCA988X,
	ATH10K_HW_QCA6174,
	ATH10K_HW_QCA99X0,
	ATH10K_HW_QCA9377,
	ATH10K_HW_QCA4019,
};

struct ath10k_hw_regs {
	u32 rtc_state_cold_reset_mask;
	u32 rtc_soc_base_address;
	u32 rtc_wmac_base_address;
	u32 soc_core_base_address;
	u32 ce_wrapper_base_address;
	u32 ce0_base_address;
	u32 ce1_base_address;
	u32 ce2_base_address;
	u32 ce3_base_address;
	u32 ce4_base_address;
	u32 ce5_base_address;
	u32 ce6_base_address;
	u32 ce7_base_address;
	u32 soc_reset_control_si0_rst_mask;
	u32 soc_reset_control_ce_rst_mask;
	u32 soc_chip_id_address;
	u32 scratch_3_address;
	u32 fw_indicator_address;
	u32 pcie_local_base_address;
	u32 ce_wrap_intr_sum_host_msi_lsb;
	u32 ce_wrap_intr_sum_host_msi_mask;
	u32 pcie_intr_fw_mask;
	u32 pcie_intr_ce_mask_all;
	u32 pcie_intr_clr_address;
};

extern const struct ath10k_hw_regs qca988x_regs;
extern const struct ath10k_hw_regs qca6174_regs;
extern const struct ath10k_hw_regs qca99x0_regs;
extern const struct ath10k_hw_regs qca4019_regs;

struct ath10k_hw_values {
	u32 rtc_state_val_on;
	u8 ce_count;
	u8 msi_assign_ce_max;
	u8 num_target_ce_config_wlan;
	u16 ce_desc_meta_data_mask;
	u8 ce_desc_meta_data_lsb;
};

extern const struct ath10k_hw_values qca988x_values;
extern const struct ath10k_hw_values qca6174_values;
extern const struct ath10k_hw_values qca99x0_values;
extern const struct ath10k_hw_values qca4019_values;

void ath10k_hw_fill_survey_time(struct ath10k *ar, struct survey_info *survey,
				u32 cc, u32 rcc, u32 cc_prev, u32 rcc_prev);

#define QCA_REV_988X(ar) ((ar)->hw_rev == ATH10K_HW_QCA988X)
#define QCA_REV_6174(ar) ((ar)->hw_rev == ATH10K_HW_QCA6174)
#define QCA_REV_99X0(ar) ((ar)->hw_rev == ATH10K_HW_QCA99X0)
#define QCA_REV_9377(ar) ((ar)->hw_rev == ATH10K_HW_QCA9377)
#define QCA_REV_40XX(ar) ((ar)->hw_rev == ATH10K_HW_QCA4019)

/* Known pecularities:
 *  - raw appears in nwifi decap, raw and nwifi appear in ethernet decap
 *  - raw have FCS, nwifi doesn't
 *  - ethernet frames have 802.11 header decapped and parts (base hdr, cipher
 *    param, llc/snap) are aligned to 4byte boundaries each */
enum ath10k_hw_txrx_mode {
	ATH10K_HW_TXRX_RAW = 0,

	/* Native Wifi decap mode is used to align IP frames to 4-byte
	 * boundaries and avoid a very expensive re-alignment in mac80211.
	 */
	ATH10K_HW_TXRX_NATIVE_WIFI = 1,
	ATH10K_HW_TXRX_ETHERNET = 2,

	/* Valid for HTT >= 3.0. Used for management frames in TX_FRM. */
	ATH10K_HW_TXRX_MGMT = 3,
};

enum ath10k_mcast2ucast_mode {
	ATH10K_MCAST2UCAST_DISABLED = 0,
	ATH10K_MCAST2UCAST_ENABLED = 1,
};

struct ath10k_pktlog_hdr {
	__le16 flags;
	__le16 missed_cnt;
	__le16 log_type;
	__le16 size;
	__le32 timestamp;
	u8 payload[0];
} __packed;

struct ath10k_pktlog_10_4_hdr {
	__le16 flags;
	__le16 missed_cnt;
	__le16 log_type;
	__le16 size;
	__le32 timestamp;
	__le32 type_specific_data;
	u8 payload[0];
} __packed;

enum ath10k_hw_rate_ofdm {
	ATH10K_HW_RATE_OFDM_48M = 0,
	ATH10K_HW_RATE_OFDM_24M,
	ATH10K_HW_RATE_OFDM_12M,
	ATH10K_HW_RATE_OFDM_6M,
	ATH10K_HW_RATE_OFDM_54M,
	ATH10K_HW_RATE_OFDM_36M,
	ATH10K_HW_RATE_OFDM_18M,
	ATH10K_HW_RATE_OFDM_9M,
};

enum ath10k_hw_rate_cck {
	ATH10K_HW_RATE_CCK_LP_11M = 0,
	ATH10K_HW_RATE_CCK_LP_5_5M,
	ATH10K_HW_RATE_CCK_LP_2M,
	ATH10K_HW_RATE_CCK_LP_1M,
	ATH10K_HW_RATE_CCK_SP_11M,
	ATH10K_HW_RATE_CCK_SP_5_5M,
	ATH10K_HW_RATE_CCK_SP_2M,
};

enum ath10k_hw_4addr_pad {
	ATH10K_HW_4ADDR_PAD_AFTER,
	ATH10K_HW_4ADDR_PAD_BEFORE,
};

/* Target specific defines for MAIN firmware */
#define TARGET_NUM_VDEVS			8
#define TARGET_NUM_PEER_AST			2
#define TARGET_NUM_WDS_ENTRIES			32
#define TARGET_DMA_BURST_SIZE			0
#define TARGET_MAC_AGGR_DELIM			0
#define TARGET_AST_SKID_LIMIT			16
#define TARGET_NUM_STATIONS			16
#define TARGET_NUM_PEERS			((TARGET_NUM_STATIONS) + \
						 (TARGET_NUM_VDEVS))
#define TARGET_NUM_OFFLOAD_PEERS		0
#define TARGET_NUM_OFFLOAD_REORDER_BUFS         0
#define TARGET_NUM_PEER_KEYS			2
#define TARGET_NUM_TIDS				((TARGET_NUM_PEERS) * 2)
#define TARGET_TX_CHAIN_MASK			(BIT(0) | BIT(1) | BIT(2))
#define TARGET_RX_CHAIN_MASK			(BIT(0) | BIT(1) | BIT(2))
#define TARGET_RX_TIMEOUT_LO_PRI		100
#define TARGET_RX_TIMEOUT_HI_PRI		40

#define TARGET_SCAN_MAX_PENDING_REQS		4
#define TARGET_BMISS_OFFLOAD_MAX_VDEV		3
#define TARGET_ROAM_OFFLOAD_MAX_VDEV		3
#define TARGET_ROAM_OFFLOAD_MAX_AP_PROFILES	8
#define TARGET_GTK_OFFLOAD_MAX_VDEV		3
#define TARGET_NUM_MCAST_GROUPS			0
#define TARGET_NUM_MCAST_TABLE_ELEMS		0
#define TARGET_MCAST2UCAST_MODE			ATH10K_MCAST2UCAST_DISABLED
#define TARGET_TX_DBG_LOG_SIZE			1024
#define TARGET_RX_SKIP_DEFRAG_TIMEOUT_DUP_DETECTION_CHECK 0
#define TARGET_VOW_CONFIG			0
#define TARGET_NUM_MSDU_DESC			(1024 + 400)
#define TARGET_MAX_FRAG_ENTRIES			0

/* Target specific defines for 10.X firmware */
#define TARGET_10X_NUM_VDEVS			16
#define TARGET_10X_NUM_PEER_AST			2
#define TARGET_10X_NUM_WDS_ENTRIES		32
#define TARGET_10X_DMA_BURST_SIZE		0
#define TARGET_10X_MAC_AGGR_DELIM		0
#define TARGET_10X_AST_SKID_LIMIT		128
#define TARGET_10X_NUM_STATIONS			128
#define TARGET_10X_TX_STATS_NUM_STATIONS	118
#define TARGET_10X_NUM_PEERS			((TARGET_10X_NUM_STATIONS) + \
						 (TARGET_10X_NUM_VDEVS))
#define TARGET_10X_TX_STATS_NUM_PEERS		((TARGET_10X_TX_STATS_NUM_STATIONS) + \
						 (TARGET_10X_NUM_VDEVS))
#define TARGET_10X_NUM_OFFLOAD_PEERS		0
#define TARGET_10X_NUM_OFFLOAD_REORDER_BUFS	0
#define TARGET_10X_NUM_PEER_KEYS		2
#define TARGET_10X_NUM_TIDS_MAX			256
#define TARGET_10X_NUM_TIDS			min((TARGET_10X_NUM_TIDS_MAX), \
						    (TARGET_10X_NUM_PEERS) * 2)
#define TARGET_10X_TX_STATS_NUM_TIDS		min((TARGET_10X_NUM_TIDS_MAX), \
						    (TARGET_10X_TX_STATS_NUM_PEERS) * 2)
#define TARGET_10X_TX_CHAIN_MASK		(BIT(0) | BIT(1) | BIT(2))
#define TARGET_10X_RX_CHAIN_MASK		(BIT(0) | BIT(1) | BIT(2))
#define TARGET_10X_RX_TIMEOUT_LO_PRI		100
#define TARGET_10X_RX_TIMEOUT_HI_PRI		40
#define TARGET_10X_SCAN_MAX_PENDING_REQS	4
#define TARGET_10X_BMISS_OFFLOAD_MAX_VDEV	2
#define TARGET_10X_ROAM_OFFLOAD_MAX_VDEV	2
#define TARGET_10X_ROAM_OFFLOAD_MAX_AP_PROFILES	8
#define TARGET_10X_GTK_OFFLOAD_MAX_VDEV		3
#define TARGET_10X_NUM_MCAST_GROUPS		0
#define TARGET_10X_NUM_MCAST_TABLE_ELEMS	0
#define TARGET_10X_MCAST2UCAST_MODE		ATH10K_MCAST2UCAST_DISABLED
#define TARGET_10X_TX_DBG_LOG_SIZE		1024
#define TARGET_10X_RX_SKIP_DEFRAG_TIMEOUT_DUP_DETECTION_CHECK 1
#define TARGET_10X_VOW_CONFIG			0
#define TARGET_10X_NUM_MSDU_DESC		(1024 + 400)
#define TARGET_10X_MAX_FRAG_ENTRIES		0

/* 10.2 parameters */
#define TARGET_10_2_DMA_BURST_SIZE		0

/* Target specific defines for WMI-TLV firmware */
#define TARGET_TLV_NUM_VDEVS			4
#define TARGET_TLV_NUM_STATIONS			32
#define TARGET_TLV_NUM_PEERS			35
#define TARGET_TLV_NUM_TDLS_VDEVS		1
#define TARGET_TLV_NUM_TIDS			((TARGET_TLV_NUM_PEERS) * 2)
#define TARGET_TLV_NUM_MSDU_DESC		(1024 + 32)
#define TARGET_TLV_NUM_WOW_PATTERNS		22

/* Diagnostic Window */
#define CE_DIAG_PIPE	7

#define NUM_TARGET_CE_CONFIG_WLAN ar->hw_values->num_target_ce_config_wlan

/* Target specific defines for 10.4 firmware */
#define TARGET_10_4_NUM_VDEVS			16
#define TARGET_10_4_NUM_STATIONS		32
#define TARGET_10_4_NUM_PEERS			((TARGET_10_4_NUM_STATIONS) + \
						 (TARGET_10_4_NUM_VDEVS))
#define TARGET_10_4_ACTIVE_PEERS		0

#define TARGET_10_4_NUM_QCACHE_PEERS_MAX	512
<<<<<<< HEAD
=======
#define TARGET_10_4_QCACHE_ACTIVE_PEERS		50
#define TARGET_10_4_QCACHE_ACTIVE_PEERS_PFC	35
>>>>>>> ed596a4a
#define TARGET_10_4_NUM_OFFLOAD_PEERS		0
#define TARGET_10_4_NUM_OFFLOAD_REORDER_BUFFS	0
#define TARGET_10_4_NUM_PEER_KEYS		2
#define TARGET_10_4_TGT_NUM_TIDS		((TARGET_10_4_NUM_PEERS) * 2)
#define TARGET_10_4_NUM_MSDU_DESC		(1024 + 400)
#define TARGET_10_4_NUM_MSDU_DESC_PFC		2500
#define TARGET_10_4_AST_SKID_LIMIT		32

/* 100 ms for video, best-effort, and background */
#define TARGET_10_4_RX_TIMEOUT_LO_PRI		100

/* 40 ms for voice */
#define TARGET_10_4_RX_TIMEOUT_HI_PRI		40

#define TARGET_10_4_RX_DECAP_MODE		ATH10K_HW_TXRX_NATIVE_WIFI
#define TARGET_10_4_SCAN_MAX_REQS		4
#define TARGET_10_4_BMISS_OFFLOAD_MAX_VDEV	3
#define TARGET_10_4_ROAM_OFFLOAD_MAX_VDEV	3
#define TARGET_10_4_ROAM_OFFLOAD_MAX_PROFILES   8

/* Note: mcast to ucast is disabled by default */
#define TARGET_10_4_NUM_MCAST_GROUPS		0
#define TARGET_10_4_NUM_MCAST_TABLE_ELEMS	0
#define TARGET_10_4_MCAST2UCAST_MODE		0

#define TARGET_10_4_TX_DBG_LOG_SIZE		1024
#define TARGET_10_4_NUM_WDS_ENTRIES		32
#define TARGET_10_4_DMA_BURST_SIZE		0
#define TARGET_10_4_MAC_AGGR_DELIM		0
#define TARGET_10_4_RX_SKIP_DEFRAG_TIMEOUT_DUP_DETECTION_CHECK 1
#define TARGET_10_4_VOW_CONFIG			0
#define TARGET_10_4_GTK_OFFLOAD_MAX_VDEV	3
#define TARGET_10_4_11AC_TX_MAX_FRAGS		2
#define TARGET_10_4_MAX_PEER_EXT_STATS		16
#define TARGET_10_4_SMART_ANT_CAP		0
#define TARGET_10_4_BK_MIN_FREE			0
#define TARGET_10_4_BE_MIN_FREE			0
#define TARGET_10_4_VI_MIN_FREE			0
#define TARGET_10_4_VO_MIN_FREE			0
#define TARGET_10_4_RX_BATCH_MODE		1
#define TARGET_10_4_THERMAL_THROTTLING_CONFIG	0
#define TARGET_10_4_ATF_CONFIG			0
#define TARGET_10_4_IPHDR_PAD_CONFIG		1
#define TARGET_10_4_QWRAP_CONFIG		0

/* Number of Copy Engines supported */
#define CE_COUNT ar->hw_values->ce_count

/*
 * Granted MSIs are assigned as follows:
 * Firmware uses the first
 * Remaining MSIs, if any, are used by Copy Engines
 * This mapping is known to both Target firmware and Host software.
 * It may be changed as long as Host and Target are kept in sync.
 */
/* MSI for firmware (errors, etc.) */
#define MSI_ASSIGN_FW		0

/* MSIs for Copy Engines */
#define MSI_ASSIGN_CE_INITIAL	1
#define MSI_ASSIGN_CE_MAX	ar->hw_values->msi_assign_ce_max

/* as of IP3.7.1 */
#define RTC_STATE_V_ON				ar->hw_values->rtc_state_val_on

#define RTC_STATE_COLD_RESET_MASK		ar->regs->rtc_state_cold_reset_mask
#define RTC_STATE_V_LSB				0
#define RTC_STATE_V_MASK			0x00000007
#define RTC_STATE_ADDRESS			0x0000
#define PCIE_SOC_WAKE_V_MASK			0x00000001
#define PCIE_SOC_WAKE_ADDRESS			0x0004
#define PCIE_SOC_WAKE_RESET			0x00000000
#define SOC_GLOBAL_RESET_ADDRESS		0x0008

#define RTC_SOC_BASE_ADDRESS			ar->regs->rtc_soc_base_address
#define RTC_WMAC_BASE_ADDRESS			ar->regs->rtc_wmac_base_address
#define MAC_COEX_BASE_ADDRESS			0x00006000
#define BT_COEX_BASE_ADDRESS			0x00007000
#define SOC_PCIE_BASE_ADDRESS			0x00008000
#define SOC_CORE_BASE_ADDRESS			ar->regs->soc_core_base_address
#define WLAN_UART_BASE_ADDRESS			0x0000c000
#define WLAN_SI_BASE_ADDRESS			0x00010000
#define WLAN_GPIO_BASE_ADDRESS			0x00014000
#define WLAN_ANALOG_INTF_BASE_ADDRESS		0x0001c000
#define WLAN_MAC_BASE_ADDRESS			0x00020000
#define EFUSE_BASE_ADDRESS			0x00030000
#define FPGA_REG_BASE_ADDRESS			0x00039000
#define WLAN_UART2_BASE_ADDRESS			0x00054c00
#define CE_WRAPPER_BASE_ADDRESS			ar->regs->ce_wrapper_base_address
#define CE0_BASE_ADDRESS			ar->regs->ce0_base_address
#define CE1_BASE_ADDRESS			ar->regs->ce1_base_address
#define CE2_BASE_ADDRESS			ar->regs->ce2_base_address
#define CE3_BASE_ADDRESS			ar->regs->ce3_base_address
#define CE4_BASE_ADDRESS			ar->regs->ce4_base_address
#define CE5_BASE_ADDRESS			ar->regs->ce5_base_address
#define CE6_BASE_ADDRESS			ar->regs->ce6_base_address
#define CE7_BASE_ADDRESS			ar->regs->ce7_base_address
#define DBI_BASE_ADDRESS			0x00060000
#define WLAN_ANALOG_INTF_PCIE_BASE_ADDRESS	0x0006c000
#define PCIE_LOCAL_BASE_ADDRESS		ar->regs->pcie_local_base_address

#define SOC_RESET_CONTROL_ADDRESS		0x00000000
#define SOC_RESET_CONTROL_OFFSET		0x00000000
#define SOC_RESET_CONTROL_SI0_RST_MASK		ar->regs->soc_reset_control_si0_rst_mask
#define SOC_RESET_CONTROL_CE_RST_MASK		ar->regs->soc_reset_control_ce_rst_mask
#define SOC_RESET_CONTROL_CPU_WARM_RST_MASK	0x00000040
#define SOC_CPU_CLOCK_OFFSET			0x00000020
#define SOC_CPU_CLOCK_STANDARD_LSB		0
#define SOC_CPU_CLOCK_STANDARD_MASK		0x00000003
#define SOC_CLOCK_CONTROL_OFFSET		0x00000028
#define SOC_CLOCK_CONTROL_SI0_CLK_MASK		0x00000001
#define SOC_SYSTEM_SLEEP_OFFSET			0x000000c4
#define SOC_LPO_CAL_OFFSET			0x000000e0
#define SOC_LPO_CAL_ENABLE_LSB			20
#define SOC_LPO_CAL_ENABLE_MASK			0x00100000
#define SOC_LF_TIMER_CONTROL0_ADDRESS		0x00000050
#define SOC_LF_TIMER_CONTROL0_ENABLE_MASK	0x00000004

#define SOC_CHIP_ID_ADDRESS			ar->regs->soc_chip_id_address
#define SOC_CHIP_ID_REV_LSB			8
#define SOC_CHIP_ID_REV_MASK			0x00000f00

#define WLAN_RESET_CONTROL_COLD_RST_MASK	0x00000008
#define WLAN_RESET_CONTROL_WARM_RST_MASK	0x00000004
#define WLAN_SYSTEM_SLEEP_DISABLE_LSB		0
#define WLAN_SYSTEM_SLEEP_DISABLE_MASK		0x00000001

#define WLAN_GPIO_PIN0_ADDRESS			0x00000028
#define WLAN_GPIO_PIN0_CONFIG_MASK		0x00007800
#define WLAN_GPIO_PIN1_ADDRESS			0x0000002c
#define WLAN_GPIO_PIN1_CONFIG_MASK		0x00007800
#define WLAN_GPIO_PIN10_ADDRESS			0x00000050
#define WLAN_GPIO_PIN11_ADDRESS			0x00000054
#define WLAN_GPIO_PIN12_ADDRESS			0x00000058
#define WLAN_GPIO_PIN13_ADDRESS			0x0000005c

#define CLOCK_GPIO_OFFSET			0xffffffff
#define CLOCK_GPIO_BT_CLK_OUT_EN_LSB		0
#define CLOCK_GPIO_BT_CLK_OUT_EN_MASK		0

#define SI_CONFIG_OFFSET			0x00000000
#define SI_CONFIG_BIDIR_OD_DATA_LSB		18
#define SI_CONFIG_BIDIR_OD_DATA_MASK		0x00040000
#define SI_CONFIG_I2C_LSB			16
#define SI_CONFIG_I2C_MASK			0x00010000
#define SI_CONFIG_POS_SAMPLE_LSB		7
#define SI_CONFIG_POS_SAMPLE_MASK		0x00000080
#define SI_CONFIG_INACTIVE_DATA_LSB		5
#define SI_CONFIG_INACTIVE_DATA_MASK		0x00000020
#define SI_CONFIG_INACTIVE_CLK_LSB		4
#define SI_CONFIG_INACTIVE_CLK_MASK		0x00000010
#define SI_CONFIG_DIVIDER_LSB			0
#define SI_CONFIG_DIVIDER_MASK			0x0000000f
#define SI_CS_OFFSET				0x00000004
#define SI_CS_DONE_ERR_MASK			0x00000400
#define SI_CS_DONE_INT_MASK			0x00000200
#define SI_CS_START_LSB				8
#define SI_CS_START_MASK			0x00000100
#define SI_CS_RX_CNT_LSB			4
#define SI_CS_RX_CNT_MASK			0x000000f0
#define SI_CS_TX_CNT_LSB			0
#define SI_CS_TX_CNT_MASK			0x0000000f

#define SI_TX_DATA0_OFFSET			0x00000008
#define SI_TX_DATA1_OFFSET			0x0000000c
#define SI_RX_DATA0_OFFSET			0x00000010
#define SI_RX_DATA1_OFFSET			0x00000014

#define CORE_CTRL_CPU_INTR_MASK			0x00002000
#define CORE_CTRL_PCIE_REG_31_MASK		0x00000800
#define CORE_CTRL_ADDRESS			0x0000
#define PCIE_INTR_ENABLE_ADDRESS		0x0008
#define PCIE_INTR_CAUSE_ADDRESS			0x000c
#define PCIE_INTR_CLR_ADDRESS			ar->regs->pcie_intr_clr_address
#define SCRATCH_3_ADDRESS			ar->regs->scratch_3_address
#define CPU_INTR_ADDRESS			0x0010

#define CCNT_TO_MSEC(ar, x) ((x) / ar->hw_params.channel_counters_freq_hz)

/* Firmware indications to the Host via SCRATCH_3 register. */
#define FW_INDICATOR_ADDRESS			ar->regs->fw_indicator_address
#define FW_IND_EVENT_PENDING			1
#define FW_IND_INITIALIZED			2
#define FW_IND_HOST_READY			0x80000000

/* HOST_REG interrupt from firmware */
#define PCIE_INTR_FIRMWARE_MASK			ar->regs->pcie_intr_fw_mask
#define PCIE_INTR_CE_MASK_ALL			ar->regs->pcie_intr_ce_mask_all

#define DRAM_BASE_ADDRESS			0x00400000

#define PCIE_BAR_REG_ADDRESS			0x40030

#define MISSING 0

#define SYSTEM_SLEEP_OFFSET			SOC_SYSTEM_SLEEP_OFFSET
#define WLAN_SYSTEM_SLEEP_OFFSET		SOC_SYSTEM_SLEEP_OFFSET
#define WLAN_RESET_CONTROL_OFFSET		SOC_RESET_CONTROL_OFFSET
#define CLOCK_CONTROL_OFFSET			SOC_CLOCK_CONTROL_OFFSET
#define CLOCK_CONTROL_SI0_CLK_MASK		SOC_CLOCK_CONTROL_SI0_CLK_MASK
#define RESET_CONTROL_MBOX_RST_MASK		MISSING
#define RESET_CONTROL_SI0_RST_MASK		SOC_RESET_CONTROL_SI0_RST_MASK
#define GPIO_BASE_ADDRESS			WLAN_GPIO_BASE_ADDRESS
#define GPIO_PIN0_OFFSET			WLAN_GPIO_PIN0_ADDRESS
#define GPIO_PIN1_OFFSET			WLAN_GPIO_PIN1_ADDRESS
#define GPIO_PIN0_CONFIG_MASK			WLAN_GPIO_PIN0_CONFIG_MASK
#define GPIO_PIN1_CONFIG_MASK			WLAN_GPIO_PIN1_CONFIG_MASK
#define SI_BASE_ADDRESS				WLAN_SI_BASE_ADDRESS
#define SCRATCH_BASE_ADDRESS			SOC_CORE_BASE_ADDRESS
#define LOCAL_SCRATCH_OFFSET			0x18
#define CPU_CLOCK_OFFSET			SOC_CPU_CLOCK_OFFSET
#define LPO_CAL_OFFSET				SOC_LPO_CAL_OFFSET
#define GPIO_PIN10_OFFSET			WLAN_GPIO_PIN10_ADDRESS
#define GPIO_PIN11_OFFSET			WLAN_GPIO_PIN11_ADDRESS
#define GPIO_PIN12_OFFSET			WLAN_GPIO_PIN12_ADDRESS
#define GPIO_PIN13_OFFSET			WLAN_GPIO_PIN13_ADDRESS
#define CPU_CLOCK_STANDARD_LSB			SOC_CPU_CLOCK_STANDARD_LSB
#define CPU_CLOCK_STANDARD_MASK			SOC_CPU_CLOCK_STANDARD_MASK
#define LPO_CAL_ENABLE_LSB			SOC_LPO_CAL_ENABLE_LSB
#define LPO_CAL_ENABLE_MASK			SOC_LPO_CAL_ENABLE_MASK
#define ANALOG_INTF_BASE_ADDRESS		WLAN_ANALOG_INTF_BASE_ADDRESS
#define MBOX_BASE_ADDRESS			MISSING
#define INT_STATUS_ENABLE_ERROR_LSB		MISSING
#define INT_STATUS_ENABLE_ERROR_MASK		MISSING
#define INT_STATUS_ENABLE_CPU_LSB		MISSING
#define INT_STATUS_ENABLE_CPU_MASK		MISSING
#define INT_STATUS_ENABLE_COUNTER_LSB		MISSING
#define INT_STATUS_ENABLE_COUNTER_MASK		MISSING
#define INT_STATUS_ENABLE_MBOX_DATA_LSB		MISSING
#define INT_STATUS_ENABLE_MBOX_DATA_MASK	MISSING
#define ERROR_STATUS_ENABLE_RX_UNDERFLOW_LSB	MISSING
#define ERROR_STATUS_ENABLE_RX_UNDERFLOW_MASK	MISSING
#define ERROR_STATUS_ENABLE_TX_OVERFLOW_LSB	MISSING
#define ERROR_STATUS_ENABLE_TX_OVERFLOW_MASK	MISSING
#define COUNTER_INT_STATUS_ENABLE_BIT_LSB	MISSING
#define COUNTER_INT_STATUS_ENABLE_BIT_MASK	MISSING
#define INT_STATUS_ENABLE_ADDRESS		MISSING
#define CPU_INT_STATUS_ENABLE_BIT_LSB		MISSING
#define CPU_INT_STATUS_ENABLE_BIT_MASK		MISSING
#define HOST_INT_STATUS_ADDRESS			MISSING
#define CPU_INT_STATUS_ADDRESS			MISSING
#define ERROR_INT_STATUS_ADDRESS		MISSING
#define ERROR_INT_STATUS_WAKEUP_MASK		MISSING
#define ERROR_INT_STATUS_WAKEUP_LSB		MISSING
#define ERROR_INT_STATUS_RX_UNDERFLOW_MASK	MISSING
#define ERROR_INT_STATUS_RX_UNDERFLOW_LSB	MISSING
#define ERROR_INT_STATUS_TX_OVERFLOW_MASK	MISSING
#define ERROR_INT_STATUS_TX_OVERFLOW_LSB	MISSING
#define COUNT_DEC_ADDRESS			MISSING
#define HOST_INT_STATUS_CPU_MASK		MISSING
#define HOST_INT_STATUS_CPU_LSB			MISSING
#define HOST_INT_STATUS_ERROR_MASK		MISSING
#define HOST_INT_STATUS_ERROR_LSB		MISSING
#define HOST_INT_STATUS_COUNTER_MASK		MISSING
#define HOST_INT_STATUS_COUNTER_LSB		MISSING
#define RX_LOOKAHEAD_VALID_ADDRESS		MISSING
#define WINDOW_DATA_ADDRESS			MISSING
#define WINDOW_READ_ADDR_ADDRESS		MISSING
#define WINDOW_WRITE_ADDR_ADDRESS		MISSING

#define RTC_STATE_V_GET(x) (((x) & RTC_STATE_V_MASK) >> RTC_STATE_V_LSB)

#endif /* _HW_H_ */<|MERGE_RESOLUTION|>--- conflicted
+++ resolved
@@ -99,11 +99,6 @@
 /* QCA4019 1.0 definitions */
 #define QCA4019_HW_1_0_DEV_VERSION     0x01000000
 #define QCA4019_HW_1_0_FW_DIR          ATH10K_FW_DIR "/QCA4019/hw1.0"
-<<<<<<< HEAD
-#define QCA4019_HW_1_0_FW_FILE         "firmware.bin"
-#define QCA4019_HW_1_0_OTP_FILE        "otp.bin"
-=======
->>>>>>> ed596a4a
 #define QCA4019_HW_1_0_BOARD_DATA_FILE "board.bin"
 #define QCA4019_HW_1_0_PATCH_LOAD_ADDR  0x1234
 
@@ -422,11 +417,8 @@
 #define TARGET_10_4_ACTIVE_PEERS		0
 
 #define TARGET_10_4_NUM_QCACHE_PEERS_MAX	512
-<<<<<<< HEAD
-=======
 #define TARGET_10_4_QCACHE_ACTIVE_PEERS		50
 #define TARGET_10_4_QCACHE_ACTIVE_PEERS_PFC	35
->>>>>>> ed596a4a
 #define TARGET_10_4_NUM_OFFLOAD_PEERS		0
 #define TARGET_10_4_NUM_OFFLOAD_REORDER_BUFFS	0
 #define TARGET_10_4_NUM_PEER_KEYS		2
