/*
 * Copyright (c) 2005-2011 Atheros Communications Inc.
 * Copyright (c) 2011-2013 Qualcomm Atheros, Inc.
 *
 * Permission to use, copy, modify, and/or distribute this software for any
 * purpose with or without fee is hereby granted, provided that the above
 * copyright notice and this permission notice appear in all copies.
 *
 * THE SOFTWARE IS PROVIDED "AS IS" AND THE AUTHOR DISCLAIMS ALL WARRANTIES
 * WITH REGARD TO THIS SOFTWARE INCLUDING ALL IMPLIED WARRANTIES OF
 * MERCHANTABILITY AND FITNESS. IN NO EVENT SHALL THE AUTHOR BE LIABLE FOR
 * ANY SPECIAL, DIRECT, INDIRECT, OR CONSEQUENTIAL DAMAGES OR ANY DAMAGES
 * WHATSOEVER RESULTING FROM LOSS OF USE, DATA OR PROFITS, WHETHER IN AN
 * ACTION OF CONTRACT, NEGLIGENCE OR OTHER TORTIOUS ACTION, ARISING OUT OF
 * OR IN CONNECTION WITH THE USE OR PERFORMANCE OF THIS SOFTWARE.
 */

#ifndef _HTT_H_
#define _HTT_H_

#include <linux/bug.h>
#include <linux/interrupt.h>
#include <linux/dmapool.h>
#include <linux/hashtable.h>
#include <linux/kfifo.h>
#include <net/mac80211.h>

#include "htc.h"
#include "hw.h"
#include "rx_desc.h"
#include "hw.h"

enum htt_dbg_stats_type {
	HTT_DBG_STATS_WAL_PDEV_TXRX = 1 << 0,
	HTT_DBG_STATS_RX_REORDER    = 1 << 1,
	HTT_DBG_STATS_RX_RATE_INFO  = 1 << 2,
	HTT_DBG_STATS_TX_PPDU_LOG   = 1 << 3,
	HTT_DBG_STATS_TX_RATE_INFO  = 1 << 4,
	/* bits 5-23 currently reserved */

	HTT_DBG_NUM_STATS /* keep this last */
};

enum htt_h2t_msg_type { /* host-to-target */
	HTT_H2T_MSG_TYPE_VERSION_REQ        = 0,
	HTT_H2T_MSG_TYPE_TX_FRM             = 1,
	HTT_H2T_MSG_TYPE_RX_RING_CFG        = 2,
	HTT_H2T_MSG_TYPE_STATS_REQ          = 3,
	HTT_H2T_MSG_TYPE_SYNC               = 4,
	HTT_H2T_MSG_TYPE_AGGR_CFG           = 5,
	HTT_H2T_MSG_TYPE_FRAG_DESC_BANK_CFG = 6,

	/* This command is used for sending management frames in HTT < 3.0.
	 * HTT >= 3.0 uses TX_FRM for everything. */
	HTT_H2T_MSG_TYPE_MGMT_TX            = 7,
	HTT_H2T_MSG_TYPE_TX_FETCH_RESP      = 11,

	HTT_H2T_NUM_MSGS /* keep this last */
};

struct htt_cmd_hdr {
	u8 msg_type;
} __packed;

struct htt_ver_req {
	u8 pad[sizeof(u32) - sizeof(struct htt_cmd_hdr)];
} __packed;

/*
 * HTT tx MSDU descriptor
 *
 * The HTT tx MSDU descriptor is created by the host HTT SW for each
 * tx MSDU.  The HTT tx MSDU descriptor contains the information that
 * the target firmware needs for the FW's tx processing, particularly
 * for creating the HW msdu descriptor.
 * The same HTT tx descriptor is used for HL and LL systems, though
 * a few fields within the tx descriptor are used only by LL or
 * only by HL.
 * The HTT tx descriptor is defined in two manners: by a struct with
 * bitfields, and by a series of [dword offset, bit mask, bit shift]
 * definitions.
 * The target should use the struct def, for simplicitly and clarity,
 * but the host shall use the bit-mast + bit-shift defs, to be endian-
 * neutral.  Specifically, the host shall use the get/set macros built
 * around the mask + shift defs.
 */
struct htt_data_tx_desc_frag {
	union {
		struct double_word_addr {
			__le32 paddr;
			__le32 len;
		} __packed dword_addr;
		struct triple_word_addr {
			__le32 paddr_lo;
			__le16 paddr_hi;
			__le16 len_16;
		} __packed tword_addr;
	} __packed;
} __packed;

struct htt_msdu_ext_desc {
	__le32 tso_flag[3];
	__le16 ip_identification;
	u8 flags;
	u8 reserved;
	struct htt_data_tx_desc_frag frags[6];
};

#define	HTT_MSDU_EXT_DESC_FLAG_IPV4_CSUM_ENABLE		BIT(0)
#define	HTT_MSDU_EXT_DESC_FLAG_UDP_IPV4_CSUM_ENABLE	BIT(1)
#define	HTT_MSDU_EXT_DESC_FLAG_UDP_IPV6_CSUM_ENABLE	BIT(2)
#define	HTT_MSDU_EXT_DESC_FLAG_TCP_IPV4_CSUM_ENABLE	BIT(3)
#define	HTT_MSDU_EXT_DESC_FLAG_TCP_IPV6_CSUM_ENABLE	BIT(4)

#define HTT_MSDU_CHECKSUM_ENABLE (HTT_MSDU_EXT_DESC_FLAG_IPV4_CSUM_ENABLE \
				 | HTT_MSDU_EXT_DESC_FLAG_UDP_IPV4_CSUM_ENABLE \
				 | HTT_MSDU_EXT_DESC_FLAG_UDP_IPV6_CSUM_ENABLE \
				 | HTT_MSDU_EXT_DESC_FLAG_TCP_IPV4_CSUM_ENABLE \
				 | HTT_MSDU_EXT_DESC_FLAG_TCP_IPV6_CSUM_ENABLE)

enum htt_data_tx_desc_flags0 {
	HTT_DATA_TX_DESC_FLAGS0_MAC_HDR_PRESENT = 1 << 0,
	HTT_DATA_TX_DESC_FLAGS0_NO_AGGR         = 1 << 1,
	HTT_DATA_TX_DESC_FLAGS0_NO_ENCRYPT      = 1 << 2,
	HTT_DATA_TX_DESC_FLAGS0_NO_CLASSIFY     = 1 << 3,
	HTT_DATA_TX_DESC_FLAGS0_RSVD0           = 1 << 4
#define HTT_DATA_TX_DESC_FLAGS0_PKT_TYPE_MASK 0xE0
#define HTT_DATA_TX_DESC_FLAGS0_PKT_TYPE_LSB 5
};

enum htt_data_tx_desc_flags1 {
#define HTT_DATA_TX_DESC_FLAGS1_VDEV_ID_BITS 6
#define HTT_DATA_TX_DESC_FLAGS1_VDEV_ID_MASK 0x003F
#define HTT_DATA_TX_DESC_FLAGS1_VDEV_ID_LSB  0
#define HTT_DATA_TX_DESC_FLAGS1_EXT_TID_BITS 5
#define HTT_DATA_TX_DESC_FLAGS1_EXT_TID_MASK 0x07C0
#define HTT_DATA_TX_DESC_FLAGS1_EXT_TID_LSB  6
	HTT_DATA_TX_DESC_FLAGS1_POSTPONED        = 1 << 11,
	HTT_DATA_TX_DESC_FLAGS1_MORE_IN_BATCH    = 1 << 12,
	HTT_DATA_TX_DESC_FLAGS1_CKSUM_L3_OFFLOAD = 1 << 13,
	HTT_DATA_TX_DESC_FLAGS1_CKSUM_L4_OFFLOAD = 1 << 14,
	HTT_DATA_TX_DESC_FLAGS1_RSVD1            = 1 << 15
};

enum htt_data_tx_ext_tid {
	HTT_DATA_TX_EXT_TID_NON_QOS_MCAST_BCAST = 16,
	HTT_DATA_TX_EXT_TID_MGMT                = 17,
	HTT_DATA_TX_EXT_TID_INVALID             = 31
};

#define HTT_INVALID_PEERID 0xFFFF

/*
 * htt_data_tx_desc - used for data tx path
 *
 * Note: vdev_id irrelevant for pkt_type == raw and no_classify == 1.
 *       ext_tid: for qos-data frames (0-15), see %HTT_DATA_TX_EXT_TID_
 *                for special kinds of tids
 *       postponed: only for HL hosts. indicates if this is a resend
 *                  (HL hosts manage queues on the host )
 *       more_in_batch: only for HL hosts. indicates if more packets are
 *                      pending. this allows target to wait and aggregate
 *       freq: 0 means home channel of given vdev. intended for offchannel
 */
struct htt_data_tx_desc {
	u8 flags0; /* %HTT_DATA_TX_DESC_FLAGS0_ */
	__le16 flags1; /* %HTT_DATA_TX_DESC_FLAGS1_ */
	__le16 len;
	__le16 id;
	__le32 frags_paddr;
	union {
		__le32 peerid;
		struct {
			__le16 peerid;
			__le16 freq;
		} __packed offchan_tx;
	} __packed;
	u8 prefetch[0]; /* start of frame, for FW classification engine */
} __packed;

enum htt_rx_ring_flags {
	HTT_RX_RING_FLAGS_MAC80211_HDR = 1 << 0,
	HTT_RX_RING_FLAGS_MSDU_PAYLOAD = 1 << 1,
	HTT_RX_RING_FLAGS_PPDU_START   = 1 << 2,
	HTT_RX_RING_FLAGS_PPDU_END     = 1 << 3,
	HTT_RX_RING_FLAGS_MPDU_START   = 1 << 4,
	HTT_RX_RING_FLAGS_MPDU_END     = 1 << 5,
	HTT_RX_RING_FLAGS_MSDU_START   = 1 << 6,
	HTT_RX_RING_FLAGS_MSDU_END     = 1 << 7,
	HTT_RX_RING_FLAGS_RX_ATTENTION = 1 << 8,
	HTT_RX_RING_FLAGS_FRAG_INFO    = 1 << 9,
	HTT_RX_RING_FLAGS_UNICAST_RX   = 1 << 10,
	HTT_RX_RING_FLAGS_MULTICAST_RX = 1 << 11,
	HTT_RX_RING_FLAGS_CTRL_RX      = 1 << 12,
	HTT_RX_RING_FLAGS_MGMT_RX      = 1 << 13,
	HTT_RX_RING_FLAGS_NULL_RX      = 1 << 14,
	HTT_RX_RING_FLAGS_PHY_DATA_RX  = 1 << 15
};

#define HTT_RX_RING_SIZE_MIN 128
#define HTT_RX_RING_SIZE_MAX 2048

struct htt_rx_ring_setup_ring {
	__le32 fw_idx_shadow_reg_paddr;
	__le32 rx_ring_base_paddr;
	__le16 rx_ring_len; /* in 4-byte words */
	__le16 rx_ring_bufsize; /* rx skb size - in bytes */
	__le16 flags; /* %HTT_RX_RING_FLAGS_ */
	__le16 fw_idx_init_val;

	/* the following offsets are in 4-byte units */
	__le16 mac80211_hdr_offset;
	__le16 msdu_payload_offset;
	__le16 ppdu_start_offset;
	__le16 ppdu_end_offset;
	__le16 mpdu_start_offset;
	__le16 mpdu_end_offset;
	__le16 msdu_start_offset;
	__le16 msdu_end_offset;
	__le16 rx_attention_offset;
	__le16 frag_info_offset;
} __packed;

struct htt_rx_ring_setup_hdr {
	u8 num_rings; /* supported values: 1, 2 */
	__le16 rsvd0;
} __packed;

struct htt_rx_ring_setup {
	struct htt_rx_ring_setup_hdr hdr;
	struct htt_rx_ring_setup_ring rings[0];
} __packed;

/*
 * htt_stats_req - request target to send specified statistics
 *
 * @msg_type: hardcoded %HTT_H2T_MSG_TYPE_STATS_REQ
 * @upload_types: see %htt_dbg_stats_type. this is 24bit field actually
 *	so make sure its little-endian.
 * @reset_types: see %htt_dbg_stats_type. this is 24bit field actually
 *	so make sure its little-endian.
 * @cfg_val: stat_type specific configuration
 * @stat_type: see %htt_dbg_stats_type
 * @cookie_lsb: used for confirmation message from target->host
 * @cookie_msb: ditto as %cookie
 */
struct htt_stats_req {
	u8 upload_types[3];
	u8 rsvd0;
	u8 reset_types[3];
	struct {
		u8 mpdu_bytes;
		u8 mpdu_num_msdus;
		u8 msdu_bytes;
	} __packed;
	u8 stat_type;
	__le32 cookie_lsb;
	__le32 cookie_msb;
} __packed;

#define HTT_STATS_REQ_CFG_STAT_TYPE_INVALID 0xff

/*
 * htt_oob_sync_req - request out-of-band sync
 *
 * The HTT SYNC tells the target to suspend processing of subsequent
 * HTT host-to-target messages until some other target agent locally
 * informs the target HTT FW that the current sync counter is equal to
 * or greater than (in a modulo sense) the sync counter specified in
 * the SYNC message.
 *
 * This allows other host-target components to synchronize their operation
 * with HTT, e.g. to ensure that tx frames don't get transmitted until a
 * security key has been downloaded to and activated by the target.
 * In the absence of any explicit synchronization counter value
 * specification, the target HTT FW will use zero as the default current
 * sync value.
 *
 * The HTT target FW will suspend its host->target message processing as long
 * as 0 < (in-band sync counter - out-of-band sync counter) & 0xff < 128.
 */
struct htt_oob_sync_req {
	u8 sync_count;
	__le16 rsvd0;
} __packed;

struct htt_aggr_conf {
	u8 max_num_ampdu_subframes;
	/* amsdu_subframes is limited by 0x1F mask */
	u8 max_num_amsdu_subframes;
} __packed;

#define HTT_MGMT_FRM_HDR_DOWNLOAD_LEN 32
struct htt_mgmt_tx_desc_qca99x0 {
	__le32 rate;
} __packed;

struct htt_mgmt_tx_desc {
	u8 pad[sizeof(u32) - sizeof(struct htt_cmd_hdr)];
	__le32 msdu_paddr;
	__le32 desc_id;
	__le32 len;
	__le32 vdev_id;
	u8 hdr[HTT_MGMT_FRM_HDR_DOWNLOAD_LEN];
	union {
		struct htt_mgmt_tx_desc_qca99x0 qca99x0;
	} __packed;
} __packed;

enum htt_mgmt_tx_status {
	HTT_MGMT_TX_STATUS_OK    = 0,
	HTT_MGMT_TX_STATUS_RETRY = 1,
	HTT_MGMT_TX_STATUS_DROP  = 2
};

/*=== target -> host messages ===============================================*/

enum htt_main_t2h_msg_type {
	HTT_MAIN_T2H_MSG_TYPE_VERSION_CONF             = 0x0,
	HTT_MAIN_T2H_MSG_TYPE_RX_IND                   = 0x1,
	HTT_MAIN_T2H_MSG_TYPE_RX_FLUSH                 = 0x2,
	HTT_MAIN_T2H_MSG_TYPE_PEER_MAP                 = 0x3,
	HTT_MAIN_T2H_MSG_TYPE_PEER_UNMAP               = 0x4,
	HTT_MAIN_T2H_MSG_TYPE_RX_ADDBA                 = 0x5,
	HTT_MAIN_T2H_MSG_TYPE_RX_DELBA                 = 0x6,
	HTT_MAIN_T2H_MSG_TYPE_TX_COMPL_IND             = 0x7,
	HTT_MAIN_T2H_MSG_TYPE_PKTLOG                   = 0x8,
	HTT_MAIN_T2H_MSG_TYPE_STATS_CONF               = 0x9,
	HTT_MAIN_T2H_MSG_TYPE_RX_FRAG_IND              = 0xa,
	HTT_MAIN_T2H_MSG_TYPE_SEC_IND                  = 0xb,
	HTT_MAIN_T2H_MSG_TYPE_TX_INSPECT_IND           = 0xd,
	HTT_MAIN_T2H_MSG_TYPE_MGMT_TX_COMPL_IND        = 0xe,
	HTT_MAIN_T2H_MSG_TYPE_TX_CREDIT_UPDATE_IND     = 0xf,
	HTT_MAIN_T2H_MSG_TYPE_RX_PN_IND                = 0x10,
	HTT_MAIN_T2H_MSG_TYPE_RX_OFFLOAD_DELIVER_IND   = 0x11,
	HTT_MAIN_T2H_MSG_TYPE_TEST,
	/* keep this last */
	HTT_MAIN_T2H_NUM_MSGS
};

enum htt_10x_t2h_msg_type {
	HTT_10X_T2H_MSG_TYPE_VERSION_CONF              = 0x0,
	HTT_10X_T2H_MSG_TYPE_RX_IND                    = 0x1,
	HTT_10X_T2H_MSG_TYPE_RX_FLUSH                  = 0x2,
	HTT_10X_T2H_MSG_TYPE_PEER_MAP                  = 0x3,
	HTT_10X_T2H_MSG_TYPE_PEER_UNMAP                = 0x4,
	HTT_10X_T2H_MSG_TYPE_RX_ADDBA                  = 0x5,
	HTT_10X_T2H_MSG_TYPE_RX_DELBA                  = 0x6,
	HTT_10X_T2H_MSG_TYPE_TX_COMPL_IND              = 0x7,
	HTT_10X_T2H_MSG_TYPE_PKTLOG                    = 0x8,
	HTT_10X_T2H_MSG_TYPE_STATS_CONF                = 0x9,
	HTT_10X_T2H_MSG_TYPE_RX_FRAG_IND               = 0xa,
	HTT_10X_T2H_MSG_TYPE_SEC_IND                   = 0xb,
	HTT_10X_T2H_MSG_TYPE_RC_UPDATE_IND             = 0xc,
	HTT_10X_T2H_MSG_TYPE_TX_INSPECT_IND            = 0xd,
	HTT_10X_T2H_MSG_TYPE_TEST                      = 0xe,
	HTT_10X_T2H_MSG_TYPE_CHAN_CHANGE               = 0xf,
	HTT_10X_T2H_MSG_TYPE_AGGR_CONF                 = 0x11,
	HTT_10X_T2H_MSG_TYPE_STATS_NOUPLOAD            = 0x12,
	HTT_10X_T2H_MSG_TYPE_MGMT_TX_COMPL_IND         = 0x13,
	/* keep this last */
	HTT_10X_T2H_NUM_MSGS
};

enum htt_tlv_t2h_msg_type {
	HTT_TLV_T2H_MSG_TYPE_VERSION_CONF              = 0x0,
	HTT_TLV_T2H_MSG_TYPE_RX_IND                    = 0x1,
	HTT_TLV_T2H_MSG_TYPE_RX_FLUSH                  = 0x2,
	HTT_TLV_T2H_MSG_TYPE_PEER_MAP                  = 0x3,
	HTT_TLV_T2H_MSG_TYPE_PEER_UNMAP                = 0x4,
	HTT_TLV_T2H_MSG_TYPE_RX_ADDBA                  = 0x5,
	HTT_TLV_T2H_MSG_TYPE_RX_DELBA                  = 0x6,
	HTT_TLV_T2H_MSG_TYPE_TX_COMPL_IND              = 0x7,
	HTT_TLV_T2H_MSG_TYPE_PKTLOG                    = 0x8,
	HTT_TLV_T2H_MSG_TYPE_STATS_CONF                = 0x9,
	HTT_TLV_T2H_MSG_TYPE_RX_FRAG_IND               = 0xa,
	HTT_TLV_T2H_MSG_TYPE_SEC_IND                   = 0xb,
	HTT_TLV_T2H_MSG_TYPE_RC_UPDATE_IND             = 0xc, /* deprecated */
	HTT_TLV_T2H_MSG_TYPE_TX_INSPECT_IND            = 0xd,
	HTT_TLV_T2H_MSG_TYPE_MGMT_TX_COMPL_IND         = 0xe,
	HTT_TLV_T2H_MSG_TYPE_TX_CREDIT_UPDATE_IND      = 0xf,
	HTT_TLV_T2H_MSG_TYPE_RX_PN_IND                 = 0x10,
	HTT_TLV_T2H_MSG_TYPE_RX_OFFLOAD_DELIVER_IND    = 0x11,
	HTT_TLV_T2H_MSG_TYPE_RX_IN_ORD_PADDR_IND       = 0x12,
	/* 0x13 reservd */
	HTT_TLV_T2H_MSG_TYPE_WDI_IPA_OP_RESPONSE       = 0x14,
	HTT_TLV_T2H_MSG_TYPE_CHAN_CHANGE               = 0x15,
	HTT_TLV_T2H_MSG_TYPE_RX_OFLD_PKT_ERR           = 0x16,
	HTT_TLV_T2H_MSG_TYPE_TEST,
	/* keep this last */
	HTT_TLV_T2H_NUM_MSGS
};

enum htt_10_4_t2h_msg_type {
	HTT_10_4_T2H_MSG_TYPE_VERSION_CONF           = 0x0,
	HTT_10_4_T2H_MSG_TYPE_RX_IND                 = 0x1,
	HTT_10_4_T2H_MSG_TYPE_RX_FLUSH               = 0x2,
	HTT_10_4_T2H_MSG_TYPE_PEER_MAP               = 0x3,
	HTT_10_4_T2H_MSG_TYPE_PEER_UNMAP             = 0x4,
	HTT_10_4_T2H_MSG_TYPE_RX_ADDBA               = 0x5,
	HTT_10_4_T2H_MSG_TYPE_RX_DELBA               = 0x6,
	HTT_10_4_T2H_MSG_TYPE_TX_COMPL_IND           = 0x7,
	HTT_10_4_T2H_MSG_TYPE_PKTLOG                 = 0x8,
	HTT_10_4_T2H_MSG_TYPE_STATS_CONF             = 0x9,
	HTT_10_4_T2H_MSG_TYPE_RX_FRAG_IND            = 0xa,
	HTT_10_4_T2H_MSG_TYPE_SEC_IND                = 0xb,
	HTT_10_4_T2H_MSG_TYPE_RC_UPDATE_IND          = 0xc,
	HTT_10_4_T2H_MSG_TYPE_TX_INSPECT_IND         = 0xd,
	HTT_10_4_T2H_MSG_TYPE_MGMT_TX_COMPL_IND      = 0xe,
	HTT_10_4_T2H_MSG_TYPE_CHAN_CHANGE            = 0xf,
	HTT_10_4_T2H_MSG_TYPE_TX_CREDIT_UPDATE_IND   = 0x10,
	HTT_10_4_T2H_MSG_TYPE_RX_PN_IND              = 0x11,
	HTT_10_4_T2H_MSG_TYPE_RX_OFFLOAD_DELIVER_IND = 0x12,
	HTT_10_4_T2H_MSG_TYPE_TEST                   = 0x13,
	HTT_10_4_T2H_MSG_TYPE_EN_STATS               = 0x14,
	HTT_10_4_T2H_MSG_TYPE_AGGR_CONF              = 0x15,
	HTT_10_4_T2H_MSG_TYPE_TX_FETCH_IND           = 0x16,
	HTT_10_4_T2H_MSG_TYPE_TX_FETCH_CONFIRM       = 0x17,
	HTT_10_4_T2H_MSG_TYPE_STATS_NOUPLOAD         = 0x18,
	/* 0x19 to 0x2f are reserved */
	HTT_10_4_T2H_MSG_TYPE_TX_MODE_SWITCH_IND     = 0x30,
	/* keep this last */
	HTT_10_4_T2H_NUM_MSGS
};

enum htt_t2h_msg_type {
	HTT_T2H_MSG_TYPE_VERSION_CONF,
	HTT_T2H_MSG_TYPE_RX_IND,
	HTT_T2H_MSG_TYPE_RX_FLUSH,
	HTT_T2H_MSG_TYPE_PEER_MAP,
	HTT_T2H_MSG_TYPE_PEER_UNMAP,
	HTT_T2H_MSG_TYPE_RX_ADDBA,
	HTT_T2H_MSG_TYPE_RX_DELBA,
	HTT_T2H_MSG_TYPE_TX_COMPL_IND,
	HTT_T2H_MSG_TYPE_PKTLOG,
	HTT_T2H_MSG_TYPE_STATS_CONF,
	HTT_T2H_MSG_TYPE_RX_FRAG_IND,
	HTT_T2H_MSG_TYPE_SEC_IND,
	HTT_T2H_MSG_TYPE_RC_UPDATE_IND,
	HTT_T2H_MSG_TYPE_TX_INSPECT_IND,
	HTT_T2H_MSG_TYPE_MGMT_TX_COMPLETION,
	HTT_T2H_MSG_TYPE_TX_CREDIT_UPDATE_IND,
	HTT_T2H_MSG_TYPE_RX_PN_IND,
	HTT_T2H_MSG_TYPE_RX_OFFLOAD_DELIVER_IND,
	HTT_T2H_MSG_TYPE_RX_IN_ORD_PADDR_IND,
	HTT_T2H_MSG_TYPE_WDI_IPA_OP_RESPONSE,
	HTT_T2H_MSG_TYPE_CHAN_CHANGE,
	HTT_T2H_MSG_TYPE_RX_OFLD_PKT_ERR,
	HTT_T2H_MSG_TYPE_AGGR_CONF,
	HTT_T2H_MSG_TYPE_STATS_NOUPLOAD,
	HTT_T2H_MSG_TYPE_TEST,
	HTT_T2H_MSG_TYPE_EN_STATS,
	HTT_T2H_MSG_TYPE_TX_FETCH_IND,
	HTT_T2H_MSG_TYPE_TX_FETCH_CONFIRM,
	HTT_T2H_MSG_TYPE_TX_MODE_SWITCH_IND,
	/* keep this last */
	HTT_T2H_NUM_MSGS
};

/*
 * htt_resp_hdr - header for target-to-host messages
 *
 * msg_type: see htt_t2h_msg_type
 */
struct htt_resp_hdr {
	u8 msg_type;
} __packed;

#define HTT_RESP_HDR_MSG_TYPE_OFFSET 0
#define HTT_RESP_HDR_MSG_TYPE_MASK   0xff
#define HTT_RESP_HDR_MSG_TYPE_LSB    0

/* htt_ver_resp - response sent for htt_ver_req */
struct htt_ver_resp {
	u8 minor;
	u8 major;
	u8 rsvd0;
} __packed;

struct htt_mgmt_tx_completion {
	u8 rsvd0;
	u8 rsvd1;
	u8 rsvd2;
	__le32 desc_id;
	__le32 status;
} __packed;

#define HTT_RX_INDICATION_INFO0_EXT_TID_MASK  (0x3F)
#define HTT_RX_INDICATION_INFO0_EXT_TID_LSB   (0)
#define HTT_RX_INDICATION_INFO0_FLUSH_VALID   (1 << 6)
#define HTT_RX_INDICATION_INFO0_RELEASE_VALID (1 << 7)

#define HTT_RX_INDICATION_INFO1_FLUSH_START_SEQNO_MASK   0x0000003F
#define HTT_RX_INDICATION_INFO1_FLUSH_START_SEQNO_LSB    0
#define HTT_RX_INDICATION_INFO1_FLUSH_END_SEQNO_MASK     0x00000FC0
#define HTT_RX_INDICATION_INFO1_FLUSH_END_SEQNO_LSB      6
#define HTT_RX_INDICATION_INFO1_RELEASE_START_SEQNO_MASK 0x0003F000
#define HTT_RX_INDICATION_INFO1_RELEASE_START_SEQNO_LSB  12
#define HTT_RX_INDICATION_INFO1_RELEASE_END_SEQNO_MASK   0x00FC0000
#define HTT_RX_INDICATION_INFO1_RELEASE_END_SEQNO_LSB    18
#define HTT_RX_INDICATION_INFO1_NUM_MPDU_RANGES_MASK     0xFF000000
#define HTT_RX_INDICATION_INFO1_NUM_MPDU_RANGES_LSB      24

struct htt_rx_indication_hdr {
	u8 info0; /* %HTT_RX_INDICATION_INFO0_ */
	__le16 peer_id;
	__le32 info1; /* %HTT_RX_INDICATION_INFO1_ */
} __packed;

#define HTT_RX_INDICATION_INFO0_PHY_ERR_VALID    (1 << 0)
#define HTT_RX_INDICATION_INFO0_LEGACY_RATE_MASK (0x1E)
#define HTT_RX_INDICATION_INFO0_LEGACY_RATE_LSB  (1)
#define HTT_RX_INDICATION_INFO0_LEGACY_RATE_CCK  (1 << 5)
#define HTT_RX_INDICATION_INFO0_END_VALID        (1 << 6)
#define HTT_RX_INDICATION_INFO0_START_VALID      (1 << 7)

#define HTT_RX_INDICATION_INFO1_VHT_SIG_A1_MASK    0x00FFFFFF
#define HTT_RX_INDICATION_INFO1_VHT_SIG_A1_LSB     0
#define HTT_RX_INDICATION_INFO1_PREAMBLE_TYPE_MASK 0xFF000000
#define HTT_RX_INDICATION_INFO1_PREAMBLE_TYPE_LSB  24

#define HTT_RX_INDICATION_INFO2_VHT_SIG_A1_MASK 0x00FFFFFF
#define HTT_RX_INDICATION_INFO2_VHT_SIG_A1_LSB  0
#define HTT_RX_INDICATION_INFO2_SERVICE_MASK    0xFF000000
#define HTT_RX_INDICATION_INFO2_SERVICE_LSB     24

enum htt_rx_legacy_rate {
	HTT_RX_OFDM_48 = 0,
	HTT_RX_OFDM_24 = 1,
	HTT_RX_OFDM_12,
	HTT_RX_OFDM_6,
	HTT_RX_OFDM_54,
	HTT_RX_OFDM_36,
	HTT_RX_OFDM_18,
	HTT_RX_OFDM_9,

	/* long preamble */
	HTT_RX_CCK_11_LP = 0,
	HTT_RX_CCK_5_5_LP = 1,
	HTT_RX_CCK_2_LP,
	HTT_RX_CCK_1_LP,
	/* short preamble */
	HTT_RX_CCK_11_SP,
	HTT_RX_CCK_5_5_SP,
	HTT_RX_CCK_2_SP
};

enum htt_rx_legacy_rate_type {
	HTT_RX_LEGACY_RATE_OFDM = 0,
	HTT_RX_LEGACY_RATE_CCK
};

enum htt_rx_preamble_type {
	HTT_RX_LEGACY        = 0x4,
	HTT_RX_HT            = 0x8,
	HTT_RX_HT_WITH_TXBF  = 0x9,
	HTT_RX_VHT           = 0xC,
	HTT_RX_VHT_WITH_TXBF = 0xD,
};

/*
 * Fields: phy_err_valid, phy_err_code, tsf,
 * usec_timestamp, sub_usec_timestamp
 * ..are valid only if end_valid == 1.
 *
 * Fields: rssi_chains, legacy_rate_type,
 * legacy_rate_cck, preamble_type, service,
 * vht_sig_*
 * ..are valid only if start_valid == 1;
 */
struct htt_rx_indication_ppdu {
	u8 combined_rssi;
	u8 sub_usec_timestamp;
	u8 phy_err_code;
	u8 info0; /* HTT_RX_INDICATION_INFO0_ */
	struct {
		u8 pri20_db;
		u8 ext20_db;
		u8 ext40_db;
		u8 ext80_db;
	} __packed rssi_chains[4];
	__le32 tsf;
	__le32 usec_timestamp;
	__le32 info1; /* HTT_RX_INDICATION_INFO1_ */
	__le32 info2; /* HTT_RX_INDICATION_INFO2_ */
} __packed;

enum htt_rx_mpdu_status {
	HTT_RX_IND_MPDU_STATUS_UNKNOWN = 0x0,
	HTT_RX_IND_MPDU_STATUS_OK,
	HTT_RX_IND_MPDU_STATUS_ERR_FCS,
	HTT_RX_IND_MPDU_STATUS_ERR_DUP,
	HTT_RX_IND_MPDU_STATUS_ERR_REPLAY,
	HTT_RX_IND_MPDU_STATUS_ERR_INV_PEER,
	/* only accept EAPOL frames */
	HTT_RX_IND_MPDU_STATUS_UNAUTH_PEER,
	HTT_RX_IND_MPDU_STATUS_OUT_OF_SYNC,
	/* Non-data in promiscous mode */
	HTT_RX_IND_MPDU_STATUS_MGMT_CTRL,
	HTT_RX_IND_MPDU_STATUS_TKIP_MIC_ERR,
	HTT_RX_IND_MPDU_STATUS_DECRYPT_ERR,
	HTT_RX_IND_MPDU_STATUS_MPDU_LENGTH_ERR,
	HTT_RX_IND_MPDU_STATUS_ENCRYPT_REQUIRED_ERR,
	HTT_RX_IND_MPDU_STATUS_PRIVACY_ERR,

	/*
	 * MISC: discard for unspecified reasons.
	 * Leave this enum value last.
	 */
	HTT_RX_IND_MPDU_STATUS_ERR_MISC = 0xFF
};

struct htt_rx_indication_mpdu_range {
	u8 mpdu_count;
	u8 mpdu_range_status; /* %htt_rx_mpdu_status */
	u8 pad0;
	u8 pad1;
} __packed;

struct htt_rx_indication_prefix {
	__le16 fw_rx_desc_bytes;
	u8 pad0;
	u8 pad1;
};

struct htt_rx_indication {
	struct htt_rx_indication_hdr hdr;
	struct htt_rx_indication_ppdu ppdu;
	struct htt_rx_indication_prefix prefix;

	/*
	 * the following fields are both dynamically sized, so
	 * take care addressing them
	 */

	/* the size of this is %fw_rx_desc_bytes */
	struct fw_rx_desc_base fw_desc;

	/*
	 * %mpdu_ranges starts after &%prefix + roundup(%fw_rx_desc_bytes, 4)
	 * and has %num_mpdu_ranges elements.
	 */
	struct htt_rx_indication_mpdu_range mpdu_ranges[0];
} __packed;

static inline struct htt_rx_indication_mpdu_range *
		htt_rx_ind_get_mpdu_ranges(struct htt_rx_indication *rx_ind)
{
	void *ptr = rx_ind;

	ptr += sizeof(rx_ind->hdr)
	     + sizeof(rx_ind->ppdu)
	     + sizeof(rx_ind->prefix)
	     + roundup(__le16_to_cpu(rx_ind->prefix.fw_rx_desc_bytes), 4);
	return ptr;
}

enum htt_rx_flush_mpdu_status {
	HTT_RX_FLUSH_MPDU_DISCARD = 0,
	HTT_RX_FLUSH_MPDU_REORDER = 1,
};

/*
 * htt_rx_flush - discard or reorder given range of mpdus
 *
 * Note: host must check if all sequence numbers between
 *	[seq_num_start, seq_num_end-1] are valid.
 */
struct htt_rx_flush {
	__le16 peer_id;
	u8 tid;
	u8 rsvd0;
	u8 mpdu_status; /* %htt_rx_flush_mpdu_status */
	u8 seq_num_start; /* it is 6 LSBs of 802.11 seq no */
	u8 seq_num_end; /* it is 6 LSBs of 802.11 seq no */
};

struct htt_rx_peer_map {
	u8 vdev_id;
	__le16 peer_id;
	u8 addr[6];
	u8 rsvd0;
	u8 rsvd1;
} __packed;

struct htt_rx_peer_unmap {
	u8 rsvd0;
	__le16 peer_id;
} __packed;

enum htt_security_types {
	HTT_SECURITY_NONE,
	HTT_SECURITY_WEP128,
	HTT_SECURITY_WEP104,
	HTT_SECURITY_WEP40,
	HTT_SECURITY_TKIP,
	HTT_SECURITY_TKIP_NOMIC,
	HTT_SECURITY_AES_CCMP,
	HTT_SECURITY_WAPI,

	HTT_NUM_SECURITY_TYPES /* keep this last! */
};

enum htt_security_flags {
#define HTT_SECURITY_TYPE_MASK 0x7F
#define HTT_SECURITY_TYPE_LSB  0
	HTT_SECURITY_IS_UNICAST = 1 << 7
};

struct htt_security_indication {
	union {
		/* dont use bitfields; undefined behaviour */
		u8 flags; /* %htt_security_flags */
		struct {
			u8 security_type:7, /* %htt_security_types */
			   is_unicast:1;
		} __packed;
	} __packed;
	__le16 peer_id;
	u8 michael_key[8];
	u8 wapi_rsc[16];
} __packed;

#define HTT_RX_BA_INFO0_TID_MASK     0x000F
#define HTT_RX_BA_INFO0_TID_LSB      0
#define HTT_RX_BA_INFO0_PEER_ID_MASK 0xFFF0
#define HTT_RX_BA_INFO0_PEER_ID_LSB  4

struct htt_rx_addba {
	u8 window_size;
	__le16 info0; /* %HTT_RX_BA_INFO0_ */
} __packed;

struct htt_rx_delba {
	u8 rsvd0;
	__le16 info0; /* %HTT_RX_BA_INFO0_ */
} __packed;

enum htt_data_tx_status {
	HTT_DATA_TX_STATUS_OK            = 0,
	HTT_DATA_TX_STATUS_DISCARD       = 1,
	HTT_DATA_TX_STATUS_NO_ACK        = 2,
	HTT_DATA_TX_STATUS_POSTPONE      = 3, /* HL only */
	HTT_DATA_TX_STATUS_DOWNLOAD_FAIL = 128
};

enum htt_data_tx_flags {
#define HTT_DATA_TX_STATUS_MASK 0x07
#define HTT_DATA_TX_STATUS_LSB  0
#define HTT_DATA_TX_TID_MASK    0x78
#define HTT_DATA_TX_TID_LSB     3
	HTT_DATA_TX_TID_INVALID = 1 << 7
};

#define HTT_TX_COMPL_INV_MSDU_ID 0xFFFF

struct htt_data_tx_completion {
	union {
		u8 flags;
		struct {
			u8 status:3,
			   tid:4,
			   tid_invalid:1;
		} __packed;
	} __packed;
	u8 num_msdus;
	u8 rsvd0;
	__le16 msdus[0]; /* variable length based on %num_msdus */
} __packed;

struct htt_tx_compl_ind_base {
	u32 hdr;
	u16 payload[1/*or more*/];
} __packed;

struct htt_rc_tx_done_params {
	u32 rate_code;
	u32 rate_code_flags;
	u32 flags;
	u32 num_enqued; /* 1 for non-AMPDU */
	u32 num_retries;
	u32 num_failed; /* for AMPDU */
	u32 ack_rssi;
	u32 time_stamp;
	u32 is_probe;
};

struct htt_rc_update {
	u8 vdev_id;
	__le16 peer_id;
	u8 addr[6];
	u8 num_elems;
	u8 rsvd0;
	struct htt_rc_tx_done_params params[0]; /* variable length %num_elems */
} __packed;

/* see htt_rx_indication for similar fields and descriptions */
struct htt_rx_fragment_indication {
	union {
		u8 info0; /* %HTT_RX_FRAG_IND_INFO0_ */
		struct {
			u8 ext_tid:5,
			   flush_valid:1;
		} __packed;
	} __packed;
	__le16 peer_id;
	__le32 info1; /* %HTT_RX_FRAG_IND_INFO1_ */
	__le16 fw_rx_desc_bytes;
	__le16 rsvd0;

	u8 fw_msdu_rx_desc[0];
} __packed;

#define HTT_RX_FRAG_IND_INFO0_EXT_TID_MASK     0x1F
#define HTT_RX_FRAG_IND_INFO0_EXT_TID_LSB      0
#define HTT_RX_FRAG_IND_INFO0_FLUSH_VALID_MASK 0x20
#define HTT_RX_FRAG_IND_INFO0_FLUSH_VALID_LSB  5

#define HTT_RX_FRAG_IND_INFO1_FLUSH_SEQ_NUM_START_MASK 0x0000003F
#define HTT_RX_FRAG_IND_INFO1_FLUSH_SEQ_NUM_START_LSB  0
#define HTT_RX_FRAG_IND_INFO1_FLUSH_SEQ_NUM_END_MASK   0x00000FC0
#define HTT_RX_FRAG_IND_INFO1_FLUSH_SEQ_NUM_END_LSB    6

struct htt_rx_pn_ind {
	__le16 peer_id;
	u8 tid;
	u8 seqno_start;
	u8 seqno_end;
	u8 pn_ie_count;
	u8 reserved;
	u8 pn_ies[0];
} __packed;

struct htt_rx_offload_msdu {
	__le16 msdu_len;
	__le16 peer_id;
	u8 vdev_id;
	u8 tid;
	u8 fw_desc;
	u8 payload[0];
} __packed;

struct htt_rx_offload_ind {
	u8 reserved;
	__le16 msdu_count;
} __packed;

struct htt_rx_in_ord_msdu_desc {
	__le32 msdu_paddr;
	__le16 msdu_len;
	u8 fw_desc;
	u8 reserved;
} __packed;

struct htt_rx_in_ord_ind {
	u8 info;
	__le16 peer_id;
	u8 vdev_id;
	u8 reserved;
	__le16 msdu_count;
	struct htt_rx_in_ord_msdu_desc msdu_descs[0];
} __packed;

#define HTT_RX_IN_ORD_IND_INFO_TID_MASK		0x0000001f
#define HTT_RX_IN_ORD_IND_INFO_TID_LSB		0
#define HTT_RX_IN_ORD_IND_INFO_OFFLOAD_MASK	0x00000020
#define HTT_RX_IN_ORD_IND_INFO_OFFLOAD_LSB	5
#define HTT_RX_IN_ORD_IND_INFO_FRAG_MASK	0x00000040
#define HTT_RX_IN_ORD_IND_INFO_FRAG_LSB		6

/*
 * target -> host test message definition
 *
 * The following field definitions describe the format of the test
 * message sent from the target to the host.
 * The message consists of a 4-octet header, followed by a variable
 * number of 32-bit integer values, followed by a variable number
 * of 8-bit character values.
 *
 * |31                         16|15           8|7            0|
 * |-----------------------------------------------------------|
 * |          num chars          |   num ints   |   msg type   |
 * |-----------------------------------------------------------|
 * |                           int 0                           |
 * |-----------------------------------------------------------|
 * |                           int 1                           |
 * |-----------------------------------------------------------|
 * |                            ...                            |
 * |-----------------------------------------------------------|
 * |    char 3    |    char 2    |    char 1    |    char 0    |
 * |-----------------------------------------------------------|
 * |              |              |      ...     |    char 4    |
 * |-----------------------------------------------------------|
 *   - MSG_TYPE
 *     Bits 7:0
 *     Purpose: identifies this as a test message
 *     Value: HTT_MSG_TYPE_TEST
 *   - NUM_INTS
 *     Bits 15:8
 *     Purpose: indicate how many 32-bit integers follow the message header
 *   - NUM_CHARS
 *     Bits 31:16
 *     Purpose: indicate how many 8-bit charaters follow the series of integers
 */
struct htt_rx_test {
	u8 num_ints;
	__le16 num_chars;

	/* payload consists of 2 lists:
	 *  a) num_ints * sizeof(__le32)
	 *  b) num_chars * sizeof(u8) aligned to 4bytes */
	u8 payload[0];
} __packed;

static inline __le32 *htt_rx_test_get_ints(struct htt_rx_test *rx_test)
{
	return (__le32 *)rx_test->payload;
}

static inline u8 *htt_rx_test_get_chars(struct htt_rx_test *rx_test)
{
	return rx_test->payload + (rx_test->num_ints * sizeof(__le32));
}

/*
 * target -> host packet log message
 *
 * The following field definitions describe the format of the packet log
 * message sent from the target to the host.
 * The message consists of a 4-octet header,followed by a variable number
 * of 32-bit character values.
 *
 * |31          24|23          16|15           8|7            0|
 * |-----------------------------------------------------------|
 * |              |              |              |   msg type   |
 * |-----------------------------------------------------------|
 * |                        payload                            |
 * |-----------------------------------------------------------|
 *   - MSG_TYPE
 *     Bits 7:0
 *     Purpose: identifies this as a test message
 *     Value: HTT_MSG_TYPE_PACKETLOG
 */
struct htt_pktlog_msg {
	u8 pad[3];
	u8 payload[0];
} __packed;

struct htt_dbg_stats_rx_reorder_stats {
	/* Non QoS MPDUs received */
	__le32 deliver_non_qos;

	/* MPDUs received in-order */
	__le32 deliver_in_order;

	/* Flush due to reorder timer expired */
	__le32 deliver_flush_timeout;

	/* Flush due to move out of window */
	__le32 deliver_flush_oow;

	/* Flush due to DELBA */
	__le32 deliver_flush_delba;

	/* MPDUs dropped due to FCS error */
	__le32 fcs_error;

	/* MPDUs dropped due to monitor mode non-data packet */
	__le32 mgmt_ctrl;

	/* MPDUs dropped due to invalid peer */
	__le32 invalid_peer;

	/* MPDUs dropped due to duplication (non aggregation) */
	__le32 dup_non_aggr;

	/* MPDUs dropped due to processed before */
	__le32 dup_past;

	/* MPDUs dropped due to duplicate in reorder queue */
	__le32 dup_in_reorder;

	/* Reorder timeout happened */
	__le32 reorder_timeout;

	/* invalid bar ssn */
	__le32 invalid_bar_ssn;

	/* reorder reset due to bar ssn */
	__le32 ssn_reset;
};

struct htt_dbg_stats_wal_tx_stats {
	/* Num HTT cookies queued to dispatch list */
	__le32 comp_queued;

	/* Num HTT cookies dispatched */
	__le32 comp_delivered;

	/* Num MSDU queued to WAL */
	__le32 msdu_enqued;

	/* Num MPDU queue to WAL */
	__le32 mpdu_enqued;

	/* Num MSDUs dropped by WMM limit */
	__le32 wmm_drop;

	/* Num Local frames queued */
	__le32 local_enqued;

	/* Num Local frames done */
	__le32 local_freed;

	/* Num queued to HW */
	__le32 hw_queued;

	/* Num PPDU reaped from HW */
	__le32 hw_reaped;

	/* Num underruns */
	__le32 underrun;

	/* Num PPDUs cleaned up in TX abort */
	__le32 tx_abort;

	/* Num MPDUs requed by SW */
	__le32 mpdus_requed;

	/* excessive retries */
	__le32 tx_ko;

	/* data hw rate code */
	__le32 data_rc;

	/* Scheduler self triggers */
	__le32 self_triggers;

	/* frames dropped due to excessive sw retries */
	__le32 sw_retry_failure;

	/* illegal rate phy errors  */
	__le32 illgl_rate_phy_err;

	/* wal pdev continous xretry */
	__le32 pdev_cont_xretry;

	/* wal pdev continous xretry */
	__le32 pdev_tx_timeout;

	/* wal pdev resets  */
	__le32 pdev_resets;

	__le32 phy_underrun;

	/* MPDU is more than txop limit */
	__le32 txop_ovf;
} __packed;

struct htt_dbg_stats_wal_rx_stats {
	/* Cnts any change in ring routing mid-ppdu */
	__le32 mid_ppdu_route_change;

	/* Total number of statuses processed */
	__le32 status_rcvd;

	/* Extra frags on rings 0-3 */
	__le32 r0_frags;
	__le32 r1_frags;
	__le32 r2_frags;
	__le32 r3_frags;

	/* MSDUs / MPDUs delivered to HTT */
	__le32 htt_msdus;
	__le32 htt_mpdus;

	/* MSDUs / MPDUs delivered to local stack */
	__le32 loc_msdus;
	__le32 loc_mpdus;

	/* AMSDUs that have more MSDUs than the status ring size */
	__le32 oversize_amsdu;

	/* Number of PHY errors */
	__le32 phy_errs;

	/* Number of PHY errors drops */
	__le32 phy_err_drop;

	/* Number of mpdu errors - FCS, MIC, ENC etc. */
	__le32 mpdu_errs;
} __packed;

struct htt_dbg_stats_wal_peer_stats {
	__le32 dummy; /* REMOVE THIS ONCE REAL PEER STAT COUNTERS ARE ADDED */
} __packed;

struct htt_dbg_stats_wal_pdev_txrx {
	struct htt_dbg_stats_wal_tx_stats tx_stats;
	struct htt_dbg_stats_wal_rx_stats rx_stats;
	struct htt_dbg_stats_wal_peer_stats peer_stats;
} __packed;

struct htt_dbg_stats_rx_rate_info {
	__le32 mcs[10];
	__le32 sgi[10];
	__le32 nss[4];
	__le32 stbc[10];
	__le32 bw[3];
	__le32 pream[6];
	__le32 ldpc;
	__le32 txbf;
};

/*
 * htt_dbg_stats_status -
 * present -     The requested stats have been delivered in full.
 *               This indicates that either the stats information was contained
 *               in its entirety within this message, or else this message
 *               completes the delivery of the requested stats info that was
 *               partially delivered through earlier STATS_CONF messages.
 * partial -     The requested stats have been delivered in part.
 *               One or more subsequent STATS_CONF messages with the same
 *               cookie value will be sent to deliver the remainder of the
 *               information.
 * error -       The requested stats could not be delivered, for example due
 *               to a shortage of memory to construct a message holding the
 *               requested stats.
 * invalid -     The requested stat type is either not recognized, or the
 *               target is configured to not gather the stats type in question.
 * - - - - - - - - - - - - - - - - - - - - - - - - - - - - - - - - - - - - - -
 * series_done - This special value indicates that no further stats info
 *               elements are present within a series of stats info elems
 *               (within a stats upload confirmation message).
 */
enum htt_dbg_stats_status {
	HTT_DBG_STATS_STATUS_PRESENT     = 0,
	HTT_DBG_STATS_STATUS_PARTIAL     = 1,
	HTT_DBG_STATS_STATUS_ERROR       = 2,
	HTT_DBG_STATS_STATUS_INVALID     = 3,
	HTT_DBG_STATS_STATUS_SERIES_DONE = 7
};

/*
 * target -> host statistics upload
 *
 * The following field definitions describe the format of the HTT target
 * to host stats upload confirmation message.
 * The message contains a cookie echoed from the HTT host->target stats
 * upload request, which identifies which request the confirmation is
 * for, and a series of tag-length-value stats information elements.
 * The tag-length header for each stats info element also includes a
 * status field, to indicate whether the request for the stat type in
 * question was fully met, partially met, unable to be met, or invalid
 * (if the stat type in question is disabled in the target).
 * A special value of all 1's in this status field is used to indicate
 * the end of the series of stats info elements.
 *
 *
 * |31                         16|15           8|7   5|4       0|
 * |------------------------------------------------------------|
 * |                  reserved                  |    msg type   |
 * |------------------------------------------------------------|
 * |                        cookie LSBs                         |
 * |------------------------------------------------------------|
 * |                        cookie MSBs                         |
 * |------------------------------------------------------------|
 * |      stats entry length     |   reserved   |  S  |stat type|
 * |------------------------------------------------------------|
 * |                                                            |
 * |                  type-specific stats info                  |
 * |                                                            |
 * |------------------------------------------------------------|
 * |      stats entry length     |   reserved   |  S  |stat type|
 * |------------------------------------------------------------|
 * |                                                            |
 * |                  type-specific stats info                  |
 * |                                                            |
 * |------------------------------------------------------------|
 * |              n/a            |   reserved   | 111 |   n/a   |
 * |------------------------------------------------------------|
 * Header fields:
 *  - MSG_TYPE
 *    Bits 7:0
 *    Purpose: identifies this is a statistics upload confirmation message
 *    Value: 0x9
 *  - COOKIE_LSBS
 *    Bits 31:0
 *    Purpose: Provide a mechanism to match a target->host stats confirmation
 *        message with its preceding host->target stats request message.
 *    Value: LSBs of the opaque cookie specified by the host-side requestor
 *  - COOKIE_MSBS
 *    Bits 31:0
 *    Purpose: Provide a mechanism to match a target->host stats confirmation
 *        message with its preceding host->target stats request message.
 *    Value: MSBs of the opaque cookie specified by the host-side requestor
 *
 * Stats Information Element tag-length header fields:
 *  - STAT_TYPE
 *    Bits 4:0
 *    Purpose: identifies the type of statistics info held in the
 *        following information element
 *    Value: htt_dbg_stats_type
 *  - STATUS
 *    Bits 7:5
 *    Purpose: indicate whether the requested stats are present
 *    Value: htt_dbg_stats_status, including a special value (0x7) to mark
 *        the completion of the stats entry series
 *  - LENGTH
 *    Bits 31:16
 *    Purpose: indicate the stats information size
 *    Value: This field specifies the number of bytes of stats information
 *       that follows the element tag-length header.
 *       It is expected but not required that this length is a multiple of
 *       4 bytes.  Even if the length is not an integer multiple of 4, the
 *       subsequent stats entry header will begin on a 4-byte aligned
 *       boundary.
 */

#define HTT_STATS_CONF_ITEM_INFO_STAT_TYPE_MASK 0x1F
#define HTT_STATS_CONF_ITEM_INFO_STAT_TYPE_LSB  0
#define HTT_STATS_CONF_ITEM_INFO_STATUS_MASK    0xE0
#define HTT_STATS_CONF_ITEM_INFO_STATUS_LSB     5

struct htt_stats_conf_item {
	union {
		u8 info;
		struct {
			u8 stat_type:5; /* %HTT_DBG_STATS_ */
			u8 status:3; /* %HTT_DBG_STATS_STATUS_ */
		} __packed;
	} __packed;
	u8 pad;
	__le16 length;
	u8 payload[0]; /* roundup(length, 4) long */
} __packed;

struct htt_stats_conf {
	u8 pad[3];
	__le32 cookie_lsb;
	__le32 cookie_msb;

	/* each item has variable length! */
	struct htt_stats_conf_item items[0];
} __packed;

static inline struct htt_stats_conf_item *htt_stats_conf_next_item(
					const struct htt_stats_conf_item *item)
{
	return (void *)item + sizeof(*item) + roundup(item->length, 4);
}

/*
 * host -> target FRAG DESCRIPTOR/MSDU_EXT DESC bank
 *
 * The following field definitions describe the format of the HTT host
 * to target frag_desc/msdu_ext bank configuration message.
 * The message contains the based address and the min and max id of the
 * MSDU_EXT/FRAG_DESC that will be used by the HTT to map MSDU DESC and
 * MSDU_EXT/FRAG_DESC.
 * HTT will use id in HTT descriptor instead sending the frag_desc_ptr.
 * For QCA988X HW the firmware will use fragment_desc_ptr but in WIFI2.0
 * the hardware does the mapping/translation.
 *
 * Total banks that can be configured is configured to 16.
 *
 * This should be called before any TX has be initiated by the HTT
 *
 * |31                         16|15           8|7   5|4       0|
 * |------------------------------------------------------------|
 * | DESC_SIZE    |  NUM_BANKS   | RES |SWP|pdev|    msg type   |
 * |------------------------------------------------------------|
 * |                     BANK0_BASE_ADDRESS                     |
 * |------------------------------------------------------------|
 * |                            ...                             |
 * |------------------------------------------------------------|
 * |                    BANK15_BASE_ADDRESS                     |
 * |------------------------------------------------------------|
 * |       BANK0_MAX_ID          |       BANK0_MIN_ID           |
 * |------------------------------------------------------------|
 * |                            ...                             |
 * |------------------------------------------------------------|
 * |       BANK15_MAX_ID         |       BANK15_MIN_ID          |
 * |------------------------------------------------------------|
 * Header fields:
 *  - MSG_TYPE
 *    Bits 7:0
 *    Value: 0x6
 *  - BANKx_BASE_ADDRESS
 *    Bits 31:0
 *    Purpose: Provide a mechanism to specify the base address of the MSDU_EXT
 *         bank physical/bus address.
 *  - BANKx_MIN_ID
 *    Bits 15:0
 *    Purpose: Provide a mechanism to specify the min index that needs to
 *          mapped.
 *  - BANKx_MAX_ID
 *    Bits 31:16
 *    Purpose: Provide a mechanism to specify the max index that needs to
 *
 */
struct htt_frag_desc_bank_id {
	__le16 bank_min_id;
	__le16 bank_max_id;
} __packed;

/* real is 16 but it wouldn't fit in the max htt message size
 * so we use a conservatively safe value for now */
#define HTT_FRAG_DESC_BANK_MAX 4

#define HTT_FRAG_DESC_BANK_CFG_INFO_PDEV_ID_MASK		0x03
#define HTT_FRAG_DESC_BANK_CFG_INFO_PDEV_ID_LSB			0
#define HTT_FRAG_DESC_BANK_CFG_INFO_SWAP			BIT(2)
#define HTT_FRAG_DESC_BANK_CFG_INFO_Q_STATE_VALID		BIT(3)
#define HTT_FRAG_DESC_BANK_CFG_INFO_Q_STATE_DEPTH_TYPE_MASK	BIT(4)
#define HTT_FRAG_DESC_BANK_CFG_INFO_Q_STATE_DEPTH_TYPE_LSB	4

enum htt_q_depth_type {
	HTT_Q_DEPTH_TYPE_BYTES = 0,
	HTT_Q_DEPTH_TYPE_MSDUS = 1,
};

#define HTT_TX_Q_STATE_NUM_PEERS		(TARGET_10_4_NUM_QCACHE_PEERS_MAX + \
						 TARGET_10_4_NUM_VDEVS)
#define HTT_TX_Q_STATE_NUM_TIDS			8
#define HTT_TX_Q_STATE_ENTRY_SIZE		1
#define HTT_TX_Q_STATE_ENTRY_MULTIPLIER		0

/**
 * htt_q_state_conf - part of htt_frag_desc_bank_cfg for host q state config
 *
 * Defines host q state format and behavior. See htt_q_state.
 *
 * @record_size: Defines the size of each host q entry in bytes. In practice
 *	however firmware (at least 10.4.3-00191) ignores this host
 *	configuration value and uses hardcoded value of 1.
 * @record_multiplier: This is valid only when q depth type is MSDUs. It
 *	defines the exponent for the power of 2 multiplication.
 */
struct htt_q_state_conf {
	__le32 paddr;
	__le16 num_peers;
	__le16 num_tids;
	u8 record_size;
	u8 record_multiplier;
	u8 pad[2];
} __packed;

struct htt_frag_desc_bank_cfg {
	u8 info; /* HTT_FRAG_DESC_BANK_CFG_INFO_ */
	u8 num_banks;
	u8 desc_size;
	__le32 bank_base_addrs[HTT_FRAG_DESC_BANK_MAX];
	struct htt_frag_desc_bank_id bank_id[HTT_FRAG_DESC_BANK_MAX];
	struct htt_q_state_conf q_state;
} __packed;

#define HTT_TX_Q_STATE_ENTRY_COEFFICIENT	128
#define HTT_TX_Q_STATE_ENTRY_FACTOR_MASK	0x3f
#define HTT_TX_Q_STATE_ENTRY_FACTOR_LSB		0
#define HTT_TX_Q_STATE_ENTRY_EXP_MASK		0xc0
#define HTT_TX_Q_STATE_ENTRY_EXP_LSB		6

/**
 * htt_q_state - shared between host and firmware via DMA
 *
 * This structure is used for the host to expose it's software queue state to
 * firmware so that its rate control can schedule fetch requests for optimized
 * performance. This is most notably used for MU-MIMO aggregation when multiple
 * MU clients are connected.
 *
 * @count: Each element defines the host queue depth. When q depth type was
 *	configured as HTT_Q_DEPTH_TYPE_BYTES then each entry is defined as:
 *	FACTOR * 128 * 8^EXP (see HTT_TX_Q_STATE_ENTRY_FACTOR_MASK and
 *	HTT_TX_Q_STATE_ENTRY_EXP_MASK). When q depth type was configured as
 *	HTT_Q_DEPTH_TYPE_MSDUS the number of packets is scaled by 2 **
 *	record_multiplier (see htt_q_state_conf).
 * @map: Used by firmware to quickly check which host queues are not empty. It
 *	is a bitmap simply saying.
 * @seq: Used by firmware to quickly check if the host queues were updated
 *	since it last checked.
 *
 * FIXME: Is the q_state map[] size calculation really correct?
 */
struct htt_q_state {
	u8 count[HTT_TX_Q_STATE_NUM_TIDS][HTT_TX_Q_STATE_NUM_PEERS];
	u32 map[HTT_TX_Q_STATE_NUM_TIDS][(HTT_TX_Q_STATE_NUM_PEERS + 31) / 32];
	__le32 seq;
} __packed;

#define HTT_TX_FETCH_RECORD_INFO_PEER_ID_MASK	0x0fff
#define HTT_TX_FETCH_RECORD_INFO_PEER_ID_LSB	0
#define HTT_TX_FETCH_RECORD_INFO_TID_MASK	0xf000
#define HTT_TX_FETCH_RECORD_INFO_TID_LSB	12

struct htt_tx_fetch_record {
	__le16 info; /* HTT_TX_FETCH_IND_RECORD_INFO_ */
	__le16 num_msdus;
	__le32 num_bytes;
} __packed;

struct htt_tx_fetch_ind {
	u8 pad0;
	__le16 fetch_seq_num;
	__le32 token;
	__le16 num_resp_ids;
	__le16 num_records;
	struct htt_tx_fetch_record records[0];
	__le32 resp_ids[0]; /* ath10k_htt_get_tx_fetch_ind_resp_ids() */
} __packed;

static inline void *
ath10k_htt_get_tx_fetch_ind_resp_ids(struct htt_tx_fetch_ind *ind)
{
	return (void *)&ind->records[le16_to_cpu(ind->num_records)];
}

struct htt_tx_fetch_resp {
	u8 pad0;
	__le16 resp_id;
	__le16 fetch_seq_num;
	__le16 num_records;
	__le32 token;
	struct htt_tx_fetch_record records[0];
} __packed;

struct htt_tx_fetch_confirm {
	u8 pad0;
	__le16 num_resp_ids;
	__le32 resp_ids[0];
} __packed;

enum htt_tx_mode_switch_mode {
	HTT_TX_MODE_SWITCH_PUSH = 0,
	HTT_TX_MODE_SWITCH_PUSH_PULL = 1,
};

#define HTT_TX_MODE_SWITCH_IND_INFO0_ENABLE		BIT(0)
#define HTT_TX_MODE_SWITCH_IND_INFO0_NUM_RECORDS_MASK	0xfffe
#define HTT_TX_MODE_SWITCH_IND_INFO0_NUM_RECORDS_LSB	1

#define HTT_TX_MODE_SWITCH_IND_INFO1_MODE_MASK		0x0003
#define HTT_TX_MODE_SWITCH_IND_INFO1_MODE_LSB		0
#define HTT_TX_MODE_SWITCH_IND_INFO1_THRESHOLD_MASK	0xfffc
#define HTT_TX_MODE_SWITCH_IND_INFO1_THRESHOLD_LSB	2

#define HTT_TX_MODE_SWITCH_RECORD_INFO0_PEER_ID_MASK	0x0fff
#define HTT_TX_MODE_SWITCH_RECORD_INFO0_PEER_ID_LSB	0
#define HTT_TX_MODE_SWITCH_RECORD_INFO0_TID_MASK	0xf000
#define HTT_TX_MODE_SWITCH_RECORD_INFO0_TID_LSB		12

struct htt_tx_mode_switch_record {
	__le16 info0; /* HTT_TX_MODE_SWITCH_RECORD_INFO0_ */
	__le16 num_max_msdus;
} __packed;

struct htt_tx_mode_switch_ind {
	u8 pad0;
	__le16 info0; /* HTT_TX_MODE_SWITCH_IND_INFO0_ */
	__le16 info1; /* HTT_TX_MODE_SWITCH_IND_INFO1_ */
	u8 pad1[2];
	struct htt_tx_mode_switch_record records[0];
<<<<<<< HEAD
=======
} __packed;

struct htt_channel_change {
	u8 pad[3];
	__le32 freq;
	__le32 center_freq1;
	__le32 center_freq2;
	__le32 phymode;
>>>>>>> ed596a4a
} __packed;

union htt_rx_pn_t {
	/* WEP: 24-bit PN */
	u32 pn24;

	/* TKIP or CCMP: 48-bit PN */
	u64 pn48;

	/* WAPI: 128-bit PN */
	u64 pn128[2];
};

struct htt_cmd {
	struct htt_cmd_hdr hdr;
	union {
		struct htt_ver_req ver_req;
		struct htt_mgmt_tx_desc mgmt_tx;
		struct htt_data_tx_desc data_tx;
		struct htt_rx_ring_setup rx_setup;
		struct htt_stats_req stats_req;
		struct htt_oob_sync_req oob_sync_req;
		struct htt_aggr_conf aggr_conf;
		struct htt_frag_desc_bank_cfg frag_desc_bank_cfg;
		struct htt_tx_fetch_resp tx_fetch_resp;
	};
} __packed;

struct htt_resp {
	struct htt_resp_hdr hdr;
	union {
		struct htt_ver_resp ver_resp;
		struct htt_mgmt_tx_completion mgmt_tx_completion;
		struct htt_data_tx_completion data_tx_completion;
		struct htt_rx_indication rx_ind;
		struct htt_rx_fragment_indication rx_frag_ind;
		struct htt_rx_peer_map peer_map;
		struct htt_rx_peer_unmap peer_unmap;
		struct htt_rx_flush rx_flush;
		struct htt_rx_addba rx_addba;
		struct htt_rx_delba rx_delba;
		struct htt_security_indication security_indication;
		struct htt_rc_update rc_update;
		struct htt_rx_test rx_test;
		struct htt_pktlog_msg pktlog_msg;
		struct htt_stats_conf stats_conf;
		struct htt_rx_pn_ind rx_pn_ind;
		struct htt_rx_offload_ind rx_offload_ind;
		struct htt_rx_in_ord_ind rx_in_ord_ind;
		struct htt_tx_fetch_ind tx_fetch_ind;
		struct htt_tx_fetch_confirm tx_fetch_confirm;
		struct htt_tx_mode_switch_ind tx_mode_switch_ind;
<<<<<<< HEAD
=======
		struct htt_channel_change chan_change;
>>>>>>> ed596a4a
	};
} __packed;

/*** host side structures follow ***/

struct htt_tx_done {
	u16 msdu_id;
	u16 status;
};

enum htt_tx_compl_state {
	HTT_TX_COMPL_STATE_NONE,
	HTT_TX_COMPL_STATE_ACK,
	HTT_TX_COMPL_STATE_NOACK,
	HTT_TX_COMPL_STATE_DISCARD,
};

struct htt_peer_map_event {
	u8 vdev_id;
	u16 peer_id;
	u8 addr[ETH_ALEN];
};

struct htt_peer_unmap_event {
	u16 peer_id;
};

struct ath10k_htt_txbuf {
	struct htt_data_tx_desc_frag frags[2];
	struct ath10k_htc_hdr htc_hdr;
	struct htt_cmd_hdr cmd_hdr;
	struct htt_data_tx_desc cmd_tx;
} __packed;

struct ath10k_htt {
	struct ath10k *ar;
	enum ath10k_htc_ep_id eid;

	u8 target_version_major;
	u8 target_version_minor;
	struct completion target_version_received;
	u8 max_num_amsdu;
	u8 max_num_ampdu;

	const enum htt_t2h_msg_type *t2h_msg_types;
	u32 t2h_msg_types_max;

	struct {
		/*
		 * Ring of network buffer objects - This ring is
		 * used exclusively by the host SW. This ring
		 * mirrors the dev_addrs_ring that is shared
		 * between the host SW and the MAC HW. The host SW
		 * uses this netbufs ring to locate the network
		 * buffer objects whose data buffers the HW has
		 * filled.
		 */
		struct sk_buff **netbufs_ring;

		/* This is used only with firmware supporting IN_ORD_IND.
		 *
		 * With Full Rx Reorder the HTT Rx Ring is more of a temporary
		 * buffer ring from which buffer addresses are copied by the
		 * firmware to MAC Rx ring. Firmware then delivers IN_ORD_IND
		 * pointing to specific (re-ordered) buffers.
		 *
		 * FIXME: With kernel generic hashing functions there's a lot
		 * of hash collisions for sk_buffs.
		 */
		bool in_ord_rx;
		DECLARE_HASHTABLE(skb_table, 4);

		/*
		 * Ring of buffer addresses -
		 * This ring holds the "physical" device address of the
		 * rx buffers the host SW provides for the MAC HW to
		 * fill.
		 */
		__le32 *paddrs_ring;

		/*
		 * Base address of ring, as a "physical" device address
		 * rather than a CPU address.
		 */
		dma_addr_t base_paddr;

		/* how many elems in the ring (power of 2) */
		int size;

		/* size - 1 */
		unsigned size_mask;

		/* how many rx buffers to keep in the ring */
		int fill_level;

		/* how many rx buffers (full+empty) are in the ring */
		int fill_cnt;

		/*
		 * alloc_idx - where HTT SW has deposited empty buffers
		 * This is allocated in consistent mem, so that the FW can
		 * read this variable, and program the HW's FW_IDX reg with
		 * the value of this shadow register.
		 */
		struct {
			__le32 *vaddr;
			dma_addr_t paddr;
		} alloc_idx;

		/* where HTT SW has processed bufs filled by rx MAC DMA */
		struct {
			unsigned msdu_payld;
		} sw_rd_idx;

		/*
		 * refill_retry_timer - timer triggered when the ring is
		 * not refilled to the level expected
		 */
		struct timer_list refill_retry_timer;

		/* Protects access to all rx ring buffer state variables */
		spinlock_t lock;
	} rx_ring;

	unsigned int prefetch_len;

	/* Protects access to pending_tx, num_pending_tx */
	spinlock_t tx_lock;
	int max_num_pending_tx;
	int num_pending_tx;
	int num_pending_mgmt_tx;
	struct idr pending_tx;
	wait_queue_head_t empty_tx_wq;

	/* FIFO for storing tx done status {ack, no-ack, discard} and msdu id */
	DECLARE_KFIFO_PTR(txdone_fifo, struct htt_tx_done);

	/* set if host-fw communication goes haywire
	 * used to avoid further failures */
	bool rx_confused;
	atomic_t num_mpdus_ready;

	/* This is used to group tx/rx completions separately and process them
	 * in batches to reduce cache stalls */
	struct tasklet_struct txrx_compl_task;
	struct sk_buff_head rx_compl_q;
	struct sk_buff_head rx_in_ord_compl_q;
	struct sk_buff_head tx_fetch_ind_q;

	/* rx_status template */
	struct ieee80211_rx_status rx_status;

	struct {
		dma_addr_t paddr;
		struct htt_msdu_ext_desc *vaddr;
	} frag_desc;

	struct {
		dma_addr_t paddr;
		struct ath10k_htt_txbuf *vaddr;
	} txbuf;

	struct {
<<<<<<< HEAD
		struct htt_q_state *vaddr;
		dma_addr_t paddr;
		u16 num_peers;
		u16 num_tids;
=======
		bool enabled;
		struct htt_q_state *vaddr;
		dma_addr_t paddr;
		u16 num_push_allowed;
		u16 num_peers;
		u16 num_tids;
		enum htt_tx_mode_switch_mode mode;
>>>>>>> ed596a4a
		enum htt_q_depth_type type;
	} tx_q_state;
};

#define RX_HTT_HDR_STATUS_LEN 64

/* This structure layout is programmed via rx ring setup
 * so that FW knows how to transfer the rx descriptor to the host.
 * Buffers like this are placed on the rx ring. */
struct htt_rx_desc {
	union {
		/* This field is filled on the host using the msdu buffer
		 * from htt_rx_indication */
		struct fw_rx_desc_base fw_desc;
		u32 pad;
	} __packed;
	struct {
		struct rx_attention attention;
		struct rx_frag_info frag_info;
		struct rx_mpdu_start mpdu_start;
		struct rx_msdu_start msdu_start;
		struct rx_msdu_end msdu_end;
		struct rx_mpdu_end mpdu_end;
		struct rx_ppdu_start ppdu_start;
		struct rx_ppdu_end ppdu_end;
	} __packed;
	u8 rx_hdr_status[RX_HTT_HDR_STATUS_LEN];
	u8 msdu_payload[0];
};

#define HTT_RX_DESC_ALIGN 8

#define HTT_MAC_ADDR_LEN 6

/*
 * FIX THIS
 * Should be: sizeof(struct htt_host_rx_desc) + max rx MSDU size,
 * rounded up to a cache line size.
 */
#define HTT_RX_BUF_SIZE 1920
#define HTT_RX_MSDU_SIZE (HTT_RX_BUF_SIZE - (int)sizeof(struct htt_rx_desc))

/* Refill a bunch of RX buffers for each refill round so that FW/HW can handle
 * aggregated traffic more nicely. */
#define ATH10K_HTT_MAX_NUM_REFILL 100

/*
 * DMA_MAP expects the buffer to be an integral number of cache lines.
 * Rather than checking the actual cache line size, this code makes a
 * conservative estimate of what the cache line size could be.
 */
#define HTT_LOG2_MAX_CACHE_LINE_SIZE 7	/* 2^7 = 128 */
#define HTT_MAX_CACHE_LINE_SIZE_MASK ((1 << HTT_LOG2_MAX_CACHE_LINE_SIZE) - 1)

/* These values are default in most firmware revisions and apparently are a
 * sweet spot performance wise.
 */
#define ATH10K_HTT_MAX_NUM_AMSDU_DEFAULT 3
#define ATH10K_HTT_MAX_NUM_AMPDU_DEFAULT 64

int ath10k_htt_connect(struct ath10k_htt *htt);
int ath10k_htt_init(struct ath10k *ar);
int ath10k_htt_setup(struct ath10k_htt *htt);

int ath10k_htt_tx_alloc(struct ath10k_htt *htt);
void ath10k_htt_tx_free(struct ath10k_htt *htt);

int ath10k_htt_rx_alloc(struct ath10k_htt *htt);
int ath10k_htt_rx_ring_refill(struct ath10k *ar);
void ath10k_htt_rx_free(struct ath10k_htt *htt);

void ath10k_htt_htc_tx_complete(struct ath10k *ar, struct sk_buff *skb);
void ath10k_htt_htc_t2h_msg_handler(struct ath10k *ar, struct sk_buff *skb);
bool ath10k_htt_t2h_msg_handler(struct ath10k *ar, struct sk_buff *skb);
int ath10k_htt_h2t_ver_req_msg(struct ath10k_htt *htt);
int ath10k_htt_h2t_stats_req(struct ath10k_htt *htt, u8 mask, u64 cookie);
int ath10k_htt_send_frag_desc_bank_cfg(struct ath10k_htt *htt);
int ath10k_htt_send_rx_ring_cfg_ll(struct ath10k_htt *htt);
int ath10k_htt_h2t_aggr_cfg_msg(struct ath10k_htt *htt,
				u8 max_subfrms_ampdu,
				u8 max_subfrms_amsdu);
void ath10k_htt_hif_tx_complete(struct ath10k *ar, struct sk_buff *skb);
int ath10k_htt_tx_fetch_resp(struct ath10k *ar,
			     __le32 token,
			     __le16 fetch_seq_num,
			     struct htt_tx_fetch_record *records,
			     size_t num_records);

void ath10k_htt_tx_txq_update(struct ieee80211_hw *hw,
			      struct ieee80211_txq *txq);
void ath10k_htt_tx_txq_recalc(struct ieee80211_hw *hw,
			      struct ieee80211_txq *txq);
void ath10k_htt_tx_txq_sync(struct ath10k *ar);
void ath10k_htt_tx_dec_pending(struct ath10k_htt *htt);
int ath10k_htt_tx_inc_pending(struct ath10k_htt *htt);
void ath10k_htt_tx_mgmt_dec_pending(struct ath10k_htt *htt);
int ath10k_htt_tx_mgmt_inc_pending(struct ath10k_htt *htt, bool is_mgmt,
				   bool is_presp);

int ath10k_htt_tx_alloc_msdu_id(struct ath10k_htt *htt, struct sk_buff *skb);
void ath10k_htt_tx_free_msdu_id(struct ath10k_htt *htt, u16 msdu_id);
int ath10k_htt_mgmt_tx(struct ath10k_htt *htt, struct sk_buff *);
int ath10k_htt_tx(struct ath10k_htt *htt,
		  enum ath10k_hw_txrx_mode txmode,
		  struct sk_buff *msdu);
void ath10k_htt_rx_pktlog_completion_handler(struct ath10k *ar,
					     struct sk_buff *skb);

#endif<|MERGE_RESOLUTION|>--- conflicted
+++ resolved
@@ -1460,8 +1460,6 @@
 	__le16 info1; /* HTT_TX_MODE_SWITCH_IND_INFO1_ */
 	u8 pad1[2];
 	struct htt_tx_mode_switch_record records[0];
-<<<<<<< HEAD
-=======
 } __packed;
 
 struct htt_channel_change {
@@ -1470,7 +1468,6 @@
 	__le32 center_freq1;
 	__le32 center_freq2;
 	__le32 phymode;
->>>>>>> ed596a4a
 } __packed;
 
 union htt_rx_pn_t {
@@ -1523,10 +1520,7 @@
 		struct htt_tx_fetch_ind tx_fetch_ind;
 		struct htt_tx_fetch_confirm tx_fetch_confirm;
 		struct htt_tx_mode_switch_ind tx_mode_switch_ind;
-<<<<<<< HEAD
-=======
 		struct htt_channel_change chan_change;
->>>>>>> ed596a4a
 	};
 } __packed;
 
@@ -1690,12 +1684,6 @@
 	} txbuf;
 
 	struct {
-<<<<<<< HEAD
-		struct htt_q_state *vaddr;
-		dma_addr_t paddr;
-		u16 num_peers;
-		u16 num_tids;
-=======
 		bool enabled;
 		struct htt_q_state *vaddr;
 		dma_addr_t paddr;
@@ -1703,7 +1691,6 @@
 		u16 num_peers;
 		u16 num_tids;
 		enum htt_tx_mode_switch_mode mode;
->>>>>>> ed596a4a
 		enum htt_q_depth_type type;
 	} tx_q_state;
 };
