--- conflicted
+++ resolved
@@ -326,7 +326,7 @@
 void ath10k_debug_fw_stats_process(struct ath10k *ar, struct sk_buff *skb)
 {
 	struct ath10k_fw_stats stats = {};
-	bool is_start, is_started, is_end, peer_stats_svc;
+	bool is_start, is_started, is_end;
 	size_t num_peers;
 	size_t num_vdevs;
 	int ret;
@@ -356,16 +356,8 @@
 	if (ath10k_peer_stats_enabled(ar))
 		ath10k_sta_update_rx_duration(ar, &stats.peers);
 
-	peer_stats_svc = test_bit(WMI_SERVICE_PEER_STATS, ar->wmi.svc_map);
-	if (peer_stats_svc)
-		ath10k_sta_update_rx_duration(ar, &stats.peers);
-
 	if (ar->debug.fw_stats_done) {
-<<<<<<< HEAD
-		if (!peer_stats_svc)
-=======
 		if (!ath10k_peer_stats_enabled(ar))
->>>>>>> ed596a4a
 			ath10k_warn(ar, "received unsolicited stats update event\n");
 
 		goto free;
@@ -2133,11 +2125,7 @@
 	struct ath10k *ar = file->private_data;
 	char buf[32];
 	size_t buf_size;
-<<<<<<< HEAD
-	int ret = 0;
-=======
 	int ret;
->>>>>>> ed596a4a
 	bool val;
 
 	buf_size = min(count, (sizeof(buf) - 1));
@@ -2157,12 +2145,8 @@
 		goto exit;
 	}
 
-<<<<<<< HEAD
-	if (!(test_bit(ATH10K_FLAG_BTCOEX, &ar->dev_flags) ^ val))
-=======
 	if (!(test_bit(ATH10K_FLAG_BTCOEX, &ar->dev_flags) ^ val)) {
 		ret = count;
->>>>>>> ed596a4a
 		goto exit;
 	}
 
