--- conflicted
+++ resolved
@@ -2642,15 +2642,9 @@
 	if (copy_from_user(&data, (void __user *) arg, sizeof(data)))
 		goto out;
 	if (data.length > CCP_MAX_OPTION_LENGTH)
-<<<<<<< HEAD
 		goto out;
 	if (copy_from_user(ccp_option, (void __user *) data.ptr, data.length))
 		goto out;
-=======
-		goto out;
-	if (copy_from_user(ccp_option, (void __user *) data.ptr, data.length))
-		goto out;
->>>>>>> ed596a4a
 
 	err = -EINVAL;
 	if (data.length < 2 || ccp_option[1] < 2 || ccp_option[1] > data.length)
