/*
 * Copyright (c) 2014 Intel Corporation
 *
 * Driver for Bosch Sensortec BMP180 and BMP280 digital pressure sensor.
 *
 * This program is free software; you can redistribute it and/or modify
 * it under the terms of the GNU General Public License version 2 as
 * published by the Free Software Foundation.
 *
 * Datasheet:
 * https://ae-bst.resource.bosch.com/media/_tech/media/datasheets/BST-BMP180-DS000-121.pdf
 * https://ae-bst.resource.bosch.com/media/_tech/media/datasheets/BST-BMP280-DS001-12.pdf
 */

#define pr_fmt(fmt) "bmp280: " fmt

#include <linux/module.h>
#include <linux/i2c.h>
#include <linux/acpi.h>
#include <linux/regmap.h>
#include <linux/delay.h>
#include <linux/iio/iio.h>
#include <linux/iio/sysfs.h>

/* BMP280 specific registers */
#define BMP280_REG_TEMP_XLSB		0xFC
#define BMP280_REG_TEMP_LSB		0xFB
#define BMP280_REG_TEMP_MSB		0xFA
#define BMP280_REG_PRESS_XLSB		0xF9
#define BMP280_REG_PRESS_LSB		0xF8
#define BMP280_REG_PRESS_MSB		0xF7

#define BMP280_REG_CONFIG		0xF5
#define BMP280_REG_STATUS		0xF3

#define BMP280_REG_COMP_TEMP_START	0x88
#define BMP280_COMP_TEMP_REG_COUNT	6

#define BMP280_REG_COMP_PRESS_START	0x8E
#define BMP280_COMP_PRESS_REG_COUNT	18

#define BMP280_FILTER_MASK		(BIT(4) | BIT(3) | BIT(2))
#define BMP280_FILTER_OFF		0
#define BMP280_FILTER_2X		BIT(2)
#define BMP280_FILTER_4X		BIT(3)
#define BMP280_FILTER_8X		(BIT(3) | BIT(2))
#define BMP280_FILTER_16X		BIT(4)

#define BMP280_OSRS_TEMP_MASK		(BIT(7) | BIT(6) | BIT(5))
#define BMP280_OSRS_TEMP_SKIP		0
#define BMP280_OSRS_TEMP_X(osrs_t)	((osrs_t) << 5)
#define BMP280_OSRS_TEMP_1X		BMP280_OSRS_TEMP_X(1)
#define BMP280_OSRS_TEMP_2X		BMP280_OSRS_TEMP_X(2)
#define BMP280_OSRS_TEMP_4X		BMP280_OSRS_TEMP_X(3)
#define BMP280_OSRS_TEMP_8X		BMP280_OSRS_TEMP_X(4)
#define BMP280_OSRS_TEMP_16X		BMP280_OSRS_TEMP_X(5)

#define BMP280_OSRS_PRESS_MASK		(BIT(4) | BIT(3) | BIT(2))
#define BMP280_OSRS_PRESS_SKIP		0
#define BMP280_OSRS_PRESS_X(osrs_p)	((osrs_p) << 2)
#define BMP280_OSRS_PRESS_1X		BMP280_OSRS_PRESS_X(1)
#define BMP280_OSRS_PRESS_2X		BMP280_OSRS_PRESS_X(2)
#define BMP280_OSRS_PRESS_4X		BMP280_OSRS_PRESS_X(3)
#define BMP280_OSRS_PRESS_8X		BMP280_OSRS_PRESS_X(4)
#define BMP280_OSRS_PRESS_16X		BMP280_OSRS_PRESS_X(5)

#define BMP280_MODE_MASK		(BIT(1) | BIT(0))
#define BMP280_MODE_SLEEP		0
#define BMP280_MODE_FORCED		BIT(0)
#define BMP280_MODE_NORMAL		(BIT(1) | BIT(0))

/* BMP180 specific registers */
#define BMP180_REG_OUT_XLSB		0xF8
#define BMP180_REG_OUT_LSB		0xF7
#define BMP180_REG_OUT_MSB		0xF6

#define BMP180_REG_CALIB_START		0xAA
#define BMP180_REG_CALIB_COUNT		22

#define BMP180_MEAS_SCO			BIT(5)
#define BMP180_MEAS_TEMP		(0x0E | BMP180_MEAS_SCO)
#define BMP180_MEAS_PRESS_X(oss)	((oss) << 6 | 0x14 | BMP180_MEAS_SCO)
#define BMP180_MEAS_PRESS_1X		BMP180_MEAS_PRESS_X(0)
#define BMP180_MEAS_PRESS_2X		BMP180_MEAS_PRESS_X(1)
#define BMP180_MEAS_PRESS_4X		BMP180_MEAS_PRESS_X(2)
#define BMP180_MEAS_PRESS_8X		BMP180_MEAS_PRESS_X(3)

/* BMP180 and BMP280 common registers */
#define BMP280_REG_CTRL_MEAS		0xF4
#define BMP280_REG_RESET		0xE0
#define BMP280_REG_ID			0xD0

#define BMP180_CHIP_ID			0x55
#define BMP280_CHIP_ID			0x58
#define BMP280_SOFT_RESET_VAL		0xB6

struct bmp280_data {
	struct i2c_client *client;
	struct mutex lock;
	struct regmap *regmap;
	const struct bmp280_chip_info *chip_info;

	/* log of base 2 of oversampling rate */
	u8 oversampling_press;
	u8 oversampling_temp;

	/*
	 * Carryover value from temperature conversion, used in pressure
	 * calculation.
	 */
	s32 t_fine;
};

struct bmp280_chip_info {
	const struct regmap_config *regmap_config;

	const int *oversampling_temp_avail;
	int num_oversampling_temp_avail;

	const int *oversampling_press_avail;
	int num_oversampling_press_avail;

	int (*chip_config)(struct bmp280_data *);
	int (*read_temp)(struct bmp280_data *, int *);
	int (*read_press)(struct bmp280_data *, int *, int *);
};

/*
 * These enums are used for indexing into the array of compensation
 * parameters for BMP280.
 */
enum { T1, T2, T3 };
enum { P1, P2, P3, P4, P5, P6, P7, P8, P9 };

static const struct iio_chan_spec bmp280_channels[] = {
	{
		.type = IIO_PRESSURE,
		.info_mask_separate = BIT(IIO_CHAN_INFO_PROCESSED) |
				      BIT(IIO_CHAN_INFO_OVERSAMPLING_RATIO),
	},
	{
		.type = IIO_TEMP,
		.info_mask_separate = BIT(IIO_CHAN_INFO_PROCESSED) |
				      BIT(IIO_CHAN_INFO_OVERSAMPLING_RATIO),
	},
};

static bool bmp280_is_writeable_reg(struct device *dev, unsigned int reg)
{
	switch (reg) {
	case BMP280_REG_CONFIG:
	case BMP280_REG_CTRL_MEAS:
	case BMP280_REG_RESET:
		return true;
	default:
		return false;
	};
}

static bool bmp280_is_volatile_reg(struct device *dev, unsigned int reg)
{
	switch (reg) {
	case BMP280_REG_TEMP_XLSB:
	case BMP280_REG_TEMP_LSB:
	case BMP280_REG_TEMP_MSB:
	case BMP280_REG_PRESS_XLSB:
	case BMP280_REG_PRESS_LSB:
	case BMP280_REG_PRESS_MSB:
	case BMP280_REG_STATUS:
		return true;
	default:
		return false;
	}
}

static const struct regmap_config bmp280_regmap_config = {
	.reg_bits = 8,
	.val_bits = 8,

	.max_register = BMP280_REG_TEMP_XLSB,
	.cache_type = REGCACHE_RBTREE,

	.writeable_reg = bmp280_is_writeable_reg,
	.volatile_reg = bmp280_is_volatile_reg,
};

/*
 * Returns temperature in DegC, resolution is 0.01 DegC.  Output value of
 * "5123" equals 51.23 DegC.  t_fine carries fine temperature as global
 * value.
 *
 * Taken from datasheet, Section 3.11.3, "Compensation formula".
 */
static s32 bmp280_compensate_temp(struct bmp280_data *data,
				  s32 adc_temp)
{
	int ret;
	s32 var1, var2;
	__le16 buf[BMP280_COMP_TEMP_REG_COUNT / 2];

	ret = regmap_bulk_read(data->regmap, BMP280_REG_COMP_TEMP_START,
			       buf, BMP280_COMP_TEMP_REG_COUNT);
	if (ret < 0) {
		dev_err(&data->client->dev,
			"failed to read temperature calibration parameters\n");
		return ret;
	}

	/*
	 * The double casts are necessary because le16_to_cpu returns an
	 * unsigned 16-bit value.  Casting that value directly to a
	 * signed 32-bit will not do proper sign extension.
	 *
	 * Conversely, T1 and P1 are unsigned values, so they can be
	 * cast straight to the larger type.
	 */
	var1 = (((adc_temp >> 3) - ((s32)le16_to_cpu(buf[T1]) << 1)) *
		((s32)(s16)le16_to_cpu(buf[T2]))) >> 11;
	var2 = (((((adc_temp >> 4) - ((s32)le16_to_cpu(buf[T1]))) *
		  ((adc_temp >> 4) - ((s32)le16_to_cpu(buf[T1])))) >> 12) *
		((s32)(s16)le16_to_cpu(buf[T3]))) >> 14;
	data->t_fine = var1 + var2;

	return (data->t_fine * 5 + 128) >> 8;
}

/*
 * Returns pressure in Pa as unsigned 32 bit integer in Q24.8 format (24
 * integer bits and 8 fractional bits).  Output value of "24674867"
 * represents 24674867/256 = 96386.2 Pa = 963.862 hPa
 *
 * Taken from datasheet, Section 3.11.3, "Compensation formula".
 */
static u32 bmp280_compensate_press(struct bmp280_data *data,
				   s32 adc_press)
{
	int ret;
	s64 var1, var2, p;
	__le16 buf[BMP280_COMP_PRESS_REG_COUNT / 2];

	ret = regmap_bulk_read(data->regmap, BMP280_REG_COMP_PRESS_START,
			       buf, BMP280_COMP_PRESS_REG_COUNT);
	if (ret < 0) {
		dev_err(&data->client->dev,
			"failed to read pressure calibration parameters\n");
		return ret;
	}

	var1 = ((s64)data->t_fine) - 128000;
	var2 = var1 * var1 * (s64)(s16)le16_to_cpu(buf[P6]);
	var2 += (var1 * (s64)(s16)le16_to_cpu(buf[P5])) << 17;
	var2 += ((s64)(s16)le16_to_cpu(buf[P4])) << 35;
	var1 = ((var1 * var1 * (s64)(s16)le16_to_cpu(buf[P3])) >> 8) +
		((var1 * (s64)(s16)le16_to_cpu(buf[P2])) << 12);
	var1 = ((((s64)1) << 47) + var1) * ((s64)le16_to_cpu(buf[P1])) >> 33;

	if (var1 == 0)
		return 0;

	p = ((((s64)1048576 - adc_press) << 31) - var2) * 3125;
	p = div64_s64(p, var1);
	var1 = (((s64)(s16)le16_to_cpu(buf[P9])) * (p >> 13) * (p >> 13)) >> 25;
	var2 = (((s64)(s16)le16_to_cpu(buf[P8])) * p) >> 19;
	p = ((p + var1 + var2) >> 8) + (((s64)(s16)le16_to_cpu(buf[P7])) << 4);

	return (u32)p;
}

static int bmp280_read_temp(struct bmp280_data *data,
			    int *val)
{
	int ret;
	__be32 tmp = 0;
	s32 adc_temp, comp_temp;

	ret = regmap_bulk_read(data->regmap, BMP280_REG_TEMP_MSB,
			       (u8 *) &tmp, 3);
	if (ret < 0) {
		dev_err(&data->client->dev, "failed to read temperature\n");
		return ret;
	}

	adc_temp = be32_to_cpu(tmp) >> 12;
	comp_temp = bmp280_compensate_temp(data, adc_temp);

	/*
	 * val might be NULL if we're called by the read_press routine,
	 * who only cares about the carry over t_fine value.
	 */
	if (val) {
		*val = comp_temp * 10;
		return IIO_VAL_INT;
	}

	return 0;
}

static int bmp280_read_press(struct bmp280_data *data,
			     int *val, int *val2)
{
	int ret;
	__be32 tmp = 0;
	s32 adc_press;
	u32 comp_press;

	/* Read and compensate temperature so we get a reading of t_fine. */
	ret = bmp280_read_temp(data, NULL);
	if (ret < 0)
		return ret;

	ret = regmap_bulk_read(data->regmap, BMP280_REG_PRESS_MSB,
			       (u8 *) &tmp, 3);
	if (ret < 0) {
		dev_err(&data->client->dev, "failed to read pressure\n");
		return ret;
	}

	adc_press = be32_to_cpu(tmp) >> 12;
	comp_press = bmp280_compensate_press(data, adc_press);

	*val = comp_press;
	*val2 = 256000;

	return IIO_VAL_FRACTIONAL;
}

static int bmp280_read_raw(struct iio_dev *indio_dev,
			   struct iio_chan_spec const *chan,
			   int *val, int *val2, long mask)
{
	int ret;
	struct bmp280_data *data = iio_priv(indio_dev);

	mutex_lock(&data->lock);

	switch (mask) {
	case IIO_CHAN_INFO_PROCESSED:
		switch (chan->type) {
		case IIO_PRESSURE:
			ret = data->chip_info->read_press(data, val, val2);
			break;
		case IIO_TEMP:
			ret = data->chip_info->read_temp(data, val);
			break;
		default:
			ret = -EINVAL;
			break;
		}
		break;
	case IIO_CHAN_INFO_OVERSAMPLING_RATIO:
		switch (chan->type) {
		case IIO_PRESSURE:
			*val = 1 << data->oversampling_press;
			ret = IIO_VAL_INT;
			break;
		case IIO_TEMP:
			*val = 1 << data->oversampling_temp;
			ret = IIO_VAL_INT;
			break;
		default:
			ret = -EINVAL;
			break;
		}
		break;
	default:
		ret = -EINVAL;
		break;
	}

	mutex_unlock(&data->lock);

	return ret;
}

static int bmp280_write_oversampling_ratio_temp(struct bmp280_data *data,
					       int val)
{
	int i;
	const int *avail = data->chip_info->oversampling_temp_avail;
	const int n = data->chip_info->num_oversampling_temp_avail;

	for (i = 0; i < n; i++) {
		if (avail[i] == val) {
			data->oversampling_temp = ilog2(val);

			return data->chip_info->chip_config(data);
		}
	}
	return -EINVAL;
}

static int bmp280_write_oversampling_ratio_press(struct bmp280_data *data,
					       int val)
{
	int i;
	const int *avail = data->chip_info->oversampling_press_avail;
	const int n = data->chip_info->num_oversampling_press_avail;

	for (i = 0; i < n; i++) {
		if (avail[i] == val) {
			data->oversampling_press = ilog2(val);

			return data->chip_info->chip_config(data);
		}
	}
	return -EINVAL;
}

static int bmp280_write_raw(struct iio_dev *indio_dev,
			    struct iio_chan_spec const *chan,
			    int val, int val2, long mask)
{
	int ret = 0;
	struct bmp280_data *data = iio_priv(indio_dev);

	switch (mask) {
	case IIO_CHAN_INFO_OVERSAMPLING_RATIO:
		mutex_lock(&data->lock);
		switch (chan->type) {
		case IIO_PRESSURE:
			ret = bmp280_write_oversampling_ratio_press(data, val);
			break;
		case IIO_TEMP:
			ret = bmp280_write_oversampling_ratio_temp(data, val);
			break;
		default:
			ret = -EINVAL;
			break;
		}
		mutex_unlock(&data->lock);
		break;
	default:
		return -EINVAL;
	}

	return ret;
}

static ssize_t bmp280_show_avail(char *buf, const int *vals, const int n)
{
	size_t len = 0;
	int i;

	for (i = 0; i < n; i++)
		len += scnprintf(buf + len, PAGE_SIZE - len, "%d ", vals[i]);

	buf[len - 1] = '\n';

	return len;
}

static ssize_t bmp280_show_temp_oversampling_avail(struct device *dev,
				struct device_attribute *attr, char *buf)
{
	struct bmp280_data *data = iio_priv(dev_to_iio_dev(dev));

	return bmp280_show_avail(buf, data->chip_info->oversampling_temp_avail,
				 data->chip_info->num_oversampling_temp_avail);
}

static ssize_t bmp280_show_press_oversampling_avail(struct device *dev,
				struct device_attribute *attr, char *buf)
{
	struct bmp280_data *data = iio_priv(dev_to_iio_dev(dev));

	return bmp280_show_avail(buf, data->chip_info->oversampling_press_avail,
				 data->chip_info->num_oversampling_press_avail);
}

static IIO_DEVICE_ATTR(in_temp_oversampling_ratio_available,
	S_IRUGO, bmp280_show_temp_oversampling_avail, NULL, 0);

static IIO_DEVICE_ATTR(in_pressure_oversampling_ratio_available,
	S_IRUGO, bmp280_show_press_oversampling_avail, NULL, 0);

static struct attribute *bmp280_attributes[] = {
	&iio_dev_attr_in_temp_oversampling_ratio_available.dev_attr.attr,
	&iio_dev_attr_in_pressure_oversampling_ratio_available.dev_attr.attr,
	NULL,
};

static const struct attribute_group bmp280_attrs_group = {
	.attrs = bmp280_attributes,
};

static const struct iio_info bmp280_info = {
	.driver_module = THIS_MODULE,
	.read_raw = &bmp280_read_raw,
	.write_raw = &bmp280_write_raw,
	.attrs = &bmp280_attrs_group,
};

static int bmp280_chip_config(struct bmp280_data *data)
{
	int ret;
	u8 osrs = BMP280_OSRS_TEMP_X(data->oversampling_temp + 1) |
		  BMP280_OSRS_PRESS_X(data->oversampling_press + 1);

	ret = regmap_update_bits(data->regmap, BMP280_REG_CTRL_MEAS,
				 BMP280_OSRS_TEMP_MASK |
				 BMP280_OSRS_PRESS_MASK |
				 BMP280_MODE_MASK,
				 osrs | BMP280_MODE_NORMAL);
	if (ret < 0) {
		dev_err(&data->client->dev,
			"failed to write ctrl_meas register\n");
		return ret;
	}

	ret = regmap_update_bits(data->regmap, BMP280_REG_CONFIG,
				 BMP280_FILTER_MASK,
				 BMP280_FILTER_4X);
	if (ret < 0) {
		dev_err(&data->client->dev,
			"failed to write config register\n");
		return ret;
	}

	return ret;
}

static const int bmp280_oversampling_avail[] = { 1, 2, 4, 8, 16 };

static const struct bmp280_chip_info bmp280_chip_info = {
	.regmap_config = &bmp280_regmap_config,

	.oversampling_temp_avail = bmp280_oversampling_avail,
	.num_oversampling_temp_avail = ARRAY_SIZE(bmp280_oversampling_avail),

	.oversampling_press_avail = bmp280_oversampling_avail,
	.num_oversampling_press_avail = ARRAY_SIZE(bmp280_oversampling_avail),

	.chip_config = bmp280_chip_config,
	.read_temp = bmp280_read_temp,
	.read_press = bmp280_read_press,
};

static bool bmp180_is_writeable_reg(struct device *dev, unsigned int reg)
{
	switch (reg) {
	case BMP280_REG_CTRL_MEAS:
	case BMP280_REG_RESET:
		return true;
	default:
		return false;
	};
}

static bool bmp180_is_volatile_reg(struct device *dev, unsigned int reg)
{
	switch (reg) {
	case BMP180_REG_OUT_XLSB:
	case BMP180_REG_OUT_LSB:
	case BMP180_REG_OUT_MSB:
	case BMP280_REG_CTRL_MEAS:
		return true;
	default:
		return false;
	}
}

static const struct regmap_config bmp180_regmap_config = {
	.reg_bits = 8,
	.val_bits = 8,

	.max_register = BMP180_REG_OUT_XLSB,
	.cache_type = REGCACHE_RBTREE,

	.writeable_reg = bmp180_is_writeable_reg,
	.volatile_reg = bmp180_is_volatile_reg,
};

static int bmp180_measure(struct bmp280_data *data, u8 ctrl_meas)
{
	int ret;
	const int conversion_time_max[] = { 4500, 7500, 13500, 25500 };
	unsigned int delay_us;
	unsigned int ctrl;

	ret = regmap_write(data->regmap, BMP280_REG_CTRL_MEAS, ctrl_meas);
	if (ret)
		return ret;

	if (ctrl_meas == BMP180_MEAS_TEMP)
		delay_us = 4500;
	else
		delay_us = conversion_time_max[data->oversampling_press];

	usleep_range(delay_us, delay_us + 1000);

	ret = regmap_read(data->regmap, BMP280_REG_CTRL_MEAS, &ctrl);
	if (ret)
		return ret;

	/* The value of this bit reset to "0" after conversion is complete */
	if (ctrl & BMP180_MEAS_SCO)
		return -EIO;

	return 0;
}

static int bmp180_read_adc_temp(struct bmp280_data *data, int *val)
{
	int ret;
	__be16 tmp = 0;

	ret = bmp180_measure(data, BMP180_MEAS_TEMP);
	if (ret)
		return ret;

	ret = regmap_bulk_read(data->regmap, BMP180_REG_OUT_MSB, (u8 *)&tmp, 2);
	if (ret)
		return ret;

	*val = be16_to_cpu(tmp);

	return 0;
}

/*
 * These enums are used for indexing into the array of calibration
 * coefficients for BMP180.
 */
enum { AC1, AC2, AC3, AC4, AC5, AC6, B1, B2, MB, MC, MD };

struct bmp180_calib {
	s16 AC1;
	s16 AC2;
	s16 AC3;
	u16 AC4;
	u16 AC5;
	u16 AC6;
	s16 B1;
	s16 B2;
	s16 MB;
	s16 MC;
	s16 MD;
};

static int bmp180_read_calib(struct bmp280_data *data,
			     struct bmp180_calib *calib)
{
	int ret;
	int i;
	__be16 buf[BMP180_REG_CALIB_COUNT / 2];

	ret = regmap_bulk_read(data->regmap, BMP180_REG_CALIB_START, buf,
			       sizeof(buf));

	if (ret < 0)
		return ret;

	/* None of the words has the value 0 or 0xFFFF */
	for (i = 0; i < ARRAY_SIZE(buf); i++) {
		if (buf[i] == cpu_to_be16(0) || buf[i] == cpu_to_be16(0xffff))
			return -EIO;
	}

	calib->AC1 = be16_to_cpu(buf[AC1]);
	calib->AC2 = be16_to_cpu(buf[AC2]);
	calib->AC3 = be16_to_cpu(buf[AC3]);
	calib->AC4 = be16_to_cpu(buf[AC4]);
	calib->AC5 = be16_to_cpu(buf[AC5]);
	calib->AC6 = be16_to_cpu(buf[AC6]);
	calib->B1 = be16_to_cpu(buf[B1]);
	calib->B2 = be16_to_cpu(buf[B2]);
	calib->MB = be16_to_cpu(buf[MB]);
	calib->MC = be16_to_cpu(buf[MC]);
	calib->MD = be16_to_cpu(buf[MD]);

	return 0;
}

/*
 * Returns temperature in DegC, resolution is 0.1 DegC.
 * t_fine carries fine temperature as global value.
 *
 * Taken from datasheet, Section 3.5, "Calculating pressure and temperature".
 */
static s32 bmp180_compensate_temp(struct bmp280_data *data, s32 adc_temp)
{
	int ret;
	s32 x1, x2;
	struct bmp180_calib calib;

	ret = bmp180_read_calib(data, &calib);
	if (ret < 0) {
		dev_err(&data->client->dev,
			"failed to read calibration coefficients\n");
		return ret;
	}

	x1 = ((adc_temp - calib.AC6) * calib.AC5) >> 15;
	x2 = (calib.MC << 11) / (x1 + calib.MD);
	data->t_fine = x1 + x2;

	return (data->t_fine + 8) >> 4;
}

static int bmp180_read_temp(struct bmp280_data *data, int *val)
{
	int ret;
	s32 adc_temp, comp_temp;

	ret = bmp180_read_adc_temp(data, &adc_temp);
	if (ret)
		return ret;

	comp_temp = bmp180_compensate_temp(data, adc_temp);

	/*
	 * val might be NULL if we're called by the read_press routine,
	 * who only cares about the carry over t_fine value.
	 */
	if (val) {
		*val = comp_temp * 100;
		return IIO_VAL_INT;
	}

	return 0;
}

static int bmp180_read_adc_press(struct bmp280_data *data, int *val)
{
	int ret;
	__be32 tmp = 0;
	u8 oss = data->oversampling_press;

	ret = bmp180_measure(data, BMP180_MEAS_PRESS_X(oss));
	if (ret)
		return ret;

	ret = regmap_bulk_read(data->regmap, BMP180_REG_OUT_MSB, (u8 *)&tmp, 3);
	if (ret)
		return ret;

	*val = (be32_to_cpu(tmp) >> 8) >> (8 - oss);

	return 0;
}

/*
 * Returns pressure in Pa, resolution is 1 Pa.
 *
 * Taken from datasheet, Section 3.5, "Calculating pressure and temperature".
 */
static u32 bmp180_compensate_press(struct bmp280_data *data, s32 adc_press)
{
	int ret;
	s32 x1, x2, x3, p;
	s32 b3, b6;
	u32 b4, b7;
	s32 oss = data->oversampling_press;
	struct bmp180_calib calib;

	ret = bmp180_read_calib(data, &calib);
	if (ret < 0) {
		dev_err(&data->client->dev,
			"failed to read calibration coefficients\n");
		return ret;
	}

	b6 = data->t_fine - 4000;
	x1 = (calib.B2 * (b6 * b6 >> 12)) >> 11;
	x2 = calib.AC2 * b6 >> 11;
	x3 = x1 + x2;
	b3 = ((((s32)calib.AC1 * 4 + x3) << oss) + 2) / 4;
	x1 = calib.AC3 * b6 >> 13;
	x2 = (calib.B1 * ((b6 * b6) >> 12)) >> 16;
	x3 = (x1 + x2 + 2) >> 2;
	b4 = calib.AC4 * (u32)(x3 + 32768) >> 15;
	b7 = ((u32)adc_press - b3) * (50000 >> oss);
	if (b7 < 0x80000000)
		p = (b7 * 2) / b4;
	else
		p = (b7 / b4) * 2;

	x1 = (p >> 8) * (p >> 8);
	x1 = (x1 * 3038) >> 16;
	x2 = (-7357 * p) >> 16;

	return p + ((x1 + x2 + 3791) >> 4);
}

static int bmp180_read_press(struct bmp280_data *data,
			     int *val, int *val2)
{
	int ret;
	s32 adc_press;
	u32 comp_press;

	/* Read and compensate temperature so we get a reading of t_fine. */
	ret = bmp180_read_temp(data, NULL);
	if (ret)
		return ret;

	ret = bmp180_read_adc_press(data, &adc_press);
	if (ret)
		return ret;

	comp_press = bmp180_compensate_press(data, adc_press);

	*val = comp_press;
	*val2 = 1000;

	return IIO_VAL_FRACTIONAL;
}

static int bmp180_chip_config(struct bmp280_data *data)
{
	return 0;
}

static const int bmp180_oversampling_temp_avail[] = { 1 };
static const int bmp180_oversampling_press_avail[] = { 1, 2, 4, 8 };

static const struct bmp280_chip_info bmp180_chip_info = {
	.regmap_config = &bmp180_regmap_config,

	.oversampling_temp_avail = bmp180_oversampling_temp_avail,
	.num_oversampling_temp_avail =
		ARRAY_SIZE(bmp180_oversampling_temp_avail),

	.oversampling_press_avail = bmp180_oversampling_press_avail,
	.num_oversampling_press_avail =
		ARRAY_SIZE(bmp180_oversampling_press_avail),

	.chip_config = bmp180_chip_config,
	.read_temp = bmp180_read_temp,
	.read_press = bmp180_read_press,
};

static int bmp280_probe(struct i2c_client *client,
			const struct i2c_device_id *id)
{
	int ret;
	struct iio_dev *indio_dev;
	struct bmp280_data *data;
	unsigned int chip_id;

	indio_dev = devm_iio_device_alloc(&client->dev, sizeof(*data));
	if (!indio_dev)
		return -ENOMEM;

	data = iio_priv(indio_dev);
	mutex_init(&data->lock);
	data->client = client;

	indio_dev->dev.parent = &client->dev;
	indio_dev->name = id->name;
	indio_dev->channels = bmp280_channels;
	indio_dev->num_channels = ARRAY_SIZE(bmp280_channels);
	indio_dev->info = &bmp280_info;
	indio_dev->modes = INDIO_DIRECT_MODE;

	switch (id->driver_data) {
	case BMP180_CHIP_ID:
		data->chip_info = &bmp180_chip_info;
		data->oversampling_press = ilog2(8);
		data->oversampling_temp = ilog2(1);
		break;
	case BMP280_CHIP_ID:
		data->chip_info = &bmp280_chip_info;
		data->oversampling_press = ilog2(16);
		data->oversampling_temp = ilog2(2);
		break;
	default:
		return -EINVAL;
	}

	data->regmap = devm_regmap_init_i2c(client,
					data->chip_info->regmap_config);
	if (IS_ERR(data->regmap)) {
		dev_err(&client->dev, "failed to allocate register map\n");
		return PTR_ERR(data->regmap);
	}

	ret = regmap_read(data->regmap, BMP280_REG_ID, &chip_id);
	if (ret < 0)
		return ret;
	if (chip_id != id->driver_data) {
<<<<<<< HEAD
		dev_err(&client->dev, "bad chip id.  expected %x got %x\n",
			BMP280_CHIP_ID, chip_id);
=======
		dev_err(&client->dev, "bad chip id.  expected %lx got %x\n",
			id->driver_data, chip_id);
>>>>>>> 33688abb
		return -EINVAL;
	}

	ret = data->chip_info->chip_config(data);
	if (ret < 0)
		return ret;

	return devm_iio_device_register(&client->dev, indio_dev);
}

static const struct acpi_device_id bmp280_acpi_match[] = {
	{"BMP0280", BMP280_CHIP_ID },
	{"BMP0180", BMP180_CHIP_ID },
	{"BMP0085", BMP180_CHIP_ID },
	{ },
};
MODULE_DEVICE_TABLE(acpi, bmp280_acpi_match);

static const struct i2c_device_id bmp280_id[] = {
	{"bmp280", BMP280_CHIP_ID },
	{"bmp180", BMP180_CHIP_ID },
	{"bmp085", BMP180_CHIP_ID },
	{ },
};
MODULE_DEVICE_TABLE(i2c, bmp280_id);

static struct i2c_driver bmp280_driver = {
	.driver = {
		.name	= "bmp280",
		.acpi_match_table = ACPI_PTR(bmp280_acpi_match),
	},
	.probe		= bmp280_probe,
	.id_table	= bmp280_id,
};
module_i2c_driver(bmp280_driver);

MODULE_AUTHOR("Vlad Dogaru <vlad.dogaru@intel.com>");
MODULE_DESCRIPTION("Driver for Bosch Sensortec BMP180/BMP280 pressure and temperature sensor");
MODULE_LICENSE("GPL v2");<|MERGE_RESOLUTION|>--- conflicted
+++ resolved
@@ -879,13 +879,8 @@
 	if (ret < 0)
 		return ret;
 	if (chip_id != id->driver_data) {
-<<<<<<< HEAD
-		dev_err(&client->dev, "bad chip id.  expected %x got %x\n",
-			BMP280_CHIP_ID, chip_id);
-=======
 		dev_err(&client->dev, "bad chip id.  expected %lx got %x\n",
 			id->driver_data, chip_id);
->>>>>>> 33688abb
 		return -EINVAL;
 	}
 
