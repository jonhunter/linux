// SPDX-License-Identifier: GPL-2.0
/*
 * AD7606 SPI ADC driver
 *
 * Copyright 2011 Analog Devices Inc.
 */

#include <linux/delay.h>
#include <linux/device.h>
#include <linux/err.h>
#include <linux/gpio/consumer.h>
#include <linux/interrupt.h>
#include <linux/kernel.h>
#include <linux/module.h>
#include <linux/property.h>
#include <linux/pwm.h>
#include <linux/regulator/consumer.h>
#include <linux/sched.h>
#include <linux/slab.h>
#include <linux/sysfs.h>
#include <linux/units.h>
#include <linux/util_macros.h>

#include <linux/iio/backend.h>
#include <linux/iio/buffer.h>
#include <linux/iio/iio.h>
#include <linux/iio/sysfs.h>
#include <linux/iio/trigger.h>
#include <linux/iio/triggered_buffer.h>
#include <linux/iio/trigger_consumer.h>

#include "ad7606.h"

/*
 * Scales are computed as 5000/32768 and 10000/32768 respectively,
 * so that when applied to the raw values they provide mV values.
 * The scale arrays are kept as IIO_VAL_INT_PLUS_MICRO, so index
 * X is the integer part and X + 1 is the fractional part.
 */
static const unsigned int ad7606_16bit_hw_scale_avail[2][2] = {
	{ 0, 152588 }, { 0, 305176 }
};

static const unsigned int ad7606_18bit_hw_scale_avail[2][2] = {
	{ 0, 38147 }, { 0, 76294 }
};

static const unsigned int ad7606c_16bit_single_ended_unipolar_scale_avail[3][2] = {
	{ 0, 76294 }, { 0, 152588 }, { 0, 190735 }
};

static const unsigned int ad7606c_16bit_single_ended_bipolar_scale_avail[5][2] = {
	{ 0, 76294 }, { 0, 152588 }, { 0, 190735 }, { 0, 305176 }, { 0, 381470 }
};

static const unsigned int ad7606c_16bit_differential_bipolar_scale_avail[4][2] = {
	{ 0, 152588 }, { 0, 305176 }, { 0, 381470 }, { 0, 610352 }
};

static const unsigned int ad7606c_18bit_single_ended_unipolar_scale_avail[3][2] = {
	{ 0, 19073 }, { 0, 38147 }, { 0, 47684 }
};

static const unsigned int ad7606c_18bit_single_ended_bipolar_scale_avail[5][2] = {
	{ 0, 19073 }, { 0, 38147 }, { 0, 47684 }, { 0, 76294 }, { 0, 95367 }
};

static const unsigned int ad7606c_18bit_differential_bipolar_scale_avail[4][2] = {
	{ 0, 38147 }, { 0, 76294 }, { 0, 95367 }, { 0, 152588 }
};

static const unsigned int ad7606_16bit_sw_scale_avail[3][2] = {
	{ 0, 76293 }, { 0, 152588 }, { 0, 305176 }
};

static const unsigned int ad7607_hw_scale_avail[2][2] = {
	{ 0, 610352 }, { 1, 220703 }
};

static const unsigned int ad7609_hw_scale_avail[2][2] = {
	{ 0, 152588 }, { 0, 305176 }
};

static const unsigned int ad7606_oversampling_avail[7] = {
	1, 2, 4, 8, 16, 32, 64,
};

static const unsigned int ad7616_oversampling_avail[8] = {
	1, 2, 4, 8, 16, 32, 64, 128,
};

static const struct iio_chan_spec ad7605_channels[] = {
	IIO_CHAN_SOFT_TIMESTAMP(4),
	AD7605_CHANNEL(0),
	AD7605_CHANNEL(1),
	AD7605_CHANNEL(2),
	AD7605_CHANNEL(3),
};

static const struct iio_chan_spec ad7606_channels_16bit[] = {
	IIO_CHAN_SOFT_TIMESTAMP(8),
	AD7606_CHANNEL(0, 16),
	AD7606_CHANNEL(1, 16),
	AD7606_CHANNEL(2, 16),
	AD7606_CHANNEL(3, 16),
	AD7606_CHANNEL(4, 16),
	AD7606_CHANNEL(5, 16),
	AD7606_CHANNEL(6, 16),
	AD7606_CHANNEL(7, 16),
};

static const struct iio_chan_spec ad7606_channels_18bit[] = {
	IIO_CHAN_SOFT_TIMESTAMP(8),
	AD7606_CHANNEL(0, 18),
	AD7606_CHANNEL(1, 18),
	AD7606_CHANNEL(2, 18),
	AD7606_CHANNEL(3, 18),
	AD7606_CHANNEL(4, 18),
	AD7606_CHANNEL(5, 18),
	AD7606_CHANNEL(6, 18),
	AD7606_CHANNEL(7, 18),
};

static const struct iio_chan_spec ad7607_channels[] = {
	IIO_CHAN_SOFT_TIMESTAMP(8),
	AD7606_CHANNEL(0, 14),
	AD7606_CHANNEL(1, 14),
	AD7606_CHANNEL(2, 14),
	AD7606_CHANNEL(3, 14),
	AD7606_CHANNEL(4, 14),
	AD7606_CHANNEL(5, 14),
	AD7606_CHANNEL(6, 14),
	AD7606_CHANNEL(7, 14),
};

static const struct iio_chan_spec ad7608_channels[] = {
	IIO_CHAN_SOFT_TIMESTAMP(8),
	AD7606_CHANNEL(0, 18),
	AD7606_CHANNEL(1, 18),
	AD7606_CHANNEL(2, 18),
	AD7606_CHANNEL(3, 18),
	AD7606_CHANNEL(4, 18),
	AD7606_CHANNEL(5, 18),
	AD7606_CHANNEL(6, 18),
	AD7606_CHANNEL(7, 18),
};

/*
 * The current assumption that this driver makes for AD7616, is that it's
 * working in Hardware Mode with Serial, Burst and Sequencer modes activated.
 * To activate them, following pins must be pulled high:
 *	-SER/PAR
 *	-SEQEN
 * And following pins must be pulled low:
 *	-WR/BURST
 *	-DB4/SER1W
 */
static const struct iio_chan_spec ad7616_channels[] = {
	IIO_CHAN_SOFT_TIMESTAMP(16),
	AD7606_CHANNEL(0, 16),
	AD7606_CHANNEL(1, 16),
	AD7606_CHANNEL(2, 16),
	AD7606_CHANNEL(3, 16),
	AD7606_CHANNEL(4, 16),
	AD7606_CHANNEL(5, 16),
	AD7606_CHANNEL(6, 16),
	AD7606_CHANNEL(7, 16),
	AD7606_CHANNEL(8, 16),
	AD7606_CHANNEL(9, 16),
	AD7606_CHANNEL(10, 16),
	AD7606_CHANNEL(11, 16),
	AD7606_CHANNEL(12, 16),
	AD7606_CHANNEL(13, 16),
	AD7606_CHANNEL(14, 16),
	AD7606_CHANNEL(15, 16),
};

static int ad7606c_18bit_chan_scale_setup(struct ad7606_state *st,
					  struct iio_chan_spec *chan, int ch);
static int ad7606c_16bit_chan_scale_setup(struct ad7606_state *st,
					  struct iio_chan_spec *chan, int ch);
static int ad7606_16bit_chan_scale_setup(struct ad7606_state *st,
					 struct iio_chan_spec *chan, int ch);
static int ad7607_chan_scale_setup(struct ad7606_state *st,
				   struct iio_chan_spec *chan, int ch);
static int ad7608_chan_scale_setup(struct ad7606_state *st,
				   struct iio_chan_spec *chan, int ch);
static int ad7609_chan_scale_setup(struct ad7606_state *st,
				   struct iio_chan_spec *chan, int ch);

const struct ad7606_chip_info ad7605_4_info = {
	.channels = ad7605_channels,
	.name = "ad7605-4",
	.num_adc_channels = 4,
	.num_channels = 5,
	.scale_setup_cb = ad7606_16bit_chan_scale_setup,
};
<<<<<<< HEAD
EXPORT_SYMBOL_NS_GPL(ad7605_4_info, IIO_AD7606);
=======
EXPORT_SYMBOL_NS_GPL(ad7605_4_info, "IIO_AD7606");
>>>>>>> e96372b1

const struct ad7606_chip_info ad7606_8_info = {
	.channels = ad7606_channels_16bit,
	.name = "ad7606-8",
	.num_adc_channels = 8,
	.num_channels = 9,
	.oversampling_avail = ad7606_oversampling_avail,
	.oversampling_num = ARRAY_SIZE(ad7606_oversampling_avail),
	.scale_setup_cb = ad7606_16bit_chan_scale_setup,
};
<<<<<<< HEAD
EXPORT_SYMBOL_NS_GPL(ad7606_8_info, IIO_AD7606);
=======
EXPORT_SYMBOL_NS_GPL(ad7606_8_info, "IIO_AD7606");
>>>>>>> e96372b1

const struct ad7606_chip_info ad7606_6_info = {
	.channels = ad7606_channels_16bit,
	.name = "ad7606-6",
	.num_adc_channels = 6,
	.num_channels = 7,
	.oversampling_avail = ad7606_oversampling_avail,
	.oversampling_num = ARRAY_SIZE(ad7606_oversampling_avail),
	.scale_setup_cb = ad7606_16bit_chan_scale_setup,
};
<<<<<<< HEAD
EXPORT_SYMBOL_NS_GPL(ad7606_6_info, IIO_AD7606);
=======
EXPORT_SYMBOL_NS_GPL(ad7606_6_info, "IIO_AD7606");
>>>>>>> e96372b1

const struct ad7606_chip_info ad7606_4_info = {
	.channels = ad7606_channels_16bit,
	.name = "ad7606-4",
	.num_adc_channels = 4,
	.num_channels = 5,
	.oversampling_avail = ad7606_oversampling_avail,
	.oversampling_num = ARRAY_SIZE(ad7606_oversampling_avail),
	.scale_setup_cb = ad7606_16bit_chan_scale_setup,
};
<<<<<<< HEAD
EXPORT_SYMBOL_NS_GPL(ad7606_4_info, IIO_AD7606);
=======
EXPORT_SYMBOL_NS_GPL(ad7606_4_info, "IIO_AD7606");
>>>>>>> e96372b1

const struct ad7606_chip_info ad7606b_info = {
	.channels = ad7606_channels_16bit,
	.max_samplerate = 800 * KILO,
	.name = "ad7606b",
	.num_adc_channels = 8,
	.num_channels = 9,
	.oversampling_avail = ad7606_oversampling_avail,
	.oversampling_num = ARRAY_SIZE(ad7606_oversampling_avail),
	.scale_setup_cb = ad7606_16bit_chan_scale_setup,
};
<<<<<<< HEAD
EXPORT_SYMBOL_NS_GPL(ad7606b_info, IIO_AD7606);
=======
EXPORT_SYMBOL_NS_GPL(ad7606b_info, "IIO_AD7606");
>>>>>>> e96372b1

const struct ad7606_chip_info ad7606c_16_info = {
	.channels = ad7606_channels_16bit,
	.name = "ad7606c16",
	.num_adc_channels = 8,
	.num_channels = 9,
	.oversampling_avail = ad7606_oversampling_avail,
	.oversampling_num = ARRAY_SIZE(ad7606_oversampling_avail),
	.scale_setup_cb = ad7606c_16bit_chan_scale_setup,
};
<<<<<<< HEAD
EXPORT_SYMBOL_NS_GPL(ad7606c_16_info, IIO_AD7606);
=======
EXPORT_SYMBOL_NS_GPL(ad7606c_16_info, "IIO_AD7606");
>>>>>>> e96372b1

const struct ad7606_chip_info ad7607_info = {
	.channels = ad7607_channels,
	.name = "ad7607",
	.num_adc_channels = 8,
	.num_channels = 9,
	.oversampling_avail = ad7606_oversampling_avail,
	.oversampling_num = ARRAY_SIZE(ad7606_oversampling_avail),
	.scale_setup_cb = ad7607_chan_scale_setup,
};
<<<<<<< HEAD
EXPORT_SYMBOL_NS_GPL(ad7607_info, IIO_AD7606);
=======
EXPORT_SYMBOL_NS_GPL(ad7607_info, "IIO_AD7606");
>>>>>>> e96372b1

const struct ad7606_chip_info ad7608_info = {
	.channels = ad7608_channels,
	.name = "ad7608",
	.num_adc_channels = 8,
	.num_channels = 9,
	.oversampling_avail = ad7606_oversampling_avail,
	.oversampling_num = ARRAY_SIZE(ad7606_oversampling_avail),
	.scale_setup_cb = ad7608_chan_scale_setup,
};
<<<<<<< HEAD
EXPORT_SYMBOL_NS_GPL(ad7608_info, IIO_AD7606);
=======
EXPORT_SYMBOL_NS_GPL(ad7608_info, "IIO_AD7606");
>>>>>>> e96372b1

const struct ad7606_chip_info ad7609_info = {
	.channels = ad7608_channels,
	.name = "ad7609",
	.num_adc_channels = 8,
	.num_channels = 9,
	.oversampling_avail = ad7606_oversampling_avail,
	.oversampling_num = ARRAY_SIZE(ad7606_oversampling_avail),
	.scale_setup_cb = ad7609_chan_scale_setup,
};
<<<<<<< HEAD
EXPORT_SYMBOL_NS_GPL(ad7609_info, IIO_AD7606);
=======
EXPORT_SYMBOL_NS_GPL(ad7609_info, "IIO_AD7606");
>>>>>>> e96372b1

const struct ad7606_chip_info ad7606c_18_info = {
	.channels = ad7606_channels_18bit,
	.name = "ad7606c18",
	.num_adc_channels = 8,
	.num_channels = 9,
	.oversampling_avail = ad7606_oversampling_avail,
	.oversampling_num = ARRAY_SIZE(ad7606_oversampling_avail),
	.scale_setup_cb = ad7606c_18bit_chan_scale_setup,
};
<<<<<<< HEAD
EXPORT_SYMBOL_NS_GPL(ad7606c_18_info, IIO_AD7606);
=======
EXPORT_SYMBOL_NS_GPL(ad7606c_18_info, "IIO_AD7606");
>>>>>>> e96372b1

const struct ad7606_chip_info ad7616_info = {
	.channels = ad7616_channels,
	.init_delay_ms = 15,
	.name = "ad7616",
	.num_adc_channels = 16,
	.num_channels = 17,
	.oversampling_avail = ad7616_oversampling_avail,
	.oversampling_num = ARRAY_SIZE(ad7616_oversampling_avail),
	.os_req_reset = true,
	.scale_setup_cb = ad7606_16bit_chan_scale_setup,
};
<<<<<<< HEAD
EXPORT_SYMBOL_NS_GPL(ad7616_info, IIO_AD7606);
=======
EXPORT_SYMBOL_NS_GPL(ad7616_info, "IIO_AD7606");
>>>>>>> e96372b1

int ad7606_reset(struct ad7606_state *st)
{
	if (st->gpio_reset) {
		gpiod_set_value(st->gpio_reset, 1);
		ndelay(100); /* t_reset >= 100ns */
		gpiod_set_value(st->gpio_reset, 0);
		return 0;
	}

	return -ENODEV;
}
EXPORT_SYMBOL_NS_GPL(ad7606_reset, "IIO_AD7606");

static int ad7606_16bit_chan_scale_setup(struct ad7606_state *st,
					 struct iio_chan_spec *chan, int ch)
{
	struct ad7606_chan_scale *cs = &st->chan_scales[ch];

	if (!st->sw_mode_en) {
		/* tied to logic low, analog input range is +/- 5V */
		cs->range = 0;
		cs->scale_avail = ad7606_16bit_hw_scale_avail;
		cs->num_scales = ARRAY_SIZE(ad7606_16bit_hw_scale_avail);
		return 0;
	}

	/* Scale of 0.076293 is only available in sw mode */
	/* After reset, in software mode, ±10 V is set by default */
	cs->range = 2;
	cs->scale_avail = ad7606_16bit_sw_scale_avail;
	cs->num_scales = ARRAY_SIZE(ad7606_16bit_sw_scale_avail);

	return 0;
}

static int ad7606_get_chan_config(struct ad7606_state *st, int ch,
				  bool *bipolar, bool *differential)
{
	unsigned int num_channels = st->chip_info->num_channels - 1;
	struct device *dev = st->dev;
	int ret;

	*bipolar = false;
	*differential = false;

	device_for_each_child_node_scoped(dev, child) {
		u32 pins[2];
		int reg;

		ret = fwnode_property_read_u32(child, "reg", &reg);
		if (ret)
			continue;

		/* channel number (here) is from 1 to num_channels */
		if (reg == 0 || reg > num_channels) {
			dev_warn(dev,
				 "Invalid channel number (ignoring): %d\n", reg);
			continue;
		}

		if (reg != (ch + 1))
			continue;

		*bipolar = fwnode_property_read_bool(child, "bipolar");

		ret = fwnode_property_read_u32_array(child, "diff-channels",
						     pins, ARRAY_SIZE(pins));
		/* Channel is differential, if pins are the same as 'reg' */
		if (ret == 0 && (pins[0] != reg || pins[1] != reg)) {
			dev_err(dev,
				"Differential pins must be the same as 'reg'");
			return -EINVAL;
		}

		*differential = (ret == 0);

		if (*differential && !*bipolar) {
			dev_err(dev,
				"'bipolar' must be added for diff channel %d\n",
				reg);
			return -EINVAL;
		}

		return 0;
	}

	return 0;
}

static int ad7606c_18bit_chan_scale_setup(struct ad7606_state *st,
					  struct iio_chan_spec *chan, int ch)
{
	struct ad7606_chan_scale *cs = &st->chan_scales[ch];
	bool bipolar, differential;
	int ret;

	if (!st->sw_mode_en) {
		cs->range = 0;
		cs->scale_avail = ad7606_18bit_hw_scale_avail;
		cs->num_scales = ARRAY_SIZE(ad7606_18bit_hw_scale_avail);
		return 0;
	}

	ret = ad7606_get_chan_config(st, ch, &bipolar, &differential);
	if (ret)
		return ret;

	if (differential) {
		cs->scale_avail = ad7606c_18bit_differential_bipolar_scale_avail;
		cs->num_scales =
			ARRAY_SIZE(ad7606c_18bit_differential_bipolar_scale_avail);
		/* Bipolar differential ranges start at 8 (b1000) */
		cs->reg_offset = 8;
		cs->range = 1;
		chan->differential = 1;
		chan->channel2 = chan->channel;

		return 0;
	}

	chan->differential = 0;

	if (bipolar) {
		cs->scale_avail = ad7606c_18bit_single_ended_bipolar_scale_avail;
		cs->num_scales =
			ARRAY_SIZE(ad7606c_18bit_single_ended_bipolar_scale_avail);
		/* Bipolar single-ended ranges start at 0 (b0000) */
		cs->reg_offset = 0;
		cs->range = 3;
		chan->scan_type.sign = 's';

		return 0;
	}

	cs->scale_avail = ad7606c_18bit_single_ended_unipolar_scale_avail;
	cs->num_scales =
		ARRAY_SIZE(ad7606c_18bit_single_ended_unipolar_scale_avail);
	/* Unipolar single-ended ranges start at 5 (b0101) */
	cs->reg_offset = 5;
	cs->range = 1;
	chan->scan_type.sign = 'u';

	return 0;
}

static int ad7606c_16bit_chan_scale_setup(struct ad7606_state *st,
					  struct iio_chan_spec *chan, int ch)
{
	struct ad7606_chan_scale *cs = &st->chan_scales[ch];
	bool bipolar, differential;
	int ret;

	if (!st->sw_mode_en) {
		cs->range = 0;
		cs->scale_avail = ad7606_16bit_hw_scale_avail;
		cs->num_scales = ARRAY_SIZE(ad7606_16bit_hw_scale_avail);
		return 0;
	}

	ret = ad7606_get_chan_config(st, ch, &bipolar, &differential);
	if (ret)
		return ret;

	if (differential) {
		cs->scale_avail = ad7606c_16bit_differential_bipolar_scale_avail;
		cs->num_scales =
			ARRAY_SIZE(ad7606c_16bit_differential_bipolar_scale_avail);
		/* Bipolar differential ranges start at 8 (b1000) */
		cs->reg_offset = 8;
		cs->range = 1;
		chan->differential = 1;
		chan->channel2 = chan->channel;
		chan->scan_type.sign = 's';

		return 0;
	}

	chan->differential = 0;

	if (bipolar) {
		cs->scale_avail = ad7606c_16bit_single_ended_bipolar_scale_avail;
		cs->num_scales =
			ARRAY_SIZE(ad7606c_16bit_single_ended_bipolar_scale_avail);
		/* Bipolar single-ended ranges start at 0 (b0000) */
		cs->reg_offset = 0;
		cs->range = 3;
		chan->scan_type.sign = 's';

		return 0;
	}

	cs->scale_avail = ad7606c_16bit_single_ended_unipolar_scale_avail;
	cs->num_scales =
		ARRAY_SIZE(ad7606c_16bit_single_ended_unipolar_scale_avail);
	/* Unipolar single-ended ranges start at 5 (b0101) */
	cs->reg_offset = 5;
	cs->range = 1;
	chan->scan_type.sign = 'u';

	return 0;
}

static int ad7607_chan_scale_setup(struct ad7606_state *st,
				   struct iio_chan_spec *chan, int ch)
{
	struct ad7606_chan_scale *cs = &st->chan_scales[ch];

	cs->range = 0;
	cs->scale_avail = ad7607_hw_scale_avail;
	cs->num_scales = ARRAY_SIZE(ad7607_hw_scale_avail);
	return 0;
}

static int ad7608_chan_scale_setup(struct ad7606_state *st,
				   struct iio_chan_spec *chan, int ch)
{
	struct ad7606_chan_scale *cs = &st->chan_scales[ch];

	cs->range = 0;
	cs->scale_avail = ad7606_18bit_hw_scale_avail;
	cs->num_scales = ARRAY_SIZE(ad7606_18bit_hw_scale_avail);
	return 0;
}

static int ad7609_chan_scale_setup(struct ad7606_state *st,
				   struct iio_chan_spec *chan, int ch)
{
	struct ad7606_chan_scale *cs = &st->chan_scales[ch];

	cs->range = 0;
	cs->scale_avail = ad7609_hw_scale_avail;
	cs->num_scales = ARRAY_SIZE(ad7609_hw_scale_avail);
	return 0;
}

static int ad7606_16bit_chan_scale_setup(struct ad7606_state *st,
					 struct iio_chan_spec *chan, int ch)
{
	struct ad7606_chan_scale *cs = &st->chan_scales[ch];

	if (!st->sw_mode_en) {
		/* tied to logic low, analog input range is +/- 5V */
		cs->range = 0;
		cs->scale_avail = ad7606_16bit_hw_scale_avail;
		cs->num_scales = ARRAY_SIZE(ad7606_16bit_hw_scale_avail);
		return 0;
	}

	/* Scale of 0.076293 is only available in sw mode */
	/* After reset, in software mode, ±10 V is set by default */
	cs->range = 2;
	cs->scale_avail = ad7606_16bit_sw_scale_avail;
	cs->num_scales = ARRAY_SIZE(ad7606_16bit_sw_scale_avail);

	return 0;
}

static int ad7606_get_chan_config(struct ad7606_state *st, int ch,
				  bool *bipolar, bool *differential)
{
	unsigned int num_channels = st->chip_info->num_channels - 1;
	struct device *dev = st->dev;
	int ret;

	*bipolar = false;
	*differential = false;

	device_for_each_child_node_scoped(dev, child) {
		u32 pins[2];
		int reg;

		ret = fwnode_property_read_u32(child, "reg", &reg);
		if (ret)
			continue;

		/* channel number (here) is from 1 to num_channels */
		if (reg == 0 || reg > num_channels) {
			dev_warn(dev,
				 "Invalid channel number (ignoring): %d\n", reg);
			continue;
		}

		if (reg != (ch + 1))
			continue;

		*bipolar = fwnode_property_read_bool(child, "bipolar");

		ret = fwnode_property_read_u32_array(child, "diff-channels",
						     pins, ARRAY_SIZE(pins));
		/* Channel is differential, if pins are the same as 'reg' */
		if (ret == 0 && (pins[0] != reg || pins[1] != reg)) {
			dev_err(dev,
				"Differential pins must be the same as 'reg'");
			return -EINVAL;
		}

		*differential = (ret == 0);

		if (*differential && !*bipolar) {
			dev_err(dev,
				"'bipolar' must be added for diff channel %d\n",
				reg);
			return -EINVAL;
		}

		return 0;
	}

	return 0;
}

static int ad7606c_18bit_chan_scale_setup(struct ad7606_state *st,
					  struct iio_chan_spec *chan, int ch)
{
	struct ad7606_chan_scale *cs = &st->chan_scales[ch];
	bool bipolar, differential;
	int ret;

	if (!st->sw_mode_en) {
		cs->range = 0;
		cs->scale_avail = ad7606_18bit_hw_scale_avail;
		cs->num_scales = ARRAY_SIZE(ad7606_18bit_hw_scale_avail);
		return 0;
	}

	ret = ad7606_get_chan_config(st, ch, &bipolar, &differential);
	if (ret)
		return ret;

	if (differential) {
		cs->scale_avail = ad7606c_18bit_differential_bipolar_scale_avail;
		cs->num_scales =
			ARRAY_SIZE(ad7606c_18bit_differential_bipolar_scale_avail);
		/* Bipolar differential ranges start at 8 (b1000) */
		cs->reg_offset = 8;
		cs->range = 1;
		chan->differential = 1;
		chan->channel2 = chan->channel;

		return 0;
	}

	chan->differential = 0;

	if (bipolar) {
		cs->scale_avail = ad7606c_18bit_single_ended_bipolar_scale_avail;
		cs->num_scales =
			ARRAY_SIZE(ad7606c_18bit_single_ended_bipolar_scale_avail);
		/* Bipolar single-ended ranges start at 0 (b0000) */
		cs->reg_offset = 0;
		cs->range = 3;
		chan->scan_type.sign = 's';

		return 0;
	}

	cs->scale_avail = ad7606c_18bit_single_ended_unipolar_scale_avail;
	cs->num_scales =
		ARRAY_SIZE(ad7606c_18bit_single_ended_unipolar_scale_avail);
	/* Unipolar single-ended ranges start at 5 (b0101) */
	cs->reg_offset = 5;
	cs->range = 1;
	chan->scan_type.sign = 'u';

	return 0;
}

static int ad7606c_16bit_chan_scale_setup(struct ad7606_state *st,
					  struct iio_chan_spec *chan, int ch)
{
	struct ad7606_chan_scale *cs = &st->chan_scales[ch];
	bool bipolar, differential;
	int ret;

	if (!st->sw_mode_en) {
		cs->range = 0;
		cs->scale_avail = ad7606_16bit_hw_scale_avail;
		cs->num_scales = ARRAY_SIZE(ad7606_16bit_hw_scale_avail);
		return 0;
	}

	ret = ad7606_get_chan_config(st, ch, &bipolar, &differential);
	if (ret)
		return ret;

	if (differential) {
		cs->scale_avail = ad7606c_16bit_differential_bipolar_scale_avail;
		cs->num_scales =
			ARRAY_SIZE(ad7606c_16bit_differential_bipolar_scale_avail);
		/* Bipolar differential ranges start at 8 (b1000) */
		cs->reg_offset = 8;
		cs->range = 1;
		chan->differential = 1;
		chan->channel2 = chan->channel;
		chan->scan_type.sign = 's';

		return 0;
	}

	chan->differential = 0;

	if (bipolar) {
		cs->scale_avail = ad7606c_16bit_single_ended_bipolar_scale_avail;
		cs->num_scales =
			ARRAY_SIZE(ad7606c_16bit_single_ended_bipolar_scale_avail);
		/* Bipolar single-ended ranges start at 0 (b0000) */
		cs->reg_offset = 0;
		cs->range = 3;
		chan->scan_type.sign = 's';

		return 0;
	}

	cs->scale_avail = ad7606c_16bit_single_ended_unipolar_scale_avail;
	cs->num_scales =
		ARRAY_SIZE(ad7606c_16bit_single_ended_unipolar_scale_avail);
	/* Unipolar single-ended ranges start at 5 (b0101) */
	cs->reg_offset = 5;
	cs->range = 1;
	chan->scan_type.sign = 'u';

	return 0;
}

static int ad7607_chan_scale_setup(struct ad7606_state *st,
				   struct iio_chan_spec *chan, int ch)
{
	struct ad7606_chan_scale *cs = &st->chan_scales[ch];

	cs->range = 0;
	cs->scale_avail = ad7607_hw_scale_avail;
	cs->num_scales = ARRAY_SIZE(ad7607_hw_scale_avail);
	return 0;
}

static int ad7608_chan_scale_setup(struct ad7606_state *st,
				   struct iio_chan_spec *chan, int ch)
{
	struct ad7606_chan_scale *cs = &st->chan_scales[ch];

	cs->range = 0;
	cs->scale_avail = ad7606_18bit_hw_scale_avail;
	cs->num_scales = ARRAY_SIZE(ad7606_18bit_hw_scale_avail);
	return 0;
}

static int ad7609_chan_scale_setup(struct ad7606_state *st,
				   struct iio_chan_spec *chan, int ch)
{
	struct ad7606_chan_scale *cs = &st->chan_scales[ch];

	cs->range = 0;
	cs->scale_avail = ad7609_hw_scale_avail;
	cs->num_scales = ARRAY_SIZE(ad7609_hw_scale_avail);
	return 0;
}

static int ad7606_reg_access(struct iio_dev *indio_dev,
			     unsigned int reg,
			     unsigned int writeval,
			     unsigned int *readval)
{
	struct ad7606_state *st = iio_priv(indio_dev);
	int ret;

	guard(mutex)(&st->lock);

	if (readval) {
		ret = st->bops->reg_read(st, reg);
		if (ret < 0)
			return ret;
		*readval = ret;
		return 0;
	} else {
		return st->bops->reg_write(st, reg, writeval);
	}
}

static int ad7606_pwm_set_high(struct ad7606_state *st)
{
	struct pwm_state cnvst_pwm_state;
	int ret;

	pwm_get_state(st->cnvst_pwm, &cnvst_pwm_state);
	cnvst_pwm_state.enabled = true;
	cnvst_pwm_state.duty_cycle = cnvst_pwm_state.period;

	ret = pwm_apply_might_sleep(st->cnvst_pwm, &cnvst_pwm_state);

	return ret;
}

static int ad7606_pwm_set_low(struct ad7606_state *st)
{
	struct pwm_state cnvst_pwm_state;
	int ret;

	pwm_get_state(st->cnvst_pwm, &cnvst_pwm_state);
	cnvst_pwm_state.enabled = true;
	cnvst_pwm_state.duty_cycle = 0;

	ret = pwm_apply_might_sleep(st->cnvst_pwm, &cnvst_pwm_state);

	return ret;
}

static int ad7606_pwm_set_swing(struct ad7606_state *st)
{
	struct pwm_state cnvst_pwm_state;

	pwm_get_state(st->cnvst_pwm, &cnvst_pwm_state);
	cnvst_pwm_state.enabled = true;
	cnvst_pwm_state.duty_cycle = cnvst_pwm_state.period / 2;

	return pwm_apply_might_sleep(st->cnvst_pwm, &cnvst_pwm_state);
}

static bool ad7606_pwm_is_swinging(struct ad7606_state *st)
{
	struct pwm_state cnvst_pwm_state;

	pwm_get_state(st->cnvst_pwm, &cnvst_pwm_state);

	return cnvst_pwm_state.duty_cycle != cnvst_pwm_state.period &&
	       cnvst_pwm_state.duty_cycle != 0;
}

static int ad7606_set_sampling_freq(struct ad7606_state *st, unsigned long freq)
{
	struct pwm_state cnvst_pwm_state;
	bool is_swinging = ad7606_pwm_is_swinging(st);
	bool is_high;

	if (freq == 0)
		return -EINVAL;

	/* Retrieve the previous state. */
	pwm_get_state(st->cnvst_pwm, &cnvst_pwm_state);
	is_high = cnvst_pwm_state.duty_cycle == cnvst_pwm_state.period;

	cnvst_pwm_state.period = DIV_ROUND_UP_ULL(NSEC_PER_SEC, freq);
	cnvst_pwm_state.polarity = PWM_POLARITY_NORMAL;
	if (is_high)
		cnvst_pwm_state.duty_cycle = cnvst_pwm_state.period;
	else if (is_swinging)
		cnvst_pwm_state.duty_cycle = cnvst_pwm_state.period / 2;
	else
		cnvst_pwm_state.duty_cycle = 0;

	return pwm_apply_might_sleep(st->cnvst_pwm, &cnvst_pwm_state);
}

static int ad7606_read_samples(struct ad7606_state *st)
{
	unsigned int num = st->chip_info->num_adc_channels;

	return st->bops->read_block(st->dev, num, &st->data);
}

static irqreturn_t ad7606_trigger_handler(int irq, void *p)
{
	struct iio_poll_func *pf = p;
	struct iio_dev *indio_dev = pf->indio_dev;
	struct ad7606_state *st = iio_priv(indio_dev);
	int ret;

	guard(mutex)(&st->lock);

	ret = ad7606_read_samples(st);
	if (ret)
		goto error_ret;

	iio_push_to_buffers_with_timestamp(indio_dev, &st->data,
					   iio_get_time_ns(indio_dev));
error_ret:
	iio_trigger_notify_done(indio_dev->trig);
	/* The rising edge of the CONVST signal starts a new conversion. */
	gpiod_set_value(st->gpio_convst, 1);

	return IRQ_HANDLED;
}

static int ad7606_scan_direct(struct iio_dev *indio_dev, unsigned int ch,
			      int *val)
{
	struct ad7606_state *st = iio_priv(indio_dev);
	unsigned int realbits = st->chip_info->channels[1].scan_type.realbits;
	const struct iio_chan_spec *chan;
	int ret;

	if (st->gpio_convst) {
		gpiod_set_value(st->gpio_convst, 1);
	} else {
		ret = ad7606_pwm_set_high(st);
		if (ret < 0)
			return ret;
	}

	/*
	 * If no backend, wait for the interruption on busy pin, otherwise just add
	 * a delay to leave time for the data to be available. For now, the latter
	 * will not happen because IIO_CHAN_INFO_RAW is not supported for the backend.
	 * TODO: Add support for reading a single value when the backend is used.
	 */
	if (!st->back) {
		ret = wait_for_completion_timeout(&st->completion,
						  msecs_to_jiffies(1000));
		if (!ret) {
			ret = -ETIMEDOUT;
			goto error_ret;
		}
	} else {
		fsleep(1);
	}

	ret = ad7606_read_samples(st);
	if (ret)
		goto error_ret;

	chan = &indio_dev->channels[ch + 1];
	if (chan->scan_type.sign == 'u') {
		if (realbits > 16)
			*val = st->data.buf32[ch];
		else
			*val = st->data.buf16[ch];
	} else {
		if (realbits > 16)
			*val = sign_extend32(st->data.buf32[ch], realbits - 1);
		else
			*val = sign_extend32(st->data.buf16[ch], realbits - 1);
	}

error_ret:
	if (!st->gpio_convst) {
		ret = ad7606_pwm_set_low(st);
		if (ret < 0)
			return ret;
	}
	gpiod_set_value(st->gpio_convst, 0);

	return ret;
}

static int ad7606_read_raw(struct iio_dev *indio_dev,
			   struct iio_chan_spec const *chan,
			   int *val,
			   int *val2,
			   long m)
{
	int ret, ch = 0;
	struct ad7606_state *st = iio_priv(indio_dev);
	struct ad7606_chan_scale *cs;
	struct pwm_state cnvst_pwm_state;

	switch (m) {
	case IIO_CHAN_INFO_RAW:
		iio_device_claim_direct_scoped(return -EBUSY, indio_dev) {
			ret = ad7606_scan_direct(indio_dev, chan->address, val);
			if (ret < 0)
				return ret;
			return IIO_VAL_INT;
		}
		unreachable();
	case IIO_CHAN_INFO_SCALE:
		if (st->sw_mode_en)
			ch = chan->address;
		cs = &st->chan_scales[ch];
		*val = cs->scale_avail[cs->range][0];
		*val2 = cs->scale_avail[cs->range][1];
		return IIO_VAL_INT_PLUS_MICRO;
	case IIO_CHAN_INFO_OVERSAMPLING_RATIO:
		*val = st->oversampling;
		return IIO_VAL_INT;
	case IIO_CHAN_INFO_SAMP_FREQ:
		/*
		 * TODO: return the real frequency intead of the requested one once
		 * pwm_get_state_hw comes upstream.
		 */
		pwm_get_state(st->cnvst_pwm, &cnvst_pwm_state);
		*val = DIV_ROUND_CLOSEST_ULL(NSEC_PER_SEC, cnvst_pwm_state.period);
		return IIO_VAL_INT;
	}
	return -EINVAL;
}

static ssize_t in_voltage_scale_available_show(struct device *dev,
					       struct device_attribute *attr,
					       char *buf)
{
	struct iio_dev *indio_dev = dev_to_iio_dev(dev);
	struct ad7606_state *st = iio_priv(indio_dev);
	struct ad7606_chan_scale *cs = &st->chan_scales[0];
	const unsigned int (*vals)[2] = cs->scale_avail;
	unsigned int i;
	size_t len = 0;

	for (i = 0; i < cs->num_scales; i++)
		len += scnprintf(buf + len, PAGE_SIZE - len, "%u.%06u ",
				 vals[i][0], vals[i][1]);
	buf[len - 1] = '\n';

	return len;
}

static IIO_DEVICE_ATTR_RO(in_voltage_scale_available, 0);

static int ad7606_write_scale_hw(struct iio_dev *indio_dev, int ch, int val)
{
	struct ad7606_state *st = iio_priv(indio_dev);

	gpiod_set_value(st->gpio_range, val);

	return 0;
}

static int ad7606_write_os_hw(struct iio_dev *indio_dev, int val)
{
	struct ad7606_state *st = iio_priv(indio_dev);
	DECLARE_BITMAP(values, 3);

	values[0] = val & GENMASK(2, 0);

	gpiod_set_array_value(st->gpio_os->ndescs, st->gpio_os->desc,
			      st->gpio_os->info, values);

	/* AD7616 requires a reset to update value */
	if (st->chip_info->os_req_reset)
		ad7606_reset(st);

	return 0;
}

static int ad7606_write_raw(struct iio_dev *indio_dev,
			    struct iio_chan_spec const *chan,
			    int val,
			    int val2,
			    long mask)
{
	struct ad7606_state *st = iio_priv(indio_dev);
	unsigned int scale_avail_uv[AD760X_MAX_SCALES];
	struct ad7606_chan_scale *cs;
	int i, ret, ch = 0;

	guard(mutex)(&st->lock);

	switch (mask) {
	case IIO_CHAN_INFO_SCALE:
		if (st->sw_mode_en)
			ch = chan->address;
		cs = &st->chan_scales[ch];
		for (i = 0; i < cs->num_scales; i++) {
			scale_avail_uv[i] = cs->scale_avail[i][0] * MICRO +
					    cs->scale_avail[i][1];
		}
		val = (val * MICRO) + val2;
		i = find_closest(val, scale_avail_uv, cs->num_scales);
		ret = st->write_scale(indio_dev, ch, i + cs->reg_offset);
		if (ret < 0)
			return ret;
		cs->range = i;

		return 0;
	case IIO_CHAN_INFO_OVERSAMPLING_RATIO:
		if (val2)
			return -EINVAL;
		i = find_closest(val, st->oversampling_avail,
				 st->num_os_ratios);
		ret = st->write_os(indio_dev, i);
		if (ret < 0)
			return ret;
		st->oversampling = st->oversampling_avail[i];

		return 0;
	case IIO_CHAN_INFO_SAMP_FREQ:
		if (val < 0 && val2 != 0)
			return -EINVAL;
		return ad7606_set_sampling_freq(st, val);
	default:
		return -EINVAL;
	}
}

static ssize_t ad7606_oversampling_ratio_avail(struct device *dev,
					       struct device_attribute *attr,
					       char *buf)
{
	struct iio_dev *indio_dev = dev_to_iio_dev(dev);
	struct ad7606_state *st = iio_priv(indio_dev);
	const unsigned int *vals = st->oversampling_avail;
	unsigned int i;
	size_t len = 0;

	for (i = 0; i < st->num_os_ratios; i++)
		len += scnprintf(buf + len, PAGE_SIZE - len, "%u ", vals[i]);
	buf[len - 1] = '\n';

	return len;
}

static IIO_DEVICE_ATTR(oversampling_ratio_available, 0444,
		       ad7606_oversampling_ratio_avail, NULL, 0);

static struct attribute *ad7606_attributes_os_and_range[] = {
	&iio_dev_attr_in_voltage_scale_available.dev_attr.attr,
	&iio_dev_attr_oversampling_ratio_available.dev_attr.attr,
	NULL,
};

static const struct attribute_group ad7606_attribute_group_os_and_range = {
	.attrs = ad7606_attributes_os_and_range,
};

static struct attribute *ad7606_attributes_os[] = {
	&iio_dev_attr_oversampling_ratio_available.dev_attr.attr,
	NULL,
};

static const struct attribute_group ad7606_attribute_group_os = {
	.attrs = ad7606_attributes_os,
};

static struct attribute *ad7606_attributes_range[] = {
	&iio_dev_attr_in_voltage_scale_available.dev_attr.attr,
	NULL,
};

static const struct attribute_group ad7606_attribute_group_range = {
	.attrs = ad7606_attributes_range,
};

static int ad7606_request_gpios(struct ad7606_state *st)
{
	struct device *dev = st->dev;

	st->gpio_convst = devm_gpiod_get_optional(dev, "adi,conversion-start",
						  GPIOD_OUT_LOW);

	if (IS_ERR(st->gpio_convst))
		return PTR_ERR(st->gpio_convst);

	st->gpio_reset = devm_gpiod_get_optional(dev, "reset", GPIOD_OUT_LOW);
	if (IS_ERR(st->gpio_reset))
		return PTR_ERR(st->gpio_reset);

	st->gpio_range = devm_gpiod_get_optional(dev, "adi,range",
						 GPIOD_OUT_LOW);
	if (IS_ERR(st->gpio_range))
		return PTR_ERR(st->gpio_range);

	st->gpio_standby = devm_gpiod_get_optional(dev, "standby",
						   GPIOD_OUT_LOW);
	if (IS_ERR(st->gpio_standby))
		return PTR_ERR(st->gpio_standby);

	st->gpio_frstdata = devm_gpiod_get_optional(dev, "adi,first-data",
						    GPIOD_IN);
	if (IS_ERR(st->gpio_frstdata))
		return PTR_ERR(st->gpio_frstdata);

	if (!st->chip_info->oversampling_num)
		return 0;

	st->gpio_os = devm_gpiod_get_array_optional(dev,
						    "adi,oversampling-ratio",
						    GPIOD_OUT_LOW);
	return PTR_ERR_OR_ZERO(st->gpio_os);
}

/*
 * The BUSY signal indicates when conversions are in progress, so when a rising
 * edge of CONVST is applied, BUSY goes logic high and transitions low at the
 * end of the entire conversion process. The falling edge of the BUSY signal
 * triggers this interrupt.
 */
static irqreturn_t ad7606_interrupt(int irq, void *dev_id)
{
	struct iio_dev *indio_dev = dev_id;
	struct ad7606_state *st = iio_priv(indio_dev);
	int ret;

	if (iio_buffer_enabled(indio_dev)) {
		if (st->gpio_convst) {
			gpiod_set_value(st->gpio_convst, 0);
		} else {
			ret = ad7606_pwm_set_low(st);
			if (ret < 0) {
				dev_err(st->dev, "PWM set low failed");
				goto done;
			}
		}
		iio_trigger_poll_nested(st->trig);
	} else {
		complete(&st->completion);
	}

done:
	return IRQ_HANDLED;
};

static int ad7606_validate_trigger(struct iio_dev *indio_dev,
				   struct iio_trigger *trig)
{
	struct ad7606_state *st = iio_priv(indio_dev);

	if (st->trig != trig)
		return -EINVAL;

	return 0;
}

static int ad7606_buffer_postenable(struct iio_dev *indio_dev)
{
	struct ad7606_state *st = iio_priv(indio_dev);

	gpiod_set_value(st->gpio_convst, 1);

	return 0;
}

static int ad7606_buffer_predisable(struct iio_dev *indio_dev)
{
	struct ad7606_state *st = iio_priv(indio_dev);

	gpiod_set_value(st->gpio_convst, 0);

	return 0;
}

static int ad7606_read_avail(struct iio_dev *indio_dev,
			     struct iio_chan_spec const *chan,
			     const int **vals, int *type, int *length,
			     long info)
{
	struct ad7606_state *st = iio_priv(indio_dev);
	struct ad7606_chan_scale *cs;
	unsigned int ch = 0;

	switch (info) {
	case IIO_CHAN_INFO_OVERSAMPLING_RATIO:
		*vals = st->oversampling_avail;
		*length = st->num_os_ratios;
		*type = IIO_VAL_INT;

		return IIO_AVAIL_LIST;

	case IIO_CHAN_INFO_SCALE:
		if (st->sw_mode_en)
			ch = chan->address;

		cs = &st->chan_scales[ch];
		*vals = (int *)cs->scale_avail;
		*length = cs->num_scales;
		*type = IIO_VAL_INT_PLUS_MICRO;

		return IIO_AVAIL_LIST;
	}
	return -EINVAL;
}

static int ad7606_backend_buffer_postenable(struct iio_dev *indio_dev)
{
	struct ad7606_state *st = iio_priv(indio_dev);

	return ad7606_pwm_set_swing(st);
}

static int ad7606_backend_buffer_predisable(struct iio_dev *indio_dev)
{
	struct ad7606_state *st = iio_priv(indio_dev);

	return ad7606_pwm_set_low(st);
}

static int ad7606_update_scan_mode(struct iio_dev *indio_dev,
				   const unsigned long *scan_mask)
{
	struct ad7606_state *st = iio_priv(indio_dev);

	/*
	 * The update scan mode is only for iio backend compatible drivers.
	 * If the specific update_scan_mode is not defined in the bus ops,
	 * just do nothing and return 0.
	 */
	if (!st->bops->update_scan_mode)
		return 0;

	return st->bops->update_scan_mode(indio_dev, scan_mask);
}

static const struct iio_buffer_setup_ops ad7606_buffer_ops = {
	.postenable = &ad7606_buffer_postenable,
	.predisable = &ad7606_buffer_predisable,
};

static const struct iio_buffer_setup_ops ad7606_backend_buffer_ops = {
	.postenable = &ad7606_backend_buffer_postenable,
	.predisable = &ad7606_backend_buffer_predisable,
};

static const struct iio_info ad7606_info_no_os_or_range = {
	.read_raw = &ad7606_read_raw,
	.validate_trigger = &ad7606_validate_trigger,
	.update_scan_mode = &ad7606_update_scan_mode,
};

static const struct iio_info ad7606_info_os_and_range = {
	.read_raw = &ad7606_read_raw,
	.write_raw = &ad7606_write_raw,
	.attrs = &ad7606_attribute_group_os_and_range,
	.validate_trigger = &ad7606_validate_trigger,
	.update_scan_mode = &ad7606_update_scan_mode,
};

static const struct iio_info ad7606_info_sw_mode = {
	.read_raw = &ad7606_read_raw,
	.write_raw = &ad7606_write_raw,
	.read_avail = &ad7606_read_avail,
	.debugfs_reg_access = &ad7606_reg_access,
	.validate_trigger = &ad7606_validate_trigger,
	.update_scan_mode = &ad7606_update_scan_mode,
};

static const struct iio_info ad7606_info_os = {
	.read_raw = &ad7606_read_raw,
	.write_raw = &ad7606_write_raw,
	.attrs = &ad7606_attribute_group_os,
	.validate_trigger = &ad7606_validate_trigger,
	.update_scan_mode = &ad7606_update_scan_mode,
};

static const struct iio_info ad7606_info_range = {
	.read_raw = &ad7606_read_raw,
	.write_raw = &ad7606_write_raw,
	.attrs = &ad7606_attribute_group_range,
	.validate_trigger = &ad7606_validate_trigger,
	.update_scan_mode = &ad7606_update_scan_mode,
};

static const struct iio_trigger_ops ad7606_trigger_ops = {
	.validate_device = iio_trigger_validate_own_device,
};

static int ad7606_sw_mode_setup(struct iio_dev *indio_dev)
{
	struct ad7606_state *st = iio_priv(indio_dev);

	st->sw_mode_en = st->bops->sw_mode_config &&
			 device_property_present(st->dev, "adi,sw-mode");
	if (!st->sw_mode_en)
		return 0;

	indio_dev->info = &ad7606_info_sw_mode;

	return st->bops->sw_mode_config(indio_dev);
}

static int ad7606_chan_scales_setup(struct iio_dev *indio_dev)
{
	unsigned int num_channels = indio_dev->num_channels - 1;
	struct ad7606_state *st = iio_priv(indio_dev);
	struct iio_chan_spec *chans;
	size_t size;
	int ch, ret;

	/* Clone IIO channels, since some may be differential */
	size = indio_dev->num_channels * sizeof(*indio_dev->channels);
	chans = devm_kzalloc(st->dev, size, GFP_KERNEL);
	if (!chans)
		return -ENOMEM;

	memcpy(chans, indio_dev->channels, size);
	indio_dev->channels = chans;

	for (ch = 0; ch < num_channels; ch++) {
		ret = st->chip_info->scale_setup_cb(st, &chans[ch + 1], ch);
		if (ret)
			return ret;
	}

	return 0;
}

static void ad7606_pwm_disable(void *data)
{
	pwm_disable(data);
}

int ad7606_probe(struct device *dev, int irq, void __iomem *base_address,
		 const struct ad7606_chip_info *chip_info,
		 const struct ad7606_bus_ops *bops)
{
	struct ad7606_state *st;
	int ret;
	struct iio_dev *indio_dev;

	indio_dev = devm_iio_device_alloc(dev, sizeof(*st));
	if (!indio_dev)
		return -ENOMEM;

	st = iio_priv(indio_dev);
	dev_set_drvdata(dev, indio_dev);

	st->dev = dev;
	mutex_init(&st->lock);
	st->bops = bops;
	st->base_address = base_address;
	st->oversampling = 1;

	ret = devm_regulator_get_enable(dev, "avcc");
	if (ret)
		return dev_err_probe(dev, ret,
				     "Failed to enable specified AVcc supply\n");

	st->chip_info = chip_info;

	if (st->chip_info->oversampling_num) {
		st->oversampling_avail = st->chip_info->oversampling_avail;
		st->num_os_ratios = st->chip_info->oversampling_num;
	}

	ret = ad7606_request_gpios(st);
	if (ret)
		return ret;

	if (st->gpio_os) {
		if (st->gpio_range)
			indio_dev->info = &ad7606_info_os_and_range;
		else
			indio_dev->info = &ad7606_info_os;
	} else {
		if (st->gpio_range)
			indio_dev->info = &ad7606_info_range;
		else
			indio_dev->info = &ad7606_info_no_os_or_range;
	}
	indio_dev->modes = INDIO_DIRECT_MODE;
	indio_dev->name = chip_info->name;
	indio_dev->channels = st->chip_info->channels;
	indio_dev->num_channels = st->chip_info->num_channels;

	ret = ad7606_reset(st);
	if (ret)
		dev_warn(st->dev, "failed to RESET: no RESET GPIO specified\n");

	/* AD7616 requires al least 15ms to reconfigure after a reset */
	if (st->chip_info->init_delay_ms) {
		if (msleep_interruptible(st->chip_info->init_delay_ms))
			return -ERESTARTSYS;
	}

	st->write_scale = ad7606_write_scale_hw;
	st->write_os = ad7606_write_os_hw;

	ret = ad7606_sw_mode_setup(indio_dev);
	if (ret)
		return ret;

	ret = ad7606_chan_scales_setup(indio_dev);
	if (ret)
		return ret;

	/* If convst pin is not defined, setup PWM. */
	if (!st->gpio_convst) {
		st->cnvst_pwm = devm_pwm_get(dev, NULL);
		if (IS_ERR(st->cnvst_pwm))
			return PTR_ERR(st->cnvst_pwm);

		/* The PWM is initialized at 1MHz to have a fast enough GPIO emulation. */
		ret = ad7606_set_sampling_freq(st, 1 * MEGA);
		if (ret)
			return ret;

		ret = ad7606_pwm_set_low(st);
		if (ret)
			return ret;

		/*
		 * PWM is not disabled when sampling stops, but instead its duty cycle is set
		 * to 0% to be sure we have a "low" state. After we unload the driver, let's
		 * disable the PWM.
		 */
		ret = devm_add_action_or_reset(dev, ad7606_pwm_disable,
					       st->cnvst_pwm);
		if (ret)
			return ret;
	}

	if (st->bops->iio_backend_config) {
		/*
		 * If there is a backend, the PWM should not overpass the maximum sampling
		 * frequency the chip supports.
		 */
		ret = ad7606_set_sampling_freq(st,
					       chip_info->max_samplerate ? : 2 * KILO);
		if (ret)
			return ret;

		ret = st->bops->iio_backend_config(dev, indio_dev);
		if (ret)
			return ret;

		indio_dev->setup_ops = &ad7606_backend_buffer_ops;
	} else {

		/* Reserve the PWM use only for backend (force gpio_convst definition) */
		if (!st->gpio_convst)
			return dev_err_probe(dev, -EINVAL,
					     "No backend, connect convst to a GPIO");

		init_completion(&st->completion);
		st->trig = devm_iio_trigger_alloc(dev, "%s-dev%d",
						  indio_dev->name,
						  iio_device_id(indio_dev));
		if (!st->trig)
			return -ENOMEM;

		st->trig->ops = &ad7606_trigger_ops;
		iio_trigger_set_drvdata(st->trig, indio_dev);
		ret = devm_iio_trigger_register(dev, st->trig);
		if (ret)
			return ret;

		indio_dev->trig = iio_trigger_get(st->trig);

		ret = devm_request_threaded_irq(dev, irq, NULL, &ad7606_interrupt,
						IRQF_TRIGGER_FALLING | IRQF_ONESHOT,
						chip_info->name, indio_dev);
		if (ret)
			return ret;

		ret = devm_iio_triggered_buffer_setup(dev, indio_dev,
						      &iio_pollfunc_store_time,
						      &ad7606_trigger_handler,
						      &ad7606_buffer_ops);
		if (ret)
			return ret;
	}

	return devm_iio_device_register(dev, indio_dev);
}
EXPORT_SYMBOL_NS_GPL(ad7606_probe, "IIO_AD7606");

#ifdef CONFIG_PM_SLEEP

static int ad7606_suspend(struct device *dev)
{
	struct iio_dev *indio_dev = dev_get_drvdata(dev);
	struct ad7606_state *st = iio_priv(indio_dev);

	if (st->gpio_standby) {
		gpiod_set_value(st->gpio_range, 1);
		gpiod_set_value(st->gpio_standby, 1);
	}

	return 0;
}

static int ad7606_resume(struct device *dev)
{
	struct iio_dev *indio_dev = dev_get_drvdata(dev);
	struct ad7606_state *st = iio_priv(indio_dev);

	if (st->gpio_standby) {
		gpiod_set_value(st->gpio_range, st->chan_scales[0].range);
		gpiod_set_value(st->gpio_standby, 1);
		ad7606_reset(st);
	}

	return 0;
}

SIMPLE_DEV_PM_OPS(ad7606_pm_ops, ad7606_suspend, ad7606_resume);
EXPORT_SYMBOL_NS_GPL(ad7606_pm_ops, "IIO_AD7606");

#endif

MODULE_AUTHOR("Michael Hennerich <michael.hennerich@analog.com>");
MODULE_DESCRIPTION("Analog Devices AD7606 ADC");
MODULE_LICENSE("GPL v2");<|MERGE_RESOLUTION|>--- conflicted
+++ resolved
@@ -195,11 +195,7 @@
 	.num_channels = 5,
 	.scale_setup_cb = ad7606_16bit_chan_scale_setup,
 };
-<<<<<<< HEAD
-EXPORT_SYMBOL_NS_GPL(ad7605_4_info, IIO_AD7606);
-=======
 EXPORT_SYMBOL_NS_GPL(ad7605_4_info, "IIO_AD7606");
->>>>>>> e96372b1
 
 const struct ad7606_chip_info ad7606_8_info = {
 	.channels = ad7606_channels_16bit,
@@ -210,11 +206,7 @@
 	.oversampling_num = ARRAY_SIZE(ad7606_oversampling_avail),
 	.scale_setup_cb = ad7606_16bit_chan_scale_setup,
 };
-<<<<<<< HEAD
-EXPORT_SYMBOL_NS_GPL(ad7606_8_info, IIO_AD7606);
-=======
 EXPORT_SYMBOL_NS_GPL(ad7606_8_info, "IIO_AD7606");
->>>>>>> e96372b1
 
 const struct ad7606_chip_info ad7606_6_info = {
 	.channels = ad7606_channels_16bit,
@@ -225,11 +217,7 @@
 	.oversampling_num = ARRAY_SIZE(ad7606_oversampling_avail),
 	.scale_setup_cb = ad7606_16bit_chan_scale_setup,
 };
-<<<<<<< HEAD
-EXPORT_SYMBOL_NS_GPL(ad7606_6_info, IIO_AD7606);
-=======
 EXPORT_SYMBOL_NS_GPL(ad7606_6_info, "IIO_AD7606");
->>>>>>> e96372b1
 
 const struct ad7606_chip_info ad7606_4_info = {
 	.channels = ad7606_channels_16bit,
@@ -240,11 +228,7 @@
 	.oversampling_num = ARRAY_SIZE(ad7606_oversampling_avail),
 	.scale_setup_cb = ad7606_16bit_chan_scale_setup,
 };
-<<<<<<< HEAD
-EXPORT_SYMBOL_NS_GPL(ad7606_4_info, IIO_AD7606);
-=======
 EXPORT_SYMBOL_NS_GPL(ad7606_4_info, "IIO_AD7606");
->>>>>>> e96372b1
 
 const struct ad7606_chip_info ad7606b_info = {
 	.channels = ad7606_channels_16bit,
@@ -256,11 +240,7 @@
 	.oversampling_num = ARRAY_SIZE(ad7606_oversampling_avail),
 	.scale_setup_cb = ad7606_16bit_chan_scale_setup,
 };
-<<<<<<< HEAD
-EXPORT_SYMBOL_NS_GPL(ad7606b_info, IIO_AD7606);
-=======
 EXPORT_SYMBOL_NS_GPL(ad7606b_info, "IIO_AD7606");
->>>>>>> e96372b1
 
 const struct ad7606_chip_info ad7606c_16_info = {
 	.channels = ad7606_channels_16bit,
@@ -271,11 +251,7 @@
 	.oversampling_num = ARRAY_SIZE(ad7606_oversampling_avail),
 	.scale_setup_cb = ad7606c_16bit_chan_scale_setup,
 };
-<<<<<<< HEAD
-EXPORT_SYMBOL_NS_GPL(ad7606c_16_info, IIO_AD7606);
-=======
 EXPORT_SYMBOL_NS_GPL(ad7606c_16_info, "IIO_AD7606");
->>>>>>> e96372b1
 
 const struct ad7606_chip_info ad7607_info = {
 	.channels = ad7607_channels,
@@ -286,11 +262,7 @@
 	.oversampling_num = ARRAY_SIZE(ad7606_oversampling_avail),
 	.scale_setup_cb = ad7607_chan_scale_setup,
 };
-<<<<<<< HEAD
-EXPORT_SYMBOL_NS_GPL(ad7607_info, IIO_AD7606);
-=======
 EXPORT_SYMBOL_NS_GPL(ad7607_info, "IIO_AD7606");
->>>>>>> e96372b1
 
 const struct ad7606_chip_info ad7608_info = {
 	.channels = ad7608_channels,
@@ -301,11 +273,7 @@
 	.oversampling_num = ARRAY_SIZE(ad7606_oversampling_avail),
 	.scale_setup_cb = ad7608_chan_scale_setup,
 };
-<<<<<<< HEAD
-EXPORT_SYMBOL_NS_GPL(ad7608_info, IIO_AD7606);
-=======
 EXPORT_SYMBOL_NS_GPL(ad7608_info, "IIO_AD7606");
->>>>>>> e96372b1
 
 const struct ad7606_chip_info ad7609_info = {
 	.channels = ad7608_channels,
@@ -316,11 +284,7 @@
 	.oversampling_num = ARRAY_SIZE(ad7606_oversampling_avail),
 	.scale_setup_cb = ad7609_chan_scale_setup,
 };
-<<<<<<< HEAD
-EXPORT_SYMBOL_NS_GPL(ad7609_info, IIO_AD7606);
-=======
 EXPORT_SYMBOL_NS_GPL(ad7609_info, "IIO_AD7606");
->>>>>>> e96372b1
 
 const struct ad7606_chip_info ad7606c_18_info = {
 	.channels = ad7606_channels_18bit,
@@ -331,11 +295,7 @@
 	.oversampling_num = ARRAY_SIZE(ad7606_oversampling_avail),
 	.scale_setup_cb = ad7606c_18bit_chan_scale_setup,
 };
-<<<<<<< HEAD
-EXPORT_SYMBOL_NS_GPL(ad7606c_18_info, IIO_AD7606);
-=======
 EXPORT_SYMBOL_NS_GPL(ad7606c_18_info, "IIO_AD7606");
->>>>>>> e96372b1
 
 const struct ad7606_chip_info ad7616_info = {
 	.channels = ad7616_channels,
@@ -348,11 +308,7 @@
 	.os_req_reset = true,
 	.scale_setup_cb = ad7606_16bit_chan_scale_setup,
 };
-<<<<<<< HEAD
-EXPORT_SYMBOL_NS_GPL(ad7616_info, IIO_AD7606);
-=======
 EXPORT_SYMBOL_NS_GPL(ad7616_info, "IIO_AD7606");
->>>>>>> e96372b1
 
 int ad7606_reset(struct ad7606_state *st)
 {
@@ -366,228 +322,6 @@
 	return -ENODEV;
 }
 EXPORT_SYMBOL_NS_GPL(ad7606_reset, "IIO_AD7606");
-
-static int ad7606_16bit_chan_scale_setup(struct ad7606_state *st,
-					 struct iio_chan_spec *chan, int ch)
-{
-	struct ad7606_chan_scale *cs = &st->chan_scales[ch];
-
-	if (!st->sw_mode_en) {
-		/* tied to logic low, analog input range is +/- 5V */
-		cs->range = 0;
-		cs->scale_avail = ad7606_16bit_hw_scale_avail;
-		cs->num_scales = ARRAY_SIZE(ad7606_16bit_hw_scale_avail);
-		return 0;
-	}
-
-	/* Scale of 0.076293 is only available in sw mode */
-	/* After reset, in software mode, ±10 V is set by default */
-	cs->range = 2;
-	cs->scale_avail = ad7606_16bit_sw_scale_avail;
-	cs->num_scales = ARRAY_SIZE(ad7606_16bit_sw_scale_avail);
-
-	return 0;
-}
-
-static int ad7606_get_chan_config(struct ad7606_state *st, int ch,
-				  bool *bipolar, bool *differential)
-{
-	unsigned int num_channels = st->chip_info->num_channels - 1;
-	struct device *dev = st->dev;
-	int ret;
-
-	*bipolar = false;
-	*differential = false;
-
-	device_for_each_child_node_scoped(dev, child) {
-		u32 pins[2];
-		int reg;
-
-		ret = fwnode_property_read_u32(child, "reg", &reg);
-		if (ret)
-			continue;
-
-		/* channel number (here) is from 1 to num_channels */
-		if (reg == 0 || reg > num_channels) {
-			dev_warn(dev,
-				 "Invalid channel number (ignoring): %d\n", reg);
-			continue;
-		}
-
-		if (reg != (ch + 1))
-			continue;
-
-		*bipolar = fwnode_property_read_bool(child, "bipolar");
-
-		ret = fwnode_property_read_u32_array(child, "diff-channels",
-						     pins, ARRAY_SIZE(pins));
-		/* Channel is differential, if pins are the same as 'reg' */
-		if (ret == 0 && (pins[0] != reg || pins[1] != reg)) {
-			dev_err(dev,
-				"Differential pins must be the same as 'reg'");
-			return -EINVAL;
-		}
-
-		*differential = (ret == 0);
-
-		if (*differential && !*bipolar) {
-			dev_err(dev,
-				"'bipolar' must be added for diff channel %d\n",
-				reg);
-			return -EINVAL;
-		}
-
-		return 0;
-	}
-
-	return 0;
-}
-
-static int ad7606c_18bit_chan_scale_setup(struct ad7606_state *st,
-					  struct iio_chan_spec *chan, int ch)
-{
-	struct ad7606_chan_scale *cs = &st->chan_scales[ch];
-	bool bipolar, differential;
-	int ret;
-
-	if (!st->sw_mode_en) {
-		cs->range = 0;
-		cs->scale_avail = ad7606_18bit_hw_scale_avail;
-		cs->num_scales = ARRAY_SIZE(ad7606_18bit_hw_scale_avail);
-		return 0;
-	}
-
-	ret = ad7606_get_chan_config(st, ch, &bipolar, &differential);
-	if (ret)
-		return ret;
-
-	if (differential) {
-		cs->scale_avail = ad7606c_18bit_differential_bipolar_scale_avail;
-		cs->num_scales =
-			ARRAY_SIZE(ad7606c_18bit_differential_bipolar_scale_avail);
-		/* Bipolar differential ranges start at 8 (b1000) */
-		cs->reg_offset = 8;
-		cs->range = 1;
-		chan->differential = 1;
-		chan->channel2 = chan->channel;
-
-		return 0;
-	}
-
-	chan->differential = 0;
-
-	if (bipolar) {
-		cs->scale_avail = ad7606c_18bit_single_ended_bipolar_scale_avail;
-		cs->num_scales =
-			ARRAY_SIZE(ad7606c_18bit_single_ended_bipolar_scale_avail);
-		/* Bipolar single-ended ranges start at 0 (b0000) */
-		cs->reg_offset = 0;
-		cs->range = 3;
-		chan->scan_type.sign = 's';
-
-		return 0;
-	}
-
-	cs->scale_avail = ad7606c_18bit_single_ended_unipolar_scale_avail;
-	cs->num_scales =
-		ARRAY_SIZE(ad7606c_18bit_single_ended_unipolar_scale_avail);
-	/* Unipolar single-ended ranges start at 5 (b0101) */
-	cs->reg_offset = 5;
-	cs->range = 1;
-	chan->scan_type.sign = 'u';
-
-	return 0;
-}
-
-static int ad7606c_16bit_chan_scale_setup(struct ad7606_state *st,
-					  struct iio_chan_spec *chan, int ch)
-{
-	struct ad7606_chan_scale *cs = &st->chan_scales[ch];
-	bool bipolar, differential;
-	int ret;
-
-	if (!st->sw_mode_en) {
-		cs->range = 0;
-		cs->scale_avail = ad7606_16bit_hw_scale_avail;
-		cs->num_scales = ARRAY_SIZE(ad7606_16bit_hw_scale_avail);
-		return 0;
-	}
-
-	ret = ad7606_get_chan_config(st, ch, &bipolar, &differential);
-	if (ret)
-		return ret;
-
-	if (differential) {
-		cs->scale_avail = ad7606c_16bit_differential_bipolar_scale_avail;
-		cs->num_scales =
-			ARRAY_SIZE(ad7606c_16bit_differential_bipolar_scale_avail);
-		/* Bipolar differential ranges start at 8 (b1000) */
-		cs->reg_offset = 8;
-		cs->range = 1;
-		chan->differential = 1;
-		chan->channel2 = chan->channel;
-		chan->scan_type.sign = 's';
-
-		return 0;
-	}
-
-	chan->differential = 0;
-
-	if (bipolar) {
-		cs->scale_avail = ad7606c_16bit_single_ended_bipolar_scale_avail;
-		cs->num_scales =
-			ARRAY_SIZE(ad7606c_16bit_single_ended_bipolar_scale_avail);
-		/* Bipolar single-ended ranges start at 0 (b0000) */
-		cs->reg_offset = 0;
-		cs->range = 3;
-		chan->scan_type.sign = 's';
-
-		return 0;
-	}
-
-	cs->scale_avail = ad7606c_16bit_single_ended_unipolar_scale_avail;
-	cs->num_scales =
-		ARRAY_SIZE(ad7606c_16bit_single_ended_unipolar_scale_avail);
-	/* Unipolar single-ended ranges start at 5 (b0101) */
-	cs->reg_offset = 5;
-	cs->range = 1;
-	chan->scan_type.sign = 'u';
-
-	return 0;
-}
-
-static int ad7607_chan_scale_setup(struct ad7606_state *st,
-				   struct iio_chan_spec *chan, int ch)
-{
-	struct ad7606_chan_scale *cs = &st->chan_scales[ch];
-
-	cs->range = 0;
-	cs->scale_avail = ad7607_hw_scale_avail;
-	cs->num_scales = ARRAY_SIZE(ad7607_hw_scale_avail);
-	return 0;
-}
-
-static int ad7608_chan_scale_setup(struct ad7606_state *st,
-				   struct iio_chan_spec *chan, int ch)
-{
-	struct ad7606_chan_scale *cs = &st->chan_scales[ch];
-
-	cs->range = 0;
-	cs->scale_avail = ad7606_18bit_hw_scale_avail;
-	cs->num_scales = ARRAY_SIZE(ad7606_18bit_hw_scale_avail);
-	return 0;
-}
-
-static int ad7609_chan_scale_setup(struct ad7606_state *st,
-				   struct iio_chan_spec *chan, int ch)
-{
-	struct ad7606_chan_scale *cs = &st->chan_scales[ch];
-
-	cs->range = 0;
-	cs->scale_avail = ad7609_hw_scale_avail;
-	cs->num_scales = ARRAY_SIZE(ad7609_hw_scale_avail);
-	return 0;
-}
 
 static int ad7606_16bit_chan_scale_setup(struct ad7606_state *st,
 					 struct iio_chan_spec *chan, int ch)
