--- conflicted
+++ resolved
@@ -1169,11 +1169,8 @@
 	unsigned long flags;
 	struct ata_device *dev;
 
-<<<<<<< HEAD
-=======
 	device_link_remove(&sdev->sdev_gendev, &ap->tdev);
 
->>>>>>> 5c47251e
 	spin_lock_irqsave(ap->lock, flags);
 	dev = __ata_scsi_find_dev(ap, sdev);
 	if (dev && dev->sdev) {
