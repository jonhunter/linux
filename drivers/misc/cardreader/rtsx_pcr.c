// SPDX-License-Identifier: GPL-2.0-or-later
/* Driver for Realtek PCI-Express card reader
 *
 * Copyright(c) 2009-2013 Realtek Semiconductor Corp. All rights reserved.
 *
 * Author:
 *   Wei WANG <wei_wang@realsil.com.cn>
 */

#include <linux/pci.h>
#include <linux/module.h>
#include <linux/slab.h>
#include <linux/dma-mapping.h>
#include <linux/highmem.h>
#include <linux/interrupt.h>
#include <linux/delay.h>
#include <linux/idr.h>
#include <linux/platform_device.h>
#include <linux/mfd/core.h>
#include <linux/rtsx_pci.h>
#include <linux/mmc/card.h>
#include <asm/unaligned.h>
#include <linux/pm.h>
#include <linux/pm_runtime.h>

#include "rtsx_pcr.h"
#include "rts5261.h"
#include "rts5228.h"
#include "rts5264.h"

static bool msi_en = true;
module_param(msi_en, bool, S_IRUGO | S_IWUSR);
MODULE_PARM_DESC(msi_en, "Enable MSI");

static DEFINE_IDR(rtsx_pci_idr);
static DEFINE_SPINLOCK(rtsx_pci_lock);

static struct mfd_cell rtsx_pcr_cells[] = {
	[RTSX_SD_CARD] = {
		.name = DRV_NAME_RTSX_PCI_SDMMC,
	},
};

static const struct pci_device_id rtsx_pci_ids[] = {
	{ PCI_DEVICE(0x10EC, 0x5209), PCI_CLASS_OTHERS << 16, 0xFF0000 },
	{ PCI_DEVICE(0x10EC, 0x5229), PCI_CLASS_OTHERS << 16, 0xFF0000 },
	{ PCI_DEVICE(0x10EC, 0x5289), PCI_CLASS_OTHERS << 16, 0xFF0000 },
	{ PCI_DEVICE(0x10EC, 0x5227), PCI_CLASS_OTHERS << 16, 0xFF0000 },
	{ PCI_DEVICE(0x10EC, 0x522A), PCI_CLASS_OTHERS << 16, 0xFF0000 },
	{ PCI_DEVICE(0x10EC, 0x5249), PCI_CLASS_OTHERS << 16, 0xFF0000 },
	{ PCI_DEVICE(0x10EC, 0x5287), PCI_CLASS_OTHERS << 16, 0xFF0000 },
	{ PCI_DEVICE(0x10EC, 0x5286), PCI_CLASS_OTHERS << 16, 0xFF0000 },
	{ PCI_DEVICE(0x10EC, 0x524A), PCI_CLASS_OTHERS << 16, 0xFF0000 },
	{ PCI_DEVICE(0x10EC, 0x525A), PCI_CLASS_OTHERS << 16, 0xFF0000 },
	{ PCI_DEVICE(0x10EC, 0x5260), PCI_CLASS_OTHERS << 16, 0xFF0000 },
	{ PCI_DEVICE(0x10EC, 0x5261), PCI_CLASS_OTHERS << 16, 0xFF0000 },
	{ PCI_DEVICE(0x10EC, 0x5228), PCI_CLASS_OTHERS << 16, 0xFF0000 },
	{ PCI_DEVICE(0x10EC, 0x5264), PCI_CLASS_OTHERS << 16, 0xFF0000 },
	{ 0, }
};

MODULE_DEVICE_TABLE(pci, rtsx_pci_ids);

static int rtsx_comm_set_ltr_latency(struct rtsx_pcr *pcr, u32 latency)
{
	rtsx_pci_write_register(pcr, MSGTXDATA0,
				MASK_8_BIT_DEF, (u8) (latency & 0xFF));
	rtsx_pci_write_register(pcr, MSGTXDATA1,
				MASK_8_BIT_DEF, (u8)((latency >> 8) & 0xFF));
	rtsx_pci_write_register(pcr, MSGTXDATA2,
				MASK_8_BIT_DEF, (u8)((latency >> 16) & 0xFF));
	rtsx_pci_write_register(pcr, MSGTXDATA3,
				MASK_8_BIT_DEF, (u8)((latency >> 24) & 0xFF));
	rtsx_pci_write_register(pcr, LTR_CTL, LTR_TX_EN_MASK |
		LTR_LATENCY_MODE_MASK, LTR_TX_EN_1 | LTR_LATENCY_MODE_SW);

	return 0;
}

int rtsx_set_ltr_latency(struct rtsx_pcr *pcr, u32 latency)
{
	return rtsx_comm_set_ltr_latency(pcr, latency);
}

static void rtsx_comm_set_aspm(struct rtsx_pcr *pcr, bool enable)
{
	if (pcr->aspm_enabled == enable)
		return;

	if (pcr->aspm_mode == ASPM_MODE_CFG) {
		pcie_capability_clear_and_set_word(pcr->pci, PCI_EXP_LNKCTL,
						PCI_EXP_LNKCTL_ASPMC,
						enable ? pcr->aspm_en : 0);
	} else if (pcr->aspm_mode == ASPM_MODE_REG) {
		if (pcr->aspm_en & 0x02)
			rtsx_pci_write_register(pcr, ASPM_FORCE_CTL, FORCE_ASPM_CTL0 |
				FORCE_ASPM_CTL1, enable ? 0 : FORCE_ASPM_CTL0 | FORCE_ASPM_CTL1);
		else
			rtsx_pci_write_register(pcr, ASPM_FORCE_CTL, FORCE_ASPM_CTL0 |
				FORCE_ASPM_CTL1, FORCE_ASPM_CTL0 | FORCE_ASPM_CTL1);
	}

	if (!enable && (pcr->aspm_en & 0x02))
		mdelay(10);

	pcr->aspm_enabled = enable;
}

static void rtsx_disable_aspm(struct rtsx_pcr *pcr)
{
	if (pcr->ops->set_aspm)
		pcr->ops->set_aspm(pcr, false);
	else
		rtsx_comm_set_aspm(pcr, false);
}

int rtsx_set_l1off_sub(struct rtsx_pcr *pcr, u8 val)
{
	rtsx_pci_write_register(pcr, L1SUB_CONFIG3, 0xFF, val);

	return 0;
}

static void rtsx_set_l1off_sub_cfg_d0(struct rtsx_pcr *pcr, int active)
{
	if (pcr->ops->set_l1off_cfg_sub_d0)
		pcr->ops->set_l1off_cfg_sub_d0(pcr, active);
}

static void rtsx_comm_pm_full_on(struct rtsx_pcr *pcr)
{
	struct rtsx_cr_option *option = &pcr->option;

	rtsx_disable_aspm(pcr);

	/* Fixes DMA transfer timeout issue after disabling ASPM on RTS5260 */
	msleep(1);

	if (option->ltr_enabled)
		rtsx_set_ltr_latency(pcr, option->ltr_active_latency);

	if (rtsx_check_dev_flag(pcr, LTR_L1SS_PWR_GATE_EN))
		rtsx_set_l1off_sub_cfg_d0(pcr, 1);
}

static void rtsx_pm_full_on(struct rtsx_pcr *pcr)
{
	rtsx_comm_pm_full_on(pcr);
}

void rtsx_pci_start_run(struct rtsx_pcr *pcr)
{
	/* If pci device removed, don't queue idle work any more */
	if (pcr->remove_pci)
		return;

	if (pcr->state != PDEV_STAT_RUN) {
		pcr->state = PDEV_STAT_RUN;
		if (pcr->ops->enable_auto_blink)
			pcr->ops->enable_auto_blink(pcr);
		rtsx_pm_full_on(pcr);
	}
}
EXPORT_SYMBOL_GPL(rtsx_pci_start_run);

int rtsx_pci_write_register(struct rtsx_pcr *pcr, u16 addr, u8 mask, u8 data)
{
	int i;
	u32 val = HAIMR_WRITE_START;

	val |= (u32)(addr & 0x3FFF) << 16;
	val |= (u32)mask << 8;
	val |= (u32)data;

	rtsx_pci_writel(pcr, RTSX_HAIMR, val);

	for (i = 0; i < MAX_RW_REG_CNT; i++) {
		val = rtsx_pci_readl(pcr, RTSX_HAIMR);
		if ((val & HAIMR_TRANS_END) == 0) {
			if (data != (u8)val)
				return -EIO;
			return 0;
		}
	}

	return -ETIMEDOUT;
}
EXPORT_SYMBOL_GPL(rtsx_pci_write_register);

int rtsx_pci_read_register(struct rtsx_pcr *pcr, u16 addr, u8 *data)
{
	u32 val = HAIMR_READ_START;
	int i;

	val |= (u32)(addr & 0x3FFF) << 16;
	rtsx_pci_writel(pcr, RTSX_HAIMR, val);

	for (i = 0; i < MAX_RW_REG_CNT; i++) {
		val = rtsx_pci_readl(pcr, RTSX_HAIMR);
		if ((val & HAIMR_TRANS_END) == 0)
			break;
	}

	if (i >= MAX_RW_REG_CNT)
		return -ETIMEDOUT;

	if (data)
		*data = (u8)(val & 0xFF);

	return 0;
}
EXPORT_SYMBOL_GPL(rtsx_pci_read_register);

int __rtsx_pci_write_phy_register(struct rtsx_pcr *pcr, u8 addr, u16 val)
{
	int err, i, finished = 0;
	u8 tmp;

	rtsx_pci_write_register(pcr, PHYDATA0, 0xFF, (u8)val);
	rtsx_pci_write_register(pcr, PHYDATA1, 0xFF, (u8)(val >> 8));
	rtsx_pci_write_register(pcr, PHYADDR, 0xFF, addr);
	rtsx_pci_write_register(pcr, PHYRWCTL, 0xFF, 0x81);

	for (i = 0; i < 100000; i++) {
		err = rtsx_pci_read_register(pcr, PHYRWCTL, &tmp);
		if (err < 0)
			return err;

		if (!(tmp & 0x80)) {
			finished = 1;
			break;
		}
	}

	if (!finished)
		return -ETIMEDOUT;

	return 0;
}

int rtsx_pci_write_phy_register(struct rtsx_pcr *pcr, u8 addr, u16 val)
{
	if (pcr->ops->write_phy)
		return pcr->ops->write_phy(pcr, addr, val);

	return __rtsx_pci_write_phy_register(pcr, addr, val);
}
EXPORT_SYMBOL_GPL(rtsx_pci_write_phy_register);

int __rtsx_pci_read_phy_register(struct rtsx_pcr *pcr, u8 addr, u16 *val)
{
	int err, i, finished = 0;
	u16 data;
	u8 tmp, val1, val2;

	rtsx_pci_write_register(pcr, PHYADDR, 0xFF, addr);
	rtsx_pci_write_register(pcr, PHYRWCTL, 0xFF, 0x80);

	for (i = 0; i < 100000; i++) {
		err = rtsx_pci_read_register(pcr, PHYRWCTL, &tmp);
		if (err < 0)
			return err;

		if (!(tmp & 0x80)) {
			finished = 1;
			break;
		}
	}

	if (!finished)
		return -ETIMEDOUT;

	rtsx_pci_read_register(pcr, PHYDATA0, &val1);
	rtsx_pci_read_register(pcr, PHYDATA1, &val2);
	data = val1 | (val2 << 8);

	if (val)
		*val = data;

	return 0;
}

int rtsx_pci_read_phy_register(struct rtsx_pcr *pcr, u8 addr, u16 *val)
{
	if (pcr->ops->read_phy)
		return pcr->ops->read_phy(pcr, addr, val);

	return __rtsx_pci_read_phy_register(pcr, addr, val);
}
EXPORT_SYMBOL_GPL(rtsx_pci_read_phy_register);

void rtsx_pci_stop_cmd(struct rtsx_pcr *pcr)
{
	if (pcr->ops->stop_cmd)
		return pcr->ops->stop_cmd(pcr);

	rtsx_pci_writel(pcr, RTSX_HCBCTLR, STOP_CMD);
	rtsx_pci_writel(pcr, RTSX_HDBCTLR, STOP_DMA);

	rtsx_pci_write_register(pcr, DMACTL, 0x80, 0x80);
	rtsx_pci_write_register(pcr, RBCTL, 0x80, 0x80);
}
EXPORT_SYMBOL_GPL(rtsx_pci_stop_cmd);

void rtsx_pci_add_cmd(struct rtsx_pcr *pcr,
		u8 cmd_type, u16 reg_addr, u8 mask, u8 data)
{
	unsigned long flags;
	u32 val = 0;
	u32 *ptr = (u32 *)(pcr->host_cmds_ptr);

	val |= (u32)(cmd_type & 0x03) << 30;
	val |= (u32)(reg_addr & 0x3FFF) << 16;
	val |= (u32)mask << 8;
	val |= (u32)data;

	spin_lock_irqsave(&pcr->lock, flags);
	ptr += pcr->ci;
	if (pcr->ci < (HOST_CMDS_BUF_LEN / 4)) {
		put_unaligned_le32(val, ptr);
		ptr++;
		pcr->ci++;
	}
	spin_unlock_irqrestore(&pcr->lock, flags);
}
EXPORT_SYMBOL_GPL(rtsx_pci_add_cmd);

void rtsx_pci_send_cmd_no_wait(struct rtsx_pcr *pcr)
{
	u32 val = 1 << 31;

	rtsx_pci_writel(pcr, RTSX_HCBAR, pcr->host_cmds_addr);

	val |= (u32)(pcr->ci * 4) & 0x00FFFFFF;
	/* Hardware Auto Response */
	val |= 0x40000000;
	rtsx_pci_writel(pcr, RTSX_HCBCTLR, val);
}
EXPORT_SYMBOL_GPL(rtsx_pci_send_cmd_no_wait);

int rtsx_pci_send_cmd(struct rtsx_pcr *pcr, int timeout)
{
	struct completion trans_done;
	u32 val = 1 << 31;
	long timeleft;
	unsigned long flags;
	int err = 0;

	spin_lock_irqsave(&pcr->lock, flags);

	/* set up data structures for the wakeup system */
	pcr->done = &trans_done;
	pcr->trans_result = TRANS_NOT_READY;
	init_completion(&trans_done);

	rtsx_pci_writel(pcr, RTSX_HCBAR, pcr->host_cmds_addr);

	val |= (u32)(pcr->ci * 4) & 0x00FFFFFF;
	/* Hardware Auto Response */
	val |= 0x40000000;
	rtsx_pci_writel(pcr, RTSX_HCBCTLR, val);

	spin_unlock_irqrestore(&pcr->lock, flags);

	/* Wait for TRANS_OK_INT */
	timeleft = wait_for_completion_interruptible_timeout(
			&trans_done, msecs_to_jiffies(timeout));
	if (timeleft <= 0) {
		pcr_dbg(pcr, "Timeout (%s %d)\n", __func__, __LINE__);
		err = -ETIMEDOUT;
		goto finish_send_cmd;
	}

	spin_lock_irqsave(&pcr->lock, flags);
	if (pcr->trans_result == TRANS_RESULT_FAIL)
		err = -EINVAL;
	else if (pcr->trans_result == TRANS_RESULT_OK)
		err = 0;
	else if (pcr->trans_result == TRANS_NO_DEVICE)
		err = -ENODEV;
	spin_unlock_irqrestore(&pcr->lock, flags);

finish_send_cmd:
	spin_lock_irqsave(&pcr->lock, flags);
	pcr->done = NULL;
	spin_unlock_irqrestore(&pcr->lock, flags);

	if ((err < 0) && (err != -ENODEV))
		rtsx_pci_stop_cmd(pcr);

	if (pcr->finish_me)
		complete(pcr->finish_me);

	return err;
}
EXPORT_SYMBOL_GPL(rtsx_pci_send_cmd);

static void rtsx_pci_add_sg_tbl(struct rtsx_pcr *pcr,
		dma_addr_t addr, unsigned int len, int end)
{
	u64 *ptr = (u64 *)(pcr->host_sg_tbl_ptr) + pcr->sgi;
	u64 val;
	u8 option = RTSX_SG_VALID | RTSX_SG_TRANS_DATA;

	pcr_dbg(pcr, "DMA addr: 0x%x, Len: 0x%x\n", (unsigned int)addr, len);

	if (end)
		option |= RTSX_SG_END;

	if ((PCI_PID(pcr) == PID_5261) || (PCI_PID(pcr) == PID_5228)) {
		if (len > 0xFFFF)
			val = ((u64)addr << 32) | (((u64)len & 0xFFFF) << 16)
				| (((u64)len >> 16) << 6) | option;
		else
			val = ((u64)addr << 32) | ((u64)len << 16) | option;
	} else {
		val = ((u64)addr << 32) | ((u64)len << 12) | option;
	}
	put_unaligned_le64(val, ptr);
	pcr->sgi++;
}

int rtsx_pci_transfer_data(struct rtsx_pcr *pcr, struct scatterlist *sglist,
		int num_sg, bool read, int timeout)
{
	int err = 0, count;

	pcr_dbg(pcr, "--> %s: num_sg = %d\n", __func__, num_sg);
	count = rtsx_pci_dma_map_sg(pcr, sglist, num_sg, read);
	if (count < 1)
		return -EINVAL;
	pcr_dbg(pcr, "DMA mapping count: %d\n", count);

	err = rtsx_pci_dma_transfer(pcr, sglist, count, read, timeout);

	rtsx_pci_dma_unmap_sg(pcr, sglist, num_sg, read);

	return err;
}
EXPORT_SYMBOL_GPL(rtsx_pci_transfer_data);

int rtsx_pci_dma_map_sg(struct rtsx_pcr *pcr, struct scatterlist *sglist,
		int num_sg, bool read)
{
	enum dma_data_direction dir = read ? DMA_FROM_DEVICE : DMA_TO_DEVICE;

	if (pcr->remove_pci)
		return -EINVAL;

	if ((sglist == NULL) || (num_sg <= 0))
		return -EINVAL;

	return dma_map_sg(&(pcr->pci->dev), sglist, num_sg, dir);
}
EXPORT_SYMBOL_GPL(rtsx_pci_dma_map_sg);

void rtsx_pci_dma_unmap_sg(struct rtsx_pcr *pcr, struct scatterlist *sglist,
		int num_sg, bool read)
{
	enum dma_data_direction dir = read ? DMA_FROM_DEVICE : DMA_TO_DEVICE;

	dma_unmap_sg(&(pcr->pci->dev), sglist, num_sg, dir);
}
EXPORT_SYMBOL_GPL(rtsx_pci_dma_unmap_sg);

int rtsx_pci_dma_transfer(struct rtsx_pcr *pcr, struct scatterlist *sglist,
		int count, bool read, int timeout)
{
	struct completion trans_done;
	struct scatterlist *sg;
	dma_addr_t addr;
	long timeleft;
	unsigned long flags;
	unsigned int len;
	int i, err = 0;
	u32 val;
	u8 dir = read ? DEVICE_TO_HOST : HOST_TO_DEVICE;

	if (pcr->remove_pci)
		return -ENODEV;

	if ((sglist == NULL) || (count < 1))
		return -EINVAL;

	val = ((u32)(dir & 0x01) << 29) | TRIG_DMA | ADMA_MODE;
	pcr->sgi = 0;
	for_each_sg(sglist, sg, count, i) {
		addr = sg_dma_address(sg);
		len = sg_dma_len(sg);
		rtsx_pci_add_sg_tbl(pcr, addr, len, i == count - 1);
	}

	spin_lock_irqsave(&pcr->lock, flags);

	pcr->done = &trans_done;
	pcr->trans_result = TRANS_NOT_READY;
	init_completion(&trans_done);
	rtsx_pci_writel(pcr, RTSX_HDBAR, pcr->host_sg_tbl_addr);
	rtsx_pci_writel(pcr, RTSX_HDBCTLR, val);

	spin_unlock_irqrestore(&pcr->lock, flags);

	timeleft = wait_for_completion_interruptible_timeout(
			&trans_done, msecs_to_jiffies(timeout));
	if (timeleft <= 0) {
		pcr_dbg(pcr, "Timeout (%s %d)\n", __func__, __LINE__);
		err = -ETIMEDOUT;
		goto out;
	}

	spin_lock_irqsave(&pcr->lock, flags);
	if (pcr->trans_result == TRANS_RESULT_FAIL) {
		err = -EILSEQ;
		if (pcr->dma_error_count < RTS_MAX_TIMES_FREQ_REDUCTION)
			pcr->dma_error_count++;
	}

	else if (pcr->trans_result == TRANS_NO_DEVICE)
		err = -ENODEV;
	spin_unlock_irqrestore(&pcr->lock, flags);

out:
	spin_lock_irqsave(&pcr->lock, flags);
	pcr->done = NULL;
	spin_unlock_irqrestore(&pcr->lock, flags);

	if ((err < 0) && (err != -ENODEV))
		rtsx_pci_stop_cmd(pcr);

	if (pcr->finish_me)
		complete(pcr->finish_me);

	return err;
}
EXPORT_SYMBOL_GPL(rtsx_pci_dma_transfer);

int rtsx_pci_read_ppbuf(struct rtsx_pcr *pcr, u8 *buf, int buf_len)
{
	int err;
	int i, j;
	u16 reg;
	u8 *ptr;

	if (buf_len > 512)
		buf_len = 512;

	ptr = buf;
	reg = PPBUF_BASE2;
	for (i = 0; i < buf_len / 256; i++) {
		rtsx_pci_init_cmd(pcr);

		for (j = 0; j < 256; j++)
			rtsx_pci_add_cmd(pcr, READ_REG_CMD, reg++, 0, 0);

		err = rtsx_pci_send_cmd(pcr, 250);
		if (err < 0)
			return err;

		memcpy(ptr, rtsx_pci_get_cmd_data(pcr), 256);
		ptr += 256;
	}

	if (buf_len % 256) {
		rtsx_pci_init_cmd(pcr);

		for (j = 0; j < buf_len % 256; j++)
			rtsx_pci_add_cmd(pcr, READ_REG_CMD, reg++, 0, 0);

		err = rtsx_pci_send_cmd(pcr, 250);
		if (err < 0)
			return err;
	}

	memcpy(ptr, rtsx_pci_get_cmd_data(pcr), buf_len % 256);

	return 0;
}
EXPORT_SYMBOL_GPL(rtsx_pci_read_ppbuf);

int rtsx_pci_write_ppbuf(struct rtsx_pcr *pcr, u8 *buf, int buf_len)
{
	int err;
	int i, j;
	u16 reg;
	u8 *ptr;

	if (buf_len > 512)
		buf_len = 512;

	ptr = buf;
	reg = PPBUF_BASE2;
	for (i = 0; i < buf_len / 256; i++) {
		rtsx_pci_init_cmd(pcr);

		for (j = 0; j < 256; j++) {
			rtsx_pci_add_cmd(pcr, WRITE_REG_CMD,
					reg++, 0xFF, *ptr);
			ptr++;
		}

		err = rtsx_pci_send_cmd(pcr, 250);
		if (err < 0)
			return err;
	}

	if (buf_len % 256) {
		rtsx_pci_init_cmd(pcr);

		for (j = 0; j < buf_len % 256; j++) {
			rtsx_pci_add_cmd(pcr, WRITE_REG_CMD,
					reg++, 0xFF, *ptr);
			ptr++;
		}

		err = rtsx_pci_send_cmd(pcr, 250);
		if (err < 0)
			return err;
	}

	return 0;
}
EXPORT_SYMBOL_GPL(rtsx_pci_write_ppbuf);

static int rtsx_pci_set_pull_ctl(struct rtsx_pcr *pcr, const u32 *tbl)
{
	rtsx_pci_init_cmd(pcr);

	while (*tbl & 0xFFFF0000) {
		rtsx_pci_add_cmd(pcr, WRITE_REG_CMD,
				(u16)(*tbl >> 16), 0xFF, (u8)(*tbl));
		tbl++;
	}

	return rtsx_pci_send_cmd(pcr, 100);
}

int rtsx_pci_card_pull_ctl_enable(struct rtsx_pcr *pcr, int card)
{
	const u32 *tbl;

	if (card == RTSX_SD_CARD)
		tbl = pcr->sd_pull_ctl_enable_tbl;
	else if (card == RTSX_MS_CARD)
		tbl = pcr->ms_pull_ctl_enable_tbl;
	else
		return -EINVAL;

	return rtsx_pci_set_pull_ctl(pcr, tbl);
}
EXPORT_SYMBOL_GPL(rtsx_pci_card_pull_ctl_enable);

int rtsx_pci_card_pull_ctl_disable(struct rtsx_pcr *pcr, int card)
{
	const u32 *tbl;

	if (card == RTSX_SD_CARD)
		tbl = pcr->sd_pull_ctl_disable_tbl;
	else if (card == RTSX_MS_CARD)
		tbl = pcr->ms_pull_ctl_disable_tbl;
	else
		return -EINVAL;

	return rtsx_pci_set_pull_ctl(pcr, tbl);
}
EXPORT_SYMBOL_GPL(rtsx_pci_card_pull_ctl_disable);

static void rtsx_pci_enable_bus_int(struct rtsx_pcr *pcr)
{
	struct rtsx_hw_param *hw_param = &pcr->hw_param;

	pcr->bier = TRANS_OK_INT_EN | TRANS_FAIL_INT_EN | SD_INT_EN
		| hw_param->interrupt_en;

	if (pcr->num_slots > 1)
		pcr->bier |= MS_INT_EN;

	/* Enable Bus Interrupt */
	rtsx_pci_writel(pcr, RTSX_BIER, pcr->bier);

	pcr_dbg(pcr, "RTSX_BIER: 0x%08x\n", pcr->bier);
}

static inline u8 double_ssc_depth(u8 depth)
{
	return ((depth > 1) ? (depth - 1) : depth);
}

static u8 revise_ssc_depth(u8 ssc_depth, u8 div)
{
	if (div > CLK_DIV_1) {
		if (ssc_depth > (div - 1))
			ssc_depth -= (div - 1);
		else
			ssc_depth = SSC_DEPTH_4M;
	}

	return ssc_depth;
}

int rtsx_pci_switch_clock(struct rtsx_pcr *pcr, unsigned int card_clock,
		u8 ssc_depth, bool initial_mode, bool double_clk, bool vpclk)
{
	int err, clk;
	u8 n, clk_divider, mcu_cnt, div;
	static const u8 depth[] = {
		[RTSX_SSC_DEPTH_4M] = SSC_DEPTH_4M,
		[RTSX_SSC_DEPTH_2M] = SSC_DEPTH_2M,
		[RTSX_SSC_DEPTH_1M] = SSC_DEPTH_1M,
		[RTSX_SSC_DEPTH_500K] = SSC_DEPTH_500K,
		[RTSX_SSC_DEPTH_250K] = SSC_DEPTH_250K,
	};

	if (PCI_PID(pcr) == PID_5261)
		return rts5261_pci_switch_clock(pcr, card_clock,
				ssc_depth, initial_mode, double_clk, vpclk);
	if (PCI_PID(pcr) == PID_5228)
		return rts5228_pci_switch_clock(pcr, card_clock,
				ssc_depth, initial_mode, double_clk, vpclk);
	if (PCI_PID(pcr) == PID_5264)
		return rts5264_pci_switch_clock(pcr, card_clock,
				ssc_depth, initial_mode, double_clk, vpclk);

	if (initial_mode) {
		/* We use 250k(around) here, in initial stage */
		clk_divider = SD_CLK_DIVIDE_128;
		card_clock = 30000000;
	} else {
		clk_divider = SD_CLK_DIVIDE_0;
	}
	err = rtsx_pci_write_register(pcr, SD_CFG1,
			SD_CLK_DIVIDE_MASK, clk_divider);
	if (err < 0)
		return err;

	/* Reduce card clock by 20MHz each time a DMA transfer error occurs */
	if (card_clock == UHS_SDR104_MAX_DTR &&
	    pcr->dma_error_count &&
	    PCI_PID(pcr) == RTS5227_DEVICE_ID)
		card_clock = UHS_SDR104_MAX_DTR -
			(pcr->dma_error_count * 20000000);

	card_clock /= 1000000;
	pcr_dbg(pcr, "Switch card clock to %dMHz\n", card_clock);

	clk = card_clock;
	if (!initial_mode && double_clk)
		clk = card_clock * 2;
	pcr_dbg(pcr, "Internal SSC clock: %dMHz (cur_clock = %d)\n",
		clk, pcr->cur_clock);

	if (clk == pcr->cur_clock)
		return 0;

	if (pcr->ops->conv_clk_and_div_n)
		n = (u8)pcr->ops->conv_clk_and_div_n(clk, CLK_TO_DIV_N);
	else
		n = (u8)(clk - 2);
	if ((clk <= 2) || (n > MAX_DIV_N_PCR))
		return -EINVAL;

	mcu_cnt = (u8)(125/clk + 3);
	if (mcu_cnt > 15)
		mcu_cnt = 15;

	/* Make sure that the SSC clock div_n is not less than MIN_DIV_N_PCR */
	div = CLK_DIV_1;
	while ((n < MIN_DIV_N_PCR) && (div < CLK_DIV_8)) {
		if (pcr->ops->conv_clk_and_div_n) {
			int dbl_clk = pcr->ops->conv_clk_and_div_n(n,
					DIV_N_TO_CLK) * 2;
			n = (u8)pcr->ops->conv_clk_and_div_n(dbl_clk,
					CLK_TO_DIV_N);
		} else {
			n = (n + 2) * 2 - 2;
		}
		div++;
	}
	pcr_dbg(pcr, "n = %d, div = %d\n", n, div);

	ssc_depth = depth[ssc_depth];
	if (double_clk)
		ssc_depth = double_ssc_depth(ssc_depth);

	ssc_depth = revise_ssc_depth(ssc_depth, div);
	pcr_dbg(pcr, "ssc_depth = %d\n", ssc_depth);

	rtsx_pci_init_cmd(pcr);
	rtsx_pci_add_cmd(pcr, WRITE_REG_CMD, CLK_CTL,
			CLK_LOW_FREQ, CLK_LOW_FREQ);
	rtsx_pci_add_cmd(pcr, WRITE_REG_CMD, CLK_DIV,
			0xFF, (div << 4) | mcu_cnt);
	rtsx_pci_add_cmd(pcr, WRITE_REG_CMD, SSC_CTL1, SSC_RSTB, 0);
	rtsx_pci_add_cmd(pcr, WRITE_REG_CMD, SSC_CTL2,
			SSC_DEPTH_MASK, ssc_depth);
	rtsx_pci_add_cmd(pcr, WRITE_REG_CMD, SSC_DIV_N_0, 0xFF, n);
	rtsx_pci_add_cmd(pcr, WRITE_REG_CMD, SSC_CTL1, SSC_RSTB, SSC_RSTB);
	if (vpclk) {
		rtsx_pci_add_cmd(pcr, WRITE_REG_CMD, SD_VPCLK0_CTL,
				PHASE_NOT_RESET, 0);
		rtsx_pci_add_cmd(pcr, WRITE_REG_CMD, SD_VPCLK0_CTL,
				PHASE_NOT_RESET, PHASE_NOT_RESET);
	}

	err = rtsx_pci_send_cmd(pcr, 2000);
	if (err < 0)
		return err;

	/* Wait SSC clock stable */
	udelay(SSC_CLOCK_STABLE_WAIT);
	err = rtsx_pci_write_register(pcr, CLK_CTL, CLK_LOW_FREQ, 0);
	if (err < 0)
		return err;

	pcr->cur_clock = clk;
	return 0;
}
EXPORT_SYMBOL_GPL(rtsx_pci_switch_clock);

int rtsx_pci_card_power_on(struct rtsx_pcr *pcr, int card)
{
	if (pcr->ops->card_power_on)
		return pcr->ops->card_power_on(pcr, card);

	return 0;
}
EXPORT_SYMBOL_GPL(rtsx_pci_card_power_on);

int rtsx_pci_card_power_off(struct rtsx_pcr *pcr, int card)
{
	if (pcr->ops->card_power_off)
		return pcr->ops->card_power_off(pcr, card);

	return 0;
}
EXPORT_SYMBOL_GPL(rtsx_pci_card_power_off);

int rtsx_pci_card_exclusive_check(struct rtsx_pcr *pcr, int card)
{
	static const unsigned int cd_mask[] = {
		[RTSX_SD_CARD] = SD_EXIST,
		[RTSX_MS_CARD] = MS_EXIST
	};

	if (!(pcr->flags & PCR_MS_PMOS)) {
		/* When using single PMOS, accessing card is not permitted
		 * if the existing card is not the designated one.
		 */
		if (pcr->card_exist & (~cd_mask[card]))
			return -EIO;
	}

	return 0;
}
EXPORT_SYMBOL_GPL(rtsx_pci_card_exclusive_check);

int rtsx_pci_switch_output_voltage(struct rtsx_pcr *pcr, u8 voltage)
{
	if (pcr->ops->switch_output_voltage)
		return pcr->ops->switch_output_voltage(pcr, voltage);

	return 0;
}
EXPORT_SYMBOL_GPL(rtsx_pci_switch_output_voltage);

unsigned int rtsx_pci_card_exist(struct rtsx_pcr *pcr)
{
	unsigned int val;

	val = rtsx_pci_readl(pcr, RTSX_BIPR);
	if (pcr->ops->cd_deglitch)
		val = pcr->ops->cd_deglitch(pcr);

	return val;
}
EXPORT_SYMBOL_GPL(rtsx_pci_card_exist);

void rtsx_pci_complete_unfinished_transfer(struct rtsx_pcr *pcr)
{
	struct completion finish;

	pcr->finish_me = &finish;
	init_completion(&finish);

	if (pcr->done)
		complete(pcr->done);

	if (!pcr->remove_pci)
		rtsx_pci_stop_cmd(pcr);

	wait_for_completion_interruptible_timeout(&finish,
			msecs_to_jiffies(2));
	pcr->finish_me = NULL;
}
EXPORT_SYMBOL_GPL(rtsx_pci_complete_unfinished_transfer);

static void rtsx_pci_card_detect(struct work_struct *work)
{
	struct delayed_work *dwork;
	struct rtsx_pcr *pcr;
	unsigned long flags;
	unsigned int card_detect = 0, card_inserted, card_removed;
	u32 irq_status;

	dwork = to_delayed_work(work);
	pcr = container_of(dwork, struct rtsx_pcr, carddet_work);

	pcr_dbg(pcr, "--> %s\n", __func__);

	mutex_lock(&pcr->pcr_mutex);
	spin_lock_irqsave(&pcr->lock, flags);

	irq_status = rtsx_pci_readl(pcr, RTSX_BIPR);
	pcr_dbg(pcr, "irq_status: 0x%08x\n", irq_status);

	irq_status &= CARD_EXIST;
	card_inserted = pcr->card_inserted & irq_status;
	card_removed = pcr->card_removed;
	pcr->card_inserted = 0;
	pcr->card_removed = 0;

	spin_unlock_irqrestore(&pcr->lock, flags);

	if (card_inserted || card_removed) {
		pcr_dbg(pcr, "card_inserted: 0x%x, card_removed: 0x%x\n",
			card_inserted, card_removed);

		if (pcr->ops->cd_deglitch)
			card_inserted = pcr->ops->cd_deglitch(pcr);

		card_detect = card_inserted | card_removed;

		pcr->card_exist |= card_inserted;
		pcr->card_exist &= ~card_removed;
	}

	mutex_unlock(&pcr->pcr_mutex);

	if ((card_detect & SD_EXIST) && pcr->slots[RTSX_SD_CARD].card_event)
		pcr->slots[RTSX_SD_CARD].card_event(
				pcr->slots[RTSX_SD_CARD].p_dev);
	if ((card_detect & MS_EXIST) && pcr->slots[RTSX_MS_CARD].card_event)
		pcr->slots[RTSX_MS_CARD].card_event(
				pcr->slots[RTSX_MS_CARD].p_dev);
}

static void rtsx_pci_process_ocp(struct rtsx_pcr *pcr)
{
	if (pcr->ops->process_ocp) {
		pcr->ops->process_ocp(pcr);
	} else {
		if (!pcr->option.ocp_en)
			return;
		rtsx_pci_get_ocpstat(pcr, &pcr->ocp_stat);
		if (pcr->ocp_stat & (SD_OC_NOW | SD_OC_EVER)) {
			rtsx_pci_card_power_off(pcr, RTSX_SD_CARD);
			rtsx_pci_write_register(pcr, CARD_OE, SD_OUTPUT_EN, 0);
			rtsx_pci_clear_ocpstat(pcr);
			pcr->ocp_stat = 0;
		}
	}
}

static int rtsx_pci_process_ocp_interrupt(struct rtsx_pcr *pcr)
{
	if (pcr->option.ocp_en)
		rtsx_pci_process_ocp(pcr);

	return 0;
}

static irqreturn_t rtsx_pci_isr(int irq, void *dev_id)
{
	struct rtsx_pcr *pcr = dev_id;
	u32 int_reg;

	if (!pcr)
		return IRQ_NONE;

	spin_lock(&pcr->lock);

	int_reg = rtsx_pci_readl(pcr, RTSX_BIPR);
	/* Clear interrupt flag */
	rtsx_pci_writel(pcr, RTSX_BIPR, int_reg);
	if ((int_reg & pcr->bier) == 0) {
		spin_unlock(&pcr->lock);
		return IRQ_NONE;
	}
	if (int_reg == 0xFFFFFFFF) {
		spin_unlock(&pcr->lock);
		return IRQ_HANDLED;
	}

	int_reg &= (pcr->bier | 0x7FFFFF);

	if ((int_reg & SD_OC_INT) ||
			((int_reg & SD_OVP_INT) && (PCI_PID(pcr) == PID_5264)))
		rtsx_pci_process_ocp_interrupt(pcr);

	if (int_reg & SD_INT) {
		if (int_reg & SD_EXIST) {
			pcr->card_inserted |= SD_EXIST;
		} else {
			pcr->card_removed |= SD_EXIST;
			pcr->card_inserted &= ~SD_EXIST;
<<<<<<< HEAD
			if ((PCI_PID(pcr) == PID_5261) || (PCI_PID(pcr) == PID_5264)) {
				rtsx_pci_write_register(pcr, RTS5261_FW_STATUS,
					RTS5261_EXPRESS_LINK_FAIL_MASK, 0);
				pcr->extra_caps |= EXTRA_CAPS_SD_EXPRESS;
			}
=======
>>>>>>> 0c383648
		}

		if ((PCI_PID(pcr) == PID_5261) || (PCI_PID(pcr) == PID_5264)) {
			rtsx_pci_write_register(pcr, RTS5261_FW_STATUS,
				RTS5261_EXPRESS_LINK_FAIL_MASK, 0);
			pcr->extra_caps |= EXTRA_CAPS_SD_EXPRESS;
		}

		pcr->dma_error_count = 0;
	}

	if (int_reg & MS_INT) {
		if (int_reg & MS_EXIST) {
			pcr->card_inserted |= MS_EXIST;
		} else {
			pcr->card_removed |= MS_EXIST;
			pcr->card_inserted &= ~MS_EXIST;
		}
	}

	if (int_reg & (NEED_COMPLETE_INT | DELINK_INT)) {
		if (int_reg & (TRANS_FAIL_INT | DELINK_INT)) {
			pcr->trans_result = TRANS_RESULT_FAIL;
			if (pcr->done)
				complete(pcr->done);
		} else if (int_reg & TRANS_OK_INT) {
			pcr->trans_result = TRANS_RESULT_OK;
			if (pcr->done)
				complete(pcr->done);
		}
	}

	if ((pcr->card_inserted || pcr->card_removed) && !(int_reg & SD_OC_INT))
		schedule_delayed_work(&pcr->carddet_work,
				msecs_to_jiffies(200));

	spin_unlock(&pcr->lock);
	return IRQ_HANDLED;
}

static int rtsx_pci_acquire_irq(struct rtsx_pcr *pcr)
{
	pcr_dbg(pcr, "%s: pcr->msi_en = %d, pci->irq = %d\n",
			__func__, pcr->msi_en, pcr->pci->irq);

	if (request_irq(pcr->pci->irq, rtsx_pci_isr,
			pcr->msi_en ? 0 : IRQF_SHARED,
			DRV_NAME_RTSX_PCI, pcr)) {
		dev_err(&(pcr->pci->dev),
			"rtsx_sdmmc: unable to grab IRQ %d, disabling device\n",
			pcr->pci->irq);
		return -1;
	}

	pcr->irq = pcr->pci->irq;
	pci_intx(pcr->pci, !pcr->msi_en);

	return 0;
}

static void rtsx_base_force_power_down(struct rtsx_pcr *pcr)
{
	/* Set relink_time to 0 */
	rtsx_pci_write_register(pcr, AUTOLOAD_CFG_BASE + 1, MASK_8_BIT_DEF, 0);
	rtsx_pci_write_register(pcr, AUTOLOAD_CFG_BASE + 2, MASK_8_BIT_DEF, 0);
	rtsx_pci_write_register(pcr, AUTOLOAD_CFG_BASE + 3,
			RELINK_TIME_MASK, 0);

	rtsx_pci_write_register(pcr, pcr->reg_pm_ctrl3,
			D3_DELINK_MODE_EN, D3_DELINK_MODE_EN);

	rtsx_pci_write_register(pcr, FPDCTL, ALL_POWER_DOWN, ALL_POWER_DOWN);
}

static void __maybe_unused rtsx_pci_power_off(struct rtsx_pcr *pcr, u8 pm_state, bool runtime)
{
	if (pcr->ops->turn_off_led)
		pcr->ops->turn_off_led(pcr);

	rtsx_pci_writel(pcr, RTSX_BIER, 0);
	pcr->bier = 0;

	rtsx_pci_write_register(pcr, PETXCFG, 0x08, 0x08);
	rtsx_pci_write_register(pcr, HOST_SLEEP_STATE, 0x03, pm_state);

	if (pcr->ops->force_power_down)
		pcr->ops->force_power_down(pcr, pm_state, runtime);
	else
		rtsx_base_force_power_down(pcr);
}

void rtsx_pci_enable_ocp(struct rtsx_pcr *pcr)
{
	u8 val = SD_OCP_INT_EN | SD_DETECT_EN;

	if (pcr->ops->enable_ocp) {
		pcr->ops->enable_ocp(pcr);
	} else {
		rtsx_pci_write_register(pcr, FPDCTL, OC_POWER_DOWN, 0);
		rtsx_pci_write_register(pcr, REG_OCPCTL, 0xFF, val);
	}

}

void rtsx_pci_disable_ocp(struct rtsx_pcr *pcr)
{
	u8 mask = SD_OCP_INT_EN | SD_DETECT_EN;

	if (pcr->ops->disable_ocp) {
		pcr->ops->disable_ocp(pcr);
	} else {
		rtsx_pci_write_register(pcr, REG_OCPCTL, mask, 0);
		rtsx_pci_write_register(pcr, FPDCTL, OC_POWER_DOWN,
				OC_POWER_DOWN);
	}
}

void rtsx_pci_init_ocp(struct rtsx_pcr *pcr)
{
	if (pcr->ops->init_ocp) {
		pcr->ops->init_ocp(pcr);
	} else {
		struct rtsx_cr_option *option = &(pcr->option);

		if (option->ocp_en) {
			u8 val = option->sd_800mA_ocp_thd;

			rtsx_pci_write_register(pcr, FPDCTL, OC_POWER_DOWN, 0);
			rtsx_pci_write_register(pcr, REG_OCPPARA1,
				SD_OCP_TIME_MASK, SD_OCP_TIME_800);
			rtsx_pci_write_register(pcr, REG_OCPPARA2,
				SD_OCP_THD_MASK, val);
			rtsx_pci_write_register(pcr, REG_OCPGLITCH,
				SD_OCP_GLITCH_MASK, pcr->hw_param.ocp_glitch);
			rtsx_pci_enable_ocp(pcr);
		}
	}
}

int rtsx_pci_get_ocpstat(struct rtsx_pcr *pcr, u8 *val)
{
	if (pcr->ops->get_ocpstat)
		return pcr->ops->get_ocpstat(pcr, val);
	else
		return rtsx_pci_read_register(pcr, REG_OCPSTAT, val);
}

void rtsx_pci_clear_ocpstat(struct rtsx_pcr *pcr)
{
	if (pcr->ops->clear_ocpstat) {
		pcr->ops->clear_ocpstat(pcr);
	} else {
		u8 mask = SD_OCP_INT_CLR | SD_OC_CLR;
		u8 val = SD_OCP_INT_CLR | SD_OC_CLR;

		rtsx_pci_write_register(pcr, REG_OCPCTL, mask, val);
		udelay(100);
		rtsx_pci_write_register(pcr, REG_OCPCTL, mask, 0);
	}
}

void rtsx_pci_enable_oobs_polling(struct rtsx_pcr *pcr)
{
	u16 val;

	if ((PCI_PID(pcr) != PID_525A) &&
		(PCI_PID(pcr) != PID_5260) &&
		(PCI_PID(pcr) != PID_5264)) {
		rtsx_pci_read_phy_register(pcr, 0x01, &val);
		val |= 1<<9;
		rtsx_pci_write_phy_register(pcr, 0x01, val);
	}
	rtsx_pci_write_register(pcr, REG_CFG_OOBS_OFF_TIMER, 0xFF, 0x32);
	rtsx_pci_write_register(pcr, REG_CFG_OOBS_ON_TIMER, 0xFF, 0x05);
	rtsx_pci_write_register(pcr, REG_CFG_VCM_ON_TIMER, 0xFF, 0x83);
	rtsx_pci_write_register(pcr, REG_CFG_OOBS_POLLING, 0xFF, 0xDE);

}

void rtsx_pci_disable_oobs_polling(struct rtsx_pcr *pcr)
{
	u16 val;

	if ((PCI_PID(pcr) != PID_525A) &&
		(PCI_PID(pcr) != PID_5260) &&
		(PCI_PID(pcr) != PID_5264)) {
		rtsx_pci_read_phy_register(pcr, 0x01, &val);
		val &= ~(1<<9);
		rtsx_pci_write_phy_register(pcr, 0x01, val);
	}
	rtsx_pci_write_register(pcr, REG_CFG_VCM_ON_TIMER, 0xFF, 0x03);
	rtsx_pci_write_register(pcr, REG_CFG_OOBS_POLLING, 0xFF, 0x00);

}

int rtsx_sd_power_off_card3v3(struct rtsx_pcr *pcr)
{
	rtsx_pci_write_register(pcr, CARD_CLK_EN, SD_CLK_EN |
		MS_CLK_EN | SD40_CLK_EN, 0);
	rtsx_pci_write_register(pcr, CARD_OE, SD_OUTPUT_EN, 0);
	rtsx_pci_card_power_off(pcr, RTSX_SD_CARD);

	msleep(50);

	rtsx_pci_card_pull_ctl_disable(pcr, RTSX_SD_CARD);

	return 0;
}

int rtsx_ms_power_off_card3v3(struct rtsx_pcr *pcr)
{
	rtsx_pci_write_register(pcr, CARD_CLK_EN, SD_CLK_EN |
		MS_CLK_EN | SD40_CLK_EN, 0);

	rtsx_pci_card_pull_ctl_disable(pcr, RTSX_MS_CARD);

	rtsx_pci_write_register(pcr, CARD_OE, MS_OUTPUT_EN, 0);
	rtsx_pci_card_power_off(pcr, RTSX_MS_CARD);

	return 0;
}

static int rtsx_pci_init_hw(struct rtsx_pcr *pcr)
{
	struct pci_dev *pdev = pcr->pci;
	int err;

	if (PCI_PID(pcr) == PID_5228)
		rtsx_pci_write_register(pcr, RTS5228_LDO1_CFG1, RTS5228_LDO1_SR_TIME_MASK,
				RTS5228_LDO1_SR_0_5);

	rtsx_pci_writel(pcr, RTSX_HCBAR, pcr->host_cmds_addr);

	rtsx_pci_enable_bus_int(pcr);

	/* Power on SSC */
	if ((PCI_PID(pcr) == PID_5261) || (PCI_PID(pcr) == PID_5264)) {
		/* Gating real mcu clock */
		err = rtsx_pci_write_register(pcr, RTS5261_FW_CFG1,
			RTS5261_MCU_CLOCK_GATING, 0);
		err = rtsx_pci_write_register(pcr, RTS5261_REG_FPDCTL,
			SSC_POWER_DOWN, 0);
	} else {
		err = rtsx_pci_write_register(pcr, FPDCTL, SSC_POWER_DOWN, 0);
	}
	if (err < 0)
		return err;

	/* Wait SSC power stable */
	udelay(200);

	rtsx_disable_aspm(pcr);
	if (pcr->ops->optimize_phy) {
		err = pcr->ops->optimize_phy(pcr);
		if (err < 0)
			return err;
	}

	rtsx_pci_init_cmd(pcr);

	/* Set mcu_cnt to 7 to ensure data can be sampled properly */
	rtsx_pci_add_cmd(pcr, WRITE_REG_CMD, CLK_DIV, 0x07, 0x07);

	rtsx_pci_add_cmd(pcr, WRITE_REG_CMD, HOST_SLEEP_STATE, 0x03, 0x00);
	/* Disable card clock */
	rtsx_pci_add_cmd(pcr, WRITE_REG_CMD, CARD_CLK_EN, 0x1E, 0);
	/* Reset delink mode */
	rtsx_pci_add_cmd(pcr, WRITE_REG_CMD, CHANGE_LINK_STATE, 0x0A, 0);
	/* Card driving select */
	rtsx_pci_add_cmd(pcr, WRITE_REG_CMD, CARD_DRIVE_SEL,
			0xFF, pcr->card_drive_sel);
	/* Enable SSC Clock */
	rtsx_pci_add_cmd(pcr, WRITE_REG_CMD, SSC_CTL1,
			0xFF, SSC_8X_EN | SSC_SEL_4M);
	if (PCI_PID(pcr) == PID_5261)
		rtsx_pci_add_cmd(pcr, WRITE_REG_CMD, SSC_CTL2, 0xFF,
			RTS5261_SSC_DEPTH_2M);
	else if (PCI_PID(pcr) == PID_5228)
		rtsx_pci_add_cmd(pcr, WRITE_REG_CMD, SSC_CTL2, 0xFF,
			RTS5228_SSC_DEPTH_2M);
	else if (is_version(pcr, 0x5264, IC_VER_A))
		rtsx_pci_add_cmd(pcr, WRITE_REG_CMD, SSC_CTL1, SSC_RSTB, 0);
	else if (PCI_PID(pcr) == PID_5264)
		rtsx_pci_add_cmd(pcr, WRITE_REG_CMD, SSC_CTL2, 0xFF,
			RTS5264_SSC_DEPTH_2M);
	else
		rtsx_pci_add_cmd(pcr, WRITE_REG_CMD, SSC_CTL2, 0xFF, 0x12);

	/* Disable cd_pwr_save */
	rtsx_pci_add_cmd(pcr, WRITE_REG_CMD, CHANGE_LINK_STATE, 0x16, 0x10);
	/* Clear Link Ready Interrupt */
	rtsx_pci_add_cmd(pcr, WRITE_REG_CMD, IRQSTAT0,
			LINK_RDY_INT, LINK_RDY_INT);
	/* Enlarge the estimation window of PERST# glitch
	 * to reduce the chance of invalid card interrupt
	 */
	rtsx_pci_add_cmd(pcr, WRITE_REG_CMD, PERST_GLITCH_WIDTH, 0xFF, 0x80);
	/* Update RC oscillator to 400k
	 * bit[0] F_HIGH: for RC oscillator, Rst_value is 1'b1
	 *                1: 2M  0: 400k
	 */
	rtsx_pci_add_cmd(pcr, WRITE_REG_CMD, RCCTL, 0x01, 0x00);
	/* Set interrupt write clear
	 * bit 1: U_elbi_if_rd_clr_en
	 *	1: Enable ELBI interrupt[31:22] & [7:0] flag read clear
	 *	0: ELBI interrupt flag[31:22] & [7:0] only can be write clear
	 */
	rtsx_pci_add_cmd(pcr, WRITE_REG_CMD, NFTS_TX_CTRL, 0x02, 0);

	err = rtsx_pci_send_cmd(pcr, 100);
	if (err < 0)
		return err;

	switch (PCI_PID(pcr)) {
	case PID_5250:
	case PID_524A:
	case PID_525A:
	case PID_5260:
	case PID_5261:
	case PID_5228:
	case PID_5264:
		rtsx_pci_write_register(pcr, PM_CLK_FORCE_CTL, 1, 1);
		break;
	default:
		break;
	}

	/*init ocp*/
	rtsx_pci_init_ocp(pcr);

	/* Enable clk_request_n to enable clock power management */
	pcie_capability_clear_and_set_word(pcr->pci, PCI_EXP_LNKCTL,
					0, PCI_EXP_LNKCTL_CLKREQ_EN);
	/* Enter L1 when host tx idle */
	pci_write_config_byte(pdev, 0x70F, 0x5B);

	if (pcr->ops->extra_init_hw) {
		err = pcr->ops->extra_init_hw(pcr);
		if (err < 0)
			return err;
	}

	if (pcr->aspm_mode == ASPM_MODE_REG)
		rtsx_pci_write_register(pcr, ASPM_FORCE_CTL, 0x30, 0x30);

	/* No CD interrupt if probing driver with card inserted.
	 * So we need to initialize pcr->card_exist here.
	 */
	if (pcr->ops->cd_deglitch)
		pcr->card_exist = pcr->ops->cd_deglitch(pcr);
	else
		pcr->card_exist = rtsx_pci_readl(pcr, RTSX_BIPR) & CARD_EXIST;

	return 0;
}

static int rtsx_pci_init_chip(struct rtsx_pcr *pcr)
{
	struct rtsx_cr_option *option = &(pcr->option);
	int err, l1ss;
	u32 lval;
	u16 cfg_val;
	u8 val;

	spin_lock_init(&pcr->lock);
	mutex_init(&pcr->pcr_mutex);

	switch (PCI_PID(pcr)) {
	default:
	case 0x5209:
		rts5209_init_params(pcr);
		break;

	case 0x5229:
		rts5229_init_params(pcr);
		break;

	case 0x5289:
		rtl8411_init_params(pcr);
		break;

	case 0x5227:
		rts5227_init_params(pcr);
		break;

	case 0x522A:
		rts522a_init_params(pcr);
		break;

	case 0x5249:
		rts5249_init_params(pcr);
		break;

	case 0x524A:
		rts524a_init_params(pcr);
		break;

	case 0x525A:
		rts525a_init_params(pcr);
		break;

	case 0x5287:
		rtl8411b_init_params(pcr);
		break;

	case 0x5286:
		rtl8402_init_params(pcr);
		break;

	case 0x5260:
		rts5260_init_params(pcr);
		break;

	case 0x5261:
		rts5261_init_params(pcr);
		break;

	case 0x5228:
		rts5228_init_params(pcr);
		break;

	case 0x5264:
		rts5264_init_params(pcr);
		break;
	}

	pcr_dbg(pcr, "PID: 0x%04x, IC version: 0x%02x\n",
			PCI_PID(pcr), pcr->ic_version);

	pcr->slots = kcalloc(pcr->num_slots, sizeof(struct rtsx_slot),
			GFP_KERNEL);
	if (!pcr->slots)
		return -ENOMEM;

	if (pcr->aspm_mode == ASPM_MODE_CFG) {
		pcie_capability_read_word(pcr->pci, PCI_EXP_LNKCTL, &cfg_val);
		if (cfg_val & PCI_EXP_LNKCTL_ASPM_L1)
			pcr->aspm_enabled = true;
		else
			pcr->aspm_enabled = false;

	} else if (pcr->aspm_mode == ASPM_MODE_REG) {
		rtsx_pci_read_register(pcr, ASPM_FORCE_CTL, &val);
		if (val & FORCE_ASPM_CTL0 && val & FORCE_ASPM_CTL1)
			pcr->aspm_enabled = false;
		else
			pcr->aspm_enabled = true;
	}

	l1ss = pci_find_ext_capability(pcr->pci, PCI_EXT_CAP_ID_L1SS);
	if (l1ss) {
		pci_read_config_dword(pcr->pci, l1ss + PCI_L1SS_CTL1, &lval);

		if (lval & PCI_L1SS_CTL1_ASPM_L1_1)
			rtsx_set_dev_flag(pcr, ASPM_L1_1_EN);
		else
			rtsx_clear_dev_flag(pcr, ASPM_L1_1_EN);

		if (lval & PCI_L1SS_CTL1_ASPM_L1_2)
			rtsx_set_dev_flag(pcr, ASPM_L1_2_EN);
		else
			rtsx_clear_dev_flag(pcr, ASPM_L1_2_EN);

		if (lval & PCI_L1SS_CTL1_PCIPM_L1_1)
			rtsx_set_dev_flag(pcr, PM_L1_1_EN);
		else
			rtsx_clear_dev_flag(pcr, PM_L1_1_EN);

		if (lval & PCI_L1SS_CTL1_PCIPM_L1_2)
			rtsx_set_dev_flag(pcr, PM_L1_2_EN);
		else
			rtsx_clear_dev_flag(pcr, PM_L1_2_EN);

		pcie_capability_read_word(pcr->pci, PCI_EXP_DEVCTL2, &cfg_val);
		if (cfg_val & PCI_EXP_DEVCTL2_LTR_EN) {
			option->ltr_enabled = true;
			option->ltr_active = true;
		} else {
			option->ltr_enabled = false;
		}

		if (rtsx_check_dev_flag(pcr, ASPM_L1_1_EN | ASPM_L1_2_EN
				| PM_L1_1_EN | PM_L1_2_EN))
			option->force_clkreq_0 = false;
		else
			option->force_clkreq_0 = true;
	} else {
		option->ltr_enabled = false;
		option->force_clkreq_0 = true;
	}

	if (pcr->ops->fetch_vendor_settings)
		pcr->ops->fetch_vendor_settings(pcr);

	pcr_dbg(pcr, "pcr->aspm_en = 0x%x\n", pcr->aspm_en);
	pcr_dbg(pcr, "pcr->sd30_drive_sel_1v8 = 0x%x\n",
			pcr->sd30_drive_sel_1v8);
	pcr_dbg(pcr, "pcr->sd30_drive_sel_3v3 = 0x%x\n",
			pcr->sd30_drive_sel_3v3);
	pcr_dbg(pcr, "pcr->card_drive_sel = 0x%x\n",
			pcr->card_drive_sel);
	pcr_dbg(pcr, "pcr->flags = 0x%x\n", pcr->flags);

	pcr->state = PDEV_STAT_IDLE;
	err = rtsx_pci_init_hw(pcr);
	if (err < 0) {
		kfree(pcr->slots);
		return err;
	}

	return 0;
}

static int rtsx_pci_probe(struct pci_dev *pcidev,
			  const struct pci_device_id *id)
{
	struct rtsx_pcr *pcr;
	struct pcr_handle *handle;
	u32 base, len;
	int ret, i, bar = 0;

	dev_dbg(&(pcidev->dev),
		": Realtek PCI-E Card Reader found at %s [%04x:%04x] (rev %x)\n",
		pci_name(pcidev), (int)pcidev->vendor, (int)pcidev->device,
		(int)pcidev->revision);

	ret = dma_set_mask(&pcidev->dev, DMA_BIT_MASK(32));
	if (ret < 0)
		return ret;

	ret = pci_enable_device(pcidev);
	if (ret)
		return ret;

	ret = pci_request_regions(pcidev, DRV_NAME_RTSX_PCI);
	if (ret)
		goto disable;

	pcr = kzalloc(sizeof(*pcr), GFP_KERNEL);
	if (!pcr) {
		ret = -ENOMEM;
		goto release_pci;
	}

	handle = kzalloc(sizeof(*handle), GFP_KERNEL);
	if (!handle) {
		ret = -ENOMEM;
		goto free_pcr;
	}
	handle->pcr = pcr;

	idr_preload(GFP_KERNEL);
	spin_lock(&rtsx_pci_lock);
	ret = idr_alloc(&rtsx_pci_idr, pcr, 0, 0, GFP_NOWAIT);
	if (ret >= 0)
		pcr->id = ret;
	spin_unlock(&rtsx_pci_lock);
	idr_preload_end();
	if (ret < 0)
		goto free_handle;

	pcr->pci = pcidev;
	dev_set_drvdata(&pcidev->dev, handle);

	if ((CHK_PCI_PID(pcr, 0x525A)) || (CHK_PCI_PID(pcr, 0x5264)))
		bar = 1;
	len = pci_resource_len(pcidev, bar);
	base = pci_resource_start(pcidev, bar);
	pcr->remap_addr = ioremap(base, len);
	if (!pcr->remap_addr) {
		ret = -ENOMEM;
		goto free_idr;
	}

	pcr->rtsx_resv_buf = dma_alloc_coherent(&(pcidev->dev),
			RTSX_RESV_BUF_LEN, &(pcr->rtsx_resv_buf_addr),
			GFP_KERNEL);
	if (pcr->rtsx_resv_buf == NULL) {
		ret = -ENXIO;
		goto unmap;
	}
	pcr->host_cmds_ptr = pcr->rtsx_resv_buf;
	pcr->host_cmds_addr = pcr->rtsx_resv_buf_addr;
	pcr->host_sg_tbl_ptr = pcr->rtsx_resv_buf + HOST_CMDS_BUF_LEN;
	pcr->host_sg_tbl_addr = pcr->rtsx_resv_buf_addr + HOST_CMDS_BUF_LEN;
	pcr->card_inserted = 0;
	pcr->card_removed = 0;
	INIT_DELAYED_WORK(&pcr->carddet_work, rtsx_pci_card_detect);

	pcr->msi_en = msi_en;
	if (pcr->msi_en) {
		ret = pci_enable_msi(pcidev);
		if (ret)
			pcr->msi_en = false;
	}

	ret = rtsx_pci_acquire_irq(pcr);
	if (ret < 0)
		goto disable_msi;

	pci_set_master(pcidev);
	synchronize_irq(pcr->irq);

	ret = rtsx_pci_init_chip(pcr);
	if (ret < 0)
		goto disable_irq;

	for (i = 0; i < ARRAY_SIZE(rtsx_pcr_cells); i++) {
		rtsx_pcr_cells[i].platform_data = handle;
		rtsx_pcr_cells[i].pdata_size = sizeof(*handle);
	}


	ret = mfd_add_devices(&pcidev->dev, pcr->id, rtsx_pcr_cells,
			ARRAY_SIZE(rtsx_pcr_cells), NULL, 0, NULL);
	if (ret < 0)
		goto free_slots;

	pm_runtime_allow(&pcidev->dev);
	pm_runtime_put(&pcidev->dev);

	return 0;

free_slots:
	kfree(pcr->slots);
disable_irq:
	free_irq(pcr->irq, (void *)pcr);
disable_msi:
	if (pcr->msi_en)
		pci_disable_msi(pcr->pci);
	dma_free_coherent(&(pcr->pci->dev), RTSX_RESV_BUF_LEN,
			pcr->rtsx_resv_buf, pcr->rtsx_resv_buf_addr);
unmap:
	iounmap(pcr->remap_addr);
free_idr:
	spin_lock(&rtsx_pci_lock);
	idr_remove(&rtsx_pci_idr, pcr->id);
	spin_unlock(&rtsx_pci_lock);
free_handle:
	kfree(handle);
free_pcr:
	kfree(pcr);
release_pci:
	pci_release_regions(pcidev);
disable:
	pci_disable_device(pcidev);

	return ret;
}

static void rtsx_pci_remove(struct pci_dev *pcidev)
{
	struct pcr_handle *handle = pci_get_drvdata(pcidev);
	struct rtsx_pcr *pcr = handle->pcr;

	pcr->remove_pci = true;

	pm_runtime_get_sync(&pcidev->dev);
	pm_runtime_forbid(&pcidev->dev);

	/* Disable interrupts at the pcr level */
	spin_lock_irq(&pcr->lock);
	rtsx_pci_writel(pcr, RTSX_BIER, 0);
	pcr->bier = 0;
	spin_unlock_irq(&pcr->lock);

	cancel_delayed_work_sync(&pcr->carddet_work);

	mfd_remove_devices(&pcidev->dev);

	dma_free_coherent(&(pcr->pci->dev), RTSX_RESV_BUF_LEN,
			pcr->rtsx_resv_buf, pcr->rtsx_resv_buf_addr);
	free_irq(pcr->irq, (void *)pcr);
	if (pcr->msi_en)
		pci_disable_msi(pcr->pci);
	iounmap(pcr->remap_addr);

	pci_release_regions(pcidev);
	pci_disable_device(pcidev);

	spin_lock(&rtsx_pci_lock);
	idr_remove(&rtsx_pci_idr, pcr->id);
	spin_unlock(&rtsx_pci_lock);

	kfree(pcr->slots);
	kfree(pcr);
	kfree(handle);

	dev_dbg(&(pcidev->dev),
		": Realtek PCI-E Card Reader at %s [%04x:%04x] has been removed\n",
		pci_name(pcidev), (int)pcidev->vendor, (int)pcidev->device);
}

static int __maybe_unused rtsx_pci_suspend(struct device *dev_d)
{
	struct pci_dev *pcidev = to_pci_dev(dev_d);
	struct pcr_handle *handle = pci_get_drvdata(pcidev);
	struct rtsx_pcr *pcr = handle->pcr;

	dev_dbg(&(pcidev->dev), "--> %s\n", __func__);

	cancel_delayed_work_sync(&pcr->carddet_work);

	mutex_lock(&pcr->pcr_mutex);

	rtsx_pci_power_off(pcr, HOST_ENTER_S3, false);

	mutex_unlock(&pcr->pcr_mutex);
	return 0;
}

static int __maybe_unused rtsx_pci_resume(struct device *dev_d)
{
	struct pci_dev *pcidev = to_pci_dev(dev_d);
	struct pcr_handle *handle = pci_get_drvdata(pcidev);
	struct rtsx_pcr *pcr = handle->pcr;
	int ret = 0;

	dev_dbg(&(pcidev->dev), "--> %s\n", __func__);

	mutex_lock(&pcr->pcr_mutex);

	ret = rtsx_pci_write_register(pcr, HOST_SLEEP_STATE, 0x03, 0x00);
	if (ret)
		goto out;

	ret = rtsx_pci_init_hw(pcr);
	if (ret)
		goto out;

out:
	mutex_unlock(&pcr->pcr_mutex);
	return ret;
}

#ifdef CONFIG_PM

static void rtsx_enable_aspm(struct rtsx_pcr *pcr)
{
	if (pcr->ops->set_aspm)
		pcr->ops->set_aspm(pcr, true);
	else
		rtsx_comm_set_aspm(pcr, true);
}

static void rtsx_comm_pm_power_saving(struct rtsx_pcr *pcr)
{
	struct rtsx_cr_option *option = &pcr->option;

	if (option->ltr_enabled) {
		u32 latency = option->ltr_l1off_latency;

		if (rtsx_check_dev_flag(pcr, L1_SNOOZE_TEST_EN))
			mdelay(option->l1_snooze_delay);

		rtsx_set_ltr_latency(pcr, latency);
	}

	if (rtsx_check_dev_flag(pcr, LTR_L1SS_PWR_GATE_EN))
		rtsx_set_l1off_sub_cfg_d0(pcr, 0);

	rtsx_enable_aspm(pcr);
}

static void rtsx_pm_power_saving(struct rtsx_pcr *pcr)
{
	rtsx_comm_pm_power_saving(pcr);
}

static void rtsx_pci_shutdown(struct pci_dev *pcidev)
{
	struct pcr_handle *handle = pci_get_drvdata(pcidev);
	struct rtsx_pcr *pcr = handle->pcr;

	dev_dbg(&(pcidev->dev), "--> %s\n", __func__);

	rtsx_pci_power_off(pcr, HOST_ENTER_S1, false);

	pci_disable_device(pcidev);
	free_irq(pcr->irq, (void *)pcr);
	if (pcr->msi_en)
		pci_disable_msi(pcr->pci);
}

static int rtsx_pci_runtime_idle(struct device *device)
{
	struct pci_dev *pcidev = to_pci_dev(device);
	struct pcr_handle *handle = pci_get_drvdata(pcidev);
	struct rtsx_pcr *pcr = handle->pcr;

	dev_dbg(device, "--> %s\n", __func__);

	mutex_lock(&pcr->pcr_mutex);

	pcr->state = PDEV_STAT_IDLE;

	if (pcr->ops->disable_auto_blink)
		pcr->ops->disable_auto_blink(pcr);
	if (pcr->ops->turn_off_led)
		pcr->ops->turn_off_led(pcr);

	rtsx_pm_power_saving(pcr);

	mutex_unlock(&pcr->pcr_mutex);

	if (pcr->rtd3_en)
		pm_schedule_suspend(device, 10000);

	return -EBUSY;
}

static int rtsx_pci_runtime_suspend(struct device *device)
{
	struct pci_dev *pcidev = to_pci_dev(device);
	struct pcr_handle *handle = pci_get_drvdata(pcidev);
	struct rtsx_pcr *pcr = handle->pcr;

	dev_dbg(device, "--> %s\n", __func__);

	cancel_delayed_work_sync(&pcr->carddet_work);

	mutex_lock(&pcr->pcr_mutex);
	rtsx_pci_power_off(pcr, HOST_ENTER_S3, true);

	mutex_unlock(&pcr->pcr_mutex);

	return 0;
}

static int rtsx_pci_runtime_resume(struct device *device)
{
	struct pci_dev *pcidev = to_pci_dev(device);
	struct pcr_handle *handle = pci_get_drvdata(pcidev);
	struct rtsx_pcr *pcr = handle->pcr;

	dev_dbg(device, "--> %s\n", __func__);

	mutex_lock(&pcr->pcr_mutex);

	rtsx_pci_write_register(pcr, HOST_SLEEP_STATE, 0x03, 0x00);

	rtsx_pci_init_hw(pcr);

	if (pcr->slots[RTSX_SD_CARD].p_dev != NULL) {
		pcr->slots[RTSX_SD_CARD].card_event(
				pcr->slots[RTSX_SD_CARD].p_dev);
	}

	mutex_unlock(&pcr->pcr_mutex);
	return 0;
}

#else /* CONFIG_PM */

#define rtsx_pci_shutdown NULL
#define rtsx_pci_runtime_suspend NULL
#define rtsx_pic_runtime_resume NULL

#endif /* CONFIG_PM */

static const struct dev_pm_ops rtsx_pci_pm_ops = {
	SET_SYSTEM_SLEEP_PM_OPS(rtsx_pci_suspend, rtsx_pci_resume)
	SET_RUNTIME_PM_OPS(rtsx_pci_runtime_suspend, rtsx_pci_runtime_resume, rtsx_pci_runtime_idle)
};

static struct pci_driver rtsx_pci_driver = {
	.name = DRV_NAME_RTSX_PCI,
	.id_table = rtsx_pci_ids,
	.probe = rtsx_pci_probe,
	.remove = rtsx_pci_remove,
	.driver.pm = &rtsx_pci_pm_ops,
	.shutdown = rtsx_pci_shutdown,
};
module_pci_driver(rtsx_pci_driver);

MODULE_LICENSE("GPL");
MODULE_AUTHOR("Wei WANG <wei_wang@realsil.com.cn>");
MODULE_DESCRIPTION("Realtek PCI-E Card Reader Driver");<|MERGE_RESOLUTION|>--- conflicted
+++ resolved
@@ -1002,14 +1002,6 @@
 		} else {
 			pcr->card_removed |= SD_EXIST;
 			pcr->card_inserted &= ~SD_EXIST;
-<<<<<<< HEAD
-			if ((PCI_PID(pcr) == PID_5261) || (PCI_PID(pcr) == PID_5264)) {
-				rtsx_pci_write_register(pcr, RTS5261_FW_STATUS,
-					RTS5261_EXPRESS_LINK_FAIL_MASK, 0);
-				pcr->extra_caps |= EXTRA_CAPS_SD_EXPRESS;
-			}
-=======
->>>>>>> 0c383648
 		}
 
 		if ((PCI_PID(pcr) == PID_5261) || (PCI_PID(pcr) == PID_5264)) {
