--- conflicted
+++ resolved
@@ -30,269 +30,6 @@
 #define to_mei_cl_driver(d) container_of(d, struct mei_cl_driver, driver)
 #define to_mei_cl_device(d) container_of(d, struct mei_cl_device, dev)
 
-<<<<<<< HEAD
-static int mei_cl_device_match(struct device *dev, struct device_driver *drv)
-{
-	struct mei_cl_device *device = to_mei_cl_device(dev);
-	struct mei_cl_driver *driver = to_mei_cl_driver(drv);
-	const struct mei_cl_device_id *id;
-	const uuid_le *uuid;
-	const char *name;
-
-	if (!device)
-		return 0;
-
-	uuid = mei_me_cl_uuid(device->me_cl);
-	name = device->name;
-
-	if (!driver || !driver->id_table)
-		return 0;
-
-	id = driver->id_table;
-
-	while (uuid_le_cmp(NULL_UUID_LE, id->uuid)) {
-
-		if (!uuid_le_cmp(*uuid, id->uuid)) {
-			if (id->name[0]) {
-				if (!strncmp(name, id->name, sizeof(id->name)))
-					return 1;
-			} else {
-				return 1;
-			}
-		}
-
-		id++;
-	}
-
-	return 0;
-}
-
-static int mei_cl_device_probe(struct device *dev)
-{
-	struct mei_cl_device *device = to_mei_cl_device(dev);
-	struct mei_cl_driver *driver;
-	struct mei_cl_device_id id;
-
-	if (!device)
-		return 0;
-
-	driver = to_mei_cl_driver(dev->driver);
-	if (!driver || !driver->probe)
-		return -ENODEV;
-
-	dev_dbg(dev, "Device probe\n");
-
-	strlcpy(id.name, device->name, sizeof(id.name));
-
-	return driver->probe(device, &id);
-}
-
-static int mei_cl_device_remove(struct device *dev)
-{
-	struct mei_cl_device *device = to_mei_cl_device(dev);
-	struct mei_cl_driver *driver;
-
-	if (!device || !dev->driver)
-		return 0;
-
-	if (device->event_cb) {
-		device->event_cb = NULL;
-		cancel_work_sync(&device->event_work);
-	}
-
-	driver = to_mei_cl_driver(dev->driver);
-	if (!driver->remove) {
-		dev->driver = NULL;
-
-		return 0;
-	}
-
-	return driver->remove(device);
-}
-
-static ssize_t name_show(struct device *dev, struct device_attribute *a,
-			     char *buf)
-{
-	struct mei_cl_device *device = to_mei_cl_device(dev);
-	size_t len;
-
-	len = snprintf(buf, PAGE_SIZE, "%s", device->name);
-
-	return (len >= PAGE_SIZE) ? (PAGE_SIZE - 1) : len;
-}
-static DEVICE_ATTR_RO(name);
-
-static ssize_t uuid_show(struct device *dev, struct device_attribute *a,
-			     char *buf)
-{
-	struct mei_cl_device *device = to_mei_cl_device(dev);
-	const uuid_le *uuid = mei_me_cl_uuid(device->me_cl);
-	size_t len;
-
-	len = snprintf(buf, PAGE_SIZE, "%pUl", uuid);
-
-	return (len >= PAGE_SIZE) ? (PAGE_SIZE - 1) : len;
-}
-static DEVICE_ATTR_RO(uuid);
-
-static ssize_t modalias_show(struct device *dev, struct device_attribute *a,
-			     char *buf)
-{
-	struct mei_cl_device *device = to_mei_cl_device(dev);
-	const uuid_le *uuid = mei_me_cl_uuid(device->me_cl);
-	size_t len;
-
-	len = snprintf(buf, PAGE_SIZE, "mei:%s:" MEI_CL_UUID_FMT ":",
-		device->name, MEI_CL_UUID_ARGS(uuid->b));
-
-	return (len >= PAGE_SIZE) ? (PAGE_SIZE - 1) : len;
-}
-static DEVICE_ATTR_RO(modalias);
-
-static struct attribute *mei_cl_dev_attrs[] = {
-	&dev_attr_name.attr,
-	&dev_attr_uuid.attr,
-	&dev_attr_modalias.attr,
-	NULL,
-};
-ATTRIBUTE_GROUPS(mei_cl_dev);
-
-static int mei_cl_uevent(struct device *dev, struct kobj_uevent_env *env)
-{
-	struct mei_cl_device *device = to_mei_cl_device(dev);
-	const uuid_le *uuid = mei_me_cl_uuid(device->me_cl);
-
-	if (add_uevent_var(env, "MEI_CL_UUID=%pUl", uuid))
-		return -ENOMEM;
-
-	if (add_uevent_var(env, "MEI_CL_NAME=%s", device->name))
-		return -ENOMEM;
-
-	if (add_uevent_var(env, "MODALIAS=mei:%s:" MEI_CL_UUID_FMT ":",
-		device->name, MEI_CL_UUID_ARGS(uuid->b)))
-		return -ENOMEM;
-
-	return 0;
-}
-
-static struct bus_type mei_cl_bus_type = {
-	.name		= "mei",
-	.dev_groups	= mei_cl_dev_groups,
-	.match		= mei_cl_device_match,
-	.probe		= mei_cl_device_probe,
-	.remove		= mei_cl_device_remove,
-	.uevent		= mei_cl_uevent,
-};
-
-static void mei_cl_dev_release(struct device *dev)
-{
-	struct mei_cl_device *device = to_mei_cl_device(dev);
-
-	if (!device)
-		return;
-
-	mei_me_cl_put(device->me_cl);
-	kfree(device);
-}
-
-static struct device_type mei_cl_device_type = {
-	.release	= mei_cl_dev_release,
-};
-
-struct mei_cl *mei_cl_bus_find_cl_by_uuid(struct mei_device *dev,
-					 uuid_le uuid)
-{
-	struct mei_cl *cl;
-
-	list_for_each_entry(cl, &dev->device_list, device_link) {
-		if (cl->device && cl->device->me_cl &&
-		    !uuid_le_cmp(uuid, *mei_me_cl_uuid(cl->device->me_cl)))
-			return cl;
-	}
-
-	return NULL;
-}
-
-struct mei_cl_device *mei_cl_add_device(struct mei_device *dev,
-					struct mei_me_client *me_cl,
-					struct mei_cl *cl,
-					char *name)
-{
-	struct mei_cl_device *device;
-	int status;
-
-	device = kzalloc(sizeof(struct mei_cl_device), GFP_KERNEL);
-	if (!device)
-		return NULL;
-
-	device->me_cl = mei_me_cl_get(me_cl);
-	if (!device->me_cl) {
-		kfree(device);
-		return NULL;
-	}
-
-	device->cl = cl;
-	device->dev.parent = dev->dev;
-	device->dev.bus = &mei_cl_bus_type;
-	device->dev.type = &mei_cl_device_type;
-
-	strlcpy(device->name, name, sizeof(device->name));
-
-	dev_set_name(&device->dev, "mei:%s:%pUl", name, mei_me_cl_uuid(me_cl));
-
-	status = device_register(&device->dev);
-	if (status) {
-		dev_err(dev->dev, "Failed to register MEI device\n");
-		mei_me_cl_put(device->me_cl);
-		kfree(device);
-		return NULL;
-	}
-
-	cl->device = device;
-
-	dev_dbg(&device->dev, "client %s registered\n", name);
-
-	return device;
-}
-EXPORT_SYMBOL_GPL(mei_cl_add_device);
-
-void mei_cl_remove_device(struct mei_cl_device *device)
-{
-	device_unregister(&device->dev);
-}
-EXPORT_SYMBOL_GPL(mei_cl_remove_device);
-
-int __mei_cl_driver_register(struct mei_cl_driver *driver, struct module *owner)
-{
-	int err;
-
-	driver->driver.name = driver->name;
-	driver->driver.owner = owner;
-	driver->driver.bus = &mei_cl_bus_type;
-
-	err = driver_register(&driver->driver);
-	if (err)
-		return err;
-
-	pr_debug("mei: driver [%s] registered\n", driver->driver.name);
-
-	return 0;
-}
-EXPORT_SYMBOL_GPL(__mei_cl_driver_register);
-
-void mei_cl_driver_unregister(struct mei_cl_driver *driver)
-{
-	driver_unregister(&driver->driver);
-
-	pr_debug("mei: driver [%s] unregistered\n", driver->driver.name);
-}
-EXPORT_SYMBOL_GPL(mei_cl_driver_unregister);
-
-ssize_t __mei_cl_send(struct mei_cl *cl, u8 *buf, size_t length,
-			bool blocking)
-{
-	struct mei_device *dev;
-=======
 /**
  * __mei_cl_send - internal client send (write)
  *
@@ -307,7 +44,6 @@
 			bool blocking)
 {
 	struct mei_device *bus;
->>>>>>> 9fe8ecca
 	struct mei_cl_cb *cb = NULL;
 	ssize_t rets;
 
@@ -344,11 +80,7 @@
 	rets = mei_cl_write(cl, cb, blocking);
 
 out:
-<<<<<<< HEAD
-	mutex_unlock(&dev->device_lock);
-=======
 	mutex_unlock(&bus->device_lock);
->>>>>>> 9fe8ecca
 	if (rets < 0)
 		mei_io_cb_free(cb);
 
@@ -432,9 +164,6 @@
 	return rets;
 }
 
-<<<<<<< HEAD
-ssize_t mei_cl_send(struct mei_cl_device *device, u8 *buf, size_t length)
-=======
 /**
  * mei_cl_send - me device send  (write)
  *
@@ -445,7 +174,6 @@
  * Return: written size in bytes or < 0 on error
  */
 ssize_t mei_cl_send(struct mei_cl_device *cldev, u8 *buf, size_t length)
->>>>>>> 9fe8ecca
 {
 	struct mei_cl *cl = cldev->cl;
 
@@ -467,11 +195,7 @@
  */
 ssize_t mei_cl_recv(struct mei_cl_device *cldev, u8 *buf, size_t length)
 {
-<<<<<<< HEAD
-	struct mei_cl *cl = device->cl;
-=======
 	struct mei_cl *cl = cldev->cl;
->>>>>>> 9fe8ecca
 
 	if (cl == NULL)
 		return -ENODEV;
@@ -627,29 +351,6 @@
  */
 int mei_cl_enable_device(struct mei_cl_device *cldev)
 {
-<<<<<<< HEAD
-	int err;
-	struct mei_device *dev;
-	struct mei_cl *cl = device->cl;
-
-	if (cl == NULL)
-		return -ENODEV;
-
-	dev = cl->dev;
-
-	mutex_lock(&dev->device_lock);
-
-	if (mei_cl_is_connected(cl)) {
-		mutex_unlock(&dev->device_lock);
-		dev_warn(dev->dev, "Already connected");
-		return -EBUSY;
-	}
-
-	err = mei_cl_connect(cl, device->me_cl, NULL);
-	if (err < 0) {
-		mutex_unlock(&dev->device_lock);
-		dev_err(dev->dev, "Could not connect to the ME client");
-=======
 	struct mei_device *bus = cldev->bus;
 	struct mei_cl *cl;
 	int ret;
@@ -666,7 +367,6 @@
 		cldev->cl = cl;
 		cl->cldev = cldev;
 	}
->>>>>>> 9fe8ecca
 
 	mutex_lock(&bus->device_lock);
 	if (mei_cl_is_connected(cl)) {
@@ -684,14 +384,10 @@
 	if (ret < 0)
 		dev_err(&cldev->dev, "cannot connect\n");
 
-<<<<<<< HEAD
-	return 0;
-=======
 out:
 	mutex_unlock(&bus->device_lock);
 
 	return ret;
->>>>>>> 9fe8ecca
 }
 EXPORT_SYMBOL_GPL(mei_cl_enable_device);
 
@@ -714,13 +410,9 @@
 
 	cl = cldev->cl;
 
-<<<<<<< HEAD
-	device->event_cb = NULL;
-=======
 	bus = cldev->bus;
 
 	cldev->event_cb = NULL;
->>>>>>> 9fe8ecca
 
 	mutex_lock(&bus->device_lock);
 
@@ -1014,8 +706,6 @@
 	return cldev;
 }
 
-<<<<<<< HEAD
-=======
 /**
  * mei_cl_dev_setup - setup me client device
  *    run fix up routines and set the device name
@@ -1206,7 +896,6 @@
 EXPORT_SYMBOL_GPL(mei_cl_driver_unregister);
 
 
->>>>>>> 9fe8ecca
 int __init mei_cl_bus_init(void)
 {
 	return bus_register(&mei_cl_bus_type);
