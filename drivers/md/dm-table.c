/*
 * Copyright (C) 2001 Sistina Software (UK) Limited.
 * Copyright (C) 2004-2008 Red Hat, Inc. All rights reserved.
 *
 * This file is released under the GPL.
 */

#include "dm-core.h"

#include <linux/module.h>
#include <linux/vmalloc.h>
#include <linux/blkdev.h>
#include <linux/namei.h>
#include <linux/ctype.h>
#include <linux/string.h>
#include <linux/slab.h>
#include <linux/interrupt.h>
#include <linux/mutex.h>
#include <linux/delay.h>
#include <linux/atomic.h>
#include <linux/lcm.h>
#include <linux/blk-mq.h>
#include <linux/mount.h>
#include <linux/dax.h>

#define DM_MSG_PREFIX "table"

#define NODE_SIZE L1_CACHE_BYTES
#define KEYS_PER_NODE (NODE_SIZE / sizeof(sector_t))
#define CHILDREN_PER_NODE (KEYS_PER_NODE + 1)

/*
 * Similar to ceiling(log_size(n))
 */
static unsigned int int_log(unsigned int n, unsigned int base)
{
	int result = 0;

	while (n > 1) {
		n = dm_div_up(n, base);
		result++;
	}

	return result;
}

/*
 * Calculate the index of the child node of the n'th node k'th key.
 */
static inline unsigned int get_child(unsigned int n, unsigned int k)
{
	return (n * CHILDREN_PER_NODE) + k;
}

/*
 * Return the n'th node of level l from table t.
 */
static inline sector_t *get_node(struct dm_table *t,
				 unsigned int l, unsigned int n)
{
	return t->index[l] + (n * KEYS_PER_NODE);
}

/*
 * Return the highest key that you could lookup from the n'th
 * node on level l of the btree.
 */
static sector_t high(struct dm_table *t, unsigned int l, unsigned int n)
{
	for (; l < t->depth - 1; l++)
		n = get_child(n, CHILDREN_PER_NODE - 1);

	if (n >= t->counts[l])
		return (sector_t) - 1;

	return get_node(t, l, n)[KEYS_PER_NODE - 1];
}

/*
 * Fills in a level of the btree based on the highs of the level
 * below it.
 */
static int setup_btree_index(unsigned int l, struct dm_table *t)
{
	unsigned int n, k;
	sector_t *node;

	for (n = 0U; n < t->counts[l]; n++) {
		node = get_node(t, l, n);

		for (k = 0U; k < KEYS_PER_NODE; k++)
			node[k] = high(t, l + 1, get_child(n, k));
	}

	return 0;
}

void *dm_vcalloc(unsigned long nmemb, unsigned long elem_size)
{
	unsigned long size;
	void *addr;

	/*
	 * Check that we're not going to overflow.
	 */
	if (nmemb > (ULONG_MAX / elem_size))
		return NULL;

	size = nmemb * elem_size;
	addr = vzalloc(size);

	return addr;
}
EXPORT_SYMBOL(dm_vcalloc);

/*
 * highs, and targets are managed as dynamic arrays during a
 * table load.
 */
static int alloc_targets(struct dm_table *t, unsigned int num)
{
	sector_t *n_highs;
	struct dm_target *n_targets;

	/*
	 * Allocate both the target array and offset array at once.
	 */
	n_highs = (sector_t *) dm_vcalloc(num, sizeof(struct dm_target) +
					  sizeof(sector_t));
	if (!n_highs)
		return -ENOMEM;

	n_targets = (struct dm_target *) (n_highs + num);

	memset(n_highs, -1, sizeof(*n_highs) * num);
	vfree(t->highs);

	t->num_allocated = num;
	t->highs = n_highs;
	t->targets = n_targets;

	return 0;
}

int dm_table_create(struct dm_table **result, fmode_t mode,
		    unsigned num_targets, struct mapped_device *md)
{
	struct dm_table *t = kzalloc(sizeof(*t), GFP_KERNEL);

	if (!t)
		return -ENOMEM;

	INIT_LIST_HEAD(&t->devices);

	if (!num_targets)
		num_targets = KEYS_PER_NODE;

	num_targets = dm_round_up(num_targets, KEYS_PER_NODE);

	if (!num_targets) {
		kfree(t);
		return -ENOMEM;
	}

	if (alloc_targets(t, num_targets)) {
		kfree(t);
		return -ENOMEM;
	}

	t->type = DM_TYPE_NONE;
	t->mode = mode;
	t->md = md;
	*result = t;
	return 0;
}

static void free_devices(struct list_head *devices, struct mapped_device *md)
{
	struct list_head *tmp, *next;

	list_for_each_safe(tmp, next, devices) {
		struct dm_dev_internal *dd =
		    list_entry(tmp, struct dm_dev_internal, list);
		DMWARN("%s: dm_table_destroy: dm_put_device call missing for %s",
		       dm_device_name(md), dd->dm_dev->name);
		dm_put_table_device(md, dd->dm_dev);
		kfree(dd);
	}
}

void dm_table_destroy(struct dm_table *t)
{
	unsigned int i;

	if (!t)
		return;

	/* free the indexes */
	if (t->depth >= 2)
		vfree(t->index[t->depth - 2]);

	/* free the targets */
	for (i = 0; i < t->num_targets; i++) {
		struct dm_target *tgt = t->targets + i;

		if (tgt->type->dtr)
			tgt->type->dtr(tgt);

		dm_put_target_type(tgt->type);
	}

	vfree(t->highs);

	/* free the device list */
	free_devices(&t->devices, t->md);

	dm_free_md_mempools(t->mempools);

	kfree(t);
}

/*
 * See if we've already got a device in the list.
 */
static struct dm_dev_internal *find_device(struct list_head *l, dev_t dev)
{
	struct dm_dev_internal *dd;

	list_for_each_entry (dd, l, list)
		if (dd->dm_dev->bdev->bd_dev == dev)
			return dd;

	return NULL;
}

/*
 * If possible, this checks an area of a destination device is invalid.
 */
static int device_area_is_invalid(struct dm_target *ti, struct dm_dev *dev,
				  sector_t start, sector_t len, void *data)
{
	struct queue_limits *limits = data;
	struct block_device *bdev = dev->bdev;
	sector_t dev_size =
		i_size_read(bdev->bd_inode) >> SECTOR_SHIFT;
	unsigned short logical_block_size_sectors =
		limits->logical_block_size >> SECTOR_SHIFT;
	char b[BDEVNAME_SIZE];

	if (!dev_size)
		return 0;

	if ((start >= dev_size) || (start + len > dev_size)) {
		DMWARN("%s: %s too small for target: "
		       "start=%llu, len=%llu, dev_size=%llu",
		       dm_device_name(ti->table->md), bdevname(bdev, b),
		       (unsigned long long)start,
		       (unsigned long long)len,
		       (unsigned long long)dev_size);
		return 1;
	}

	/*
	 * If the target is mapped to zoned block device(s), check
	 * that the zones are not partially mapped.
	 */
	if (bdev_zoned_model(bdev) != BLK_ZONED_NONE) {
		unsigned int zone_sectors = bdev_zone_sectors(bdev);

		if (start & (zone_sectors - 1)) {
			DMWARN("%s: start=%llu not aligned to h/w zone size %u of %s",
			       dm_device_name(ti->table->md),
			       (unsigned long long)start,
			       zone_sectors, bdevname(bdev, b));
			return 1;
		}

		/*
		 * Note: The last zone of a zoned block device may be smaller
		 * than other zones. So for a target mapping the end of a
		 * zoned block device with such a zone, len would not be zone
		 * aligned. We do not allow such last smaller zone to be part
		 * of the mapping here to ensure that mappings with multiple
		 * devices do not end up with a smaller zone in the middle of
		 * the sector range.
		 */
		if (len & (zone_sectors - 1)) {
			DMWARN("%s: len=%llu not aligned to h/w zone size %u of %s",
			       dm_device_name(ti->table->md),
			       (unsigned long long)len,
			       zone_sectors, bdevname(bdev, b));
			return 1;
		}
	}

	if (logical_block_size_sectors <= 1)
		return 0;

	if (start & (logical_block_size_sectors - 1)) {
		DMWARN("%s: start=%llu not aligned to h/w "
		       "logical block size %u of %s",
		       dm_device_name(ti->table->md),
		       (unsigned long long)start,
		       limits->logical_block_size, bdevname(bdev, b));
		return 1;
	}

	if (len & (logical_block_size_sectors - 1)) {
		DMWARN("%s: len=%llu not aligned to h/w "
		       "logical block size %u of %s",
		       dm_device_name(ti->table->md),
		       (unsigned long long)len,
		       limits->logical_block_size, bdevname(bdev, b));
		return 1;
	}

	return 0;
}

/*
 * This upgrades the mode on an already open dm_dev, being
 * careful to leave things as they were if we fail to reopen the
 * device and not to touch the existing bdev field in case
 * it is accessed concurrently.
 */
static int upgrade_mode(struct dm_dev_internal *dd, fmode_t new_mode,
			struct mapped_device *md)
{
	int r;
	struct dm_dev *old_dev, *new_dev;

	old_dev = dd->dm_dev;

	r = dm_get_table_device(md, dd->dm_dev->bdev->bd_dev,
				dd->dm_dev->mode | new_mode, &new_dev);
	if (r)
		return r;

	dd->dm_dev = new_dev;
	dm_put_table_device(md, old_dev);

	return 0;
}

/*
 * Convert the path to a device
 */
dev_t dm_get_dev_t(const char *path)
{
	dev_t dev;
	struct block_device *bdev;

	bdev = lookup_bdev(path);
	if (IS_ERR(bdev))
		dev = name_to_dev_t(path);
	else {
		dev = bdev->bd_dev;
		bdput(bdev);
	}

	return dev;
}
EXPORT_SYMBOL_GPL(dm_get_dev_t);

/*
 * Add a device to the list, or just increment the usage count if
 * it's already present.
 */
int dm_get_device(struct dm_target *ti, const char *path, fmode_t mode,
		  struct dm_dev **result)
{
	int r;
	dev_t dev;
	struct dm_dev_internal *dd;
	struct dm_table *t = ti->table;

	BUG_ON(!t);

	dev = dm_get_dev_t(path);
	if (!dev)
		return -ENODEV;

	dd = find_device(&t->devices, dev);
	if (!dd) {
		dd = kmalloc(sizeof(*dd), GFP_KERNEL);
		if (!dd)
			return -ENOMEM;

		if ((r = dm_get_table_device(t->md, dev, mode, &dd->dm_dev))) {
			kfree(dd);
			return r;
		}

		refcount_set(&dd->count, 1);
		list_add(&dd->list, &t->devices);
		goto out;

	} else if (dd->dm_dev->mode != (mode | dd->dm_dev->mode)) {
		r = upgrade_mode(dd, mode, t->md);
		if (r)
			return r;
	}
	refcount_inc(&dd->count);
out:
	*result = dd->dm_dev;
	return 0;
}
EXPORT_SYMBOL(dm_get_device);

static int dm_set_device_limits(struct dm_target *ti, struct dm_dev *dev,
				sector_t start, sector_t len, void *data)
{
	struct queue_limits *limits = data;
	struct block_device *bdev = dev->bdev;
	struct request_queue *q = bdev_get_queue(bdev);
	char b[BDEVNAME_SIZE];

	if (unlikely(!q)) {
		DMWARN("%s: Cannot set limits for nonexistent device %s",
		       dm_device_name(ti->table->md), bdevname(bdev, b));
		return 0;
	}

	if (blk_stack_limits(limits, &q->limits,
			get_start_sect(bdev) + start) < 0)
		DMWARN("%s: adding target device %s caused an alignment inconsistency: "
		       "physical_block_size=%u, logical_block_size=%u, "
		       "alignment_offset=%u, start=%llu",
		       dm_device_name(ti->table->md), bdevname(bdev, b),
		       q->limits.physical_block_size,
		       q->limits.logical_block_size,
		       q->limits.alignment_offset,
		       (unsigned long long) start << SECTOR_SHIFT);
	return 0;
}

/*
 * Decrement a device's use count and remove it if necessary.
 */
void dm_put_device(struct dm_target *ti, struct dm_dev *d)
{
	int found = 0;
	struct list_head *devices = &ti->table->devices;
	struct dm_dev_internal *dd;

	list_for_each_entry(dd, devices, list) {
		if (dd->dm_dev == d) {
			found = 1;
			break;
		}
	}
	if (!found) {
		DMWARN("%s: device %s not in table devices list",
		       dm_device_name(ti->table->md), d->name);
		return;
	}
	if (refcount_dec_and_test(&dd->count)) {
		dm_put_table_device(ti->table->md, d);
		list_del(&dd->list);
		kfree(dd);
	}
}
EXPORT_SYMBOL(dm_put_device);

/*
 * Checks to see if the target joins onto the end of the table.
 */
static int adjoin(struct dm_table *table, struct dm_target *ti)
{
	struct dm_target *prev;

	if (!table->num_targets)
		return !ti->begin;

	prev = &table->targets[table->num_targets - 1];
	return (ti->begin == (prev->begin + prev->len));
}

/*
 * Used to dynamically allocate the arg array.
 *
 * We do first allocation with GFP_NOIO because dm-mpath and dm-thin must
 * process messages even if some device is suspended. These messages have a
 * small fixed number of arguments.
 *
 * On the other hand, dm-switch needs to process bulk data using messages and
 * excessive use of GFP_NOIO could cause trouble.
 */
static char **realloc_argv(unsigned *size, char **old_argv)
{
	char **argv;
	unsigned new_size;
	gfp_t gfp;

	if (*size) {
		new_size = *size * 2;
		gfp = GFP_KERNEL;
	} else {
		new_size = 8;
		gfp = GFP_NOIO;
	}
	argv = kmalloc_array(new_size, sizeof(*argv), gfp);
	if (argv && old_argv) {
		memcpy(argv, old_argv, *size * sizeof(*argv));
		*size = new_size;
	}

	kfree(old_argv);
	return argv;
}

/*
 * Destructively splits up the argument list to pass to ctr.
 */
int dm_split_args(int *argc, char ***argvp, char *input)
{
	char *start, *end = input, *out, **argv = NULL;
	unsigned array_size = 0;

	*argc = 0;

	if (!input) {
		*argvp = NULL;
		return 0;
	}

	argv = realloc_argv(&array_size, argv);
	if (!argv)
		return -ENOMEM;

	while (1) {
		/* Skip whitespace */
		start = skip_spaces(end);

		if (!*start)
			break;	/* success, we hit the end */

		/* 'out' is used to remove any back-quotes */
		end = out = start;
		while (*end) {
			/* Everything apart from '\0' can be quoted */
			if (*end == '\\' && *(end + 1)) {
				*out++ = *(end + 1);
				end += 2;
				continue;
			}

			if (isspace(*end))
				break;	/* end of token */

			*out++ = *end++;
		}

		/* have we already filled the array ? */
		if ((*argc + 1) > array_size) {
			argv = realloc_argv(&array_size, argv);
			if (!argv)
				return -ENOMEM;
		}

		/* we know this is whitespace */
		if (*end)
			end++;

		/* terminate the string and put it in the array */
		*out = '\0';
		argv[*argc] = start;
		(*argc)++;
	}

	*argvp = argv;
	return 0;
}

/*
 * Impose necessary and sufficient conditions on a devices's table such
 * that any incoming bio which respects its logical_block_size can be
 * processed successfully.  If it falls across the boundary between
 * two or more targets, the size of each piece it gets split into must
 * be compatible with the logical_block_size of the target processing it.
 */
static int validate_hardware_logical_block_alignment(struct dm_table *table,
						 struct queue_limits *limits)
{
	/*
	 * This function uses arithmetic modulo the logical_block_size
	 * (in units of 512-byte sectors).
	 */
	unsigned short device_logical_block_size_sects =
		limits->logical_block_size >> SECTOR_SHIFT;

	/*
	 * Offset of the start of the next table entry, mod logical_block_size.
	 */
	unsigned short next_target_start = 0;

	/*
	 * Given an aligned bio that extends beyond the end of a
	 * target, how many sectors must the next target handle?
	 */
	unsigned short remaining = 0;

	struct dm_target *ti;
	struct queue_limits ti_limits;
	unsigned i;

	/*
	 * Check each entry in the table in turn.
	 */
	for (i = 0; i < dm_table_get_num_targets(table); i++) {
		ti = dm_table_get_target(table, i);

		blk_set_stacking_limits(&ti_limits);

		/* combine all target devices' limits */
		if (ti->type->iterate_devices)
			ti->type->iterate_devices(ti, dm_set_device_limits,
						  &ti_limits);

		/*
		 * If the remaining sectors fall entirely within this
		 * table entry are they compatible with its logical_block_size?
		 */
		if (remaining < ti->len &&
		    remaining & ((ti_limits.logical_block_size >>
				  SECTOR_SHIFT) - 1))
			break;	/* Error */

		next_target_start =
		    (unsigned short) ((next_target_start + ti->len) &
				      (device_logical_block_size_sects - 1));
		remaining = next_target_start ?
		    device_logical_block_size_sects - next_target_start : 0;
	}

	if (remaining) {
		DMWARN("%s: table line %u (start sect %llu len %llu) "
		       "not aligned to h/w logical block size %u",
		       dm_device_name(table->md), i,
		       (unsigned long long) ti->begin,
		       (unsigned long long) ti->len,
		       limits->logical_block_size);
		return -EINVAL;
	}

	return 0;
}

int dm_table_add_target(struct dm_table *t, const char *type,
			sector_t start, sector_t len, char *params)
{
	int r = -EINVAL, argc;
	char **argv;
	struct dm_target *tgt;

	if (t->singleton) {
		DMERR("%s: target type %s must appear alone in table",
		      dm_device_name(t->md), t->targets->type->name);
		return -EINVAL;
	}

	BUG_ON(t->num_targets >= t->num_allocated);

	tgt = t->targets + t->num_targets;
	memset(tgt, 0, sizeof(*tgt));

	if (!len) {
		DMERR("%s: zero-length target", dm_device_name(t->md));
		return -EINVAL;
	}

	tgt->type = dm_get_target_type(type);
	if (!tgt->type) {
		DMERR("%s: %s: unknown target type", dm_device_name(t->md), type);
		return -EINVAL;
	}

	if (dm_target_needs_singleton(tgt->type)) {
		if (t->num_targets) {
			tgt->error = "singleton target type must appear alone in table";
			goto bad;
		}
		t->singleton = true;
	}

	if (dm_target_always_writeable(tgt->type) && !(t->mode & FMODE_WRITE)) {
		tgt->error = "target type may not be included in a read-only table";
		goto bad;
	}

	if (t->immutable_target_type) {
		if (t->immutable_target_type != tgt->type) {
			tgt->error = "immutable target type cannot be mixed with other target types";
			goto bad;
		}
	} else if (dm_target_is_immutable(tgt->type)) {
		if (t->num_targets) {
			tgt->error = "immutable target type cannot be mixed with other target types";
			goto bad;
		}
		t->immutable_target_type = tgt->type;
	}

	if (dm_target_has_integrity(tgt->type))
		t->integrity_added = 1;

	tgt->table = t;
	tgt->begin = start;
	tgt->len = len;
	tgt->error = "Unknown error";

	/*
	 * Does this target adjoin the previous one ?
	 */
	if (!adjoin(t, tgt)) {
		tgt->error = "Gap in table";
		goto bad;
	}

	r = dm_split_args(&argc, &argv, params);
	if (r) {
		tgt->error = "couldn't split parameters (insufficient memory)";
		goto bad;
	}

	r = tgt->type->ctr(tgt, argc, argv);
	kfree(argv);
	if (r)
		goto bad;

	t->highs[t->num_targets++] = tgt->begin + tgt->len - 1;

	if (!tgt->num_discard_bios && tgt->discards_supported)
		DMWARN("%s: %s: ignoring discards_supported because num_discard_bios is zero.",
		       dm_device_name(t->md), type);

	return 0;

 bad:
	DMERR("%s: %s: %s", dm_device_name(t->md), type, tgt->error);
	dm_put_target_type(tgt->type);
	return r;
}

/*
 * Target argument parsing helpers.
 */
static int validate_next_arg(const struct dm_arg *arg,
			     struct dm_arg_set *arg_set,
			     unsigned *value, char **error, unsigned grouped)
{
	const char *arg_str = dm_shift_arg(arg_set);
	char dummy;

	if (!arg_str ||
	    (sscanf(arg_str, "%u%c", value, &dummy) != 1) ||
	    (*value < arg->min) ||
	    (*value > arg->max) ||
	    (grouped && arg_set->argc < *value)) {
		*error = arg->error;
		return -EINVAL;
	}

	return 0;
}

int dm_read_arg(const struct dm_arg *arg, struct dm_arg_set *arg_set,
		unsigned *value, char **error)
{
	return validate_next_arg(arg, arg_set, value, error, 0);
}
EXPORT_SYMBOL(dm_read_arg);

int dm_read_arg_group(const struct dm_arg *arg, struct dm_arg_set *arg_set,
		      unsigned *value, char **error)
{
	return validate_next_arg(arg, arg_set, value, error, 1);
}
EXPORT_SYMBOL(dm_read_arg_group);

const char *dm_shift_arg(struct dm_arg_set *as)
{
	char *r;

	if (as->argc) {
		as->argc--;
		r = *as->argv;
		as->argv++;
		return r;
	}

	return NULL;
}
EXPORT_SYMBOL(dm_shift_arg);

void dm_consume_args(struct dm_arg_set *as, unsigned num_args)
{
	BUG_ON(as->argc < num_args);
	as->argc -= num_args;
	as->argv += num_args;
}
EXPORT_SYMBOL(dm_consume_args);

static bool __table_type_bio_based(enum dm_queue_mode table_type)
{
	return (table_type == DM_TYPE_BIO_BASED ||
		table_type == DM_TYPE_DAX_BIO_BASED ||
		table_type == DM_TYPE_NVME_BIO_BASED);
}

static bool __table_type_request_based(enum dm_queue_mode table_type)
{
	return table_type == DM_TYPE_REQUEST_BASED;
}

void dm_table_set_type(struct dm_table *t, enum dm_queue_mode type)
{
	t->type = type;
}
EXPORT_SYMBOL_GPL(dm_table_set_type);

/* validate the dax capability of the target device span */
int device_supports_dax(struct dm_target *ti, struct dm_dev *dev,
			sector_t start, sector_t len, void *data)
{
	int blocksize = *(int *) data, id;
	bool rc;
<<<<<<< HEAD

	id = dax_read_lock();
	rc = dax_supported(dev->dax_dev, dev->bdev, blocksize, start, len);
	dax_read_unlock(id);

=======

	id = dax_read_lock();
	rc = dax_supported(dev->dax_dev, dev->bdev, blocksize, start, len);
	dax_read_unlock(id);

>>>>>>> 61931c0e
	return rc;
}

/* Check devices support synchronous DAX */
static int device_dax_synchronous(struct dm_target *ti, struct dm_dev *dev,
				  sector_t start, sector_t len, void *data)
{
	return dev->dax_dev && dax_synchronous(dev->dax_dev);
}

bool dm_table_supports_dax(struct dm_table *t,
			   iterate_devices_callout_fn iterate_fn, int *blocksize)
{
	struct dm_target *ti;
	unsigned i;

	/* Ensure that all targets support DAX. */
	for (i = 0; i < dm_table_get_num_targets(t); i++) {
		ti = dm_table_get_target(t, i);

		if (!ti->type->direct_access)
			return false;

		if (!ti->type->iterate_devices ||
		    !ti->type->iterate_devices(ti, iterate_fn, blocksize))
			return false;
	}

	return true;
}

static bool dm_table_does_not_support_partial_completion(struct dm_table *t);

static int device_is_rq_stackable(struct dm_target *ti, struct dm_dev *dev,
				  sector_t start, sector_t len, void *data)
{
	struct block_device *bdev = dev->bdev;
	struct request_queue *q = bdev_get_queue(bdev);

	/* request-based cannot stack on partitions! */
	if (bdev_is_partition(bdev))
		return false;

	return queue_is_mq(q);
}

static int dm_table_determine_type(struct dm_table *t)
{
	unsigned i;
	unsigned bio_based = 0, request_based = 0, hybrid = 0;
	struct dm_target *tgt;
	struct list_head *devices = dm_table_get_devices(t);
	enum dm_queue_mode live_md_type = dm_get_md_type(t->md);
	int page_size = PAGE_SIZE;

	if (t->type != DM_TYPE_NONE) {
		/* target already set the table's type */
		if (t->type == DM_TYPE_BIO_BASED) {
			/* possibly upgrade to a variant of bio-based */
			goto verify_bio_based;
		}
		BUG_ON(t->type == DM_TYPE_DAX_BIO_BASED);
		BUG_ON(t->type == DM_TYPE_NVME_BIO_BASED);
		goto verify_rq_based;
	}

	for (i = 0; i < t->num_targets; i++) {
		tgt = t->targets + i;
		if (dm_target_hybrid(tgt))
			hybrid = 1;
		else if (dm_target_request_based(tgt))
			request_based = 1;
		else
			bio_based = 1;

		if (bio_based && request_based) {
			DMERR("Inconsistent table: different target types"
			      " can't be mixed up");
			return -EINVAL;
		}
	}

	if (hybrid && !bio_based && !request_based) {
		/*
		 * The targets can work either way.
		 * Determine the type from the live device.
		 * Default to bio-based if device is new.
		 */
		if (__table_type_request_based(live_md_type))
			request_based = 1;
		else
			bio_based = 1;
	}

	if (bio_based) {
verify_bio_based:
		/* We must use this table as bio-based */
		t->type = DM_TYPE_BIO_BASED;
		if (dm_table_supports_dax(t, device_supports_dax, &page_size) ||
		    (list_empty(devices) && live_md_type == DM_TYPE_DAX_BIO_BASED)) {
			t->type = DM_TYPE_DAX_BIO_BASED;
		} else {
			/* Check if upgrading to NVMe bio-based is valid or required */
			tgt = dm_table_get_immutable_target(t);
			if (tgt && !tgt->max_io_len && dm_table_does_not_support_partial_completion(t)) {
				t->type = DM_TYPE_NVME_BIO_BASED;
				goto verify_rq_based; /* must be stacked directly on NVMe (blk-mq) */
			} else if (list_empty(devices) && live_md_type == DM_TYPE_NVME_BIO_BASED) {
				t->type = DM_TYPE_NVME_BIO_BASED;
			}
		}
		return 0;
	}

	BUG_ON(!request_based); /* No targets in this table */

	t->type = DM_TYPE_REQUEST_BASED;

verify_rq_based:
	/*
	 * Request-based dm supports only tables that have a single target now.
	 * To support multiple targets, request splitting support is needed,
	 * and that needs lots of changes in the block-layer.
	 * (e.g. request completion process for partial completion.)
	 */
	if (t->num_targets > 1) {
		DMERR("%s DM doesn't support multiple targets",
		      t->type == DM_TYPE_NVME_BIO_BASED ? "nvme bio-based" : "request-based");
		return -EINVAL;
	}

	if (list_empty(devices)) {
		int srcu_idx;
		struct dm_table *live_table = dm_get_live_table(t->md, &srcu_idx);

		/* inherit live table's type */
		if (live_table)
			t->type = live_table->type;
		dm_put_live_table(t->md, srcu_idx);
		return 0;
	}

	tgt = dm_table_get_immutable_target(t);
	if (!tgt) {
		DMERR("table load rejected: immutable target is required");
		return -EINVAL;
	} else if (tgt->max_io_len) {
		DMERR("table load rejected: immutable target that splits IO is not supported");
		return -EINVAL;
	}

	/* Non-request-stackable devices can't be used for request-based dm */
	if (!tgt->type->iterate_devices ||
	    !tgt->type->iterate_devices(tgt, device_is_rq_stackable, NULL)) {
		DMERR("table load rejected: including non-request-stackable devices");
		return -EINVAL;
	}

	return 0;
}

enum dm_queue_mode dm_table_get_type(struct dm_table *t)
{
	return t->type;
}

struct target_type *dm_table_get_immutable_target_type(struct dm_table *t)
{
	return t->immutable_target_type;
}

struct dm_target *dm_table_get_immutable_target(struct dm_table *t)
{
	/* Immutable target is implicitly a singleton */
	if (t->num_targets > 1 ||
	    !dm_target_is_immutable(t->targets[0].type))
		return NULL;

	return t->targets;
}

struct dm_target *dm_table_get_wildcard_target(struct dm_table *t)
{
	struct dm_target *ti;
	unsigned i;

	for (i = 0; i < dm_table_get_num_targets(t); i++) {
		ti = dm_table_get_target(t, i);
		if (dm_target_is_wildcard(ti->type))
			return ti;
	}

	return NULL;
}

bool dm_table_bio_based(struct dm_table *t)
{
	return __table_type_bio_based(dm_table_get_type(t));
}

bool dm_table_request_based(struct dm_table *t)
{
	return __table_type_request_based(dm_table_get_type(t));
}

static int dm_table_alloc_md_mempools(struct dm_table *t, struct mapped_device *md)
{
	enum dm_queue_mode type = dm_table_get_type(t);
	unsigned per_io_data_size = 0;
	unsigned min_pool_size = 0;
	struct dm_target *ti;
	unsigned i;

	if (unlikely(type == DM_TYPE_NONE)) {
		DMWARN("no table type is set, can't allocate mempools");
		return -EINVAL;
	}

	if (__table_type_bio_based(type))
		for (i = 0; i < t->num_targets; i++) {
			ti = t->targets + i;
			per_io_data_size = max(per_io_data_size, ti->per_io_data_size);
			min_pool_size = max(min_pool_size, ti->num_flush_bios);
		}

	t->mempools = dm_alloc_md_mempools(md, type, t->integrity_supported,
					   per_io_data_size, min_pool_size);
	if (!t->mempools)
		return -ENOMEM;

	return 0;
}

void dm_table_free_md_mempools(struct dm_table *t)
{
	dm_free_md_mempools(t->mempools);
	t->mempools = NULL;
}

struct dm_md_mempools *dm_table_get_md_mempools(struct dm_table *t)
{
	return t->mempools;
}

static int setup_indexes(struct dm_table *t)
{
	int i;
	unsigned int total = 0;
	sector_t *indexes;

	/* allocate the space for *all* the indexes */
	for (i = t->depth - 2; i >= 0; i--) {
		t->counts[i] = dm_div_up(t->counts[i + 1], CHILDREN_PER_NODE);
		total += t->counts[i];
	}

	indexes = (sector_t *) dm_vcalloc(total, (unsigned long) NODE_SIZE);
	if (!indexes)
		return -ENOMEM;

	/* set up internal nodes, bottom-up */
	for (i = t->depth - 2; i >= 0; i--) {
		t->index[i] = indexes;
		indexes += (KEYS_PER_NODE * t->counts[i]);
		setup_btree_index(i, t);
	}

	return 0;
}

/*
 * Builds the btree to index the map.
 */
static int dm_table_build_index(struct dm_table *t)
{
	int r = 0;
	unsigned int leaf_nodes;

	/* how many indexes will the btree have ? */
	leaf_nodes = dm_div_up(t->num_targets, KEYS_PER_NODE);
	t->depth = 1 + int_log(leaf_nodes, CHILDREN_PER_NODE);

	/* leaf layer has already been set up */
	t->counts[t->depth - 1] = leaf_nodes;
	t->index[t->depth - 1] = t->highs;

	if (t->depth >= 2)
		r = setup_indexes(t);

	return r;
}

static bool integrity_profile_exists(struct gendisk *disk)
{
	return !!blk_get_integrity(disk);
}

/*
 * Get a disk whose integrity profile reflects the table's profile.
 * Returns NULL if integrity support was inconsistent or unavailable.
 */
static struct gendisk * dm_table_get_integrity_disk(struct dm_table *t)
{
	struct list_head *devices = dm_table_get_devices(t);
	struct dm_dev_internal *dd = NULL;
	struct gendisk *prev_disk = NULL, *template_disk = NULL;
	unsigned i;

	for (i = 0; i < dm_table_get_num_targets(t); i++) {
		struct dm_target *ti = dm_table_get_target(t, i);
		if (!dm_target_passes_integrity(ti->type))
			goto no_integrity;
	}

	list_for_each_entry(dd, devices, list) {
		template_disk = dd->dm_dev->bdev->bd_disk;
		if (!integrity_profile_exists(template_disk))
			goto no_integrity;
		else if (prev_disk &&
			 blk_integrity_compare(prev_disk, template_disk) < 0)
			goto no_integrity;
		prev_disk = template_disk;
	}

	return template_disk;

no_integrity:
	if (prev_disk)
		DMWARN("%s: integrity not set: %s and %s profile mismatch",
		       dm_device_name(t->md),
		       prev_disk->disk_name,
		       template_disk->disk_name);
	return NULL;
}

/*
 * Register the mapped device for blk_integrity support if the
 * underlying devices have an integrity profile.  But all devices may
 * not have matching profiles (checking all devices isn't reliable
 * during table load because this table may use other DM device(s) which
 * must be resumed before they will have an initialized integity
 * profile).  Consequently, stacked DM devices force a 2 stage integrity
 * profile validation: First pass during table load, final pass during
 * resume.
 */
static int dm_table_register_integrity(struct dm_table *t)
{
	struct mapped_device *md = t->md;
	struct gendisk *template_disk = NULL;

	/* If target handles integrity itself do not register it here. */
	if (t->integrity_added)
		return 0;

	template_disk = dm_table_get_integrity_disk(t);
	if (!template_disk)
		return 0;

	if (!integrity_profile_exists(dm_disk(md))) {
		t->integrity_supported = true;
		/*
		 * Register integrity profile during table load; we can do
		 * this because the final profile must match during resume.
		 */
		blk_integrity_register(dm_disk(md),
				       blk_get_integrity(template_disk));
		return 0;
	}

	/*
	 * If DM device already has an initialized integrity
	 * profile the new profile should not conflict.
	 */
	if (blk_integrity_compare(dm_disk(md), template_disk) < 0) {
		DMWARN("%s: conflict with existing integrity profile: "
		       "%s profile mismatch",
		       dm_device_name(t->md),
		       template_disk->disk_name);
		return 1;
	}

	/* Preserve existing integrity profile */
	t->integrity_supported = true;
	return 0;
}

/*
 * Prepares the table for use by building the indices,
 * setting the type, and allocating mempools.
 */
int dm_table_complete(struct dm_table *t)
{
	int r;

	r = dm_table_determine_type(t);
	if (r) {
		DMERR("unable to determine table type");
		return r;
	}

	r = dm_table_build_index(t);
	if (r) {
		DMERR("unable to build btrees");
		return r;
	}

	r = dm_table_register_integrity(t);
	if (r) {
		DMERR("could not register integrity profile.");
		return r;
	}

	r = dm_table_alloc_md_mempools(t, t->md);
	if (r)
		DMERR("unable to allocate mempools");

	return r;
}

static DEFINE_MUTEX(_event_lock);
void dm_table_event_callback(struct dm_table *t,
			     void (*fn)(void *), void *context)
{
	mutex_lock(&_event_lock);
	t->event_fn = fn;
	t->event_context = context;
	mutex_unlock(&_event_lock);
}

void dm_table_event(struct dm_table *t)
{
	/*
	 * You can no longer call dm_table_event() from interrupt
	 * context, use a bottom half instead.
	 */
	BUG_ON(in_interrupt());

	mutex_lock(&_event_lock);
	if (t->event_fn)
		t->event_fn(t->event_context);
	mutex_unlock(&_event_lock);
}
EXPORT_SYMBOL(dm_table_event);

inline sector_t dm_table_get_size(struct dm_table *t)
{
	return t->num_targets ? (t->highs[t->num_targets - 1] + 1) : 0;
}
EXPORT_SYMBOL(dm_table_get_size);

struct dm_target *dm_table_get_target(struct dm_table *t, unsigned int index)
{
	if (index >= t->num_targets)
		return NULL;

	return t->targets + index;
}

/*
 * Search the btree for the correct target.
 *
 * Caller should check returned pointer for NULL
 * to trap I/O beyond end of device.
 */
struct dm_target *dm_table_find_target(struct dm_table *t, sector_t sector)
{
	unsigned int l, n = 0, k = 0;
	sector_t *node;

	if (unlikely(sector >= dm_table_get_size(t)))
		return NULL;

	for (l = 0; l < t->depth; l++) {
		n = get_child(n, k);
		node = get_node(t, l, n);

		for (k = 0; k < KEYS_PER_NODE; k++)
			if (node[k] >= sector)
				break;
	}

	return &t->targets[(KEYS_PER_NODE * n) + k];
}

static int count_device(struct dm_target *ti, struct dm_dev *dev,
			sector_t start, sector_t len, void *data)
{
	unsigned *num_devices = data;

	(*num_devices)++;

	return 0;
}

/*
 * Check whether a table has no data devices attached using each
 * target's iterate_devices method.
 * Returns false if the result is unknown because a target doesn't
 * support iterate_devices.
 */
bool dm_table_has_no_data_devices(struct dm_table *table)
{
	struct dm_target *ti;
	unsigned i, num_devices;

	for (i = 0; i < dm_table_get_num_targets(table); i++) {
		ti = dm_table_get_target(table, i);

		if (!ti->type->iterate_devices)
			return false;

		num_devices = 0;
		ti->type->iterate_devices(ti, count_device, &num_devices);
		if (num_devices)
			return false;
	}

	return true;
}

static int device_is_zoned_model(struct dm_target *ti, struct dm_dev *dev,
				 sector_t start, sector_t len, void *data)
{
	struct request_queue *q = bdev_get_queue(dev->bdev);
	enum blk_zoned_model *zoned_model = data;

	return q && blk_queue_zoned_model(q) == *zoned_model;
}

static bool dm_table_supports_zoned_model(struct dm_table *t,
					  enum blk_zoned_model zoned_model)
{
	struct dm_target *ti;
	unsigned i;

	for (i = 0; i < dm_table_get_num_targets(t); i++) {
		ti = dm_table_get_target(t, i);

		if (zoned_model == BLK_ZONED_HM &&
		    !dm_target_supports_zoned_hm(ti->type))
			return false;

		if (!ti->type->iterate_devices ||
		    !ti->type->iterate_devices(ti, device_is_zoned_model, &zoned_model))
			return false;
	}

	return true;
}

static int device_matches_zone_sectors(struct dm_target *ti, struct dm_dev *dev,
				       sector_t start, sector_t len, void *data)
{
	struct request_queue *q = bdev_get_queue(dev->bdev);
	unsigned int *zone_sectors = data;

	return q && blk_queue_zone_sectors(q) == *zone_sectors;
}

static bool dm_table_matches_zone_sectors(struct dm_table *t,
					  unsigned int zone_sectors)
{
	struct dm_target *ti;
	unsigned i;

	for (i = 0; i < dm_table_get_num_targets(t); i++) {
		ti = dm_table_get_target(t, i);

		if (!ti->type->iterate_devices ||
		    !ti->type->iterate_devices(ti, device_matches_zone_sectors, &zone_sectors))
			return false;
	}

	return true;
}

static int validate_hardware_zoned_model(struct dm_table *table,
					 enum blk_zoned_model zoned_model,
					 unsigned int zone_sectors)
{
	if (zoned_model == BLK_ZONED_NONE)
		return 0;

	if (!dm_table_supports_zoned_model(table, zoned_model)) {
		DMERR("%s: zoned model is not consistent across all devices",
		      dm_device_name(table->md));
		return -EINVAL;
	}

	/* Check zone size validity and compatibility */
	if (!zone_sectors || !is_power_of_2(zone_sectors))
		return -EINVAL;

	if (!dm_table_matches_zone_sectors(table, zone_sectors)) {
		DMERR("%s: zone sectors is not consistent across all devices",
		      dm_device_name(table->md));
		return -EINVAL;
	}

	return 0;
}

/*
 * Establish the new table's queue_limits and validate them.
 */
int dm_calculate_queue_limits(struct dm_table *table,
			      struct queue_limits *limits)
{
	struct dm_target *ti;
	struct queue_limits ti_limits;
	unsigned i;
	enum blk_zoned_model zoned_model = BLK_ZONED_NONE;
	unsigned int zone_sectors = 0;

	blk_set_stacking_limits(limits);

	for (i = 0; i < dm_table_get_num_targets(table); i++) {
		blk_set_stacking_limits(&ti_limits);

		ti = dm_table_get_target(table, i);

		if (!ti->type->iterate_devices)
			goto combine_limits;

		/*
		 * Combine queue limits of all the devices this target uses.
		 */
		ti->type->iterate_devices(ti, dm_set_device_limits,
					  &ti_limits);

		if (zoned_model == BLK_ZONED_NONE && ti_limits.zoned != BLK_ZONED_NONE) {
			/*
			 * After stacking all limits, validate all devices
			 * in table support this zoned model and zone sectors.
			 */
			zoned_model = ti_limits.zoned;
			zone_sectors = ti_limits.chunk_sectors;
		}

		/* Stack chunk_sectors if target-specific splitting is required */
		if (ti->max_io_len)
			ti_limits.chunk_sectors = lcm_not_zero(ti->max_io_len,
							       ti_limits.chunk_sectors);
		/* Set I/O hints portion of queue limits */
		if (ti->type->io_hints)
			ti->type->io_hints(ti, &ti_limits);

		/*
		 * Check each device area is consistent with the target's
		 * overall queue limits.
		 */
		if (ti->type->iterate_devices(ti, device_area_is_invalid,
					      &ti_limits))
			return -EINVAL;

combine_limits:
		/*
		 * Merge this target's queue limits into the overall limits
		 * for the table.
		 */
		if (blk_stack_limits(limits, &ti_limits, 0) < 0)
			DMWARN("%s: adding target device "
			       "(start sect %llu len %llu) "
			       "caused an alignment inconsistency",
			       dm_device_name(table->md),
			       (unsigned long long) ti->begin,
			       (unsigned long long) ti->len);
	}

	/*
	 * Verify that the zoned model and zone sectors, as determined before
	 * any .io_hints override, are the same across all devices in the table.
	 * - this is especially relevant if .io_hints is emulating a disk-managed
	 *   zoned model (aka BLK_ZONED_NONE) on host-managed zoned block devices.
	 * BUT...
	 */
	if (limits->zoned != BLK_ZONED_NONE) {
		/*
		 * ...IF the above limits stacking determined a zoned model
		 * validate that all of the table's devices conform to it.
		 */
		zoned_model = limits->zoned;
		zone_sectors = limits->chunk_sectors;
	}
	if (validate_hardware_zoned_model(table, zoned_model, zone_sectors))
		return -EINVAL;

	return validate_hardware_logical_block_alignment(table, limits);
}

/*
 * Verify that all devices have an integrity profile that matches the
 * DM device's registered integrity profile.  If the profiles don't
 * match then unregister the DM device's integrity profile.
 */
static void dm_table_verify_integrity(struct dm_table *t)
{
	struct gendisk *template_disk = NULL;

	if (t->integrity_added)
		return;

	if (t->integrity_supported) {
		/*
		 * Verify that the original integrity profile
		 * matches all the devices in this table.
		 */
		template_disk = dm_table_get_integrity_disk(t);
		if (template_disk &&
		    blk_integrity_compare(dm_disk(t->md), template_disk) >= 0)
			return;
	}

	if (integrity_profile_exists(dm_disk(t->md))) {
		DMWARN("%s: unable to establish an integrity profile",
		       dm_device_name(t->md));
		blk_integrity_unregister(dm_disk(t->md));
	}
}

static int device_flush_capable(struct dm_target *ti, struct dm_dev *dev,
				sector_t start, sector_t len, void *data)
{
	unsigned long flush = (unsigned long) data;
	struct request_queue *q = bdev_get_queue(dev->bdev);

	return q && (q->queue_flags & flush);
}

static bool dm_table_supports_flush(struct dm_table *t, unsigned long flush)
{
	struct dm_target *ti;
	unsigned i;

	/*
	 * Require at least one underlying device to support flushes.
	 * t->devices includes internal dm devices such as mirror logs
	 * so we need to use iterate_devices here, which targets
	 * supporting flushes must provide.
	 */
	for (i = 0; i < dm_table_get_num_targets(t); i++) {
		ti = dm_table_get_target(t, i);

		if (!ti->num_flush_bios)
			continue;

		if (ti->flush_supported)
			return true;

		if (ti->type->iterate_devices &&
		    ti->type->iterate_devices(ti, device_flush_capable, (void *) flush))
			return true;
	}

	return false;
}

static int device_dax_write_cache_enabled(struct dm_target *ti,
					  struct dm_dev *dev, sector_t start,
					  sector_t len, void *data)
{
	struct dax_device *dax_dev = dev->dax_dev;

	if (!dax_dev)
		return false;

	if (dax_write_cache_enabled(dax_dev))
		return true;
	return false;
}

static int dm_table_supports_dax_write_cache(struct dm_table *t)
{
	struct dm_target *ti;
	unsigned i;

	for (i = 0; i < dm_table_get_num_targets(t); i++) {
		ti = dm_table_get_target(t, i);

		if (ti->type->iterate_devices &&
		    ti->type->iterate_devices(ti,
				device_dax_write_cache_enabled, NULL))
			return true;
	}

	return false;
}

static int device_is_nonrot(struct dm_target *ti, struct dm_dev *dev,
			    sector_t start, sector_t len, void *data)
{
	struct request_queue *q = bdev_get_queue(dev->bdev);

	return q && blk_queue_nonrot(q);
}

static int device_is_not_random(struct dm_target *ti, struct dm_dev *dev,
			     sector_t start, sector_t len, void *data)
{
	struct request_queue *q = bdev_get_queue(dev->bdev);

	return q && !blk_queue_add_random(q);
}

static bool dm_table_all_devices_attribute(struct dm_table *t,
					   iterate_devices_callout_fn func)
{
	struct dm_target *ti;
	unsigned i;

	for (i = 0; i < dm_table_get_num_targets(t); i++) {
		ti = dm_table_get_target(t, i);

		if (!ti->type->iterate_devices ||
		    !ti->type->iterate_devices(ti, func, NULL))
			return false;
	}

	return true;
}

static int device_no_partial_completion(struct dm_target *ti, struct dm_dev *dev,
					sector_t start, sector_t len, void *data)
{
	char b[BDEVNAME_SIZE];

	/* For now, NVMe devices are the only devices of this class */
	return (strncmp(bdevname(dev->bdev, b), "nvme", 4) == 0);
}

static bool dm_table_does_not_support_partial_completion(struct dm_table *t)
{
	return dm_table_all_devices_attribute(t, device_no_partial_completion);
}

static int device_not_write_same_capable(struct dm_target *ti, struct dm_dev *dev,
					 sector_t start, sector_t len, void *data)
{
	struct request_queue *q = bdev_get_queue(dev->bdev);

	return q && !q->limits.max_write_same_sectors;
}

static bool dm_table_supports_write_same(struct dm_table *t)
{
	struct dm_target *ti;
	unsigned i;

	for (i = 0; i < dm_table_get_num_targets(t); i++) {
		ti = dm_table_get_target(t, i);

		if (!ti->num_write_same_bios)
			return false;

		if (!ti->type->iterate_devices ||
		    ti->type->iterate_devices(ti, device_not_write_same_capable, NULL))
			return false;
	}

	return true;
}

static int device_not_write_zeroes_capable(struct dm_target *ti, struct dm_dev *dev,
					   sector_t start, sector_t len, void *data)
{
	struct request_queue *q = bdev_get_queue(dev->bdev);

	return q && !q->limits.max_write_zeroes_sectors;
}

static bool dm_table_supports_write_zeroes(struct dm_table *t)
{
	struct dm_target *ti;
	unsigned i = 0;

	while (i < dm_table_get_num_targets(t)) {
		ti = dm_table_get_target(t, i++);

		if (!ti->num_write_zeroes_bios)
			return false;

		if (!ti->type->iterate_devices ||
		    ti->type->iterate_devices(ti, device_not_write_zeroes_capable, NULL))
			return false;
	}

	return true;
}

static int device_not_nowait_capable(struct dm_target *ti, struct dm_dev *dev,
				     sector_t start, sector_t len, void *data)
{
	struct request_queue *q = bdev_get_queue(dev->bdev);

	return q && !blk_queue_nowait(q);
}

static bool dm_table_supports_nowait(struct dm_table *t)
{
	struct dm_target *ti;
	unsigned i = 0;

	while (i < dm_table_get_num_targets(t)) {
		ti = dm_table_get_target(t, i++);

		if (!dm_target_supports_nowait(ti->type))
			return false;

		if (!ti->type->iterate_devices ||
		    ti->type->iterate_devices(ti, device_not_nowait_capable, NULL))
			return false;
	}

	return true;
}

static int device_not_discard_capable(struct dm_target *ti, struct dm_dev *dev,
				      sector_t start, sector_t len, void *data)
{
	struct request_queue *q = bdev_get_queue(dev->bdev);

	return q && !blk_queue_discard(q);
}

static bool dm_table_supports_discards(struct dm_table *t)
{
	struct dm_target *ti;
	unsigned i;

	for (i = 0; i < dm_table_get_num_targets(t); i++) {
		ti = dm_table_get_target(t, i);

		if (!ti->num_discard_bios)
			return false;

		/*
		 * Either the target provides discard support (as implied by setting
		 * 'discards_supported') or it relies on _all_ data devices having
		 * discard support.
		 */
		if (!ti->discards_supported &&
		    (!ti->type->iterate_devices ||
		     ti->type->iterate_devices(ti, device_not_discard_capable, NULL)))
			return false;
	}

	return true;
}

static int device_not_secure_erase_capable(struct dm_target *ti,
					   struct dm_dev *dev, sector_t start,
					   sector_t len, void *data)
{
	struct request_queue *q = bdev_get_queue(dev->bdev);

	return q && !blk_queue_secure_erase(q);
}

static bool dm_table_supports_secure_erase(struct dm_table *t)
{
	struct dm_target *ti;
	unsigned int i;

	for (i = 0; i < dm_table_get_num_targets(t); i++) {
		ti = dm_table_get_target(t, i);

		if (!ti->num_secure_erase_bios)
			return false;

		if (!ti->type->iterate_devices ||
		    ti->type->iterate_devices(ti, device_not_secure_erase_capable, NULL))
			return false;
	}

	return true;
}

static int device_requires_stable_pages(struct dm_target *ti,
					struct dm_dev *dev, sector_t start,
					sector_t len, void *data)
{
	struct request_queue *q = bdev_get_queue(dev->bdev);

	return q && blk_queue_stable_writes(q);
}

/*
 * If any underlying device requires stable pages, a table must require
 * them as well.  Only targets that support iterate_devices are considered:
 * don't want error, zero, etc to require stable pages.
 */
static bool dm_table_requires_stable_pages(struct dm_table *t)
{
	struct dm_target *ti;
	unsigned i;

	for (i = 0; i < dm_table_get_num_targets(t); i++) {
		ti = dm_table_get_target(t, i);

		if (ti->type->iterate_devices &&
		    ti->type->iterate_devices(ti, device_requires_stable_pages, NULL))
			return true;
	}

	return false;
}

void dm_table_set_restrictions(struct dm_table *t, struct request_queue *q,
			       struct queue_limits *limits)
{
	bool wc = false, fua = false;
	int page_size = PAGE_SIZE;

	/*
	 * Copy table's limits to the DM device's request_queue
	 */
	q->limits = *limits;

	if (dm_table_supports_nowait(t))
		blk_queue_flag_set(QUEUE_FLAG_NOWAIT, q);
	else
		blk_queue_flag_clear(QUEUE_FLAG_NOWAIT, q);

	if (!dm_table_supports_discards(t)) {
		blk_queue_flag_clear(QUEUE_FLAG_DISCARD, q);
		/* Must also clear discard limits... */
		q->limits.max_discard_sectors = 0;
		q->limits.max_hw_discard_sectors = 0;
		q->limits.discard_granularity = 0;
		q->limits.discard_alignment = 0;
		q->limits.discard_misaligned = 0;
	} else
		blk_queue_flag_set(QUEUE_FLAG_DISCARD, q);

	if (dm_table_supports_secure_erase(t))
		blk_queue_flag_set(QUEUE_FLAG_SECERASE, q);

	if (dm_table_supports_flush(t, (1UL << QUEUE_FLAG_WC))) {
		wc = true;
		if (dm_table_supports_flush(t, (1UL << QUEUE_FLAG_FUA)))
			fua = true;
	}
	blk_queue_write_cache(q, wc, fua);

	if (dm_table_supports_dax(t, device_supports_dax, &page_size)) {
		blk_queue_flag_set(QUEUE_FLAG_DAX, q);
		if (dm_table_supports_dax(t, device_dax_synchronous, NULL))
			set_dax_synchronous(t->md->dax_dev);
	}
	else
		blk_queue_flag_clear(QUEUE_FLAG_DAX, q);

	if (dm_table_supports_dax_write_cache(t))
		dax_write_cache(t->md->dax_dev, true);

	/* Ensure that all underlying devices are non-rotational. */
	if (dm_table_all_devices_attribute(t, device_is_nonrot))
		blk_queue_flag_set(QUEUE_FLAG_NONROT, q);
	else
		blk_queue_flag_clear(QUEUE_FLAG_NONROT, q);

	if (!dm_table_supports_write_same(t))
		q->limits.max_write_same_sectors = 0;
	if (!dm_table_supports_write_zeroes(t))
		q->limits.max_write_zeroes_sectors = 0;

	dm_table_verify_integrity(t);

	/*
	 * Some devices don't use blk_integrity but still want stable pages
	 * because they do their own checksumming.
	 */
	if (dm_table_requires_stable_pages(t))
		blk_queue_flag_set(QUEUE_FLAG_STABLE_WRITES, q);
	else
		blk_queue_flag_clear(QUEUE_FLAG_STABLE_WRITES, q);

	/*
	 * Determine whether or not this queue's I/O timings contribute
	 * to the entropy pool, Only request-based targets use this.
	 * Clear QUEUE_FLAG_ADD_RANDOM if any underlying device does not
	 * have it set.
	 */
	if (blk_queue_add_random(q) && dm_table_all_devices_attribute(t, device_is_not_random))
		blk_queue_flag_clear(QUEUE_FLAG_ADD_RANDOM, q);

	/*
	 * For a zoned target, the number of zones should be updated for the
	 * correct value to be exposed in sysfs queue/nr_zones. For a BIO based
	 * target, this is all that is needed.
	 */
#ifdef CONFIG_BLK_DEV_ZONED
	if (blk_queue_is_zoned(q)) {
		WARN_ON_ONCE(queue_is_mq(q));
		q->nr_zones = blkdev_nr_zones(t->md->disk);
	}
#endif

	blk_queue_update_readahead(q);
}

unsigned int dm_table_get_num_targets(struct dm_table *t)
{
	return t->num_targets;
}

struct list_head *dm_table_get_devices(struct dm_table *t)
{
	return &t->devices;
}

fmode_t dm_table_get_mode(struct dm_table *t)
{
	return t->mode;
}
EXPORT_SYMBOL(dm_table_get_mode);

enum suspend_mode {
	PRESUSPEND,
	PRESUSPEND_UNDO,
	POSTSUSPEND,
};

static void suspend_targets(struct dm_table *t, enum suspend_mode mode)
{
	int i = t->num_targets;
	struct dm_target *ti = t->targets;

	lockdep_assert_held(&t->md->suspend_lock);

	while (i--) {
		switch (mode) {
		case PRESUSPEND:
			if (ti->type->presuspend)
				ti->type->presuspend(ti);
			break;
		case PRESUSPEND_UNDO:
			if (ti->type->presuspend_undo)
				ti->type->presuspend_undo(ti);
			break;
		case POSTSUSPEND:
			if (ti->type->postsuspend)
				ti->type->postsuspend(ti);
			break;
		}
		ti++;
	}
}

void dm_table_presuspend_targets(struct dm_table *t)
{
	if (!t)
		return;

	suspend_targets(t, PRESUSPEND);
}

void dm_table_presuspend_undo_targets(struct dm_table *t)
{
	if (!t)
		return;

	suspend_targets(t, PRESUSPEND_UNDO);
}

void dm_table_postsuspend_targets(struct dm_table *t)
{
	if (!t)
		return;

	suspend_targets(t, POSTSUSPEND);
}

int dm_table_resume_targets(struct dm_table *t)
{
	int i, r = 0;

	lockdep_assert_held(&t->md->suspend_lock);

	for (i = 0; i < t->num_targets; i++) {
		struct dm_target *ti = t->targets + i;

		if (!ti->type->preresume)
			continue;

		r = ti->type->preresume(ti);
		if (r) {
			DMERR("%s: %s: preresume failed, error = %d",
			      dm_device_name(t->md), ti->type->name, r);
			return r;
		}
	}

	for (i = 0; i < t->num_targets; i++) {
		struct dm_target *ti = t->targets + i;

		if (ti->type->resume)
			ti->type->resume(ti);
	}

	return 0;
}

struct mapped_device *dm_table_get_md(struct dm_table *t)
{
	return t->md;
}
EXPORT_SYMBOL(dm_table_get_md);

const char *dm_table_device_name(struct dm_table *t)
{
	return dm_device_name(t->md);
}
EXPORT_SYMBOL_GPL(dm_table_device_name);

void dm_table_run_md_queue_async(struct dm_table *t)
{
	if (!dm_table_request_based(t))
		return;

	if (t->md->queue)
		blk_mq_run_hw_queues(t->md->queue, true);
}
EXPORT_SYMBOL(dm_table_run_md_queue_async);
<|MERGE_RESOLUTION|>--- conflicted
+++ resolved
@@ -825,19 +825,11 @@
 {
 	int blocksize = *(int *) data, id;
 	bool rc;
-<<<<<<< HEAD
 
 	id = dax_read_lock();
 	rc = dax_supported(dev->dax_dev, dev->bdev, blocksize, start, len);
 	dax_read_unlock(id);
 
-=======
-
-	id = dax_read_lock();
-	rc = dax_supported(dev->dax_dev, dev->bdev, blocksize, start, len);
-	dax_read_unlock(id);
-
->>>>>>> 61931c0e
 	return rc;
 }
 
