--- conflicted
+++ resolved
@@ -1082,15 +1082,10 @@
 	dm_put(md);
 }
 
-static void free_rq_clone(struct request *clone, bool must_be_mapped)
+static void free_rq_clone(struct request *clone)
 {
 	struct dm_rq_target_io *tio = clone->end_io_data;
 	struct mapped_device *md = tio->md;
-<<<<<<< HEAD
-
-	WARN_ON_ONCE(must_be_mapped && !clone->q);
-=======
->>>>>>> 4b8a8262
 
 	blk_rq_unprep_clone(clone);
 
@@ -1135,11 +1130,7 @@
 			rq->sense_len = clone->sense_len;
 	}
 
-<<<<<<< HEAD
-	free_rq_clone(clone, true);
-=======
 	free_rq_clone(clone);
->>>>>>> 4b8a8262
 	if (!rq->q->mq_ops)
 		blk_end_request_all(rq, error);
 	else
@@ -1158,7 +1149,7 @@
 	}
 
 	if (clone)
-		free_rq_clone(clone, false);
+		free_rq_clone(clone);
 }
 
 /*
@@ -1986,13 +1977,8 @@
 			dm_kill_unmapped_request(rq, r);
 			return r;
 		}
-<<<<<<< HEAD
-		if (IS_ERR(clone))
-			return DM_MAPIO_REQUEUE;
-=======
 		if (r != DM_MAPIO_REMAPPED)
 			return r;
->>>>>>> 4b8a8262
 		if (setup_clone(clone, rq, tio, GFP_ATOMIC)) {
 			/* -ENOMEM */
 			ti->type->release_clone_rq(clone);
@@ -2259,21 +2245,12 @@
 	 */
 	queue_flag_clear_unlocked(QUEUE_FLAG_STACKABLE, md->queue);
 }
-<<<<<<< HEAD
 
 static void dm_init_old_md_queue(struct mapped_device *md)
 {
 	md->use_blk_mq = false;
 	dm_init_md_queue(md);
 
-=======
-
-static void dm_init_old_md_queue(struct mapped_device *md)
-{
-	md->use_blk_mq = false;
-	dm_init_md_queue(md);
-
->>>>>>> 4b8a8262
 	/*
 	 * Initialize aspects of queue that aren't relevant for blk-mq
 	 */
@@ -2782,15 +2759,6 @@
 	if (dm_table_get_type(map) == DM_TYPE_REQUEST_BASED) {
 		/* clone request is allocated at the end of the pdu */
 		tio->clone = (void *)blk_mq_rq_to_pdu(rq) + sizeof(struct dm_rq_target_io);
-<<<<<<< HEAD
-		if (!clone_rq(rq, md, tio, GFP_ATOMIC))
-			return BLK_MQ_RQ_QUEUE_BUSY;
-		queue_kthread_work(&md->kworker, &tio->work);
-	} else {
-		/* Direct call is fine since .queue_rq allows allocations */
-		if (map_request(tio, rq, md) == DM_MAPIO_REQUEUE)
-			dm_requeue_unmapped_original_request(md, rq);
-=======
 		(void) clone_rq(rq, md, tio, GFP_ATOMIC);
 		queue_kthread_work(&md->kworker, &tio->work);
 	} else {
@@ -2800,7 +2768,6 @@
 			rq_completed(md, rq_data_dir(rq), false);
 			return BLK_MQ_RQ_QUEUE_BUSY;
 		}
->>>>>>> 4b8a8262
 	}
 
 	return BLK_MQ_RQ_QUEUE_OK;
