// SPDX-License-Identifier: GPL-2.0
/*
 * Serial Attached SCSI (SAS) Event processing
 *
 * Copyright (C) 2005 Adaptec, Inc.  All rights reserved.
 * Copyright (C) 2005 Luben Tuikov <luben_tuikov@adaptec.com>
 */

#include <linux/export.h>
#include <scsi/scsi_host.h>
#include "sas_internal.h"

bool sas_queue_work(struct sas_ha_struct *ha, struct sas_work *sw)
{
	if (!test_bit(SAS_HA_REGISTERED, &ha->state))
		return false;

	if (test_bit(SAS_HA_DRAINING, &ha->state)) {
		/* add it to the defer list, if not already pending */
		if (list_empty(&sw->drain_node))
			list_add_tail(&sw->drain_node, &ha->defer_q);
		return true;
	}

	return queue_work(ha->event_q, &sw->work);
}

static bool sas_queue_event(int event, struct sas_work *work,
			    struct sas_ha_struct *ha)
{
	unsigned long flags;
	bool rc;

	spin_lock_irqsave(&ha->lock, flags);
	rc = sas_queue_work(ha, work);
	spin_unlock_irqrestore(&ha->lock, flags);

	return rc;
}

void sas_queue_deferred_work(struct sas_ha_struct *ha)
{
	struct sas_work *sw, *_sw;

	spin_lock_irq(&ha->lock);
	list_for_each_entry_safe(sw, _sw, &ha->defer_q, drain_node) {
		list_del_init(&sw->drain_node);
<<<<<<< HEAD
		ret = sas_queue_work(ha, sw);
		if (ret != 1) {
=======

		if (!sas_queue_work(ha, sw)) {
>>>>>>> 95cd2cdc
			pm_runtime_put(ha->dev);
			sas_free_event(to_asd_sas_event(&sw->work));
		}
	}
	spin_unlock_irq(&ha->lock);
}

void __sas_drain_work(struct sas_ha_struct *ha)
{
	set_bit(SAS_HA_DRAINING, &ha->state);
	/* flush submitters */
	spin_lock_irq(&ha->lock);
	spin_unlock_irq(&ha->lock);

	drain_workqueue(ha->event_q);
	drain_workqueue(ha->disco_q);

	clear_bit(SAS_HA_DRAINING, &ha->state);
	sas_queue_deferred_work(ha);
}

int sas_drain_work(struct sas_ha_struct *ha)
{
	int err;

	err = mutex_lock_interruptible(&ha->drain_mutex);
	if (err)
		return err;
	if (test_bit(SAS_HA_REGISTERED, &ha->state))
		__sas_drain_work(ha);
	mutex_unlock(&ha->drain_mutex);

	return 0;
}
EXPORT_SYMBOL_GPL(sas_drain_work);

void sas_disable_revalidation(struct sas_ha_struct *ha)
{
	mutex_lock(&ha->disco_mutex);
	set_bit(SAS_HA_ATA_EH_ACTIVE, &ha->state);
	mutex_unlock(&ha->disco_mutex);
}

void sas_enable_revalidation(struct sas_ha_struct *ha)
{
	int i;

	mutex_lock(&ha->disco_mutex);
	clear_bit(SAS_HA_ATA_EH_ACTIVE, &ha->state);
	for (i = 0; i < ha->num_phys; i++) {
		struct asd_sas_port *port = ha->sas_port[i];
		const int ev = DISCE_REVALIDATE_DOMAIN;
		struct sas_discovery *d = &port->disc;
		struct asd_sas_phy *sas_phy;

		if (!test_and_clear_bit(ev, &d->pending))
			continue;

		spin_lock(&port->phy_list_lock);
		if (list_empty(&port->phy_list)) {
			spin_unlock(&port->phy_list_lock);
			continue;
		}

		sas_phy = container_of(port->phy_list.next, struct asd_sas_phy,
				port_phy_el);
		spin_unlock(&port->phy_list_lock);
		sas_notify_port_event(sas_phy,
				PORTE_BROADCAST_RCVD, GFP_KERNEL);
	}
	mutex_unlock(&ha->disco_mutex);
}


static void sas_port_event_worker(struct work_struct *work)
{
	struct asd_sas_event *ev = to_asd_sas_event(work);
	struct asd_sas_phy *phy = ev->phy;
	struct sas_ha_struct *ha = phy->ha;

	sas_port_event_fns[ev->event](work);
	pm_runtime_put(ha->dev);
	sas_free_event(ev);
}

static void sas_phy_event_worker(struct work_struct *work)
{
	struct asd_sas_event *ev = to_asd_sas_event(work);
	struct asd_sas_phy *phy = ev->phy;
	struct sas_ha_struct *ha = phy->ha;

	sas_phy_event_fns[ev->event](work);
	pm_runtime_put(ha->dev);
	sas_free_event(ev);
}

/* defer works of new phys during suspend */
static bool sas_defer_event(struct asd_sas_phy *phy, struct asd_sas_event *ev)
{
	struct sas_ha_struct *ha = phy->ha;
	unsigned long flags;
	bool deferred = false;

	spin_lock_irqsave(&ha->lock, flags);
	if (test_bit(SAS_HA_RESUMING, &ha->state) && !phy->suspended) {
		struct sas_work *sw = &ev->work;

		list_add_tail(&sw->drain_node, &ha->defer_q);
		deferred = true;
	}
	spin_unlock_irqrestore(&ha->lock, flags);
	return deferred;
}

<<<<<<< HEAD
int sas_notify_port_event(struct asd_sas_phy *phy, enum port_event event,
			  gfp_t gfp_flags)
=======
void sas_notify_port_event(struct asd_sas_phy *phy, enum port_event event,
			   gfp_t gfp_flags)
>>>>>>> 95cd2cdc
{
	struct sas_ha_struct *ha = phy->ha;
	struct asd_sas_event *ev;

	BUG_ON(event >= PORT_NUM_EVENTS);

	ev = sas_alloc_event(phy, gfp_flags);
	if (!ev)
		return;

	/* Call pm_runtime_put() with pairs in sas_port_event_worker() */
	pm_runtime_get_noresume(ha->dev);

	/* Call pm_runtime_put() with pairs in sas_port_event_worker() */
	pm_runtime_get_noresume(ha->dev);

	INIT_SAS_EVENT(ev, sas_port_event_worker, phy, event);

	if (sas_defer_event(phy, ev))
<<<<<<< HEAD
		return 0;

	ret = sas_queue_event(event, &ev->work, ha);
	if (ret != 1) {
		pm_runtime_put(ha->dev);
		sas_free_event(ev);
	}
=======
		return;
>>>>>>> 95cd2cdc

	if (!sas_queue_event(event, &ev->work, ha)) {
		pm_runtime_put(ha->dev);
		sas_free_event(ev);
	}
}
EXPORT_SYMBOL_GPL(sas_notify_port_event);

void sas_notify_phy_event(struct asd_sas_phy *phy, enum phy_event event,
			  gfp_t gfp_flags)
{
	struct sas_ha_struct *ha = phy->ha;
	struct asd_sas_event *ev;

	BUG_ON(event >= PHY_NUM_EVENTS);

	ev = sas_alloc_event(phy, gfp_flags);
	if (!ev)
		return;

	/* Call pm_runtime_put() with pairs in sas_phy_event_worker() */
	pm_runtime_get_noresume(ha->dev);

	/* Call pm_runtime_put() with pairs in sas_phy_event_worker() */
	pm_runtime_get_noresume(ha->dev);

	INIT_SAS_EVENT(ev, sas_phy_event_worker, phy, event);

	if (sas_defer_event(phy, ev))
<<<<<<< HEAD
		return 0;

	ret = sas_queue_event(event, &ev->work, ha);
	if (ret != 1) {
		pm_runtime_put(ha->dev);
		sas_free_event(ev);
	}
=======
		return;
>>>>>>> 95cd2cdc

	if (!sas_queue_event(event, &ev->work, ha)) {
		pm_runtime_put(ha->dev);
		sas_free_event(ev);
	}
}
EXPORT_SYMBOL_GPL(sas_notify_phy_event);<|MERGE_RESOLUTION|>--- conflicted
+++ resolved
@@ -45,13 +45,8 @@
 	spin_lock_irq(&ha->lock);
 	list_for_each_entry_safe(sw, _sw, &ha->defer_q, drain_node) {
 		list_del_init(&sw->drain_node);
-<<<<<<< HEAD
-		ret = sas_queue_work(ha, sw);
-		if (ret != 1) {
-=======
 
 		if (!sas_queue_work(ha, sw)) {
->>>>>>> 95cd2cdc
 			pm_runtime_put(ha->dev);
 			sas_free_event(to_asd_sas_event(&sw->work));
 		}
@@ -166,13 +161,8 @@
 	return deferred;
 }
 
-<<<<<<< HEAD
-int sas_notify_port_event(struct asd_sas_phy *phy, enum port_event event,
-			  gfp_t gfp_flags)
-=======
 void sas_notify_port_event(struct asd_sas_phy *phy, enum port_event event,
 			   gfp_t gfp_flags)
->>>>>>> 95cd2cdc
 {
 	struct sas_ha_struct *ha = phy->ha;
 	struct asd_sas_event *ev;
@@ -186,23 +176,10 @@
 	/* Call pm_runtime_put() with pairs in sas_port_event_worker() */
 	pm_runtime_get_noresume(ha->dev);
 
-	/* Call pm_runtime_put() with pairs in sas_port_event_worker() */
-	pm_runtime_get_noresume(ha->dev);
-
 	INIT_SAS_EVENT(ev, sas_port_event_worker, phy, event);
 
 	if (sas_defer_event(phy, ev))
-<<<<<<< HEAD
-		return 0;
-
-	ret = sas_queue_event(event, &ev->work, ha);
-	if (ret != 1) {
-		pm_runtime_put(ha->dev);
-		sas_free_event(ev);
-	}
-=======
-		return;
->>>>>>> 95cd2cdc
+		return;
 
 	if (!sas_queue_event(event, &ev->work, ha)) {
 		pm_runtime_put(ha->dev);
@@ -226,23 +203,10 @@
 	/* Call pm_runtime_put() with pairs in sas_phy_event_worker() */
 	pm_runtime_get_noresume(ha->dev);
 
-	/* Call pm_runtime_put() with pairs in sas_phy_event_worker() */
-	pm_runtime_get_noresume(ha->dev);
-
 	INIT_SAS_EVENT(ev, sas_phy_event_worker, phy, event);
 
 	if (sas_defer_event(phy, ev))
-<<<<<<< HEAD
-		return 0;
-
-	ret = sas_queue_event(event, &ev->work, ha);
-	if (ret != 1) {
-		pm_runtime_put(ha->dev);
-		sas_free_event(ev);
-	}
-=======
-		return;
->>>>>>> 95cd2cdc
+		return;
 
 	if (!sas_queue_event(event, &ev->work, ha)) {
 		pm_runtime_put(ha->dev);
