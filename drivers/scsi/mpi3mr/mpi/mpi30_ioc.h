--- conflicted
+++ resolved
@@ -82,11 +82,7 @@
 	u8                         sge_modifier_shift;
 	u8                         protocol_flags;
 	__le16                     max_sas_initiators;
-<<<<<<< HEAD
-	__le16                     reserved2a;
-=======
 	__le16                     max_data_length;
->>>>>>> 95cd2cdc
 	__le16                     max_sas_expanders;
 	__le16                     max_enclosures;
 	__le16                     min_dev_handle;
@@ -110,14 +106,6 @@
 	u8                         max_host_pd_ns_count;
 	u8                         max_adv_host_pd_ns_count;
 	u8                         max_raidpd_ns_count;
-<<<<<<< HEAD
-	u8                         reserved5f;
-};
-
-#define MPI3_IOCFACTS_CAPABILITY_NON_SUPERVISOR_MASK          (0x80000000)
-#define MPI3_IOCFACTS_CAPABILITY_SUPERVISOR_IOC               (0x00000000)
-#define MPI3_IOCFACTS_CAPABILITY_NON_SUPERVISOR_IOC           (0x10000000)
-=======
 	u8                         max_devices_per_throttle_group;
 	__le16                     io_throttle_data_length;
 	__le16                     max_io_throttle_group;
@@ -130,7 +118,6 @@
 #define MPI3_IOCFACTS_CAPABILITY_INT_COALESCE_MASK            (0x00000600)
 #define MPI3_IOCFACTS_CAPABILITY_INT_COALESCE_FIXED_THRESHOLD (0x00000000)
 #define MPI3_IOCFACTS_CAPABILITY_INT_COALESCE_OUTSTANDING_IO  (0x00000200)
->>>>>>> 95cd2cdc
 #define MPI3_IOCFACTS_CAPABILITY_COMPLETE_RESET_CAPABLE       (0x00000100)
 #define MPI3_IOCFACTS_CAPABILITY_SEG_DIAG_TRACE_ENABLED       (0x00000080)
 #define MPI3_IOCFACTS_CAPABILITY_SEG_DIAG_FW_ENABLED          (0x00000040)
@@ -345,23 +332,6 @@
 	u8                 gpio_num;
 	u8                 reserved01[3];
 };
-<<<<<<< HEAD
-
-struct mpi3_event_data_temp_threshold {
-	__le16             status;
-	u8                 sensor_num;
-	u8                 reserved03;
-	__le16             current_temperature;
-	__le16             reserved06;
-	__le32             reserved08;
-	__le32             reserved0c;
-};
-
-#define MPI3_EVENT_TEMP_THRESHOLD_STATUS_FATAL_THRESHOLD_EXCEEDED     (0x0004)
-#define MPI3_EVENT_TEMP_THRESHOLD_STATUS_CRITICAL_THRESHOLD_EXCEEDED  (0x0002)
-#define MPI3_EVENT_TEMP_THRESHOLD_STATUS_WARNING_THRESHOLD_EXCEEDED   (0x0001)
-=======
->>>>>>> 95cd2cdc
 struct mpi3_event_data_cable_management {
 	__le32             active_cable_power_requirement;
 	u8                 status;
@@ -1022,11 +992,7 @@
 #define MPI3_CTRL_OP_CLOSE_PERSISTENT_CONNECTION                     (0x11)
 #define MPI3_CTRL_OP_HIDDEN_ACK                                      (0x12)
 #define MPI3_CTRL_OP_CLEAR_DEVICE_COUNTERS                           (0x13)
-<<<<<<< HEAD
-#define MPI3_CTRL_OP_SAS_SEND_PRIMITIVE                              (0x20)
-=======
 #define MPI3_CTRL_OP_SEND_SAS_PRIMITIVE                              (0x20)
->>>>>>> 95cd2cdc
 #define MPI3_CTRL_OP_SAS_PHY_CONTROL                                 (0x21)
 #define MPI3_CTRL_OP_READ_INTERNAL_BUS                               (0x23)
 #define MPI3_CTRL_OP_WRITE_INTERNAL_BUS                              (0x24)
@@ -1038,15 +1004,9 @@
 #define MPI3_CTRL_OP_CLOSE_PERSIST_CONN_PARAM16_DEVHANDLE_INDEX      (0x00)
 #define MPI3_CTRL_OP_HIDDEN_ACK_PARAM16_DEVHANDLE_INDEX              (0x00)
 #define MPI3_CTRL_OP_CLEAR_DEVICE_COUNTERS_PARAM16_DEVHANDLE_INDEX   (0x00)
-<<<<<<< HEAD
-#define MPI3_CTRL_OP_SAS_SEND_PRIM_PARAM8_PHY_INDEX                  (0x00)
-#define MPI3_CTRL_OP_SAS_SEND_PRIM_PARAM8_PRIMSEQ_INDEX              (0x01)
-#define MPI3_CTRL_OP_SAS_SEND_PRIM_PARAM32_PRIMITIVE_INDEX           (0x00)
-=======
 #define MPI3_CTRL_OP_SEND_SAS_PRIM_PARAM8_PHY_INDEX                  (0x00)
 #define MPI3_CTRL_OP_SEND_SAS_PRIM_PARAM8_PRIMSEQ_INDEX              (0x01)
 #define MPI3_CTRL_OP_SEND_SAS_PRIM_PARAM32_PRIMITIVE_INDEX           (0x00)
->>>>>>> 95cd2cdc
 #define MPI3_CTRL_OP_SAS_PHY_CONTROL_PARAM8_ACTION_INDEX             (0x00)
 #define MPI3_CTRL_OP_SAS_PHY_CONTROL_PARAM8_PHY_INDEX                (0x01)
 #define MPI3_CTRL_OP_READ_INTERNAL_BUS_PARAM64_ADDRESS_INDEX         (0x00)
@@ -1068,10 +1028,7 @@
 #define MPI3_CTRL_LOOKUP_METHOD_PERSISTID_PARAM16_PERSISTENT_ID_INDEX   (1)
 #define MPI3_CTRL_LOOKUP_METHOD_VALUE16_DEVH_INDEX                      (0)
 #define MPI3_CTRL_GET_TIMESTAMP_VALUE64_TIMESTAMP_INDEX                 (0)
-<<<<<<< HEAD
-=======
 #define MPI3_CTRL_GET_IOC_CHANGE_COUNT_VALUE16_CHANGECOUNT_INDEX        (0)
->>>>>>> 95cd2cdc
 #define MPI3_CTRL_READ_INTERNAL_BUS_VALUE32_VALUE_INDEX                 (0)
 #define MPI3_CTRL_PRIMFLAGS_SINGLE                                   (0x01)
 #define MPI3_CTRL_PRIMFLAGS_TRIPLE                                   (0x03)
