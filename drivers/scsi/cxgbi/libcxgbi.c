/*
 * libcxgbi.c: Chelsio common library for T3/T4 iSCSI driver.
 *
 * Copyright (c) 2010 Chelsio Communications, Inc.
 *
 * This program is free software; you can redistribute it and/or modify
 * it under the terms of the GNU General Public License as published by
 * the Free Software Foundation.
 *
 * Written by: Karen Xie (kxie@chelsio.com)
 * Written by: Rakesh Ranjan (rranjan@chelsio.com)
 */

#define pr_fmt(fmt)	KBUILD_MODNAME ":%s: " fmt, __func__

#include <linux/skbuff.h>
#include <linux/crypto.h>
#include <linux/scatterlist.h>
#include <linux/pci.h>
#include <scsi/scsi.h>
#include <scsi/scsi_cmnd.h>
#include <scsi/scsi_host.h>
#include <linux/if_vlan.h>
#include <linux/inet.h>
#include <net/dst.h>
#include <net/route.h>
#include <linux/inetdevice.h>	/* ip_dev_find */
#include <net/tcp.h>

static unsigned int dbg_level;

#include "libcxgbi.h"

#define DRV_MODULE_NAME		"libcxgbi"
#define DRV_MODULE_DESC		"Chelsio iSCSI driver library"
#define DRV_MODULE_VERSION	"0.9.0"
#define DRV_MODULE_RELDATE	"Jun. 2010"

MODULE_AUTHOR("Chelsio Communications, Inc.");
MODULE_DESCRIPTION(DRV_MODULE_DESC);
MODULE_VERSION(DRV_MODULE_VERSION);
MODULE_LICENSE("GPL");

module_param(dbg_level, uint, 0644);
MODULE_PARM_DESC(dbg_level, "libiscsi debug level (default=0)");


/*
 * cxgbi device management
 * maintains a list of the cxgbi devices
 */
static LIST_HEAD(cdev_list);
static DEFINE_MUTEX(cdev_mutex);

int cxgbi_device_portmap_create(struct cxgbi_device *cdev, unsigned int base,
				unsigned int max_conn)
{
	struct cxgbi_ports_map *pmap = &cdev->pmap;

	pmap->port_csk = cxgbi_alloc_big_mem(max_conn *
					     sizeof(struct cxgbi_sock *),
					     GFP_KERNEL);
	if (!pmap->port_csk) {
		pr_warn("cdev 0x%p, portmap OOM %u.\n", cdev, max_conn);
		return -ENOMEM;
	}

	pmap->max_connect = max_conn;
	pmap->sport_base = base;
	spin_lock_init(&pmap->lock);
	return 0;
}
EXPORT_SYMBOL_GPL(cxgbi_device_portmap_create);

void cxgbi_device_portmap_cleanup(struct cxgbi_device *cdev)
{
	struct cxgbi_ports_map *pmap = &cdev->pmap;
	struct cxgbi_sock *csk;
	int i;

	for (i = 0; i < pmap->max_connect; i++) {
		if (pmap->port_csk[i]) {
			csk = pmap->port_csk[i];
			pmap->port_csk[i] = NULL;
			log_debug(1 << CXGBI_DBG_SOCK,
				"csk 0x%p, cdev 0x%p, offload down.\n",
				csk, cdev);
			spin_lock_bh(&csk->lock);
			cxgbi_sock_set_flag(csk, CTPF_OFFLOAD_DOWN);
			cxgbi_sock_closed(csk);
			spin_unlock_bh(&csk->lock);
			cxgbi_sock_put(csk);
		}
	}
}
EXPORT_SYMBOL_GPL(cxgbi_device_portmap_cleanup);

static inline void cxgbi_device_destroy(struct cxgbi_device *cdev)
{
	log_debug(1 << CXGBI_DBG_DEV,
		"cdev 0x%p, p# %u.\n", cdev, cdev->nports);
	cxgbi_hbas_remove(cdev);
	cxgbi_device_portmap_cleanup(cdev);
	if (cdev->dev_ddp_cleanup)
		cdev->dev_ddp_cleanup(cdev);
	else
		cxgbi_ddp_cleanup(cdev);
	if (cdev->ddp)
		cxgbi_ddp_cleanup(cdev);
	if (cdev->pmap.max_connect)
		cxgbi_free_big_mem(cdev->pmap.port_csk);
	kfree(cdev);
}

struct cxgbi_device *cxgbi_device_register(unsigned int extra,
					   unsigned int nports)
{
	struct cxgbi_device *cdev;

	cdev = kzalloc(sizeof(*cdev) + extra + nports *
			(sizeof(struct cxgbi_hba *) +
			 sizeof(struct net_device *)),
			GFP_KERNEL);
	if (!cdev) {
		pr_warn("nport %d, OOM.\n", nports);
		return NULL;
	}
	cdev->ports = (struct net_device **)(cdev + 1);
	cdev->hbas = (struct cxgbi_hba **)(((char*)cdev->ports) + nports *
						sizeof(struct net_device *));
	if (extra)
		cdev->dd_data = ((char *)cdev->hbas) +
				nports * sizeof(struct cxgbi_hba *);
	spin_lock_init(&cdev->pmap.lock);

	mutex_lock(&cdev_mutex);
	list_add_tail(&cdev->list_head, &cdev_list);
	mutex_unlock(&cdev_mutex);

	log_debug(1 << CXGBI_DBG_DEV,
		"cdev 0x%p, p# %u.\n", cdev, nports);
	return cdev;
}
EXPORT_SYMBOL_GPL(cxgbi_device_register);

void cxgbi_device_unregister(struct cxgbi_device *cdev)
{
	log_debug(1 << CXGBI_DBG_DEV,
		"cdev 0x%p, p# %u,%s.\n",
		cdev, cdev->nports, cdev->nports ? cdev->ports[0]->name : "");
	mutex_lock(&cdev_mutex);
	list_del(&cdev->list_head);
	mutex_unlock(&cdev_mutex);
	cxgbi_device_destroy(cdev);
}
EXPORT_SYMBOL_GPL(cxgbi_device_unregister);

void cxgbi_device_unregister_all(unsigned int flag)
{
	struct cxgbi_device *cdev, *tmp;

	mutex_lock(&cdev_mutex);
	list_for_each_entry_safe(cdev, tmp, &cdev_list, list_head) {
		if ((cdev->flags & flag) == flag) {
			log_debug(1 << CXGBI_DBG_DEV,
				"cdev 0x%p, p# %u,%s.\n",
				cdev, cdev->nports, cdev->nports ?
				 cdev->ports[0]->name : "");
			list_del(&cdev->list_head);
			cxgbi_device_destroy(cdev);
		}
	}
	mutex_unlock(&cdev_mutex);
}
EXPORT_SYMBOL_GPL(cxgbi_device_unregister_all);

struct cxgbi_device *cxgbi_device_find_by_lldev(void *lldev)
{
	struct cxgbi_device *cdev, *tmp;

	mutex_lock(&cdev_mutex);
	list_for_each_entry_safe(cdev, tmp, &cdev_list, list_head) {
		if (cdev->lldev == lldev) {
			mutex_unlock(&cdev_mutex);
			return cdev;
		}
	}
	mutex_unlock(&cdev_mutex);
	log_debug(1 << CXGBI_DBG_DEV,
		"lldev 0x%p, NO match found.\n", lldev);
	return NULL;
}
EXPORT_SYMBOL_GPL(cxgbi_device_find_by_lldev);

static struct cxgbi_device *cxgbi_device_find_by_netdev(struct net_device *ndev,
							int *port)
{
	struct net_device *vdev = NULL;
	struct cxgbi_device *cdev, *tmp;
	int i;

	if (ndev->priv_flags & IFF_802_1Q_VLAN) {
		vdev = ndev;
		ndev = vlan_dev_real_dev(ndev);
		log_debug(1 << CXGBI_DBG_DEV,
			"vlan dev %s -> %s.\n", vdev->name, ndev->name);
	}

	mutex_lock(&cdev_mutex);
	list_for_each_entry_safe(cdev, tmp, &cdev_list, list_head) {
		for (i = 0; i < cdev->nports; i++) {
			if (ndev == cdev->ports[i]) {
				cdev->hbas[i]->vdev = vdev;
				mutex_unlock(&cdev_mutex);
				if (port)
					*port = i;
				return cdev;
			}
		}
	}
	mutex_unlock(&cdev_mutex);
	log_debug(1 << CXGBI_DBG_DEV,
		"ndev 0x%p, %s, NO match found.\n", ndev, ndev->name);
	return NULL;
}

void cxgbi_hbas_remove(struct cxgbi_device *cdev)
{
	int i;
	struct cxgbi_hba *chba;

	log_debug(1 << CXGBI_DBG_DEV,
		"cdev 0x%p, p#%u.\n", cdev, cdev->nports);

	for (i = 0; i < cdev->nports; i++) {
		chba = cdev->hbas[i];
		if (chba) {
			cdev->hbas[i] = NULL;
			iscsi_host_remove(chba->shost);
			pci_dev_put(cdev->pdev);
			iscsi_host_free(chba->shost);
		}
	}
}
EXPORT_SYMBOL_GPL(cxgbi_hbas_remove);

int cxgbi_hbas_add(struct cxgbi_device *cdev, unsigned int max_lun,
		unsigned int max_id, struct scsi_host_template *sht,
		struct scsi_transport_template *stt)
{
	struct cxgbi_hba *chba;
	struct Scsi_Host *shost;
	int i, err;

	log_debug(1 << CXGBI_DBG_DEV, "cdev 0x%p, p#%u.\n", cdev, cdev->nports);

	for (i = 0; i < cdev->nports; i++) {
		shost = iscsi_host_alloc(sht, sizeof(*chba), 1);
		if (!shost) {
			pr_info("0x%p, p%d, %s, host alloc failed.\n",
				cdev, i, cdev->ports[i]->name);
			err = -ENOMEM;
			goto err_out;
		}

		shost->transportt = stt;
		shost->max_lun = max_lun;
		shost->max_id = max_id;
		shost->max_channel = 0;
		shost->max_cmd_len = 16;

		chba = iscsi_host_priv(shost);
		chba->cdev = cdev;
		chba->ndev = cdev->ports[i];
		chba->shost = shost;

		log_debug(1 << CXGBI_DBG_DEV,
			"cdev 0x%p, p#%d %s: chba 0x%p.\n",
			cdev, i, cdev->ports[i]->name, chba);

		pci_dev_get(cdev->pdev);
		err = iscsi_host_add(shost, &cdev->pdev->dev);
		if (err) {
			pr_info("cdev 0x%p, p#%d %s, host add failed.\n",
				cdev, i, cdev->ports[i]->name);
			pci_dev_put(cdev->pdev);
			scsi_host_put(shost);
			goto  err_out;
		}

		cdev->hbas[i] = chba;
	}

	return 0;

err_out:
	cxgbi_hbas_remove(cdev);
	return err;
}
EXPORT_SYMBOL_GPL(cxgbi_hbas_add);

/*
 * iSCSI offload
 *
 * - source port management
 *   To find a free source port in the port allocation map we use a very simple
 *   rotor scheme to look for the next free port.
 *
 *   If a source port has been specified make sure that it doesn't collide with
 *   our normal source port allocation map.  If it's outside the range of our
 *   allocation/deallocation scheme just let them use it.
 *
 *   If the source port is outside our allocation range, the caller is
 *   responsible for keeping track of their port usage.
 */
static int sock_get_port(struct cxgbi_sock *csk)
{
	struct cxgbi_device *cdev = csk->cdev;
	struct cxgbi_ports_map *pmap = &cdev->pmap;
	unsigned int start;
	int idx;

	if (!pmap->max_connect) {
		pr_err("cdev 0x%p, p#%u %s, NO port map.\n",
			   cdev, csk->port_id, cdev->ports[csk->port_id]->name);
		return -EADDRNOTAVAIL;
	}

	if (csk->saddr.sin_port) {
		pr_err("source port NON-ZERO %u.\n",
			ntohs(csk->saddr.sin_port));
		return -EADDRINUSE;
	}

	spin_lock_bh(&pmap->lock);
	if (pmap->used >= pmap->max_connect) {
		spin_unlock_bh(&pmap->lock);
		pr_info("cdev 0x%p, p#%u %s, ALL ports used.\n",
			cdev, csk->port_id, cdev->ports[csk->port_id]->name);
		return -EADDRNOTAVAIL;
	}

	start = idx = pmap->next;
	do {
		if (++idx >= pmap->max_connect)
			idx = 0;
		if (!pmap->port_csk[idx]) {
			pmap->used++;
			csk->saddr.sin_port =
				htons(pmap->sport_base + idx);
			pmap->next = idx;
			pmap->port_csk[idx] = csk;
			spin_unlock_bh(&pmap->lock);
			cxgbi_sock_get(csk);
			log_debug(1 << CXGBI_DBG_SOCK,
				"cdev 0x%p, p#%u %s, p %u, %u.\n",
				cdev, csk->port_id,
				cdev->ports[csk->port_id]->name,
				pmap->sport_base + idx, pmap->next);
			return 0;
		}
	} while (idx != start);
	spin_unlock_bh(&pmap->lock);

	/* should not happen */
	pr_warn("cdev 0x%p, p#%u %s, next %u?\n",
		cdev, csk->port_id, cdev->ports[csk->port_id]->name,
		pmap->next);
	return -EADDRNOTAVAIL;
}

static void sock_put_port(struct cxgbi_sock *csk)
{
	struct cxgbi_device *cdev = csk->cdev;
	struct cxgbi_ports_map *pmap = &cdev->pmap;

	if (csk->saddr.sin_port) {
		int idx = ntohs(csk->saddr.sin_port) - pmap->sport_base;

		csk->saddr.sin_port = 0;
		if (idx < 0 || idx >= pmap->max_connect) {
			pr_err("cdev 0x%p, p#%u %s, port %u OOR.\n",
				cdev, csk->port_id,
				cdev->ports[csk->port_id]->name,
				ntohs(csk->saddr.sin_port));
			return;
		}

		spin_lock_bh(&pmap->lock);
		pmap->port_csk[idx] = NULL;
		pmap->used--;
		spin_unlock_bh(&pmap->lock);

		log_debug(1 << CXGBI_DBG_SOCK,
			"cdev 0x%p, p#%u %s, release %u.\n",
			cdev, csk->port_id, cdev->ports[csk->port_id]->name,
			pmap->sport_base + idx);

		cxgbi_sock_put(csk);
	}
}

/*
 * iscsi tcp connection
 */
void cxgbi_sock_free_cpl_skbs(struct cxgbi_sock *csk)
{
	if (csk->cpl_close) {
		kfree_skb(csk->cpl_close);
		csk->cpl_close = NULL;
	}
	if (csk->cpl_abort_req) {
		kfree_skb(csk->cpl_abort_req);
		csk->cpl_abort_req = NULL;
	}
	if (csk->cpl_abort_rpl) {
		kfree_skb(csk->cpl_abort_rpl);
		csk->cpl_abort_rpl = NULL;
	}
}
EXPORT_SYMBOL_GPL(cxgbi_sock_free_cpl_skbs);

static struct cxgbi_sock *cxgbi_sock_create(struct cxgbi_device *cdev)
{
	struct cxgbi_sock *csk = kzalloc(sizeof(*csk), GFP_NOIO);

	if (!csk) {
		pr_info("alloc csk %zu failed.\n", sizeof(*csk));
		return NULL;
	}

	if (cdev->csk_alloc_cpls(csk) < 0) {
		pr_info("csk 0x%p, alloc cpls failed.\n", csk);
		kfree(csk);
		return NULL;
	}

	spin_lock_init(&csk->lock);
	kref_init(&csk->refcnt);
	skb_queue_head_init(&csk->receive_queue);
	skb_queue_head_init(&csk->write_queue);
	setup_timer(&csk->retry_timer, NULL, (unsigned long)csk);
	rwlock_init(&csk->callback_lock);
	csk->cdev = cdev;
	csk->flags = 0;
	cxgbi_sock_set_state(csk, CTP_CLOSED);

	log_debug(1 << CXGBI_DBG_SOCK, "cdev 0x%p, new csk 0x%p.\n", cdev, csk);

	return csk;
}

<<<<<<< HEAD
static struct rtable *find_route_ipv4(__be32 saddr, __be32 daddr,
=======
static struct rtable *find_route_ipv4(struct flowi4 *fl4,
				      __be32 saddr, __be32 daddr,
>>>>>>> d762f438
				      __be16 sport, __be16 dport, u8 tos)
{
	struct rtable *rt;

<<<<<<< HEAD
	rt = ip_route_output_ports(&init_net, NULL, daddr, saddr,
=======
	rt = ip_route_output_ports(&init_net, fl4, NULL, daddr, saddr,
>>>>>>> d762f438
				   dport, sport, IPPROTO_TCP, tos, 0);
	if (IS_ERR(rt))
		return NULL;

	return rt;
}

static struct cxgbi_sock *cxgbi_check_route(struct sockaddr *dst_addr)
{
	struct sockaddr_in *daddr = (struct sockaddr_in *)dst_addr;
	struct dst_entry *dst;
	struct net_device *ndev;
	struct cxgbi_device *cdev;
	struct rtable *rt = NULL;
	struct flowi4 fl4;
	struct cxgbi_sock *csk = NULL;
	unsigned int mtu = 0;
	int port = 0xFFFF;
	int err = 0;

	if (daddr->sin_family != AF_INET) {
		pr_info("address family 0x%x NOT supported.\n",
			daddr->sin_family);
		err = -EAFNOSUPPORT;
		goto err_out;
	}

	rt = find_route_ipv4(&fl4, 0, daddr->sin_addr.s_addr, 0, daddr->sin_port, 0);
	if (!rt) {
		pr_info("no route to ipv4 0x%x, port %u.\n",
			daddr->sin_addr.s_addr, daddr->sin_port);
		err = -ENETUNREACH;
		goto err_out;
	}
	dst = &rt->dst;
	ndev = dst->neighbour->dev;

	if (rt->rt_flags & (RTCF_MULTICAST | RTCF_BROADCAST)) {
		pr_info("multi-cast route %pI4, port %u, dev %s.\n",
			&daddr->sin_addr.s_addr, ntohs(daddr->sin_port),
			ndev->name);
		err = -ENETUNREACH;
		goto rel_rt;
	}

	if (ndev->flags & IFF_LOOPBACK) {
		ndev = ip_dev_find(&init_net, daddr->sin_addr.s_addr);
		mtu = ndev->mtu;
		pr_info("rt dev %s, loopback -> %s, mtu %u.\n",
			dst->neighbour->dev->name, ndev->name, mtu);
	}

	cdev = cxgbi_device_find_by_netdev(ndev, &port);
	if (!cdev) {
		pr_info("dst %pI4, %s, NOT cxgbi device.\n",
			&daddr->sin_addr.s_addr, ndev->name);
		err = -ENETUNREACH;
		goto rel_rt;
	}
	log_debug(1 << CXGBI_DBG_SOCK,
		"route to %pI4 :%u, ndev p#%d,%s, cdev 0x%p.\n",
		&daddr->sin_addr.s_addr, ntohs(daddr->sin_port),
			   port, ndev->name, cdev);

	csk = cxgbi_sock_create(cdev);
	if (!csk) {
		err = -ENOMEM;
		goto rel_rt;
	}
	csk->cdev = cdev;
	csk->port_id = port;
	csk->mtu = mtu;
	csk->dst = dst;
	csk->daddr.sin_addr.s_addr = daddr->sin_addr.s_addr;
	csk->daddr.sin_port = daddr->sin_port;
	csk->daddr.sin_family = daddr->sin_family;
<<<<<<< HEAD
	csk->saddr.sin_addr.s_addr = rt->rt_src;
=======
	csk->saddr.sin_addr.s_addr = fl4.saddr;
>>>>>>> d762f438

	return csk;

rel_rt:
	ip_rt_put(rt);
	if (csk)
		cxgbi_sock_closed(csk);
err_out:
	return ERR_PTR(err);
}

void cxgbi_sock_established(struct cxgbi_sock *csk, unsigned int snd_isn,
			unsigned int opt)
{
	csk->write_seq = csk->snd_nxt = csk->snd_una = snd_isn;
	dst_confirm(csk->dst);
	smp_mb();
	cxgbi_sock_set_state(csk, CTP_ESTABLISHED);
}
EXPORT_SYMBOL_GPL(cxgbi_sock_established);

static void cxgbi_inform_iscsi_conn_closing(struct cxgbi_sock *csk)
{
	log_debug(1 << CXGBI_DBG_SOCK,
		"csk 0x%p, state %u, flags 0x%lx, conn 0x%p.\n",
		csk, csk->state, csk->flags, csk->user_data);

	if (csk->state != CTP_ESTABLISHED) {
		read_lock_bh(&csk->callback_lock);
		if (csk->user_data)
			iscsi_conn_failure(csk->user_data,
					ISCSI_ERR_CONN_FAILED);
		read_unlock_bh(&csk->callback_lock);
	}
}

void cxgbi_sock_closed(struct cxgbi_sock *csk)
{
	log_debug(1 << CXGBI_DBG_SOCK, "csk 0x%p,%u,0x%lx,%u.\n",
		csk, (csk)->state, (csk)->flags, (csk)->tid);
	cxgbi_sock_set_flag(csk, CTPF_ACTIVE_CLOSE_NEEDED);
	if (csk->state == CTP_ACTIVE_OPEN || csk->state == CTP_CLOSED)
		return;
	if (csk->saddr.sin_port)
		sock_put_port(csk);
	if (csk->dst)
		dst_release(csk->dst);
	csk->cdev->csk_release_offload_resources(csk);
	cxgbi_sock_set_state(csk, CTP_CLOSED);
	cxgbi_inform_iscsi_conn_closing(csk);
	cxgbi_sock_put(csk);
}
EXPORT_SYMBOL_GPL(cxgbi_sock_closed);

static void need_active_close(struct cxgbi_sock *csk)
{
	int data_lost;
	int close_req = 0;

	log_debug(1 << CXGBI_DBG_SOCK, "csk 0x%p,%u,0x%lx,%u.\n",
		csk, (csk)->state, (csk)->flags, (csk)->tid);
	spin_lock_bh(&csk->lock);
	dst_confirm(csk->dst);
	data_lost = skb_queue_len(&csk->receive_queue);
	__skb_queue_purge(&csk->receive_queue);

	if (csk->state == CTP_ACTIVE_OPEN)
		cxgbi_sock_set_flag(csk, CTPF_ACTIVE_CLOSE_NEEDED);
	else if (csk->state == CTP_ESTABLISHED) {
		close_req = 1;
		cxgbi_sock_set_state(csk, CTP_ACTIVE_CLOSE);
	} else if (csk->state == CTP_PASSIVE_CLOSE) {
		close_req = 1;
		cxgbi_sock_set_state(csk, CTP_CLOSE_WAIT_2);
	}

	if (close_req) {
		if (data_lost)
			csk->cdev->csk_send_abort_req(csk);
		else
			csk->cdev->csk_send_close_req(csk);
	}

	spin_unlock_bh(&csk->lock);
}

void cxgbi_sock_fail_act_open(struct cxgbi_sock *csk, int errno)
{
	pr_info("csk 0x%p,%u,%lx, %pI4:%u-%pI4:%u, err %d.\n",
			csk, csk->state, csk->flags,
			&csk->saddr.sin_addr.s_addr, csk->saddr.sin_port,
			&csk->daddr.sin_addr.s_addr, csk->daddr.sin_port,
			errno);

	cxgbi_sock_set_state(csk, CTP_CONNECTING);
	csk->err = errno;
	cxgbi_sock_closed(csk);
}
EXPORT_SYMBOL_GPL(cxgbi_sock_fail_act_open);

void cxgbi_sock_act_open_req_arp_failure(void *handle, struct sk_buff *skb)
{
	struct cxgbi_sock *csk = (struct cxgbi_sock *)skb->sk;

	log_debug(1 << CXGBI_DBG_SOCK, "csk 0x%p,%u,0x%lx,%u.\n",
		csk, (csk)->state, (csk)->flags, (csk)->tid);
	cxgbi_sock_get(csk);
	spin_lock_bh(&csk->lock);
	if (csk->state == CTP_ACTIVE_OPEN)
		cxgbi_sock_fail_act_open(csk, -EHOSTUNREACH);
	spin_unlock_bh(&csk->lock);
	cxgbi_sock_put(csk);
	__kfree_skb(skb);
}
EXPORT_SYMBOL_GPL(cxgbi_sock_act_open_req_arp_failure);

void cxgbi_sock_rcv_abort_rpl(struct cxgbi_sock *csk)
{
	cxgbi_sock_get(csk);
	spin_lock_bh(&csk->lock);
	if (cxgbi_sock_flag(csk, CTPF_ABORT_RPL_PENDING)) {
		if (!cxgbi_sock_flag(csk, CTPF_ABORT_RPL_RCVD))
			cxgbi_sock_set_flag(csk, CTPF_ABORT_RPL_RCVD);
		else {
			cxgbi_sock_clear_flag(csk, CTPF_ABORT_RPL_RCVD);
			cxgbi_sock_clear_flag(csk, CTPF_ABORT_RPL_PENDING);
			if (cxgbi_sock_flag(csk, CTPF_ABORT_REQ_RCVD))
				pr_err("csk 0x%p,%u,0x%lx,%u,ABT_RPL_RSS.\n",
					csk, csk->state, csk->flags, csk->tid);
			cxgbi_sock_closed(csk);
		}
	}
	spin_unlock_bh(&csk->lock);
	cxgbi_sock_put(csk);
}
EXPORT_SYMBOL_GPL(cxgbi_sock_rcv_abort_rpl);

void cxgbi_sock_rcv_peer_close(struct cxgbi_sock *csk)
{
	log_debug(1 << CXGBI_DBG_SOCK, "csk 0x%p,%u,0x%lx,%u.\n",
		csk, (csk)->state, (csk)->flags, (csk)->tid);
	cxgbi_sock_get(csk);
	spin_lock_bh(&csk->lock);

	if (cxgbi_sock_flag(csk, CTPF_ABORT_RPL_PENDING))
		goto done;

	switch (csk->state) {
	case CTP_ESTABLISHED:
		cxgbi_sock_set_state(csk, CTP_PASSIVE_CLOSE);
		break;
	case CTP_ACTIVE_CLOSE:
		cxgbi_sock_set_state(csk, CTP_CLOSE_WAIT_2);
		break;
	case CTP_CLOSE_WAIT_1:
		cxgbi_sock_closed(csk);
		break;
	case CTP_ABORTING:
		break;
	default:
		pr_err("csk 0x%p,%u,0x%lx,%u, bad state.\n",
			csk, csk->state, csk->flags, csk->tid);
	}
	cxgbi_inform_iscsi_conn_closing(csk);
done:
	spin_unlock_bh(&csk->lock);
	cxgbi_sock_put(csk);
}
EXPORT_SYMBOL_GPL(cxgbi_sock_rcv_peer_close);

void cxgbi_sock_rcv_close_conn_rpl(struct cxgbi_sock *csk, u32 snd_nxt)
{
	log_debug(1 << CXGBI_DBG_SOCK, "csk 0x%p,%u,0x%lx,%u.\n",
		csk, (csk)->state, (csk)->flags, (csk)->tid);
	cxgbi_sock_get(csk);
	spin_lock_bh(&csk->lock);

	csk->snd_una = snd_nxt - 1;
	if (cxgbi_sock_flag(csk, CTPF_ABORT_RPL_PENDING))
		goto done;

	switch (csk->state) {
	case CTP_ACTIVE_CLOSE:
		cxgbi_sock_set_state(csk, CTP_CLOSE_WAIT_1);
		break;
	case CTP_CLOSE_WAIT_1:
	case CTP_CLOSE_WAIT_2:
		cxgbi_sock_closed(csk);
		break;
	case CTP_ABORTING:
		break;
	default:
		pr_err("csk 0x%p,%u,0x%lx,%u, bad state.\n",
			csk, csk->state, csk->flags, csk->tid);
	}
done:
	spin_unlock_bh(&csk->lock);
	cxgbi_sock_put(csk);
}
EXPORT_SYMBOL_GPL(cxgbi_sock_rcv_close_conn_rpl);

void cxgbi_sock_rcv_wr_ack(struct cxgbi_sock *csk, unsigned int credits,
			   unsigned int snd_una, int seq_chk)
{
	log_debug(1 << CXGBI_DBG_TOE | 1 << CXGBI_DBG_SOCK,
			"csk 0x%p,%u,0x%lx,%u, cr %u,%u+%u, snd_una %u,%d.\n",
			csk, csk->state, csk->flags, csk->tid, credits,
			csk->wr_cred, csk->wr_una_cred, snd_una, seq_chk);

	spin_lock_bh(&csk->lock);

	csk->wr_cred += credits;
	if (csk->wr_una_cred > csk->wr_max_cred - csk->wr_cred)
		csk->wr_una_cred = csk->wr_max_cred - csk->wr_cred;

	while (credits) {
		struct sk_buff *p = cxgbi_sock_peek_wr(csk);

		if (unlikely(!p)) {
			pr_err("csk 0x%p,%u,0x%lx,%u, cr %u,%u+%u, empty.\n",
				csk, csk->state, csk->flags, csk->tid, credits,
				csk->wr_cred, csk->wr_una_cred);
			break;
		}

		if (unlikely(credits < p->csum)) {
			pr_warn("csk 0x%p,%u,0x%lx,%u, cr %u,%u+%u, < %u.\n",
				csk, csk->state, csk->flags, csk->tid,
				credits, csk->wr_cred, csk->wr_una_cred,
				p->csum);
			p->csum -= credits;
			break;
		} else {
			cxgbi_sock_dequeue_wr(csk);
			credits -= p->csum;
			kfree_skb(p);
		}
	}

	cxgbi_sock_check_wr_invariants(csk);

	if (seq_chk) {
		if (unlikely(before(snd_una, csk->snd_una))) {
			pr_warn("csk 0x%p,%u,0x%lx,%u, snd_una %u/%u.",
				csk, csk->state, csk->flags, csk->tid, snd_una,
				csk->snd_una);
			goto done;
		}

		if (csk->snd_una != snd_una) {
			csk->snd_una = snd_una;
			dst_confirm(csk->dst);
		}
	}

	if (skb_queue_len(&csk->write_queue)) {
		if (csk->cdev->csk_push_tx_frames(csk, 0))
			cxgbi_conn_tx_open(csk);
	} else
		cxgbi_conn_tx_open(csk);
done:
	spin_unlock_bh(&csk->lock);
}
EXPORT_SYMBOL_GPL(cxgbi_sock_rcv_wr_ack);

static unsigned int cxgbi_sock_find_best_mtu(struct cxgbi_sock *csk,
					     unsigned short mtu)
{
	int i = 0;

	while (i < csk->cdev->nmtus - 1 && csk->cdev->mtus[i + 1] <= mtu)
		++i;

	return i;
}

unsigned int cxgbi_sock_select_mss(struct cxgbi_sock *csk, unsigned int pmtu)
{
	unsigned int idx;
	struct dst_entry *dst = csk->dst;

	csk->advmss = dst_metric_advmss(dst);

	if (csk->advmss > pmtu - 40)
		csk->advmss = pmtu - 40;
	if (csk->advmss < csk->cdev->mtus[0] - 40)
		csk->advmss = csk->cdev->mtus[0] - 40;
	idx = cxgbi_sock_find_best_mtu(csk, csk->advmss + 40);

	return idx;
}
EXPORT_SYMBOL_GPL(cxgbi_sock_select_mss);

void cxgbi_sock_skb_entail(struct cxgbi_sock *csk, struct sk_buff *skb)
{
	cxgbi_skcb_tcp_seq(skb) = csk->write_seq;
	__skb_queue_tail(&csk->write_queue, skb);
}
EXPORT_SYMBOL_GPL(cxgbi_sock_skb_entail);

void cxgbi_sock_purge_wr_queue(struct cxgbi_sock *csk)
{
	struct sk_buff *skb;

	while ((skb = cxgbi_sock_dequeue_wr(csk)) != NULL)
		kfree_skb(skb);
}
EXPORT_SYMBOL_GPL(cxgbi_sock_purge_wr_queue);

void cxgbi_sock_check_wr_invariants(const struct cxgbi_sock *csk)
{
	int pending = cxgbi_sock_count_pending_wrs(csk);

	if (unlikely(csk->wr_cred + pending != csk->wr_max_cred))
		pr_err("csk 0x%p, tid %u, credit %u + %u != %u.\n",
			csk, csk->tid, csk->wr_cred, pending, csk->wr_max_cred);
}
EXPORT_SYMBOL_GPL(cxgbi_sock_check_wr_invariants);

static int cxgbi_sock_send_pdus(struct cxgbi_sock *csk, struct sk_buff *skb)
{
	struct cxgbi_device *cdev = csk->cdev;
	struct sk_buff *next;
	int err, copied = 0;

	spin_lock_bh(&csk->lock);

	if (csk->state != CTP_ESTABLISHED) {
		log_debug(1 << CXGBI_DBG_PDU_TX,
			"csk 0x%p,%u,0x%lx,%u, EAGAIN.\n",
			csk, csk->state, csk->flags, csk->tid);
		err = -EAGAIN;
		goto out_err;
	}

	if (csk->err) {
		log_debug(1 << CXGBI_DBG_PDU_TX,
			"csk 0x%p,%u,0x%lx,%u, EPIPE %d.\n",
			csk, csk->state, csk->flags, csk->tid, csk->err);
		err = -EPIPE;
		goto out_err;
	}

	if (csk->write_seq - csk->snd_una >= cdev->snd_win) {
		log_debug(1 << CXGBI_DBG_PDU_TX,
			"csk 0x%p,%u,0x%lx,%u, FULL %u-%u >= %u.\n",
			csk, csk->state, csk->flags, csk->tid, csk->write_seq,
			csk->snd_una, cdev->snd_win);
		err = -ENOBUFS;
		goto out_err;
	}

	while (skb) {
		int frags = skb_shinfo(skb)->nr_frags +
				(skb->len != skb->data_len);

		if (unlikely(skb_headroom(skb) < cdev->skb_tx_rsvd)) {
			pr_err("csk 0x%p, skb head %u < %u.\n",
				csk, skb_headroom(skb), cdev->skb_tx_rsvd);
			err = -EINVAL;
			goto out_err;
		}

		if (frags >= SKB_WR_LIST_SIZE) {
			pr_err("csk 0x%p, frags %d, %u,%u >%u.\n",
				csk, skb_shinfo(skb)->nr_frags, skb->len,
				skb->data_len, (uint)(SKB_WR_LIST_SIZE));
			err = -EINVAL;
			goto out_err;
		}

		next = skb->next;
		skb->next = NULL;
		cxgbi_skcb_set_flag(skb, SKCBF_TX_NEED_HDR);
		cxgbi_sock_skb_entail(csk, skb);
		copied += skb->len;
		csk->write_seq += skb->len +
				cxgbi_ulp_extra_len(cxgbi_skcb_ulp_mode(skb));
		skb = next;
	}
done:
	if (likely(skb_queue_len(&csk->write_queue)))
		cdev->csk_push_tx_frames(csk, 1);
	spin_unlock_bh(&csk->lock);
	return copied;

out_err:
	if (copied == 0 && err == -EPIPE)
		copied = csk->err ? csk->err : -EPIPE;
	else
		copied = err;
	goto done;
}

/*
 * Direct Data Placement -
 * Directly place the iSCSI Data-In or Data-Out PDU's payload into pre-posted
 * final destination host-memory buffers based on the Initiator Task Tag (ITT)
 * in Data-In or Target Task Tag (TTT) in Data-Out PDUs.
 * The host memory address is programmed into h/w in the format of pagepod
 * entries.
 * The location of the pagepod entry is encoded into ddp tag which is used as
 * the base for ITT/TTT.
 */

static unsigned char ddp_page_order[DDP_PGIDX_MAX] = {0, 1, 2, 4};
static unsigned char ddp_page_shift[DDP_PGIDX_MAX] = {12, 13, 14, 16};
static unsigned char page_idx = DDP_PGIDX_MAX;

static unsigned char sw_tag_idx_bits;
static unsigned char sw_tag_age_bits;

/*
 * Direct-Data Placement page size adjustment
 */
static int ddp_adjust_page_table(void)
{
	int i;
	unsigned int base_order, order;

	if (PAGE_SIZE < (1UL << ddp_page_shift[0])) {
		pr_info("PAGE_SIZE 0x%lx too small, min 0x%lx\n",
			PAGE_SIZE, 1UL << ddp_page_shift[0]);
		return -EINVAL;
	}

	base_order = get_order(1UL << ddp_page_shift[0]);
	order = get_order(1UL << PAGE_SHIFT);

	for (i = 0; i < DDP_PGIDX_MAX; i++) {
		/* first is the kernel page size, then just doubling */
		ddp_page_order[i] = order - base_order + i;
		ddp_page_shift[i] = PAGE_SHIFT + i;
	}
	return 0;
}

static int ddp_find_page_index(unsigned long pgsz)
{
	int i;

	for (i = 0; i < DDP_PGIDX_MAX; i++) {
		if (pgsz == (1UL << ddp_page_shift[i]))
			return i;
	}
	pr_info("ddp page size %lu not supported.\n", pgsz);
	return DDP_PGIDX_MAX;
}

static void ddp_setup_host_page_size(void)
{
	if (page_idx == DDP_PGIDX_MAX) {
		page_idx = ddp_find_page_index(PAGE_SIZE);

		if (page_idx == DDP_PGIDX_MAX) {
			pr_info("system PAGE %lu, update hw.\n", PAGE_SIZE);
			if (ddp_adjust_page_table() < 0) {
				pr_info("PAGE %lu, disable ddp.\n", PAGE_SIZE);
				return;
			}
			page_idx = ddp_find_page_index(PAGE_SIZE);
		}
		pr_info("system PAGE %lu, ddp idx %u.\n", PAGE_SIZE, page_idx);
	}
}

void cxgbi_ddp_page_size_factor(int *pgsz_factor)
{
	int i;

	for (i = 0; i < DDP_PGIDX_MAX; i++)
		pgsz_factor[i] = ddp_page_order[i];
}
EXPORT_SYMBOL_GPL(cxgbi_ddp_page_size_factor);

/*
 * DDP setup & teardown
 */

void cxgbi_ddp_ppod_set(struct cxgbi_pagepod *ppod,
			struct cxgbi_pagepod_hdr *hdr,
			struct cxgbi_gather_list *gl, unsigned int gidx)
{
	int i;

	memcpy(ppod, hdr, sizeof(*hdr));
	for (i = 0; i < (PPOD_PAGES_MAX + 1); i++, gidx++) {
		ppod->addr[i] = gidx < gl->nelem ?
				cpu_to_be64(gl->phys_addr[gidx]) : 0ULL;
	}
}
EXPORT_SYMBOL_GPL(cxgbi_ddp_ppod_set);

void cxgbi_ddp_ppod_clear(struct cxgbi_pagepod *ppod)
{
	memset(ppod, 0, sizeof(*ppod));
}
EXPORT_SYMBOL_GPL(cxgbi_ddp_ppod_clear);

static inline int ddp_find_unused_entries(struct cxgbi_ddp_info *ddp,
					unsigned int start, unsigned int max,
					unsigned int count,
					struct cxgbi_gather_list *gl)
{
	unsigned int i, j, k;

	/*  not enough entries */
	if ((max - start) < count) {
		log_debug(1 << CXGBI_DBG_DDP,
			"NOT enough entries %u+%u < %u.\n", start, count, max);
		return -EBUSY;
	}

	max -= count;
	spin_lock(&ddp->map_lock);
	for (i = start; i < max;) {
		for (j = 0, k = i; j < count; j++, k++) {
			if (ddp->gl_map[k])
				break;
		}
		if (j == count) {
			for (j = 0, k = i; j < count; j++, k++)
				ddp->gl_map[k] = gl;
			spin_unlock(&ddp->map_lock);
			return i;
		}
		i += j + 1;
	}
	spin_unlock(&ddp->map_lock);
	log_debug(1 << CXGBI_DBG_DDP,
		"NO suitable entries %u available.\n", count);
	return -EBUSY;
}

static inline void ddp_unmark_entries(struct cxgbi_ddp_info *ddp,
						int start, int count)
{
	spin_lock(&ddp->map_lock);
	memset(&ddp->gl_map[start], 0,
		count * sizeof(struct cxgbi_gather_list *));
	spin_unlock(&ddp->map_lock);
}

static inline void ddp_gl_unmap(struct pci_dev *pdev,
					struct cxgbi_gather_list *gl)
{
	int i;

	for (i = 0; i < gl->nelem; i++)
		dma_unmap_page(&pdev->dev, gl->phys_addr[i], PAGE_SIZE,
				PCI_DMA_FROMDEVICE);
}

static inline int ddp_gl_map(struct pci_dev *pdev,
				    struct cxgbi_gather_list *gl)
{
	int i;

	for (i = 0; i < gl->nelem; i++) {
		gl->phys_addr[i] = dma_map_page(&pdev->dev, gl->pages[i], 0,
						PAGE_SIZE,
						PCI_DMA_FROMDEVICE);
		if (unlikely(dma_mapping_error(&pdev->dev, gl->phys_addr[i]))) {
			log_debug(1 << CXGBI_DBG_DDP,
				"page %d 0x%p, 0x%p dma mapping err.\n",
				i, gl->pages[i], pdev);
			goto unmap;
		}
	}
	return i;
unmap:
	if (i) {
		unsigned int nelem = gl->nelem;

		gl->nelem = i;
		ddp_gl_unmap(pdev, gl);
		gl->nelem = nelem;
	}
	return -EINVAL;
}

static void ddp_release_gl(struct cxgbi_gather_list *gl,
				  struct pci_dev *pdev)
{
	ddp_gl_unmap(pdev, gl);
	kfree(gl);
}

static struct cxgbi_gather_list *ddp_make_gl(unsigned int xferlen,
						    struct scatterlist *sgl,
						    unsigned int sgcnt,
						    struct pci_dev *pdev,
						    gfp_t gfp)
{
	struct cxgbi_gather_list *gl;
	struct scatterlist *sg = sgl;
	struct page *sgpage = sg_page(sg);
	unsigned int sglen = sg->length;
	unsigned int sgoffset = sg->offset;
	unsigned int npages = (xferlen + sgoffset + PAGE_SIZE - 1) >>
				PAGE_SHIFT;
	int i = 1, j = 0;

	if (xferlen < DDP_THRESHOLD) {
		log_debug(1 << CXGBI_DBG_DDP,
			"xfer %u < threshold %u, no ddp.\n",
			xferlen, DDP_THRESHOLD);
		return NULL;
	}

	gl = kzalloc(sizeof(struct cxgbi_gather_list) +
		     npages * (sizeof(dma_addr_t) +
		     sizeof(struct page *)), gfp);
	if (!gl) {
		log_debug(1 << CXGBI_DBG_DDP,
			"xfer %u, %u pages, OOM.\n", xferlen, npages);
		return NULL;
	}

	 log_debug(1 << CXGBI_DBG_DDP,
		"xfer %u, sgl %u, gl max %u.\n", xferlen, sgcnt, npages);

	gl->pages = (struct page **)&gl->phys_addr[npages];
	gl->nelem = npages;
	gl->length = xferlen;
	gl->offset = sgoffset;
	gl->pages[0] = sgpage;

	for (i = 1, sg = sg_next(sgl), j = 0; i < sgcnt;
		i++, sg = sg_next(sg)) {
		struct page *page = sg_page(sg);

		if (sgpage == page && sg->offset == sgoffset + sglen)
			sglen += sg->length;
		else {
			/*  make sure the sgl is fit for ddp:
			 *  each has the same page size, and
			 *  all of the middle pages are used completely
			 */
			if ((j && sgoffset) || ((i != sgcnt - 1) &&
			    ((sglen + sgoffset) & ~PAGE_MASK))) {
				log_debug(1 << CXGBI_DBG_DDP,
					"page %d/%u, %u + %u.\n",
					i, sgcnt, sgoffset, sglen);
				goto error_out;
			}

			j++;
			if (j == gl->nelem || sg->offset) {
				log_debug(1 << CXGBI_DBG_DDP,
					"page %d/%u, offset %u.\n",
					j, gl->nelem, sg->offset);
				goto error_out;
			}
			gl->pages[j] = page;
			sglen = sg->length;
			sgoffset = sg->offset;
			sgpage = page;
		}
	}
	gl->nelem = ++j;

	if (ddp_gl_map(pdev, gl) < 0)
		goto error_out;

	return gl;

error_out:
	kfree(gl);
	return NULL;
}

static void ddp_tag_release(struct cxgbi_hba *chba, u32 tag)
{
	struct cxgbi_device *cdev = chba->cdev;
	struct cxgbi_ddp_info *ddp = cdev->ddp;
	u32 idx;

	idx = (tag >> PPOD_IDX_SHIFT) & ddp->idx_mask;
	if (idx < ddp->nppods) {
		struct cxgbi_gather_list *gl = ddp->gl_map[idx];
		unsigned int npods;

		if (!gl || !gl->nelem) {
			pr_warn("tag 0x%x, idx %u, gl 0x%p, %u.\n",
				tag, idx, gl, gl ? gl->nelem : 0);
			return;
		}
		npods = (gl->nelem + PPOD_PAGES_MAX - 1) >> PPOD_PAGES_SHIFT;
		log_debug(1 << CXGBI_DBG_DDP,
			"tag 0x%x, release idx %u, npods %u.\n",
			tag, idx, npods);
		cdev->csk_ddp_clear(chba, tag, idx, npods);
		ddp_unmark_entries(ddp, idx, npods);
		ddp_release_gl(gl, ddp->pdev);
	} else
		pr_warn("tag 0x%x, idx %u > max %u.\n", tag, idx, ddp->nppods);
}

static int ddp_tag_reserve(struct cxgbi_sock *csk, unsigned int tid,
			   u32 sw_tag, u32 *tagp, struct cxgbi_gather_list *gl,
			   gfp_t gfp)
{
	struct cxgbi_device *cdev = csk->cdev;
	struct cxgbi_ddp_info *ddp = cdev->ddp;
	struct cxgbi_tag_format *tformat = &cdev->tag_format;
	struct cxgbi_pagepod_hdr hdr;
	unsigned int npods;
	int idx = -1;
	int err = -ENOMEM;
	u32 tag;

	npods = (gl->nelem + PPOD_PAGES_MAX - 1) >> PPOD_PAGES_SHIFT;
	if (ddp->idx_last == ddp->nppods)
		idx = ddp_find_unused_entries(ddp, 0, ddp->nppods,
							npods, gl);
	else {
		idx = ddp_find_unused_entries(ddp, ddp->idx_last + 1,
							ddp->nppods, npods,
							gl);
		if (idx < 0 && ddp->idx_last >= npods) {
			idx = ddp_find_unused_entries(ddp, 0,
				min(ddp->idx_last + npods, ddp->nppods),
							npods, gl);
		}
	}
	if (idx < 0) {
		log_debug(1 << CXGBI_DBG_DDP,
			"xferlen %u, gl %u, npods %u NO DDP.\n",
			gl->length, gl->nelem, npods);
		return idx;
	}

	tag = cxgbi_ddp_tag_base(tformat, sw_tag);
	tag |= idx << PPOD_IDX_SHIFT;

	hdr.rsvd = 0;
	hdr.vld_tid = htonl(PPOD_VALID_FLAG | PPOD_TID(tid));
	hdr.pgsz_tag_clr = htonl(tag & ddp->rsvd_tag_mask);
	hdr.max_offset = htonl(gl->length);
	hdr.page_offset = htonl(gl->offset);

	err = cdev->csk_ddp_set(csk, &hdr, idx, npods, gl);
	if (err < 0)
		goto unmark_entries;

	ddp->idx_last = idx;
	log_debug(1 << CXGBI_DBG_DDP,
		"xfer %u, gl %u,%u, tid 0x%x, tag 0x%x->0x%x(%u,%u).\n",
		gl->length, gl->nelem, gl->offset, tid, sw_tag, tag, idx,
		npods);
	*tagp = tag;
	return 0;

unmark_entries:
	ddp_unmark_entries(ddp, idx, npods);
	return err;
}

int cxgbi_ddp_reserve(struct cxgbi_sock *csk, unsigned int *tagp,
			unsigned int sw_tag, unsigned int xferlen,
			struct scatterlist *sgl, unsigned int sgcnt, gfp_t gfp)
{
	struct cxgbi_device *cdev = csk->cdev;
	struct cxgbi_tag_format *tformat = &cdev->tag_format;
	struct cxgbi_gather_list *gl;
	int err;

	if (page_idx >= DDP_PGIDX_MAX || !cdev->ddp ||
	    xferlen < DDP_THRESHOLD) {
		log_debug(1 << CXGBI_DBG_DDP,
			"pgidx %u, xfer %u, NO ddp.\n", page_idx, xferlen);
		return -EINVAL;
	}

	if (!cxgbi_sw_tag_usable(tformat, sw_tag)) {
		log_debug(1 << CXGBI_DBG_DDP,
			"sw_tag 0x%x NOT usable.\n", sw_tag);
		return -EINVAL;
	}

	gl = ddp_make_gl(xferlen, sgl, sgcnt, cdev->pdev, gfp);
	if (!gl)
		return -ENOMEM;

	err = ddp_tag_reserve(csk, csk->tid, sw_tag, tagp, gl, gfp);
	if (err < 0)
		ddp_release_gl(gl, cdev->pdev);

	return err;
}

static void ddp_destroy(struct kref *kref)
{
	struct cxgbi_ddp_info *ddp = container_of(kref,
						struct cxgbi_ddp_info,
						refcnt);
	struct cxgbi_device *cdev = ddp->cdev;
	int i = 0;

	pr_info("kref 0, destroy ddp 0x%p, cdev 0x%p.\n", ddp, cdev);

	while (i < ddp->nppods) {
		struct cxgbi_gather_list *gl = ddp->gl_map[i];

		if (gl) {
			int npods = (gl->nelem + PPOD_PAGES_MAX - 1)
					>> PPOD_PAGES_SHIFT;
			pr_info("cdev 0x%p, ddp %d + %d.\n", cdev, i, npods);
			kfree(gl);
			i += npods;
		} else
			i++;
	}
	cxgbi_free_big_mem(ddp);
}

int cxgbi_ddp_cleanup(struct cxgbi_device *cdev)
{
	struct cxgbi_ddp_info *ddp = cdev->ddp;

	log_debug(1 << CXGBI_DBG_DDP,
		"cdev 0x%p, release ddp 0x%p.\n", cdev, ddp);
	cdev->ddp = NULL;
	if (ddp)
		return kref_put(&ddp->refcnt, ddp_destroy);
	return 0;
}
EXPORT_SYMBOL_GPL(cxgbi_ddp_cleanup);

int cxgbi_ddp_init(struct cxgbi_device *cdev,
		   unsigned int llimit, unsigned int ulimit,
		   unsigned int max_txsz, unsigned int max_rxsz)
{
	struct cxgbi_ddp_info *ddp;
	unsigned int ppmax, bits;

	ppmax = (ulimit - llimit + 1) >> PPOD_SIZE_SHIFT;
	bits = __ilog2_u32(ppmax) + 1;
	if (bits > PPOD_IDX_MAX_SIZE)
		bits = PPOD_IDX_MAX_SIZE;
	ppmax = (1 << (bits - 1)) - 1;

	ddp = cxgbi_alloc_big_mem(sizeof(struct cxgbi_ddp_info) +
				ppmax * (sizeof(struct cxgbi_gather_list *) +
					 sizeof(struct sk_buff *)),
				GFP_KERNEL);
	if (!ddp) {
		pr_warn("cdev 0x%p, ddp ppmax %u OOM.\n", cdev, ppmax);
		return -ENOMEM;
	}
	ddp->gl_map = (struct cxgbi_gather_list **)(ddp + 1);
	cdev->ddp = ddp;

	spin_lock_init(&ddp->map_lock);
	kref_init(&ddp->refcnt);

	ddp->cdev = cdev;
	ddp->pdev = cdev->pdev;
	ddp->llimit = llimit;
	ddp->ulimit = ulimit;
	ddp->max_txsz = min_t(unsigned int, max_txsz, ULP2_MAX_PKT_SIZE);
	ddp->max_rxsz = min_t(unsigned int, max_rxsz, ULP2_MAX_PKT_SIZE);
	ddp->nppods = ppmax;
	ddp->idx_last = ppmax;
	ddp->idx_bits = bits;
	ddp->idx_mask = (1 << bits) - 1;
	ddp->rsvd_tag_mask = (1 << (bits + PPOD_IDX_SHIFT)) - 1;

	cdev->tag_format.sw_bits = sw_tag_idx_bits + sw_tag_age_bits;
	cdev->tag_format.rsvd_bits = ddp->idx_bits;
	cdev->tag_format.rsvd_shift = PPOD_IDX_SHIFT;
	cdev->tag_format.rsvd_mask = (1 << cdev->tag_format.rsvd_bits) - 1;

	pr_info("%s tag format, sw %u, rsvd %u,%u, mask 0x%x.\n",
		cdev->ports[0]->name, cdev->tag_format.sw_bits,
		cdev->tag_format.rsvd_bits, cdev->tag_format.rsvd_shift,
		cdev->tag_format.rsvd_mask);

	cdev->tx_max_size = min_t(unsigned int, ULP2_MAX_PDU_PAYLOAD,
				ddp->max_txsz - ISCSI_PDU_NONPAYLOAD_LEN);
	cdev->rx_max_size = min_t(unsigned int, ULP2_MAX_PDU_PAYLOAD,
				ddp->max_rxsz - ISCSI_PDU_NONPAYLOAD_LEN);

	log_debug(1 << CXGBI_DBG_DDP,
		"%s max payload size: %u/%u, %u/%u.\n",
		cdev->ports[0]->name, cdev->tx_max_size, ddp->max_txsz,
		cdev->rx_max_size, ddp->max_rxsz);
	return 0;
}
EXPORT_SYMBOL_GPL(cxgbi_ddp_init);

/*
 * APIs interacting with open-iscsi libraries
 */

static unsigned char padding[4];

static void task_release_itt(struct iscsi_task *task, itt_t hdr_itt)
{
	struct scsi_cmnd *sc = task->sc;
	struct iscsi_tcp_conn *tcp_conn = task->conn->dd_data;
	struct cxgbi_conn *cconn = tcp_conn->dd_data;
	struct cxgbi_hba *chba = cconn->chba;
	struct cxgbi_tag_format *tformat = &chba->cdev->tag_format;
	u32 tag = ntohl((__force u32)hdr_itt);

	log_debug(1 << CXGBI_DBG_DDP,
		   "cdev 0x%p, release tag 0x%x.\n", chba->cdev, tag);
	if (sc &&
	    (scsi_bidi_cmnd(sc) || sc->sc_data_direction == DMA_FROM_DEVICE) &&
	    cxgbi_is_ddp_tag(tformat, tag))
		ddp_tag_release(chba, tag);
}

static int task_reserve_itt(struct iscsi_task *task, itt_t *hdr_itt)
{
	struct scsi_cmnd *sc = task->sc;
	struct iscsi_conn *conn = task->conn;
	struct iscsi_session *sess = conn->session;
	struct iscsi_tcp_conn *tcp_conn = conn->dd_data;
	struct cxgbi_conn *cconn = tcp_conn->dd_data;
	struct cxgbi_hba *chba = cconn->chba;
	struct cxgbi_tag_format *tformat = &chba->cdev->tag_format;
	u32 sw_tag = (sess->age << cconn->task_idx_bits) | task->itt;
	u32 tag = 0;
	int err = -EINVAL;

	if (sc &&
	    (scsi_bidi_cmnd(sc) || sc->sc_data_direction == DMA_FROM_DEVICE)) {
		err = cxgbi_ddp_reserve(cconn->cep->csk, &tag, sw_tag,
					scsi_in(sc)->length,
					scsi_in(sc)->table.sgl,
					scsi_in(sc)->table.nents,
					GFP_ATOMIC);
		if (err < 0)
			log_debug(1 << CXGBI_DBG_DDP,
				"csk 0x%p, R task 0x%p, %u,%u, no ddp.\n",
				cconn->cep->csk, task, scsi_in(sc)->length,
				scsi_in(sc)->table.nents);
	}

	if (err < 0)
		tag = cxgbi_set_non_ddp_tag(tformat, sw_tag);
	/*  the itt need to sent in big-endian order */
	*hdr_itt = (__force itt_t)htonl(tag);

	log_debug(1 << CXGBI_DBG_DDP,
		"cdev 0x%p, task 0x%p, 0x%x(0x%x,0x%x)->0x%x/0x%x.\n",
		chba->cdev, task, sw_tag, task->itt, sess->age, tag, *hdr_itt);
	return 0;
}

void cxgbi_parse_pdu_itt(struct iscsi_conn *conn, itt_t itt, int *idx, int *age)
{
	struct iscsi_tcp_conn *tcp_conn = conn->dd_data;
	struct cxgbi_conn *cconn = tcp_conn->dd_data;
	struct cxgbi_device *cdev = cconn->chba->cdev;
	u32 tag = ntohl((__force u32) itt);
	u32 sw_bits;

	sw_bits = cxgbi_tag_nonrsvd_bits(&cdev->tag_format, tag);
	if (idx)
		*idx = sw_bits & ((1 << cconn->task_idx_bits) - 1);
	if (age)
		*age = (sw_bits >> cconn->task_idx_bits) & ISCSI_AGE_MASK;

	log_debug(1 << CXGBI_DBG_DDP,
		"cdev 0x%p, tag 0x%x/0x%x, -> 0x%x(0x%x,0x%x).\n",
		cdev, tag, itt, sw_bits, idx ? *idx : 0xFFFFF,
		age ? *age : 0xFF);
}
EXPORT_SYMBOL_GPL(cxgbi_parse_pdu_itt);

void cxgbi_conn_tx_open(struct cxgbi_sock *csk)
{
	struct iscsi_conn *conn = csk->user_data;

	if (conn) {
		log_debug(1 << CXGBI_DBG_SOCK,
			"csk 0x%p, cid %d.\n", csk, conn->id);
		iscsi_conn_queue_work(conn);
	}
}
EXPORT_SYMBOL_GPL(cxgbi_conn_tx_open);

/*
 * pdu receive, interact with libiscsi_tcp
 */
static inline int read_pdu_skb(struct iscsi_conn *conn,
			       struct sk_buff *skb,
			       unsigned int offset,
			       int offloaded)
{
	int status = 0;
	int bytes_read;

	bytes_read = iscsi_tcp_recv_skb(conn, skb, offset, offloaded, &status);
	switch (status) {
	case ISCSI_TCP_CONN_ERR:
		pr_info("skb 0x%p, off %u, %d, TCP_ERR.\n",
			  skb, offset, offloaded);
		return -EIO;
	case ISCSI_TCP_SUSPENDED:
		log_debug(1 << CXGBI_DBG_PDU_RX,
			"skb 0x%p, off %u, %d, TCP_SUSPEND, rc %d.\n",
			skb, offset, offloaded, bytes_read);
		/* no transfer - just have caller flush queue */
		return bytes_read;
	case ISCSI_TCP_SKB_DONE:
		pr_info("skb 0x%p, off %u, %d, TCP_SKB_DONE.\n",
			skb, offset, offloaded);
		/*
		 * pdus should always fit in the skb and we should get
		 * segment done notifcation.
		 */
		iscsi_conn_printk(KERN_ERR, conn, "Invalid pdu or skb.");
		return -EFAULT;
	case ISCSI_TCP_SEGMENT_DONE:
		log_debug(1 << CXGBI_DBG_PDU_RX,
			"skb 0x%p, off %u, %d, TCP_SEG_DONE, rc %d.\n",
			skb, offset, offloaded, bytes_read);
		return bytes_read;
	default:
		pr_info("skb 0x%p, off %u, %d, invalid status %d.\n",
			skb, offset, offloaded, status);
		return -EINVAL;
	}
}

static int skb_read_pdu_bhs(struct iscsi_conn *conn, struct sk_buff *skb)
{
	struct iscsi_tcp_conn *tcp_conn = conn->dd_data;

	log_debug(1 << CXGBI_DBG_PDU_RX,
		"conn 0x%p, skb 0x%p, len %u, flag 0x%lx.\n",
		conn, skb, skb->len, cxgbi_skcb_flags(skb));

	if (!iscsi_tcp_recv_segment_is_hdr(tcp_conn)) {
		pr_info("conn 0x%p, skb 0x%p, not hdr.\n", conn, skb);
		iscsi_conn_failure(conn, ISCSI_ERR_PROTO);
		return -EIO;
	}

	if (conn->hdrdgst_en &&
	    cxgbi_skcb_test_flag(skb, SKCBF_RX_HCRC_ERR)) {
		pr_info("conn 0x%p, skb 0x%p, hcrc.\n", conn, skb);
		iscsi_conn_failure(conn, ISCSI_ERR_HDR_DGST);
		return -EIO;
	}

	return read_pdu_skb(conn, skb, 0, 0);
}

static int skb_read_pdu_data(struct iscsi_conn *conn, struct sk_buff *lskb,
			     struct sk_buff *skb, unsigned int offset)
{
	struct iscsi_tcp_conn *tcp_conn = conn->dd_data;
	bool offloaded = 0;
	int opcode = tcp_conn->in.hdr->opcode & ISCSI_OPCODE_MASK;

	log_debug(1 << CXGBI_DBG_PDU_RX,
		"conn 0x%p, skb 0x%p, len %u, flag 0x%lx.\n",
		conn, skb, skb->len, cxgbi_skcb_flags(skb));

	if (conn->datadgst_en &&
	    cxgbi_skcb_test_flag(lskb, SKCBF_RX_DCRC_ERR)) {
		pr_info("conn 0x%p, skb 0x%p, dcrc 0x%lx.\n",
			conn, lskb, cxgbi_skcb_flags(lskb));
		iscsi_conn_failure(conn, ISCSI_ERR_DATA_DGST);
		return -EIO;
	}

	if (iscsi_tcp_recv_segment_is_hdr(tcp_conn))
		return 0;

	/* coalesced, add header digest length */
	if (lskb == skb && conn->hdrdgst_en)
		offset += ISCSI_DIGEST_SIZE;

	if (cxgbi_skcb_test_flag(lskb, SKCBF_RX_DATA_DDPD))
		offloaded = 1;

	if (opcode == ISCSI_OP_SCSI_DATA_IN)
		log_debug(1 << CXGBI_DBG_PDU_RX,
			"skb 0x%p, op 0x%x, itt 0x%x, %u %s ddp'ed.\n",
			skb, opcode, ntohl(tcp_conn->in.hdr->itt),
			tcp_conn->in.datalen, offloaded ? "is" : "not");

	return read_pdu_skb(conn, skb, offset, offloaded);
}

static void csk_return_rx_credits(struct cxgbi_sock *csk, int copied)
{
	struct cxgbi_device *cdev = csk->cdev;
	int must_send;
	u32 credits;

	log_debug(1 << CXGBI_DBG_PDU_RX,
		"csk 0x%p,%u,0x%lu,%u, seq %u, wup %u, thre %u, %u.\n",
		csk, csk->state, csk->flags, csk->tid, csk->copied_seq,
		csk->rcv_wup, cdev->rx_credit_thres,
		cdev->rcv_win);

	if (csk->state != CTP_ESTABLISHED)
		return;

	credits = csk->copied_seq - csk->rcv_wup;
	if (unlikely(!credits))
		return;
	if (unlikely(cdev->rx_credit_thres == 0))
		return;

	must_send = credits + 16384 >= cdev->rcv_win;
	if (must_send || credits >= cdev->rx_credit_thres)
		csk->rcv_wup += cdev->csk_send_rx_credits(csk, credits);
}

void cxgbi_conn_pdu_ready(struct cxgbi_sock *csk)
{
	struct cxgbi_device *cdev = csk->cdev;
	struct iscsi_conn *conn = csk->user_data;
	struct sk_buff *skb;
	unsigned int read = 0;
	int err = 0;

	log_debug(1 << CXGBI_DBG_PDU_RX,
		"csk 0x%p, conn 0x%p.\n", csk, conn);

	if (unlikely(!conn || conn->suspend_rx)) {
		log_debug(1 << CXGBI_DBG_PDU_RX,
			"csk 0x%p, conn 0x%p, id %d, suspend_rx %lu!\n",
			csk, conn, conn ? conn->id : 0xFF,
			conn ? conn->suspend_rx : 0xFF);
		return;
	}

	while (!err) {
		skb = skb_peek(&csk->receive_queue);
		if (!skb ||
		    !(cxgbi_skcb_test_flag(skb, SKCBF_RX_STATUS))) {
			if (skb)
				log_debug(1 << CXGBI_DBG_PDU_RX,
					"skb 0x%p, NOT ready 0x%lx.\n",
					skb, cxgbi_skcb_flags(skb));
			break;
		}
		__skb_unlink(skb, &csk->receive_queue);

		read += cxgbi_skcb_rx_pdulen(skb);
		log_debug(1 << CXGBI_DBG_PDU_RX,
			"csk 0x%p, skb 0x%p,%u,f 0x%lx, pdu len %u.\n",
			csk, skb, skb->len, cxgbi_skcb_flags(skb),
			cxgbi_skcb_rx_pdulen(skb));

		if (cxgbi_skcb_test_flag(skb, SKCBF_RX_COALESCED)) {
			err = skb_read_pdu_bhs(conn, skb);
			if (err < 0) {
				pr_err("coalesced bhs, csk 0x%p, skb 0x%p,%u, "
					"f 0x%lx, plen %u.\n",
					csk, skb, skb->len,
					cxgbi_skcb_flags(skb),
					cxgbi_skcb_rx_pdulen(skb));
				goto skb_done;
			}
			err = skb_read_pdu_data(conn, skb, skb,
						err + cdev->skb_rx_extra);
			if (err < 0)
				pr_err("coalesced data, csk 0x%p, skb 0x%p,%u, "
					"f 0x%lx, plen %u.\n",
					csk, skb, skb->len,
					cxgbi_skcb_flags(skb),
					cxgbi_skcb_rx_pdulen(skb));
		} else {
			err = skb_read_pdu_bhs(conn, skb);
			if (err < 0) {
				pr_err("bhs, csk 0x%p, skb 0x%p,%u, "
					"f 0x%lx, plen %u.\n",
					csk, skb, skb->len,
					cxgbi_skcb_flags(skb),
					cxgbi_skcb_rx_pdulen(skb));
				goto skb_done;
			}

			if (cxgbi_skcb_test_flag(skb, SKCBF_RX_DATA)) {
				struct sk_buff *dskb;

				dskb = skb_peek(&csk->receive_queue);
				if (!dskb) {
					pr_err("csk 0x%p, skb 0x%p,%u, f 0x%lx,"
						" plen %u, NO data.\n",
						csk, skb, skb->len,
						cxgbi_skcb_flags(skb),
						cxgbi_skcb_rx_pdulen(skb));
					err = -EIO;
					goto skb_done;
				}
				__skb_unlink(dskb, &csk->receive_queue);

				err = skb_read_pdu_data(conn, skb, dskb, 0);
				if (err < 0)
					pr_err("data, csk 0x%p, skb 0x%p,%u, "
						"f 0x%lx, plen %u, dskb 0x%p,"
						"%u.\n",
						csk, skb, skb->len,
						cxgbi_skcb_flags(skb),
						cxgbi_skcb_rx_pdulen(skb),
						dskb, dskb->len);
				__kfree_skb(dskb);
			} else
				err = skb_read_pdu_data(conn, skb, skb, 0);
		}
skb_done:
		__kfree_skb(skb);

		if (err < 0)
			break;
	}

	log_debug(1 << CXGBI_DBG_PDU_RX, "csk 0x%p, read %u.\n", csk, read);
	if (read) {
		csk->copied_seq += read;
		csk_return_rx_credits(csk, read);
		conn->rxdata_octets += read;
	}

	if (err < 0) {
		pr_info("csk 0x%p, 0x%p, rx failed %d, read %u.\n",
			csk, conn, err, read);
		iscsi_conn_failure(conn, ISCSI_ERR_CONN_FAILED);
	}
}
EXPORT_SYMBOL_GPL(cxgbi_conn_pdu_ready);

static int sgl_seek_offset(struct scatterlist *sgl, unsigned int sgcnt,
				unsigned int offset, unsigned int *off,
				struct scatterlist **sgp)
{
	int i;
	struct scatterlist *sg;

	for_each_sg(sgl, sg, sgcnt, i) {
		if (offset < sg->length) {
			*off = offset;
			*sgp = sg;
			return 0;
		}
		offset -= sg->length;
	}
	return -EFAULT;
}

static int sgl_read_to_frags(struct scatterlist *sg, unsigned int sgoffset,
				unsigned int dlen, skb_frag_t *frags,
				int frag_max)
{
	unsigned int datalen = dlen;
	unsigned int sglen = sg->length - sgoffset;
	struct page *page = sg_page(sg);
	int i;

	i = 0;
	do {
		unsigned int copy;

		if (!sglen) {
			sg = sg_next(sg);
			if (!sg) {
				pr_warn("sg %d NULL, len %u/%u.\n",
					i, datalen, dlen);
				return -EINVAL;
			}
			sgoffset = 0;
			sglen = sg->length;
			page = sg_page(sg);

		}
		copy = min(datalen, sglen);
		if (i && page == frags[i - 1].page &&
		    sgoffset + sg->offset ==
			frags[i - 1].page_offset + frags[i - 1].size) {
			frags[i - 1].size += copy;
		} else {
			if (i >= frag_max) {
				pr_warn("too many pages %u, dlen %u.\n",
					frag_max, dlen);
				return -EINVAL;
			}

			frags[i].page = page;
			frags[i].page_offset = sg->offset + sgoffset;
			frags[i].size = copy;
			i++;
		}
		datalen -= copy;
		sgoffset += copy;
		sglen -= copy;
	} while (datalen);

	return i;
}

int cxgbi_conn_alloc_pdu(struct iscsi_task *task, u8 opcode)
{
	struct iscsi_tcp_conn *tcp_conn = task->conn->dd_data;
	struct cxgbi_conn *cconn = tcp_conn->dd_data;
	struct cxgbi_device *cdev = cconn->chba->cdev;
	struct iscsi_conn *conn = task->conn;
	struct iscsi_tcp_task *tcp_task = task->dd_data;
	struct cxgbi_task_data *tdata = iscsi_task_cxgbi_data(task);
	struct scsi_cmnd *sc = task->sc;
	int headroom = SKB_TX_ISCSI_PDU_HEADER_MAX;

	tcp_task->dd_data = tdata;
	task->hdr = NULL;

	if (SKB_MAX_HEAD(cdev->skb_tx_rsvd) > (512 * MAX_SKB_FRAGS) &&
	    (opcode == ISCSI_OP_SCSI_DATA_OUT ||
	     (opcode == ISCSI_OP_SCSI_CMD &&
	      (scsi_bidi_cmnd(sc) || sc->sc_data_direction == DMA_TO_DEVICE))))
		/* data could goes into skb head */
		headroom += min_t(unsigned int,
				SKB_MAX_HEAD(cdev->skb_tx_rsvd),
				conn->max_xmit_dlength);

	tdata->skb = alloc_skb(cdev->skb_tx_rsvd + headroom, GFP_ATOMIC);
	if (!tdata->skb) {
		pr_warn("alloc skb %u+%u, opcode 0x%x failed.\n",
			cdev->skb_tx_rsvd, headroom, opcode);
		return -ENOMEM;
	}

	skb_reserve(tdata->skb, cdev->skb_tx_rsvd);
	task->hdr = (struct iscsi_hdr *)tdata->skb->data;
	task->hdr_max = SKB_TX_ISCSI_PDU_HEADER_MAX; /* BHS + AHS */

	/* data_out uses scsi_cmd's itt */
	if (opcode != ISCSI_OP_SCSI_DATA_OUT)
		task_reserve_itt(task, &task->hdr->itt);

	log_debug(1 << CXGBI_DBG_ISCSI | 1 << CXGBI_DBG_PDU_TX,
		"task 0x%p, op 0x%x, skb 0x%p,%u+%u/%u, itt 0x%x.\n",
		task, opcode, tdata->skb, cdev->skb_tx_rsvd, headroom,
		conn->max_xmit_dlength, ntohl(task->hdr->itt));

	return 0;
}
EXPORT_SYMBOL_GPL(cxgbi_conn_alloc_pdu);

static inline void tx_skb_setmode(struct sk_buff *skb, int hcrc, int dcrc)
{
	if (hcrc || dcrc) {
		u8 submode = 0;

		if (hcrc)
			submode |= 1;
		if (dcrc)
			submode |= 2;
		cxgbi_skcb_ulp_mode(skb) = (ULP2_MODE_ISCSI << 4) | submode;
	} else
		cxgbi_skcb_ulp_mode(skb) = 0;
}

int cxgbi_conn_init_pdu(struct iscsi_task *task, unsigned int offset,
			      unsigned int count)
{
	struct iscsi_conn *conn = task->conn;
	struct cxgbi_task_data *tdata = iscsi_task_cxgbi_data(task);
	struct sk_buff *skb = tdata->skb;
	unsigned int datalen = count;
	int i, padlen = iscsi_padding(count);
	struct page *pg;

	log_debug(1 << CXGBI_DBG_ISCSI | 1 << CXGBI_DBG_PDU_TX,
		"task 0x%p,0x%p, skb 0x%p, 0x%x,0x%x,0x%x, %u+%u.\n",
		task, task->sc, skb, (*skb->data) & ISCSI_OPCODE_MASK,
		ntohl(task->cmdsn), ntohl(task->hdr->itt), offset, count);

	skb_put(skb, task->hdr_len);
	tx_skb_setmode(skb, conn->hdrdgst_en, datalen ? conn->datadgst_en : 0);
	if (!count)
		return 0;

	if (task->sc) {
		struct scsi_data_buffer *sdb = scsi_out(task->sc);
		struct scatterlist *sg = NULL;
		int err;

		tdata->offset = offset;
		tdata->count = count;
		err = sgl_seek_offset(
					sdb->table.sgl, sdb->table.nents,
					tdata->offset, &tdata->sgoffset, &sg);
		if (err < 0) {
			pr_warn("tpdu, sgl %u, bad offset %u/%u.\n",
				sdb->table.nents, tdata->offset, sdb->length);
			return err;
		}
		err = sgl_read_to_frags(sg, tdata->sgoffset, tdata->count,
					tdata->frags, MAX_PDU_FRAGS);
		if (err < 0) {
			pr_warn("tpdu, sgl %u, bad offset %u + %u.\n",
				sdb->table.nents, tdata->offset, tdata->count);
			return err;
		}
		tdata->nr_frags = err;

		if (tdata->nr_frags > MAX_SKB_FRAGS ||
		    (padlen && tdata->nr_frags == MAX_SKB_FRAGS)) {
			char *dst = skb->data + task->hdr_len;
			skb_frag_t *frag = tdata->frags;

			/* data fits in the skb's headroom */
			for (i = 0; i < tdata->nr_frags; i++, frag++) {
				char *src = kmap_atomic(frag->page,
							KM_SOFTIRQ0);

				memcpy(dst, src+frag->page_offset, frag->size);
				dst += frag->size;
				kunmap_atomic(src, KM_SOFTIRQ0);
			}
			if (padlen) {
				memset(dst, 0, padlen);
				padlen = 0;
			}
			skb_put(skb, count + padlen);
		} else {
			/* data fit into frag_list */
			for (i = 0; i < tdata->nr_frags; i++)
				get_page(tdata->frags[i].page);

			memcpy(skb_shinfo(skb)->frags, tdata->frags,
				sizeof(skb_frag_t) * tdata->nr_frags);
			skb_shinfo(skb)->nr_frags = tdata->nr_frags;
			skb->len += count;
			skb->data_len += count;
			skb->truesize += count;
		}

	} else {
		pg = virt_to_page(task->data);

		get_page(pg);
		skb_fill_page_desc(skb, 0, pg, offset_in_page(task->data),
					count);
		skb->len += count;
		skb->data_len += count;
		skb->truesize += count;
	}

	if (padlen) {
		i = skb_shinfo(skb)->nr_frags;
		skb_fill_page_desc(skb, skb_shinfo(skb)->nr_frags,
				virt_to_page(padding), offset_in_page(padding),
				padlen);

		skb->data_len += padlen;
		skb->truesize += padlen;
		skb->len += padlen;
	}

	return 0;
}
EXPORT_SYMBOL_GPL(cxgbi_conn_init_pdu);

int cxgbi_conn_xmit_pdu(struct iscsi_task *task)
{
	struct iscsi_tcp_conn *tcp_conn = task->conn->dd_data;
	struct cxgbi_conn *cconn = tcp_conn->dd_data;
	struct cxgbi_task_data *tdata = iscsi_task_cxgbi_data(task);
	struct sk_buff *skb = tdata->skb;
	unsigned int datalen;
	int err;

	if (!skb) {
		log_debug(1 << CXGBI_DBG_ISCSI | 1 << CXGBI_DBG_PDU_TX,
			"task 0x%p, skb NULL.\n", task);
		return 0;
	}

	datalen = skb->data_len;
	tdata->skb = NULL;
	err = cxgbi_sock_send_pdus(cconn->cep->csk, skb);
	if (err > 0) {
		int pdulen = err;

		log_debug(1 << CXGBI_DBG_PDU_TX,
			"task 0x%p,0x%p, skb 0x%p, len %u/%u, rv %d.\n",
			task, task->sc, skb, skb->len, skb->data_len, err);

		if (task->conn->hdrdgst_en)
			pdulen += ISCSI_DIGEST_SIZE;

		if (datalen && task->conn->datadgst_en)
			pdulen += ISCSI_DIGEST_SIZE;

		task->conn->txdata_octets += pdulen;
		return 0;
	}

	if (err == -EAGAIN || err == -ENOBUFS) {
		log_debug(1 << CXGBI_DBG_PDU_TX,
			"task 0x%p, skb 0x%p, len %u/%u, %d EAGAIN.\n",
			task, skb, skb->len, skb->data_len, err);
		/* reset skb to send when we are called again */
		tdata->skb = skb;
		return err;
	}

	kfree_skb(skb);
	log_debug(1 << CXGBI_DBG_ISCSI | 1 << CXGBI_DBG_PDU_TX,
		"itt 0x%x, skb 0x%p, len %u/%u, xmit err %d.\n",
		task->itt, skb, skb->len, skb->data_len, err);
	iscsi_conn_printk(KERN_ERR, task->conn, "xmit err %d.\n", err);
	iscsi_conn_failure(task->conn, ISCSI_ERR_XMIT_FAILED);
	return err;
}
EXPORT_SYMBOL_GPL(cxgbi_conn_xmit_pdu);

void cxgbi_cleanup_task(struct iscsi_task *task)
{
	struct cxgbi_task_data *tdata = iscsi_task_cxgbi_data(task);

	log_debug(1 << CXGBI_DBG_ISCSI,
		"task 0x%p, skb 0x%p, itt 0x%x.\n",
		task, tdata->skb, task->hdr_itt);

	/*  never reached the xmit task callout */
	if (tdata->skb)
		__kfree_skb(tdata->skb);
	memset(tdata, 0, sizeof(*tdata));

	task_release_itt(task, task->hdr_itt);
	iscsi_tcp_cleanup_task(task);
}
EXPORT_SYMBOL_GPL(cxgbi_cleanup_task);

void cxgbi_get_conn_stats(struct iscsi_cls_conn *cls_conn,
				struct iscsi_stats *stats)
{
	struct iscsi_conn *conn = cls_conn->dd_data;

	stats->txdata_octets = conn->txdata_octets;
	stats->rxdata_octets = conn->rxdata_octets;
	stats->scsicmd_pdus = conn->scsicmd_pdus_cnt;
	stats->dataout_pdus = conn->dataout_pdus_cnt;
	stats->scsirsp_pdus = conn->scsirsp_pdus_cnt;
	stats->datain_pdus = conn->datain_pdus_cnt;
	stats->r2t_pdus = conn->r2t_pdus_cnt;
	stats->tmfcmd_pdus = conn->tmfcmd_pdus_cnt;
	stats->tmfrsp_pdus = conn->tmfrsp_pdus_cnt;
	stats->digest_err = 0;
	stats->timeout_err = 0;
	stats->custom_length = 1;
	strcpy(stats->custom[0].desc, "eh_abort_cnt");
	stats->custom[0].value = conn->eh_abort_cnt;
}
EXPORT_SYMBOL_GPL(cxgbi_get_conn_stats);

static int cxgbi_conn_max_xmit_dlength(struct iscsi_conn *conn)
{
	struct iscsi_tcp_conn *tcp_conn = conn->dd_data;
	struct cxgbi_conn *cconn = tcp_conn->dd_data;
	struct cxgbi_device *cdev = cconn->chba->cdev;
	unsigned int headroom = SKB_MAX_HEAD(cdev->skb_tx_rsvd);
	unsigned int max_def = 512 * MAX_SKB_FRAGS;
	unsigned int max = max(max_def, headroom);

	max = min(cconn->chba->cdev->tx_max_size, max);
	if (conn->max_xmit_dlength)
		conn->max_xmit_dlength = min(conn->max_xmit_dlength, max);
	else
		conn->max_xmit_dlength = max;
	cxgbi_align_pdu_size(conn->max_xmit_dlength);

	return 0;
}

static int cxgbi_conn_max_recv_dlength(struct iscsi_conn *conn)
{
	struct iscsi_tcp_conn *tcp_conn = conn->dd_data;
	struct cxgbi_conn *cconn = tcp_conn->dd_data;
	unsigned int max = cconn->chba->cdev->rx_max_size;

	cxgbi_align_pdu_size(max);

	if (conn->max_recv_dlength) {
		if (conn->max_recv_dlength > max) {
			pr_err("MaxRecvDataSegmentLength %u > %u.\n",
				conn->max_recv_dlength, max);
			return -EINVAL;
		}
		conn->max_recv_dlength = min(conn->max_recv_dlength, max);
		cxgbi_align_pdu_size(conn->max_recv_dlength);
	} else
		conn->max_recv_dlength = max;

	return 0;
}

int cxgbi_set_conn_param(struct iscsi_cls_conn *cls_conn,
			enum iscsi_param param, char *buf, int buflen)
{
	struct iscsi_conn *conn = cls_conn->dd_data;
	struct iscsi_session *session = conn->session;
	struct iscsi_tcp_conn *tcp_conn = conn->dd_data;
	struct cxgbi_conn *cconn = tcp_conn->dd_data;
	struct cxgbi_sock *csk = cconn->cep->csk;
	int value, err = 0;

	log_debug(1 << CXGBI_DBG_ISCSI,
		"cls_conn 0x%p, param %d, buf(%d) %s.\n",
		cls_conn, param, buflen, buf);

	switch (param) {
	case ISCSI_PARAM_HDRDGST_EN:
		err = iscsi_set_param(cls_conn, param, buf, buflen);
		if (!err && conn->hdrdgst_en)
			err = csk->cdev->csk_ddp_setup_digest(csk, csk->tid,
							conn->hdrdgst_en,
							conn->datadgst_en, 0);
		break;
	case ISCSI_PARAM_DATADGST_EN:
		err = iscsi_set_param(cls_conn, param, buf, buflen);
		if (!err && conn->datadgst_en)
			err = csk->cdev->csk_ddp_setup_digest(csk, csk->tid,
							conn->hdrdgst_en,
							conn->datadgst_en, 0);
		break;
	case ISCSI_PARAM_MAX_R2T:
		sscanf(buf, "%d", &value);
		if (value <= 0 || !is_power_of_2(value))
			return -EINVAL;
		if (session->max_r2t == value)
			break;
		iscsi_tcp_r2tpool_free(session);
		err = iscsi_set_param(cls_conn, param, buf, buflen);
		if (!err && iscsi_tcp_r2tpool_alloc(session))
			return -ENOMEM;
	case ISCSI_PARAM_MAX_RECV_DLENGTH:
		err = iscsi_set_param(cls_conn, param, buf, buflen);
		if (!err)
			err = cxgbi_conn_max_recv_dlength(conn);
		break;
	case ISCSI_PARAM_MAX_XMIT_DLENGTH:
		err = iscsi_set_param(cls_conn, param, buf, buflen);
		if (!err)
			err = cxgbi_conn_max_xmit_dlength(conn);
		break;
	default:
		return iscsi_set_param(cls_conn, param, buf, buflen);
	}
	return err;
}
EXPORT_SYMBOL_GPL(cxgbi_set_conn_param);

int cxgbi_get_ep_param(struct iscsi_endpoint *ep, enum iscsi_param param,
		       char *buf)
{
	struct cxgbi_endpoint *cep = ep->dd_data;
	struct cxgbi_sock *csk;
	int len;

	log_debug(1 << CXGBI_DBG_ISCSI,
		"cls_conn 0x%p, param %d.\n", ep, param);

	switch (param) {
	case ISCSI_PARAM_CONN_PORT:
	case ISCSI_PARAM_CONN_ADDRESS:
		if (!cep)
			return -ENOTCONN;

		csk = cep->csk;
		if (!csk)
			return -ENOTCONN;

		return iscsi_conn_get_addr_param((struct sockaddr_storage *)
						 &csk->daddr, param, buf);
	default:
		return -ENOSYS;
	}
	return len;
}
EXPORT_SYMBOL_GPL(cxgbi_get_ep_param);

struct iscsi_cls_conn *
cxgbi_create_conn(struct iscsi_cls_session *cls_session, u32 cid)
{
	struct iscsi_cls_conn *cls_conn;
	struct iscsi_conn *conn;
	struct iscsi_tcp_conn *tcp_conn;
	struct cxgbi_conn *cconn;

	cls_conn = iscsi_tcp_conn_setup(cls_session, sizeof(*cconn), cid);
	if (!cls_conn)
		return NULL;

	conn = cls_conn->dd_data;
	tcp_conn = conn->dd_data;
	cconn = tcp_conn->dd_data;
	cconn->iconn = conn;

	log_debug(1 << CXGBI_DBG_ISCSI,
		"cid %u(0x%x), cls 0x%p,0x%p, conn 0x%p,0x%p,0x%p.\n",
		cid, cid, cls_session, cls_conn, conn, tcp_conn, cconn);

	return cls_conn;
}
EXPORT_SYMBOL_GPL(cxgbi_create_conn);

int cxgbi_bind_conn(struct iscsi_cls_session *cls_session,
				struct iscsi_cls_conn *cls_conn,
				u64 transport_eph, int is_leading)
{
	struct iscsi_conn *conn = cls_conn->dd_data;
	struct iscsi_tcp_conn *tcp_conn = conn->dd_data;
	struct cxgbi_conn *cconn = tcp_conn->dd_data;
	struct iscsi_endpoint *ep;
	struct cxgbi_endpoint *cep;
	struct cxgbi_sock *csk;
	int err;

	ep = iscsi_lookup_endpoint(transport_eph);
	if (!ep)
		return -EINVAL;

	/*  setup ddp pagesize */
	cep = ep->dd_data;
	csk = cep->csk;
	err = csk->cdev->csk_ddp_setup_pgidx(csk, csk->tid, page_idx, 0);
	if (err < 0)
		return err;

	err = iscsi_conn_bind(cls_session, cls_conn, is_leading);
	if (err)
		return -EINVAL;

	/*  calculate the tag idx bits needed for this conn based on cmds_max */
	cconn->task_idx_bits = (__ilog2_u32(conn->session->cmds_max - 1)) + 1;

	write_lock_bh(&csk->callback_lock);
	csk->user_data = conn;
	cconn->chba = cep->chba;
	cconn->cep = cep;
	cep->cconn = cconn;
	write_unlock_bh(&csk->callback_lock);

	cxgbi_conn_max_xmit_dlength(conn);
	cxgbi_conn_max_recv_dlength(conn);

	log_debug(1 << CXGBI_DBG_ISCSI,
		"cls 0x%p,0x%p, ep 0x%p, cconn 0x%p, csk 0x%p.\n",
		cls_session, cls_conn, ep, cconn, csk);
	/*  init recv engine */
	iscsi_tcp_hdr_recv_prep(tcp_conn);

	return 0;
}
EXPORT_SYMBOL_GPL(cxgbi_bind_conn);

struct iscsi_cls_session *cxgbi_create_session(struct iscsi_endpoint *ep,
						u16 cmds_max, u16 qdepth,
						u32 initial_cmdsn)
{
	struct cxgbi_endpoint *cep;
	struct cxgbi_hba *chba;
	struct Scsi_Host *shost;
	struct iscsi_cls_session *cls_session;
	struct iscsi_session *session;

	if (!ep) {
		pr_err("missing endpoint.\n");
		return NULL;
	}

	cep = ep->dd_data;
	chba = cep->chba;
	shost = chba->shost;

	BUG_ON(chba != iscsi_host_priv(shost));

	cls_session = iscsi_session_setup(chba->cdev->itp, shost,
					cmds_max, 0,
					sizeof(struct iscsi_tcp_task) +
					sizeof(struct cxgbi_task_data),
					initial_cmdsn, ISCSI_MAX_TARGET);
	if (!cls_session)
		return NULL;

	session = cls_session->dd_data;
	if (iscsi_tcp_r2tpool_alloc(session))
		goto remove_session;

	log_debug(1 << CXGBI_DBG_ISCSI,
		"ep 0x%p, cls sess 0x%p.\n", ep, cls_session);
	return cls_session;

remove_session:
	iscsi_session_teardown(cls_session);
	return NULL;
}
EXPORT_SYMBOL_GPL(cxgbi_create_session);

void cxgbi_destroy_session(struct iscsi_cls_session *cls_session)
{
	log_debug(1 << CXGBI_DBG_ISCSI,
		"cls sess 0x%p.\n", cls_session);

	iscsi_tcp_r2tpool_free(cls_session->dd_data);
	iscsi_session_teardown(cls_session);
}
EXPORT_SYMBOL_GPL(cxgbi_destroy_session);

int cxgbi_set_host_param(struct Scsi_Host *shost, enum iscsi_host_param param,
			char *buf, int buflen)
{
	struct cxgbi_hba *chba = iscsi_host_priv(shost);

	if (!chba->ndev) {
		shost_printk(KERN_ERR, shost, "Could not get host param. "
				"netdev for host not set.\n");
		return -ENODEV;
	}

	log_debug(1 << CXGBI_DBG_ISCSI,
		"shost 0x%p, hba 0x%p,%s, param %d, buf(%d) %s.\n",
		shost, chba, chba->ndev->name, param, buflen, buf);

	switch (param) {
	case ISCSI_HOST_PARAM_IPADDRESS:
	{
		__be32 addr = in_aton(buf);
		log_debug(1 << CXGBI_DBG_ISCSI,
			"hba %s, req. ipv4 %pI4.\n", chba->ndev->name, &addr);
		cxgbi_set_iscsi_ipv4(chba, addr);
		return 0;
	}
	case ISCSI_HOST_PARAM_HWADDRESS:
	case ISCSI_HOST_PARAM_NETDEV_NAME:
		return 0;
	default:
		return iscsi_host_set_param(shost, param, buf, buflen);
	}
}
EXPORT_SYMBOL_GPL(cxgbi_set_host_param);

int cxgbi_get_host_param(struct Scsi_Host *shost, enum iscsi_host_param param,
			char *buf)
{
	struct cxgbi_hba *chba = iscsi_host_priv(shost);
	int len = 0;

	if (!chba->ndev) {
		shost_printk(KERN_ERR, shost, "Could not get host param. "
				"netdev for host not set.\n");
		return -ENODEV;
	}

	log_debug(1 << CXGBI_DBG_ISCSI,
		"shost 0x%p, hba 0x%p,%s, param %d.\n",
		shost, chba, chba->ndev->name, param);

	switch (param) {
	case ISCSI_HOST_PARAM_HWADDRESS:
		len = sysfs_format_mac(buf, chba->ndev->dev_addr, 6);
		break;
	case ISCSI_HOST_PARAM_NETDEV_NAME:
		len = sprintf(buf, "%s\n", chba->ndev->name);
		break;
	case ISCSI_HOST_PARAM_IPADDRESS:
	{
		__be32 addr;

		addr = cxgbi_get_iscsi_ipv4(chba);
		len = sprintf(buf, "%pI4", &addr);
		log_debug(1 << CXGBI_DBG_ISCSI,
			"hba %s, ipv4 %pI4.\n", chba->ndev->name, &addr);
		break;
	}
	default:
		return iscsi_host_get_param(shost, param, buf);
	}

	return len;
}
EXPORT_SYMBOL_GPL(cxgbi_get_host_param);

struct iscsi_endpoint *cxgbi_ep_connect(struct Scsi_Host *shost,
					struct sockaddr *dst_addr,
					int non_blocking)
{
	struct iscsi_endpoint *ep;
	struct cxgbi_endpoint *cep;
	struct cxgbi_hba *hba = NULL;
	struct cxgbi_sock *csk;
	int err = -EINVAL;

	log_debug(1 << CXGBI_DBG_ISCSI | 1 << CXGBI_DBG_SOCK,
		"shost 0x%p, non_blocking %d, dst_addr 0x%p.\n",
		shost, non_blocking, dst_addr);

	if (shost) {
		hba = iscsi_host_priv(shost);
		if (!hba) {
			pr_info("shost 0x%p, priv NULL.\n", shost);
			goto err_out;
		}
	}

	csk = cxgbi_check_route(dst_addr);
	if (IS_ERR(csk))
		return (struct iscsi_endpoint *)csk;
	cxgbi_sock_get(csk);

	if (!hba)
		hba = csk->cdev->hbas[csk->port_id];
	else if (hba != csk->cdev->hbas[csk->port_id]) {
		pr_info("Could not connect through requested host %u"
			"hba 0x%p != 0x%p (%u).\n",
			shost->host_no, hba,
			csk->cdev->hbas[csk->port_id], csk->port_id);
		err = -ENOSPC;
		goto release_conn;
	}

	err = sock_get_port(csk);
	if (err)
		goto release_conn;

	cxgbi_sock_set_state(csk, CTP_CONNECTING);
	err = csk->cdev->csk_init_act_open(csk);
	if (err)
		goto release_conn;

	if (cxgbi_sock_is_closing(csk)) {
		err = -ENOSPC;
		pr_info("csk 0x%p is closing.\n", csk);
		goto release_conn;
	}

	ep = iscsi_create_endpoint(sizeof(*cep));
	if (!ep) {
		err = -ENOMEM;
		pr_info("iscsi alloc ep, OOM.\n");
		goto release_conn;
	}

	cep = ep->dd_data;
	cep->csk = csk;
	cep->chba = hba;

	log_debug(1 << CXGBI_DBG_ISCSI | 1 << CXGBI_DBG_SOCK,
		"ep 0x%p, cep 0x%p, csk 0x%p, hba 0x%p,%s.\n",
		ep, cep, csk, hba, hba->ndev->name);
	return ep;

release_conn:
	cxgbi_sock_put(csk);
	cxgbi_sock_closed(csk);
err_out:
	return ERR_PTR(err);
}
EXPORT_SYMBOL_GPL(cxgbi_ep_connect);

int cxgbi_ep_poll(struct iscsi_endpoint *ep, int timeout_ms)
{
	struct cxgbi_endpoint *cep = ep->dd_data;
	struct cxgbi_sock *csk = cep->csk;

	if (!cxgbi_sock_is_established(csk))
		return 0;
	return 1;
}
EXPORT_SYMBOL_GPL(cxgbi_ep_poll);

void cxgbi_ep_disconnect(struct iscsi_endpoint *ep)
{
	struct cxgbi_endpoint *cep = ep->dd_data;
	struct cxgbi_conn *cconn = cep->cconn;
	struct cxgbi_sock *csk = cep->csk;

	log_debug(1 << CXGBI_DBG_ISCSI | 1 << CXGBI_DBG_SOCK,
		"ep 0x%p, cep 0x%p, cconn 0x%p, csk 0x%p,%u,0x%lx.\n",
		ep, cep, cconn, csk, csk->state, csk->flags);

	if (cconn && cconn->iconn) {
		iscsi_suspend_tx(cconn->iconn);
		write_lock_bh(&csk->callback_lock);
		cep->csk->user_data = NULL;
		cconn->cep = NULL;
		write_unlock_bh(&csk->callback_lock);
	}
	iscsi_destroy_endpoint(ep);

	if (likely(csk->state >= CTP_ESTABLISHED))
		need_active_close(csk);
	else
		cxgbi_sock_closed(csk);

	cxgbi_sock_put(csk);
}
EXPORT_SYMBOL_GPL(cxgbi_ep_disconnect);

int cxgbi_iscsi_init(struct iscsi_transport *itp,
			struct scsi_transport_template **stt)
{
	*stt = iscsi_register_transport(itp);
	if (*stt == NULL) {
		pr_err("unable to register %s transport 0x%p.\n",
			itp->name, itp);
		return -ENODEV;
	}
	log_debug(1 << CXGBI_DBG_ISCSI,
		"%s, registered iscsi transport 0x%p.\n",
		itp->name, stt);
	return 0;
}
EXPORT_SYMBOL_GPL(cxgbi_iscsi_init);

void cxgbi_iscsi_cleanup(struct iscsi_transport *itp,
			struct scsi_transport_template **stt)
{
	if (*stt) {
		log_debug(1 << CXGBI_DBG_ISCSI,
			"de-register transport 0x%p, %s, stt 0x%p.\n",
			itp, itp->name, *stt);
		*stt = NULL;
		iscsi_unregister_transport(itp);
	}
}
EXPORT_SYMBOL_GPL(cxgbi_iscsi_cleanup);

static int __init libcxgbi_init_module(void)
{
	sw_tag_idx_bits = (__ilog2_u32(ISCSI_ITT_MASK)) + 1;
	sw_tag_age_bits = (__ilog2_u32(ISCSI_AGE_MASK)) + 1;

	pr_info("tag itt 0x%x, %u bits, age 0x%x, %u bits.\n",
		ISCSI_ITT_MASK, sw_tag_idx_bits,
		ISCSI_AGE_MASK, sw_tag_age_bits);

	ddp_setup_host_page_size();
	return 0;
}

static void __exit libcxgbi_exit_module(void)
{
	cxgbi_device_unregister_all(0xFF);
	return;
}

module_init(libcxgbi_init_module);
module_exit(libcxgbi_exit_module);<|MERGE_RESOLUTION|>--- conflicted
+++ resolved
@@ -450,21 +450,13 @@
 	return csk;
 }
 
-<<<<<<< HEAD
-static struct rtable *find_route_ipv4(__be32 saddr, __be32 daddr,
-=======
 static struct rtable *find_route_ipv4(struct flowi4 *fl4,
 				      __be32 saddr, __be32 daddr,
->>>>>>> d762f438
 				      __be16 sport, __be16 dport, u8 tos)
 {
 	struct rtable *rt;
 
-<<<<<<< HEAD
-	rt = ip_route_output_ports(&init_net, NULL, daddr, saddr,
-=======
 	rt = ip_route_output_ports(&init_net, fl4, NULL, daddr, saddr,
->>>>>>> d762f438
 				   dport, sport, IPPROTO_TCP, tos, 0);
 	if (IS_ERR(rt))
 		return NULL;
@@ -541,11 +533,7 @@
 	csk->daddr.sin_addr.s_addr = daddr->sin_addr.s_addr;
 	csk->daddr.sin_port = daddr->sin_port;
 	csk->daddr.sin_family = daddr->sin_family;
-<<<<<<< HEAD
-	csk->saddr.sin_addr.s_addr = rt->rt_src;
-=======
 	csk->saddr.sin_addr.s_addr = fl4.saddr;
->>>>>>> d762f438
 
 	return csk;
 
