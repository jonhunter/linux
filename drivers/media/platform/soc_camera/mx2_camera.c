--- conflicted
+++ resolved
@@ -1783,12 +1783,6 @@
 		break;
 	}
 
-<<<<<<< HEAD
-	pcdev->clk_csi = devm_clk_get(&pdev->dev, "ahb");
-	if (IS_ERR(pcdev->clk_csi)) {
-		dev_err(&pdev->dev, "Could not get csi clock\n");
-		err = PTR_ERR(pcdev->clk_csi);
-=======
 	pcdev->clk_csi_ahb = devm_clk_get(&pdev->dev, "ahb");
 	if (IS_ERR(pcdev->clk_csi_ahb)) {
 		dev_err(&pdev->dev, "Could not get csi ahb clock\n");
@@ -1800,7 +1794,6 @@
 	if (IS_ERR(pcdev->clk_csi_per)) {
 		dev_err(&pdev->dev, "Could not get csi per clock\n");
 		err = PTR_ERR(pcdev->clk_csi_per);
->>>>>>> db2f95de
 		goto exit;
 	}
 
