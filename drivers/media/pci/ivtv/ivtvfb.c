--- conflicted
+++ resolved
@@ -1251,20 +1251,12 @@
 	struct osd_info *oi = itv->osd_info;
 
 	if (itv->v4l2_cap & V4L2_CAP_VIDEO_OUTPUT) {
-<<<<<<< HEAD
 		itv->streams[IVTV_DEC_STREAM_TYPE_YUV].vdev.device_caps &=
 			~V4L2_CAP_VIDEO_OUTPUT_OVERLAY;
 		itv->streams[IVTV_DEC_STREAM_TYPE_MPG].vdev.device_caps &=
 			~V4L2_CAP_VIDEO_OUTPUT_OVERLAY;
 		itv->v4l2_cap &= ~V4L2_CAP_VIDEO_OUTPUT_OVERLAY;
-		if (unregister_framebuffer(&itv->osd_info->ivtvfb_info)) {
-			IVTVFB_WARN("Framebuffer %d is in use, cannot unload\n",
-				       itv->instance);
-			return 0;
-		}
-=======
 		unregister_framebuffer(&itv->osd_info->ivtvfb_info);
->>>>>>> 732146a3
 		IVTVFB_INFO("Unregister framebuffer %d\n", itv->instance);
 		itv->ivtvfb_restore = NULL;
 		ivtvfb_blank(FB_BLANK_VSYNC_SUSPEND, &oi->ivtvfb_info);
