// SPDX-License-Identifier: GPL-2.0-only
/*
 * TC358746 - Parallel <-> CSI-2 Bridge
 *
 * Copyright 2022 Marco Felsch <kernel@pengutronix.de>
 *
 * Notes:
 *  - Currently only 'Parallel-in -> CSI-out' mode is supported!
 */

#include <linux/bitfield.h>
#include <linux/clk.h>
#include <linux/clk-provider.h>
#include <linux/delay.h>
#include <linux/i2c.h>
#include <linux/interrupt.h>
#include <linux/kernel.h>
#include <linux/module.h>
#include <linux/phy/phy-mipi-dphy.h>
#include <linux/property.h>
#include <linux/pm_runtime.h>
#include <linux/regmap.h>
#include <linux/units.h>
#include <media/v4l2-ctrls.h>
#include <media/v4l2-device.h>
#include <media/v4l2-fwnode.h>
#include <media/v4l2-mc.h>

/* 16-bit registers */
#define CHIPID_REG			0x0000
#define		CHIPID			GENMASK(15, 8)

#define SYSCTL_REG			0x0002
#define		SRESET			BIT(0)

#define CONFCTL_REG			0x0004
#define		PDATAF_MASK		GENMASK(9, 8)
#define		PDATAF_MODE0		0
#define		PDATAF_MODE1		1
#define		PDATAF_MODE2		2
#define		PDATAF(val)		FIELD_PREP(PDATAF_MASK, (val))
#define		PPEN			BIT(6)
#define		DATALANE_MASK		GENMASK(1, 0)

#define FIFOCTL_REG			0x0006
#define DATAFMT_REG			0x0008
#define		PDFMT(val)		FIELD_PREP(GENMASK(7, 4), (val))

#define MCLKCTL_REG			0x000c
#define		MCLK_HIGH_MASK		GENMASK(15, 8)
#define		MCLK_LOW_MASK		GENMASK(7, 0)
#define		MCLK_HIGH(val)		FIELD_PREP(MCLK_HIGH_MASK, (val))
#define		MCLK_LOW(val)		FIELD_PREP(MCLK_LOW_MASK, (val))

#define PLLCTL0_REG			0x0016
#define		PLL_PRD_MASK		GENMASK(15, 12)
#define		PLL_PRD(val)		FIELD_PREP(PLL_PRD_MASK, (val))
#define		PLL_FBD_MASK		GENMASK(8, 0)
#define		PLL_FBD(val)		FIELD_PREP(PLL_FBD_MASK, (val))

#define PLLCTL1_REG			0x0018
#define		PLL_FRS_MASK		GENMASK(11, 10)
#define		PLL_FRS(val)		FIELD_PREP(PLL_FRS_MASK, (val))
#define		CKEN			BIT(4)
#define		RESETB			BIT(1)
#define		PLL_EN			BIT(0)

#define CLKCTL_REG			0x0020
#define		MCLKDIV_MASK		GENMASK(3, 2)
#define		MCLKDIV(val)		FIELD_PREP(MCLKDIV_MASK, (val))
#define		MCLKDIV_8		0
#define		MCLKDIV_4		1
#define		MCLKDIV_2		2

#define WORDCNT_REG			0x0022
#define PP_MISC_REG			0x0032
#define		FRMSTOP			BIT(15)
#define		RSTPTR			BIT(14)

/* 32-bit registers */
#define CLW_DPHYCONTTX_REG		0x0100
#define CLW_CNTRL_REG			0x0140
#define D0W_CNTRL_REG			0x0144
#define		LANEDISABLE		BIT(0)

#define STARTCNTRL_REG			0x0204
#define		START			BIT(0)

#define LINEINITCNT_REG			0x0210
#define LPTXTIMECNT_REG			0x0214
#define TCLK_HEADERCNT_REG		0x0218
#define		TCLK_ZEROCNT(val)	FIELD_PREP(GENMASK(15, 8), (val))
#define		TCLK_PREPARECNT(val)	FIELD_PREP(GENMASK(6, 0), (val))

#define TCLK_TRAILCNT_REG		0x021C
#define THS_HEADERCNT_REG		0x0220
#define		THS_ZEROCNT(val)	FIELD_PREP(GENMASK(14, 8), (val))
#define		THS_PREPARECNT(val)	FIELD_PREP(GENMASK(6, 0), (val))

#define TWAKEUP_REG			0x0224
#define TCLK_POSTCNT_REG		0x0228
#define THS_TRAILCNT_REG		0x022C
#define HSTXVREGEN_REG			0x0234
#define TXOPTIONCNTRL_REG		0x0238
#define CSI_CONTROL_REG			0x040C
#define		CSI_MODE		BIT(15)
#define		TXHSMD			BIT(7)
#define		NOL(val)		FIELD_PREP(GENMASK(2, 1), (val))

#define CSI_CONFW_REG			0x0500
#define		MODE(val)		FIELD_PREP(GENMASK(31, 29), (val))
#define		MODE_SET		0x5
#define		ADDRESS(val)		FIELD_PREP(GENMASK(28, 24), (val))
#define		CSI_CONTROL_ADDRESS	0x3
#define		DATA(val)		FIELD_PREP(GENMASK(15, 0), (val))

#define CSI_START_REG			0x0518
#define		STRT			BIT(0)

static const struct v4l2_mbus_framefmt tc358746_def_fmt = {
	.width		= 640,
	.height		= 480,
	.code		= MEDIA_BUS_FMT_UYVY8_2X8,
	.field		= V4L2_FIELD_NONE,
	.colorspace	= V4L2_COLORSPACE_DEFAULT,
	.ycbcr_enc	= V4L2_YCBCR_ENC_DEFAULT,
	.quantization	= V4L2_QUANTIZATION_DEFAULT,
	.xfer_func	= V4L2_XFER_FUNC_DEFAULT,
};

static const char * const tc358746_supplies[] = {
	"vddc", "vddio", "vddmipi"
};

enum {
	TC358746_SINK,
	TC358746_SOURCE,
	TC358746_NR_PADS
};

struct tc358746 {
	struct v4l2_subdev		sd;
	struct media_pad		pads[TC358746_NR_PADS];
	struct v4l2_async_notifier	notifier;
	struct v4l2_fwnode_endpoint	csi_vep;

	struct v4l2_ctrl_handler	ctrl_hdl;

	struct regmap			*regmap;
	struct clk			*refclk;
	struct gpio_desc		*reset_gpio;
	struct regulator_bulk_data	supplies[ARRAY_SIZE(tc358746_supplies)];

	struct clk_hw			mclk_hw;
	unsigned long			mclk_rate;
	u8				mclk_prediv;
	u16				mclk_postdiv;

	unsigned long			pll_rate;
	u8				pll_post_div;
	u16				pll_pre_div;
	u16				pll_mul;

#define TC358746_VB_MAX_SIZE		(511 * 32)
#define TC358746_VB_DEFAULT_SIZE	  (1 * 32)
	unsigned int			vb_size; /* Video buffer size in bits */

	struct phy_configure_opts_mipi_dphy dphy_cfg;
};

static inline struct tc358746 *to_tc358746(struct v4l2_subdev *sd)
{
	return container_of(sd, struct tc358746, sd);
}

static inline struct tc358746 *clk_hw_to_tc358746(struct clk_hw *hw)
{
	return container_of(hw, struct tc358746, mclk_hw);
}

struct tc358746_format {
	u32		code;
	bool		csi_format;
	unsigned char	bus_width;
	unsigned char	bpp;
	/* Register values */
	u8		pdformat; /* Peripheral Data Format */
	u8		pdataf;   /* Parallel Data Format Option */
};

enum {
	PDFORMAT_RAW8 = 0,
	PDFORMAT_RAW10,
	PDFORMAT_RAW12,
	PDFORMAT_RGB888,
	PDFORMAT_RGB666,
	PDFORMAT_RGB565,
	PDFORMAT_YUV422_8BIT,
	/* RESERVED = 7 */
	PDFORMAT_RAW14 = 8,
	PDFORMAT_YUV422_10BIT,
	PDFORMAT_YUV444,
};

/* Check tc358746_src_mbus_code() if you add new formats */
static const struct tc358746_format tc358746_formats[] = {
	{
		.code = MEDIA_BUS_FMT_UYVY8_2X8,
		.bus_width = 8,
		.bpp = 16,
		.pdformat = PDFORMAT_YUV422_8BIT,
		.pdataf = PDATAF_MODE0,
	}, {
		.code = MEDIA_BUS_FMT_UYVY8_1X16,
		.csi_format = true,
		.bus_width = 16,
		.bpp = 16,
		.pdformat = PDFORMAT_YUV422_8BIT,
		.pdataf = PDATAF_MODE1,
	}, {
		.code = MEDIA_BUS_FMT_YUYV8_1X16,
		.csi_format = true,
		.bus_width = 16,
		.bpp = 16,
		.pdformat = PDFORMAT_YUV422_8BIT,
		.pdataf = PDATAF_MODE2,
	}, {
		.code = MEDIA_BUS_FMT_UYVY10_2X10,
		.bus_width = 10,
		.bpp = 20,
		.pdformat = PDFORMAT_YUV422_10BIT,
		.pdataf = PDATAF_MODE0, /* don't care */
	}
};

/* Get n-th format for pad */
static const struct tc358746_format *
tc358746_get_format_by_idx(unsigned int pad, unsigned int index)
{
	unsigned int idx = 0;
	unsigned int i;

	for (i = 0; i < ARRAY_SIZE(tc358746_formats); i++) {
		const struct tc358746_format *fmt = &tc358746_formats[i];

		if ((pad == TC358746_SOURCE && fmt->csi_format) ||
		    (pad == TC358746_SINK)) {
			if (idx == index)
				return fmt;
			idx++;
		}
	}

	return ERR_PTR(-EINVAL);
}

static const struct tc358746_format *
tc358746_get_format_by_code(unsigned int pad, u32 code)
{
	unsigned int i;

	for (i = 0; i < ARRAY_SIZE(tc358746_formats); i++) {
		const struct tc358746_format *fmt = &tc358746_formats[i];

		if (pad == TC358746_SINK && fmt->code == code)
			return fmt;

		if (pad == TC358746_SOURCE && !fmt->csi_format)
			continue;

		if (fmt->code == code)
			return fmt;
	}

	return ERR_PTR(-EINVAL);
}

static u32 tc358746_src_mbus_code(u32 code)
{
	switch (code) {
	case MEDIA_BUS_FMT_UYVY8_2X8:
		return MEDIA_BUS_FMT_UYVY8_1X16;
	case MEDIA_BUS_FMT_UYVY10_2X10:
		return MEDIA_BUS_FMT_UYVY10_1X20;
	default:
		return code;
	}
}

static bool tc358746_valid_reg(struct device *dev, unsigned int reg)
{
	switch (reg) {
	case CHIPID_REG ... CSI_START_REG:
		return true;
	default:
		return false;
	}
}

static const struct regmap_config tc358746_regmap_config = {
	.name = "tc358746",
	.reg_bits = 16,
	.val_bits = 16,
	.max_register = CSI_START_REG,
	.writeable_reg = tc358746_valid_reg,
	.readable_reg = tc358746_valid_reg,
	.reg_format_endian = REGMAP_ENDIAN_BIG,
	.val_format_endian = REGMAP_ENDIAN_BIG,
};

static int tc358746_write(struct tc358746 *tc358746, u32 reg, u32 val)
{
	size_t count;
	int err;

	/* 32-bit registers starting from CLW_DPHYCONTTX */
	count = reg < CLW_DPHYCONTTX_REG ? 1 : 2;

	err = regmap_bulk_write(tc358746->regmap, reg, &val, count);
	if (err)
		dev_err(tc358746->sd.dev,
			"Failed to write reg:0x%04x err:%d\n", reg, err);

	return err;
}

static int tc358746_read(struct tc358746 *tc358746, u32 reg, u32 *val)
{
	size_t count;
	int err;

	/* 32-bit registers starting from CLW_DPHYCONTTX */
	count = reg < CLW_DPHYCONTTX_REG ? 1 : 2;
	*val = 0;

	err = regmap_bulk_read(tc358746->regmap, reg, val, count);
	if (err)
		dev_err(tc358746->sd.dev,
			"Failed to read reg:0x%04x err:%d\n", reg, err);

	return err;
}

static int
tc358746_update_bits(struct tc358746 *tc358746, u32 reg, u32 mask, u32 val)
{
	u32 tmp, orig;
	int err;

	err = tc358746_read(tc358746, reg, &orig);
	if (err)
		return err;

	tmp = orig & ~mask;
	tmp |= val & mask;

	return tc358746_write(tc358746, reg, tmp);
}

static int tc358746_set_bits(struct tc358746 *tc358746, u32 reg, u32 bits)
{
	return tc358746_update_bits(tc358746, reg, bits, bits);
}

static int tc358746_clear_bits(struct tc358746 *tc358746, u32 reg, u32 bits)
{
	return tc358746_update_bits(tc358746, reg, bits, 0);
}

static int tc358746_sw_reset(struct tc358746 *tc358746)
{
	int err;

	err = tc358746_set_bits(tc358746, SYSCTL_REG, SRESET);
	if (err)
		return err;

	fsleep(10);

	return tc358746_clear_bits(tc358746, SYSCTL_REG, SRESET);
}

static int
tc358746_apply_pll_config(struct tc358746 *tc358746)
{
	u8 post = tc358746->pll_post_div;
	u16 pre = tc358746->pll_pre_div;
	u16 mul = tc358746->pll_mul;
	u32 val, mask;
	int err;

	err = tc358746_read(tc358746, PLLCTL1_REG, &val);
	if (err)
		return err;

	/* Don't touch the PLL if running */
	if (FIELD_GET(PLL_EN, val) == 1)
		return 0;

	/* Pre-div and Multiplicator have a internal +1 logic */
	val = PLL_PRD(pre - 1) | PLL_FBD(mul - 1);
	mask = PLL_PRD_MASK | PLL_FBD_MASK;
	err = tc358746_update_bits(tc358746, PLLCTL0_REG, mask, val);
	if (err)
		return err;

	val = PLL_FRS(ilog2(post)) | RESETB | PLL_EN;
	mask = PLL_FRS_MASK | RESETB | PLL_EN;
	err = tc358746_update_bits(tc358746, PLLCTL1_REG, mask, val);
	if (err)
		return err;

	fsleep(1000);

	return tc358746_set_bits(tc358746, PLLCTL1_REG, CKEN);
}

static int tc358746_apply_misc_config(struct tc358746 *tc358746)
{
	const struct v4l2_mbus_framefmt *mbusfmt;
	struct v4l2_subdev *sd = &tc358746->sd;
	struct v4l2_subdev_state *sink_state;
	const struct tc358746_format *fmt;
	struct device *dev = sd->dev;
	u32 val;
	int err;

	sink_state = v4l2_subdev_lock_and_get_active_state(sd);

	mbusfmt = v4l2_subdev_state_get_format(sink_state, TC358746_SINK);
	fmt = tc358746_get_format_by_code(TC358746_SINK, mbusfmt->code);

	/* Self defined CSI user data type id's are not supported yet */
	val = PDFMT(fmt->pdformat);
	dev_dbg(dev, "DATAFMT: 0x%x\n", val);
	err = tc358746_write(tc358746, DATAFMT_REG, val);
	if (err)
		goto out;

	val = PDATAF(fmt->pdataf);
	dev_dbg(dev, "CONFCTL[PDATAF]: 0x%x\n", fmt->pdataf);
	err = tc358746_update_bits(tc358746, CONFCTL_REG, PDATAF_MASK, val);
	if (err)
		goto out;

	val = tc358746->vb_size / 32;
	dev_dbg(dev, "FIFOCTL: %u (0x%x)\n", val, val);
	err = tc358746_write(tc358746, FIFOCTL_REG, val);
	if (err)
		goto out;

	/* Total number of bytes for each line/width */
	val = mbusfmt->width * fmt->bpp / 8;
	dev_dbg(dev, "WORDCNT: %u (0x%x)\n", val, val);
	err = tc358746_write(tc358746, WORDCNT_REG, val);

out:
	v4l2_subdev_unlock_state(sink_state);

	return err;
}

/* Use MHz as base so the div needs no u64 */
static u32 tc358746_cfg_to_cnt(unsigned int cfg_val,
			       unsigned int clk_mhz,
			       unsigned int time_base)
{
	return DIV_ROUND_UP(cfg_val * clk_mhz, time_base);
}

static u32 tc358746_ps_to_cnt(unsigned int cfg_val,
			      unsigned int clk_mhz)
{
	return tc358746_cfg_to_cnt(cfg_val, clk_mhz, USEC_PER_SEC);
}

static u32 tc358746_us_to_cnt(unsigned int cfg_val,
			      unsigned int clk_mhz)
{
	return tc358746_cfg_to_cnt(cfg_val, clk_mhz, 1);
}

static int tc358746_apply_dphy_config(struct tc358746 *tc358746)
{
	struct phy_configure_opts_mipi_dphy *cfg = &tc358746->dphy_cfg;
	bool non_cont_clk = !!(tc358746->csi_vep.bus.mipi_csi2.flags &
			       V4L2_MBUS_CSI2_NONCONTINUOUS_CLOCK);
	struct device *dev = tc358746->sd.dev;
	unsigned long hs_byte_clk, hf_clk;
	u32 val, val2, lptxcnt;
	int err;

	/* The hs_byte_clk is also called SYSCLK in the excel sheet */
	hs_byte_clk = cfg->hs_clk_rate / 8;
	hs_byte_clk /= HZ_PER_MHZ;
	hf_clk = hs_byte_clk / 2;

	val = tc358746_us_to_cnt(cfg->init, hf_clk) - 1;
	dev_dbg(dev, "LINEINITCNT: %u (0x%x)\n", val, val);
	err = tc358746_write(tc358746, LINEINITCNT_REG, val);
	if (err)
		return err;

	val = tc358746_ps_to_cnt(cfg->lpx, hs_byte_clk) - 1;
	lptxcnt = val;
	dev_dbg(dev, "LPTXTIMECNT: %u (0x%x)\n", val, val);
	err = tc358746_write(tc358746, LPTXTIMECNT_REG, val);
	if (err)
		return err;

	val = tc358746_ps_to_cnt(cfg->clk_prepare, hs_byte_clk) - 1;
	val2 = tc358746_ps_to_cnt(cfg->clk_zero, hs_byte_clk) - 1;
	dev_dbg(dev, "TCLK_PREPARECNT: %u (0x%x)\n", val, val);
	dev_dbg(dev, "TCLK_ZEROCNT: %u (0x%x)\n", val2, val2);
	dev_dbg(dev, "TCLK_HEADERCNT: 0x%x\n",
		(u32)(TCLK_PREPARECNT(val) | TCLK_ZEROCNT(val2)));
	err = tc358746_write(tc358746, TCLK_HEADERCNT_REG,
			     TCLK_PREPARECNT(val) | TCLK_ZEROCNT(val2));
	if (err)
		return err;

	val = tc358746_ps_to_cnt(cfg->clk_trail, hs_byte_clk);
	dev_dbg(dev, "TCLK_TRAILCNT: %u (0x%x)\n", val, val);
	err = tc358746_write(tc358746, TCLK_TRAILCNT_REG, val);
	if (err)
		return err;

	val = tc358746_ps_to_cnt(cfg->hs_prepare, hs_byte_clk) - 1;
	val2 = tc358746_ps_to_cnt(cfg->hs_zero, hs_byte_clk) - 1;
	dev_dbg(dev, "THS_PREPARECNT: %u (0x%x)\n", val, val);
	dev_dbg(dev, "THS_ZEROCNT: %u (0x%x)\n", val2, val2);
	dev_dbg(dev, "THS_HEADERCNT: 0x%x\n",
		(u32)(THS_PREPARECNT(val) | THS_ZEROCNT(val2)));
	err = tc358746_write(tc358746, THS_HEADERCNT_REG,
			     THS_PREPARECNT(val) | THS_ZEROCNT(val2));
	if (err)
		return err;

	/* TWAKEUP > 1ms in lptxcnt steps */
	val = tc358746_us_to_cnt(cfg->wakeup, hs_byte_clk);
	val = val / (lptxcnt + 1) - 1;
	dev_dbg(dev, "TWAKEUP: %u (0x%x)\n", val, val);
	err = tc358746_write(tc358746, TWAKEUP_REG, val);
	if (err)
		return err;

	val = tc358746_ps_to_cnt(cfg->clk_post, hs_byte_clk);
	dev_dbg(dev, "TCLK_POSTCNT: %u (0x%x)\n", val, val);
	err = tc358746_write(tc358746, TCLK_POSTCNT_REG, val);
	if (err)
		return err;

	val = tc358746_ps_to_cnt(cfg->hs_trail, hs_byte_clk);
	dev_dbg(dev, "THS_TRAILCNT: %u (0x%x)\n", val, val);
	err = tc358746_write(tc358746, THS_TRAILCNT_REG, val);
	if (err)
		return err;

	dev_dbg(dev, "CONTCLKMODE: %u", non_cont_clk ? 0 : 1);

	return  tc358746_write(tc358746, TXOPTIONCNTRL_REG, non_cont_clk ? 0 : 1);
}

#define MAX_DATA_LANES 4

static int tc358746_enable_csi_lanes(struct tc358746 *tc358746, int enable)
{
	unsigned int lanes = tc358746->dphy_cfg.lanes;
	unsigned int lane;
	u32 reg, val;
	int err;

	err = tc358746_update_bits(tc358746, CONFCTL_REG, DATALANE_MASK,
				   lanes - 1);
	if (err)
		return err;

	/* Clock lane */
	val = enable ? 0 : LANEDISABLE;
	dev_dbg(tc358746->sd.dev, "CLW_CNTRL: 0x%x\n", val);
	err = tc358746_write(tc358746, CLW_CNTRL_REG, val);
	if (err)
		return err;

	for (lane = 0; lane < MAX_DATA_LANES; lane++) {
		/* Data lanes */
		reg = D0W_CNTRL_REG + lane * 0x4;
		val = (enable && lane < lanes) ? 0 : LANEDISABLE;

		dev_dbg(tc358746->sd.dev, "D%uW_CNTRL: 0x%x\n", lane, val);
		err = tc358746_write(tc358746, reg, val);
		if (err)
			return err;
	}

	val = 0;
	if (enable) {
		/* Clock lane */
		val |= BIT(0);

		/* Data lanes */
		for (lane = 1; lane <= lanes; lane++)
			val |= BIT(lane);
	}

	dev_dbg(tc358746->sd.dev, "HSTXVREGEN: 0x%x\n", val);

	return tc358746_write(tc358746, HSTXVREGEN_REG, val);
}

static int tc358746_enable_csi_module(struct tc358746 *tc358746, int enable)
{
	unsigned int lanes = tc358746->dphy_cfg.lanes;
	int err;

	/*
	 * START and STRT are only reseted/disabled by sw reset. This is
	 * required to put the lane state back into LP-11 state. The sw reset
	 * don't reset register values.
	 */
	if (!enable)
		return tc358746_sw_reset(tc358746);

	err = tc358746_write(tc358746, STARTCNTRL_REG, START);
	if (err)
		return err;

	err = tc358746_write(tc358746, CSI_START_REG, STRT);
	if (err)
		return err;

	/* CSI_CONTROL_REG is only indirect accessible */
	return tc358746_write(tc358746, CSI_CONFW_REG,
			      MODE(MODE_SET) |
			      ADDRESS(CSI_CONTROL_ADDRESS) |
			      DATA(CSI_MODE | TXHSMD | NOL(lanes - 1)));
}

static int tc358746_enable_parallel_port(struct tc358746 *tc358746, int enable)
{
	int err;

	if (enable) {
		err = tc358746_write(tc358746, PP_MISC_REG, 0);
		if (err)
			return err;

		return tc358746_set_bits(tc358746, CONFCTL_REG, PPEN);
	}

	err = tc358746_set_bits(tc358746, PP_MISC_REG, FRMSTOP);
	if (err)
		return err;

	err = tc358746_clear_bits(tc358746, CONFCTL_REG, PPEN);
	if (err)
		return err;

	return tc358746_set_bits(tc358746, PP_MISC_REG, RSTPTR);
}

static inline struct v4l2_subdev *tc358746_get_remote_sd(struct media_pad *pad)
{
	pad = media_pad_remote_pad_first(pad);
	if (!pad)
		return NULL;

	return media_entity_to_v4l2_subdev(pad->entity);
}

static int tc358746_s_stream(struct v4l2_subdev *sd, int enable)
{
	struct tc358746 *tc358746 = to_tc358746(sd);
	struct v4l2_subdev *src;
	int err;

	dev_dbg(sd->dev, "%sable\n", enable ? "en" : "dis");

	src = tc358746_get_remote_sd(&tc358746->pads[TC358746_SINK]);
	if (!src)
		return -EPIPE;

	if (enable) {
		err = pm_runtime_resume_and_get(sd->dev);
		if (err)
			return err;

		err = tc358746_apply_dphy_config(tc358746);
		if (err)
			goto err_out;

		err = tc358746_apply_misc_config(tc358746);
		if (err)
			goto err_out;

		err = tc358746_enable_csi_lanes(tc358746, 1);
		if (err)
			goto err_out;

		err = tc358746_enable_csi_module(tc358746, 1);
		if (err)
			goto err_out;

		err = tc358746_enable_parallel_port(tc358746, 1);
		if (err)
			goto err_out;

		err = v4l2_subdev_call(src, video, s_stream, 1);
		if (err)
			goto err_out;

		return 0;

err_out:
		pm_runtime_mark_last_busy(sd->dev);
		pm_runtime_put_sync_autosuspend(sd->dev);

		return err;
	}

	/*
	 * The lanes must be disabled first (before the csi module) so the
	 * LP-11 state is entered correctly.
	 */
	err = tc358746_enable_csi_lanes(tc358746, 0);
	if (err)
		return err;

	err = tc358746_enable_csi_module(tc358746, 0);
	if (err)
		return err;

	err = tc358746_enable_parallel_port(tc358746, 0);
	if (err)
		return err;

	pm_runtime_mark_last_busy(sd->dev);
	pm_runtime_put_sync_autosuspend(sd->dev);

	return v4l2_subdev_call(src, video, s_stream, 0);
}

static int tc358746_init_state(struct v4l2_subdev *sd,
			       struct v4l2_subdev_state *state)
{
	struct v4l2_mbus_framefmt *fmt;

	fmt = v4l2_subdev_state_get_format(state, TC358746_SINK);
	*fmt = tc358746_def_fmt;

	fmt = v4l2_subdev_state_get_format(state, TC358746_SOURCE);
	*fmt = tc358746_def_fmt;
	fmt->code = tc358746_src_mbus_code(tc358746_def_fmt.code);

	return 0;
}

static int tc358746_enum_mbus_code(struct v4l2_subdev *sd,
				   struct v4l2_subdev_state *sd_state,
				   struct v4l2_subdev_mbus_code_enum *code)
{
	const struct tc358746_format *fmt;

	fmt = tc358746_get_format_by_idx(code->pad, code->index);
	if (IS_ERR(fmt))
		return PTR_ERR(fmt);

	code->code = fmt->code;

	return 0;
}

static int tc358746_set_fmt(struct v4l2_subdev *sd,
			    struct v4l2_subdev_state *sd_state,
			    struct v4l2_subdev_format *format)
{
	struct v4l2_mbus_framefmt *src_fmt, *sink_fmt;
	const struct tc358746_format *fmt;

	/* Source follows the sink */
	if (format->pad == TC358746_SOURCE)
		return v4l2_subdev_get_fmt(sd, sd_state, format);

	sink_fmt = v4l2_subdev_state_get_format(sd_state, TC358746_SINK);

	fmt = tc358746_get_format_by_code(format->pad, format->format.code);
	if (IS_ERR(fmt)) {
		fmt = tc358746_get_format_by_code(format->pad, tc358746_def_fmt.code);
		// Can't happen, but just in case...
		if (WARN_ON(IS_ERR(fmt)))
			return -EINVAL;
	}

	format->format.code = fmt->code;
	format->format.field = V4L2_FIELD_NONE;

	dev_dbg(sd->dev, "Update format: %ux%u code:0x%x -> %ux%u code:0x%x",
		sink_fmt->width, sink_fmt->height, sink_fmt->code,
		format->format.width, format->format.height, format->format.code);

	*sink_fmt = format->format;

	src_fmt = v4l2_subdev_state_get_format(sd_state, TC358746_SOURCE);
	*src_fmt = *sink_fmt;
	src_fmt->code = tc358746_src_mbus_code(sink_fmt->code);

	return 0;
}

static unsigned long tc358746_find_pll_settings(struct tc358746 *tc358746,
						unsigned long refclk,
						unsigned long fout)

{
	struct device *dev = tc358746->sd.dev;
	unsigned long best_freq = 0;
	u32 min_delta = 0xffffffff;
	u16 prediv_max = 17;
	u16 prediv_min = 1;
	u16 m_best = 0, mul;
	u16 p_best = 1, p;
	u8 postdiv;

	if (fout > 1000 * HZ_PER_MHZ) {
		dev_err(dev, "HS-Clock above 1 Ghz are not supported\n");
		return 0;
	}

	if (fout >= 500 * HZ_PER_MHZ)
		postdiv = 1;
	else if (fout >= 250 * HZ_PER_MHZ)
		postdiv = 2;
	else if (fout >= 125 * HZ_PER_MHZ)
		postdiv = 4;
	else
		postdiv = 8;

	for (p = prediv_min; p <= prediv_max; p++) {
		unsigned long delta, fin;
		u64 tmp;

		fin = DIV_ROUND_CLOSEST(refclk, p);
		if (fin < 4 * HZ_PER_MHZ || fin > 40 * HZ_PER_MHZ)
			continue;

		tmp = fout * postdiv;
<<<<<<< HEAD
		do_div(tmp, fin);
		mul = tmp;
=======
		mul = div64_ul(tmp, fin);
>>>>>>> 0c383648
		if (mul > 511)
			continue;

		tmp = mul * fin;
		do_div(tmp, postdiv);

		delta = abs(fout - tmp);
		if (delta < min_delta) {
			p_best = p;
			m_best = mul;
			min_delta = delta;
			best_freq = tmp;
		}

		if (delta == 0)
			break;
	}

	if (!best_freq) {
		dev_err(dev, "Failed find PLL frequency\n");
		return 0;
	}

	tc358746->pll_post_div = postdiv;
	tc358746->pll_pre_div = p_best;
	tc358746->pll_mul = m_best;

	if (best_freq != fout)
		dev_warn(dev, "Request PLL freq:%lu, found PLL freq:%lu\n",
			 fout, best_freq);

	dev_dbg(dev, "Found PLL settings: freq:%lu prediv:%u multi:%u postdiv:%u\n",
		best_freq, p_best, m_best, postdiv);

	return best_freq;
}

#define TC358746_PRECISION 10

static int
tc358746_link_validate(struct v4l2_subdev *sd, struct media_link *link,
		       struct v4l2_subdev_format *source_fmt,
		       struct v4l2_subdev_format *sink_fmt)
{
	struct tc358746 *tc358746 = to_tc358746(sd);
	unsigned long csi_bitrate, source_bitrate;
	struct v4l2_subdev_state *sink_state;
	struct v4l2_mbus_framefmt *mbusfmt;
	const struct tc358746_format *fmt;
	unsigned int fifo_sz, tmp, n;
	struct v4l2_subdev *source;
	s64 source_link_freq;
	int err;

	err = v4l2_subdev_link_validate_default(sd, link, source_fmt, sink_fmt);
	if (err)
		return err;

	sink_state = v4l2_subdev_lock_and_get_active_state(sd);
	mbusfmt = v4l2_subdev_state_get_format(sink_state, TC358746_SINK);

	/* Check the FIFO settings */
	fmt = tc358746_get_format_by_code(TC358746_SINK, mbusfmt->code);

	source = media_entity_to_v4l2_subdev(link->source->entity);
	source_link_freq = v4l2_get_link_freq(source->ctrl_handler, 0, 0);
	if (source_link_freq <= 0) {
		dev_err(tc358746->sd.dev,
			"Failed to query or invalid source link frequency\n");
		v4l2_subdev_unlock_state(sink_state);
		/* Return -EINVAL in case of source_link_freq is 0 */
		return source_link_freq ? : -EINVAL;
	}
	source_bitrate = source_link_freq * fmt->bus_width;

	csi_bitrate = tc358746->dphy_cfg.lanes * tc358746->pll_rate;

	dev_dbg(tc358746->sd.dev,
		"Fifo settings params: source-bitrate:%lu csi-bitrate:%lu",
		source_bitrate, csi_bitrate);

	/* Avoid possible FIFO overflows */
	if (csi_bitrate < source_bitrate) {
		v4l2_subdev_unlock_state(sink_state);
		return -EINVAL;
	}

	/* Best case */
	if (csi_bitrate == source_bitrate) {
		fifo_sz = TC358746_VB_DEFAULT_SIZE;
		tc358746->vb_size = TC358746_VB_DEFAULT_SIZE;
		goto out;
	}

	/*
	 * Avoid possible FIFO underflow in case of
	 * csi_bitrate > source_bitrate. For such case the chip has a internal
	 * fifo which can be used to delay the line output.
	 *
	 * Fifo size calculation (excluding precision):
	 *
	 * fifo-sz, image-width - in bits
	 * sbr                  - source_bitrate in bits/s
	 * csir                 - csi_bitrate in bits/s
	 *
	 * image-width / csir >= (image-width - fifo-sz) / sbr
	 * image-width * sbr / csir >= image-width - fifo-sz
	 * fifo-sz >= image-width - image-width * sbr / csir; with n = csir/sbr
	 * fifo-sz >= image-width - image-width / n
	 */

	source_bitrate /= TC358746_PRECISION;
	n = csi_bitrate / source_bitrate;
	tmp = (mbusfmt->width * TC358746_PRECISION) / n;
	fifo_sz = mbusfmt->width - tmp;
	fifo_sz *= fmt->bpp;
	tc358746->vb_size = round_up(fifo_sz, 32);

out:
	dev_dbg(tc358746->sd.dev,
		"Found FIFO size[bits]:%u -> aligned to size[bits]:%u\n",
		fifo_sz, tc358746->vb_size);

	v4l2_subdev_unlock_state(sink_state);

	return tc358746->vb_size > TC358746_VB_MAX_SIZE ? -EINVAL : 0;
}

static int tc358746_get_mbus_config(struct v4l2_subdev *sd, unsigned int pad,
				    struct v4l2_mbus_config *config)
{
	struct tc358746 *tc358746 = to_tc358746(sd);

	if (pad != TC358746_SOURCE)
		return -EINVAL;

	config->type = V4L2_MBUS_CSI2_DPHY;
	config->bus.mipi_csi2 = tc358746->csi_vep.bus.mipi_csi2;

	return 0;
}

static int __maybe_unused
tc358746_g_register(struct v4l2_subdev *sd, struct v4l2_dbg_register *reg)
{
	struct tc358746 *tc358746 = to_tc358746(sd);
	u32 val;
	int err;

	/* 32-bit registers starting from CLW_DPHYCONTTX */
	reg->size = reg->reg < CLW_DPHYCONTTX_REG ? 2 : 4;

	if (!pm_runtime_get_if_in_use(sd->dev))
		return 0;

	err = tc358746_read(tc358746, reg->reg, &val);
	reg->val = val;

	pm_runtime_mark_last_busy(sd->dev);
	pm_runtime_put_sync_autosuspend(sd->dev);

	return err;
}

static int __maybe_unused
tc358746_s_register(struct v4l2_subdev *sd, const struct v4l2_dbg_register *reg)
{
	struct tc358746 *tc358746 = to_tc358746(sd);

	if (!pm_runtime_get_if_in_use(sd->dev))
		return 0;

	tc358746_write(tc358746, (u32)reg->reg, (u32)reg->val);

	pm_runtime_mark_last_busy(sd->dev);
	pm_runtime_put_sync_autosuspend(sd->dev);

	return 0;
}

static const struct v4l2_subdev_core_ops tc358746_core_ops = {
#ifdef CONFIG_VIDEO_ADV_DEBUG
	.g_register = tc358746_g_register,
	.s_register = tc358746_s_register,
#endif
};

static const struct v4l2_subdev_video_ops tc358746_video_ops = {
	.s_stream = tc358746_s_stream,
};

static const struct v4l2_subdev_pad_ops tc358746_pad_ops = {
	.enum_mbus_code = tc358746_enum_mbus_code,
	.set_fmt = tc358746_set_fmt,
	.get_fmt = v4l2_subdev_get_fmt,
	.link_validate = tc358746_link_validate,
	.get_mbus_config = tc358746_get_mbus_config,
};

static const struct v4l2_subdev_ops tc358746_ops = {
	.core = &tc358746_core_ops,
	.video = &tc358746_video_ops,
	.pad = &tc358746_pad_ops,
};

static const struct v4l2_subdev_internal_ops tc358746_internal_ops = {
	.init_state = tc358746_init_state,
};

static const struct media_entity_operations tc358746_entity_ops = {
	.get_fwnode_pad = v4l2_subdev_get_fwnode_pad_1_to_1,
	.link_validate = v4l2_subdev_link_validate,
};

static int tc358746_mclk_enable(struct clk_hw *hw)
{
	struct tc358746 *tc358746 = clk_hw_to_tc358746(hw);
	unsigned int div;
	u32 val;
	int err;

	div = tc358746->mclk_postdiv / 2;
	val = MCLK_HIGH(div - 1) | MCLK_LOW(div - 1);
	dev_dbg(tc358746->sd.dev, "MCLKCTL: %u (0x%x)\n", val, val);
	err = tc358746_write(tc358746, MCLKCTL_REG, val);
	if (err)
		return err;

	if (tc358746->mclk_prediv == 8)
		val = MCLKDIV(MCLKDIV_8);
	else if (tc358746->mclk_prediv == 4)
		val = MCLKDIV(MCLKDIV_4);
	else
		val = MCLKDIV(MCLKDIV_2);

	dev_dbg(tc358746->sd.dev, "CLKCTL[MCLKDIV]: %u (0x%x)\n", val, val);

	return tc358746_update_bits(tc358746, CLKCTL_REG, MCLKDIV_MASK, val);
}

static void tc358746_mclk_disable(struct clk_hw *hw)
{
	struct tc358746 *tc358746 = clk_hw_to_tc358746(hw);

	tc358746_write(tc358746, MCLKCTL_REG, 0);
}

static long
tc358746_find_mclk_settings(struct tc358746 *tc358746, unsigned long mclk_rate)
{
	unsigned long pll_rate = tc358746->pll_rate;
	const unsigned char prediv[] = { 2, 4, 8 };
	unsigned int mclk_prediv, mclk_postdiv;
	struct device *dev = tc358746->sd.dev;
	unsigned int postdiv, mclkdiv;
	unsigned long best_mclk_rate;
	unsigned int i;

	/*
	 *                          MCLK-Div
	 *           -------------------´`---------------------
	 *          ´                                          `
	 *         +-------------+     +------------------------+
	 *         | MCLK-PreDiv |     |       MCLK-PostDiv     |
	 * PLL --> |   (2/4/8)   | --> | (mclk_low + mclk_high) | --> MCLK
	 *         +-------------+     +------------------------+
	 *
	 * The register value of mclk_low/high is mclk_low/high+1, i.e.:
	 *   mclk_low/high = 1   --> 2 MCLK-Ref Counts
	 *   mclk_low/high = 255 --> 256 MCLK-Ref Counts == max.
	 * If mclk_low and mclk_high are 0 then MCLK is disabled.
	 *
	 * Keep it simple and support 50/50 duty cycles only for now,
	 * so the calc will be:
	 *
	 *   MCLK = PLL / (MCLK-PreDiv * 2 * MCLK-PostDiv)
	 */

	if (mclk_rate == tc358746->mclk_rate)
		return mclk_rate;

	/* Highest possible rate */
	mclkdiv = pll_rate / mclk_rate;
	if (mclkdiv <= 8) {
		mclk_prediv = 2;
		mclk_postdiv = 4;
		best_mclk_rate = pll_rate / (2 * 4);
		goto out;
	}

	/* First check the prediv */
	for (i = 0; i < ARRAY_SIZE(prediv); i++) {
		postdiv = mclkdiv / prediv[i];

		if (postdiv % 2)
			continue;

		if (postdiv >= 4 && postdiv <= 512) {
			mclk_prediv = prediv[i];
			mclk_postdiv = postdiv;
			best_mclk_rate = pll_rate / (prediv[i] * postdiv);
			goto out;
		}
	}

	/* No suitable prediv found, so try to adjust the postdiv */
	for (postdiv = 4; postdiv <= 512; postdiv += 2) {
		unsigned int pre;

		pre = mclkdiv / postdiv;
		if (pre == 2 || pre == 4 || pre == 8) {
			mclk_prediv = pre;
			mclk_postdiv = postdiv;
			best_mclk_rate = pll_rate / (pre * postdiv);
			goto out;
		}
	}

	/* The MCLK <-> PLL gap is to high -> use largest possible div */
	mclk_prediv = 8;
	mclk_postdiv = 512;
	best_mclk_rate = pll_rate / (8 * 512);

out:
	tc358746->mclk_prediv = mclk_prediv;
	tc358746->mclk_postdiv = mclk_postdiv;
	tc358746->mclk_rate = best_mclk_rate;

	if (best_mclk_rate != mclk_rate)
		dev_warn(dev, "Request MCLK freq:%lu, found MCLK freq:%lu\n",
			 mclk_rate, best_mclk_rate);

	dev_dbg(dev, "Found MCLK settings: freq:%lu prediv:%u postdiv:%u\n",
		best_mclk_rate, mclk_prediv, mclk_postdiv);

	return best_mclk_rate;
}

static unsigned long
tc358746_recalc_rate(struct clk_hw *hw, unsigned long parent_rate)
{
	struct tc358746 *tc358746 = clk_hw_to_tc358746(hw);
	unsigned int prediv, postdiv;
	u32 val;
	int err;

	err = tc358746_read(tc358746, MCLKCTL_REG, &val);
	if (err)
		return 0;

	postdiv = FIELD_GET(MCLK_LOW_MASK, val) + 1;
	postdiv += FIELD_GET(MCLK_HIGH_MASK, val) + 1;

	err = tc358746_read(tc358746, CLKCTL_REG, &val);
	if (err)
		return 0;

	prediv = FIELD_GET(MCLKDIV_MASK, val);
	if (prediv == MCLKDIV_8)
		prediv = 8;
	else if (prediv == MCLKDIV_4)
		prediv = 4;
	else
		prediv = 2;

	return tc358746->pll_rate / (prediv * postdiv);
}

static long tc358746_mclk_round_rate(struct clk_hw *hw, unsigned long rate,
				     unsigned long *parent_rate)
{
	struct tc358746 *tc358746 = clk_hw_to_tc358746(hw);

	*parent_rate = tc358746->pll_rate;

	return tc358746_find_mclk_settings(tc358746, rate);
}

static int tc358746_mclk_set_rate(struct clk_hw *hw, unsigned long rate,
				  unsigned long parent_rate)
{
	struct tc358746 *tc358746 = clk_hw_to_tc358746(hw);

	tc358746_find_mclk_settings(tc358746, rate);

	return tc358746_mclk_enable(hw);
}

static const struct clk_ops tc358746_mclk_ops = {
	.enable = tc358746_mclk_enable,
	.disable = tc358746_mclk_disable,
	.recalc_rate = tc358746_recalc_rate,
	.round_rate = tc358746_mclk_round_rate,
	.set_rate = tc358746_mclk_set_rate,
};

static int tc358746_setup_mclk_provider(struct tc358746 *tc358746)
{
	struct clk_init_data mclk_initdata = { };
	struct device *dev = tc358746->sd.dev;
	const char *mclk_name;
	int err;

	/* MCLK clk provider support is optional */
	if (!device_property_present(dev, "#clock-cells"))
		return 0;

	/* Init to highest possibel MCLK */
	tc358746->mclk_postdiv = 512;
	tc358746->mclk_prediv = 8;

	mclk_name = "tc358746-mclk";
	device_property_read_string(dev, "clock-output-names", &mclk_name);

	mclk_initdata.name = mclk_name;
	mclk_initdata.ops = &tc358746_mclk_ops;
	tc358746->mclk_hw.init = &mclk_initdata;

	err = devm_clk_hw_register(dev, &tc358746->mclk_hw);
	if (err) {
		dev_err(dev, "Failed to register mclk provider\n");
		return err;
	}

	err = devm_of_clk_add_hw_provider(dev, of_clk_hw_simple_get,
					  &tc358746->mclk_hw);
	if (err)
		dev_err(dev, "Failed to add mclk provider\n");

	return err;
}

static int
tc358746_init_subdev(struct tc358746 *tc358746, struct i2c_client *client)
{
	struct v4l2_subdev *sd = &tc358746->sd;
	int err;

	v4l2_i2c_subdev_init(sd, client, &tc358746_ops);
	sd->internal_ops = &tc358746_internal_ops;
	sd->flags |= V4L2_SUBDEV_FL_HAS_DEVNODE;
	sd->entity.function = MEDIA_ENT_F_VID_IF_BRIDGE;
	sd->entity.ops = &tc358746_entity_ops;

	tc358746->pads[TC358746_SINK].flags = MEDIA_PAD_FL_SINK;
	tc358746->pads[TC358746_SOURCE].flags = MEDIA_PAD_FL_SOURCE;
	err = media_entity_pads_init(&sd->entity, TC358746_NR_PADS,
				     tc358746->pads);
	if (err)
		return err;

	err = v4l2_subdev_init_finalize(sd);
	if (err)
		media_entity_cleanup(&sd->entity);

	return err;
}

static int
tc358746_init_output_port(struct tc358746 *tc358746, unsigned long refclk)
{
	struct device *dev = tc358746->sd.dev;
	struct v4l2_fwnode_endpoint *vep;
	unsigned long csi_link_rate;
	struct fwnode_handle *ep;
	unsigned char csi_lanes;
	int err;

	ep = fwnode_graph_get_endpoint_by_id(dev_fwnode(dev), TC358746_SOURCE,
					     0, 0);
	if (!ep) {
		dev_err(dev, "Missing endpoint node\n");
		return -EINVAL;
	}

	/* Currently we only support 'parallel in' -> 'csi out' */
	vep = &tc358746->csi_vep;
	vep->bus_type = V4L2_MBUS_CSI2_DPHY;
	err = v4l2_fwnode_endpoint_alloc_parse(ep, vep);
	fwnode_handle_put(ep);
	if (err) {
		dev_err(dev, "Failed to parse source endpoint\n");
		return err;
	}

	csi_lanes = vep->bus.mipi_csi2.num_data_lanes;
	if (csi_lanes == 0 || csi_lanes > 4 ||
	    vep->nr_of_link_frequencies == 0) {
		dev_err(dev, "error: Invalid CSI-2 settings\n");
		err = -EINVAL;
		goto err;
	}

	/* TODO: Add support to handle multiple link frequencies */
	csi_link_rate = (unsigned long)vep->link_frequencies[0];
	tc358746->pll_rate = tc358746_find_pll_settings(tc358746, refclk,
							csi_link_rate * 2);
	if (!tc358746->pll_rate) {
		err = -EINVAL;
		goto err;
	}

	err = phy_mipi_dphy_get_default_config_for_hsclk(tc358746->pll_rate,
						csi_lanes, &tc358746->dphy_cfg);
	if (err)
		goto err;

	tc358746->vb_size = TC358746_VB_DEFAULT_SIZE;

	return 0;

err:
	v4l2_fwnode_endpoint_free(vep);

	return err;
}

static int tc358746_init_hw(struct tc358746 *tc358746)
{
	struct device *dev = tc358746->sd.dev;
	unsigned int chipid;
	u32 val;
	int err;

	err = pm_runtime_resume_and_get(dev);
	if (err < 0) {
		dev_err(dev, "Failed to resume the device\n");
		return err;
	}

	 /* Ensure that CSI interface is put into LP-11 state */
	err = tc358746_sw_reset(tc358746);
	if (err) {
		pm_runtime_put_sync(dev);
		dev_err(dev, "Failed to reset the device\n");
		return err;
	}

	err = tc358746_read(tc358746, CHIPID_REG, &val);
	pm_runtime_mark_last_busy(dev);
	pm_runtime_put_sync_autosuspend(dev);
	if (err)
		return -ENODEV;

	chipid = FIELD_GET(CHIPID, val);
	if (chipid != 0x44) {
		dev_err(dev, "Invalid chipid 0x%02x\n", chipid);
		return -ENODEV;
	}

	return 0;
}

static int tc358746_init_controls(struct tc358746 *tc358746)
{
	u64 *link_frequencies = tc358746->csi_vep.link_frequencies;
	struct v4l2_ctrl *ctrl;
	int err;

	err = v4l2_ctrl_handler_init(&tc358746->ctrl_hdl, 1);
	if (err)
		return err;

	/*
	 * The driver currently supports only one link-frequency, regardless of
	 * the input from the firmware, see: tc358746_init_output_port(). So
	 * report only the first frequency from the array of possible given
	 * frequencies.
	 */
	ctrl = v4l2_ctrl_new_int_menu(&tc358746->ctrl_hdl, NULL,
				      V4L2_CID_LINK_FREQ, 0, 0,
				      link_frequencies);
	if (ctrl)
		ctrl->flags |= V4L2_CTRL_FLAG_READ_ONLY;

	err = tc358746->ctrl_hdl.error;
	if (err) {
		v4l2_ctrl_handler_free(&tc358746->ctrl_hdl);
		return err;
	}

	tc358746->sd.ctrl_handler = &tc358746->ctrl_hdl;

	return 0;
}

static int tc358746_notify_bound(struct v4l2_async_notifier *notifier,
				 struct v4l2_subdev *sd,
				 struct v4l2_async_connection *asd)
{
	struct tc358746 *tc358746 =
		container_of(notifier, struct tc358746, notifier);
	u32 flags = MEDIA_LNK_FL_ENABLED | MEDIA_LNK_FL_IMMUTABLE;
	struct media_pad *sink = &tc358746->pads[TC358746_SINK];

	return v4l2_create_fwnode_links_to_pad(sd, sink, flags);
}

static const struct v4l2_async_notifier_operations tc358746_notify_ops = {
	.bound = tc358746_notify_bound,
};

static int tc358746_async_register(struct tc358746 *tc358746)
{
	struct v4l2_fwnode_endpoint vep = {
		.bus_type = V4L2_MBUS_PARALLEL,
	};
	struct v4l2_async_connection *asd;
	struct fwnode_handle *ep;
	int err;

	ep = fwnode_graph_get_endpoint_by_id(dev_fwnode(tc358746->sd.dev),
					     TC358746_SINK, 0, 0);
	if (!ep)
		return -ENOTCONN;

	err = v4l2_fwnode_endpoint_parse(ep, &vep);
	if (err) {
		fwnode_handle_put(ep);
		return err;
	}

	v4l2_async_subdev_nf_init(&tc358746->notifier, &tc358746->sd);
	asd = v4l2_async_nf_add_fwnode_remote(&tc358746->notifier, ep,
					      struct v4l2_async_connection);
	fwnode_handle_put(ep);

	if (IS_ERR(asd)) {
		err = PTR_ERR(asd);
		goto err_cleanup;
	}

	tc358746->notifier.ops = &tc358746_notify_ops;

	err = v4l2_async_nf_register(&tc358746->notifier);
	if (err)
		goto err_cleanup;

	err = v4l2_async_register_subdev(&tc358746->sd);
	if (err)
		goto err_unregister;

	return 0;

err_unregister:
	v4l2_async_nf_unregister(&tc358746->notifier);
err_cleanup:
	v4l2_async_nf_cleanup(&tc358746->notifier);

	return err;
}

static int tc358746_probe(struct i2c_client *client)
{
	struct device *dev = &client->dev;
	struct tc358746 *tc358746;
	unsigned long refclk;
	unsigned int i;
	int err;

	tc358746 = devm_kzalloc(&client->dev, sizeof(*tc358746), GFP_KERNEL);
	if (!tc358746)
		return -ENOMEM;

	tc358746->regmap = devm_regmap_init_i2c(client, &tc358746_regmap_config);
	if (IS_ERR(tc358746->regmap))
		return dev_err_probe(dev, PTR_ERR(tc358746->regmap),
				     "Failed to init regmap\n");

	tc358746->refclk = devm_clk_get(dev, "refclk");
	if (IS_ERR(tc358746->refclk))
		return dev_err_probe(dev, PTR_ERR(tc358746->refclk),
				     "Failed to get refclk\n");

	err = clk_prepare_enable(tc358746->refclk);
	if (err)
		return dev_err_probe(dev, err,
				     "Failed to enable refclk\n");

	refclk = clk_get_rate(tc358746->refclk);
	clk_disable_unprepare(tc358746->refclk);

	if (refclk < 6 * HZ_PER_MHZ || refclk > 40 * HZ_PER_MHZ)
		return dev_err_probe(dev, -EINVAL, "Invalid refclk range\n");

	for (i = 0; i < ARRAY_SIZE(tc358746_supplies); i++)
		tc358746->supplies[i].supply = tc358746_supplies[i];

	err = devm_regulator_bulk_get(dev, ARRAY_SIZE(tc358746_supplies),
				      tc358746->supplies);
	if (err)
		return dev_err_probe(dev, err, "Failed to get supplies\n");

	tc358746->reset_gpio = devm_gpiod_get_optional(dev, "reset",
						       GPIOD_OUT_HIGH);
	if (IS_ERR(tc358746->reset_gpio))
		return dev_err_probe(dev, PTR_ERR(tc358746->reset_gpio),
				     "Failed to get reset-gpios\n");

	err = tc358746_init_subdev(tc358746, client);
	if (err)
		return dev_err_probe(dev, err, "Failed to init subdev\n");

	err = tc358746_init_output_port(tc358746, refclk);
	if (err)
		goto err_subdev;

	/*
	 * Keep this order since we need the output port link-frequencies
	 * information.
	 */
	err = tc358746_init_controls(tc358746);
	if (err)
		goto err_fwnode;

	dev_set_drvdata(dev, tc358746);

	/* Set to 1sec to give the stream reconfiguration enough time */
	pm_runtime_set_autosuspend_delay(dev, 1000);
	pm_runtime_use_autosuspend(dev);
	pm_runtime_enable(dev);

	err = tc358746_init_hw(tc358746);
	if (err)
		goto err_pm;

	err = tc358746_setup_mclk_provider(tc358746);
	if (err)
		goto err_pm;

	err = tc358746_async_register(tc358746);
	if (err < 0)
		goto err_pm;

	dev_dbg(dev, "%s found @ 0x%x (%s)\n", client->name,
		client->addr, client->adapter->name);

	return 0;

err_pm:
	pm_runtime_disable(dev);
	pm_runtime_set_suspended(dev);
	pm_runtime_dont_use_autosuspend(dev);
	v4l2_ctrl_handler_free(&tc358746->ctrl_hdl);
err_fwnode:
	v4l2_fwnode_endpoint_free(&tc358746->csi_vep);
err_subdev:
	v4l2_subdev_cleanup(&tc358746->sd);
	media_entity_cleanup(&tc358746->sd.entity);

	return err;
}

static void tc358746_remove(struct i2c_client *client)
{
	struct v4l2_subdev *sd = i2c_get_clientdata(client);
	struct tc358746 *tc358746 = to_tc358746(sd);

	v4l2_subdev_cleanup(sd);
	v4l2_ctrl_handler_free(&tc358746->ctrl_hdl);
	v4l2_fwnode_endpoint_free(&tc358746->csi_vep);
	v4l2_async_nf_unregister(&tc358746->notifier);
	v4l2_async_nf_cleanup(&tc358746->notifier);
	v4l2_async_unregister_subdev(sd);
	media_entity_cleanup(&sd->entity);

	pm_runtime_disable(sd->dev);
	pm_runtime_set_suspended(sd->dev);
	pm_runtime_dont_use_autosuspend(sd->dev);
}

static int tc358746_suspend(struct device *dev)
{
	struct tc358746 *tc358746 = dev_get_drvdata(dev);
	int err;

	clk_disable_unprepare(tc358746->refclk);

	err = regulator_bulk_disable(ARRAY_SIZE(tc358746_supplies),
				     tc358746->supplies);
	if (err)
		clk_prepare_enable(tc358746->refclk);

	return err;
}

static int tc358746_resume(struct device *dev)
{
	struct tc358746 *tc358746 = dev_get_drvdata(dev);
	int err;

	gpiod_set_value(tc358746->reset_gpio, 1);

	err = regulator_bulk_enable(ARRAY_SIZE(tc358746_supplies),
				    tc358746->supplies);
	if (err)
		return err;

	/* min. 200ns */
	usleep_range(10, 20);

	gpiod_set_value(tc358746->reset_gpio, 0);

	err = clk_prepare_enable(tc358746->refclk);
	if (err)
		goto err;

	/* min. 700us ... 1ms */
	usleep_range(1000, 1500);

	/*
	 * Enable the PLL here since it can be called by the clk-framework or by
	 * the .s_stream() callback. So this is the common place for both.
	 */
	err = tc358746_apply_pll_config(tc358746);
	if (err)
		goto err_clk;

	return 0;

err_clk:
	clk_disable_unprepare(tc358746->refclk);
err:
	regulator_bulk_disable(ARRAY_SIZE(tc358746_supplies),
			       tc358746->supplies);
	return err;
}

static DEFINE_RUNTIME_DEV_PM_OPS(tc358746_pm_ops, tc358746_suspend,
				 tc358746_resume, NULL);

static const struct of_device_id __maybe_unused tc358746_of_match[] = {
	{ .compatible = "toshiba,tc358746" },
	{ },
};
MODULE_DEVICE_TABLE(of, tc358746_of_match);

static struct i2c_driver tc358746_driver = {
	.driver = {
		.name = "tc358746",
		.pm = pm_ptr(&tc358746_pm_ops),
		.of_match_table = tc358746_of_match,
	},
	.probe = tc358746_probe,
	.remove = tc358746_remove,
};

module_i2c_driver(tc358746_driver);

MODULE_DESCRIPTION("Toshiba TC358746 Parallel to CSI-2 bridge driver");
MODULE_AUTHOR("Marco Felsch <kernel@pengutronix.de>");
MODULE_LICENSE("GPL");<|MERGE_RESOLUTION|>--- conflicted
+++ resolved
@@ -844,12 +844,7 @@
 			continue;
 
 		tmp = fout * postdiv;
-<<<<<<< HEAD
-		do_div(tmp, fin);
-		mul = tmp;
-=======
 		mul = div64_ul(tmp, fin);
->>>>>>> 0c383648
 		if (mul > 511)
 			continue;
 
