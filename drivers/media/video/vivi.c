/*
 * Virtual Video driver - This code emulates a real video device with v4l2 api
 *
 * Copyright (c) 2006 by:
 *      Mauro Carvalho Chehab <mchehab--a.t--infradead.org>
 *      Ted Walther <ted--a.t--enumera.com>
 *      John Sokol <sokol--a.t--videotechnology.com>
 *      http://v4l.videotechnology.com/
 *
 *      Conversion to videobuf2 by Pawel Osciak & Marek Szyprowski
 *      Copyright (c) 2010 Samsung Electronics
 *
 * This program is free software; you can redistribute it and/or modify
 * it under the terms of the BSD Licence, GNU General Public License
 * as published by the Free Software Foundation; either version 2 of the
 * License, or (at your option) any later version
 */
#include <linux/module.h>
#include <linux/errno.h>
#include <linux/kernel.h>
#include <linux/init.h>
#include <linux/sched.h>
#include <linux/slab.h>
#include <linux/font.h>
#include <linux/mutex.h>
#include <linux/videodev2.h>
#include <linux/kthread.h>
#include <linux/freezer.h>
#include <media/videobuf2-vmalloc.h>
#include <media/v4l2-device.h>
#include <media/v4l2-ioctl.h>
#include <media/v4l2-ctrls.h>
#include <media/v4l2-fh.h>
#include <media/v4l2-event.h>
#include <media/v4l2-common.h>

#define VIVI_MODULE_NAME "vivi"

/* Wake up at about 30 fps */
#define WAKE_NUMERATOR 30
#define WAKE_DENOMINATOR 1001
#define BUFFER_TIMEOUT     msecs_to_jiffies(500)  /* 0.5 seconds */

#define MAX_WIDTH 1920
#define MAX_HEIGHT 1200

#define VIVI_VERSION "0.8.1"

MODULE_DESCRIPTION("Video Technology Magazine Virtual Video Capture Board");
MODULE_AUTHOR("Mauro Carvalho Chehab, Ted Walther and John Sokol");
MODULE_LICENSE("Dual BSD/GPL");
MODULE_VERSION(VIVI_VERSION);

static unsigned video_nr = -1;
module_param(video_nr, uint, 0644);
MODULE_PARM_DESC(video_nr, "videoX start number, -1 is autodetect");

static unsigned n_devs = 1;
module_param(n_devs, uint, 0644);
MODULE_PARM_DESC(n_devs, "number of video devices to create");

static unsigned debug;
module_param(debug, uint, 0644);
MODULE_PARM_DESC(debug, "activates debug info");

static unsigned int vid_limit = 16;
module_param(vid_limit, uint, 0644);
MODULE_PARM_DESC(vid_limit, "capture memory limit in megabytes");

/* Global font descriptor */
static const u8 *font8x16;

#define dprintk(dev, level, fmt, arg...) \
	v4l2_dbg(level, debug, &dev->v4l2_dev, fmt, ## arg)

/* ------------------------------------------------------------------
	Basic structures
   ------------------------------------------------------------------*/

struct vivi_fmt {
	char  *name;
	u32   fourcc;          /* v4l2 format id */
	int   depth;
};

static struct vivi_fmt formats[] = {
	{
		.name     = "4:2:2, packed, YUYV",
		.fourcc   = V4L2_PIX_FMT_YUYV,
		.depth    = 16,
	},
	{
		.name     = "4:2:2, packed, UYVY",
		.fourcc   = V4L2_PIX_FMT_UYVY,
		.depth    = 16,
	},
	{
		.name     = "4:2:2, packed, YVYU",
		.fourcc   = V4L2_PIX_FMT_YVYU,
		.depth    = 16,
	},
	{
		.name     = "4:2:2, packed, VYUY",
		.fourcc   = V4L2_PIX_FMT_VYUY,
		.depth    = 16,
	},
	{
		.name     = "RGB565 (LE)",
		.fourcc   = V4L2_PIX_FMT_RGB565, /* gggbbbbb rrrrrggg */
		.depth    = 16,
	},
	{
		.name     = "RGB565 (BE)",
		.fourcc   = V4L2_PIX_FMT_RGB565X, /* rrrrrggg gggbbbbb */
		.depth    = 16,
	},
	{
		.name     = "RGB555 (LE)",
		.fourcc   = V4L2_PIX_FMT_RGB555, /* gggbbbbb arrrrrgg */
		.depth    = 16,
	},
	{
		.name     = "RGB555 (BE)",
		.fourcc   = V4L2_PIX_FMT_RGB555X, /* arrrrrgg gggbbbbb */
		.depth    = 16,
	},
	{
		.name     = "RGB24 (LE)",
		.fourcc   = V4L2_PIX_FMT_RGB24, /* rgb */
		.depth    = 24,
	},
	{
		.name     = "RGB24 (BE)",
		.fourcc   = V4L2_PIX_FMT_BGR24, /* bgr */
		.depth    = 24,
	},
	{
		.name     = "RGB32 (LE)",
		.fourcc   = V4L2_PIX_FMT_RGB32, /* argb */
		.depth    = 32,
	},
	{
		.name     = "RGB32 (BE)",
		.fourcc   = V4L2_PIX_FMT_BGR32, /* bgra */
		.depth    = 32,
	},
};

static struct vivi_fmt *get_format(struct v4l2_format *f)
{
	struct vivi_fmt *fmt;
	unsigned int k;

	for (k = 0; k < ARRAY_SIZE(formats); k++) {
		fmt = &formats[k];
		if (fmt->fourcc == f->fmt.pix.pixelformat)
			break;
	}

	if (k == ARRAY_SIZE(formats))
		return NULL;

	return &formats[k];
}

/* buffer for one video frame */
struct vivi_buffer {
	/* common v4l buffer stuff -- must be first */
	struct vb2_buffer	vb;
	struct list_head	list;
	struct vivi_fmt        *fmt;
};

struct vivi_dmaqueue {
	struct list_head       active;

	/* thread for generating video stream*/
	struct task_struct         *kthread;
	wait_queue_head_t          wq;
	/* Counters to control fps rate */
	int                        frame;
	int                        ini_jiffies;
};

static LIST_HEAD(vivi_devlist);

struct vivi_dev {
	struct list_head           vivi_devlist;
	struct v4l2_device 	   v4l2_dev;
	struct v4l2_ctrl_handler   ctrl_handler;
	struct video_device	   vdev;

	/* controls */
	struct v4l2_ctrl	   *brightness;
	struct v4l2_ctrl	   *contrast;
	struct v4l2_ctrl	   *saturation;
	struct v4l2_ctrl	   *hue;
	struct {
		/* autogain/gain cluster */
		struct v4l2_ctrl	   *autogain;
		struct v4l2_ctrl	   *gain;
	};
	struct v4l2_ctrl	   *volume;
	struct v4l2_ctrl	   *alpha;
	struct v4l2_ctrl	   *button;
	struct v4l2_ctrl	   *boolean;
	struct v4l2_ctrl	   *int32;
	struct v4l2_ctrl	   *int64;
	struct v4l2_ctrl	   *menu;
	struct v4l2_ctrl	   *string;
	struct v4l2_ctrl	   *bitmask;
	struct v4l2_ctrl	   *int_menu;

	spinlock_t                 slock;
	struct mutex		   mutex;

	struct vivi_dmaqueue       vidq;

	/* Several counters */
	unsigned 		   ms;
	unsigned long              jiffies;
	unsigned		   button_pressed;

	int			   mv_count;	/* Controls bars movement */

	/* Input Number */
	int			   input;

	/* video capture */
	struct vivi_fmt            *fmt;
	unsigned int               width, height;
	struct vb2_queue	   vb_vidq;
	unsigned int		   field_count;

	u8			   bars[9][3];
	u8			   line[MAX_WIDTH * 8];
	unsigned int		   pixelsize;
	u8			   alpha_component;
};

/* ------------------------------------------------------------------
	DMA and thread functions
   ------------------------------------------------------------------*/

/* Bars and Colors should match positions */

enum colors {
	WHITE,
	AMBER,
	CYAN,
	GREEN,
	MAGENTA,
	RED,
	BLUE,
	BLACK,
	TEXT_BLACK,
};

/* R   G   B */
#define COLOR_WHITE	{204, 204, 204}
#define COLOR_AMBER	{208, 208,   0}
#define COLOR_CYAN	{  0, 206, 206}
#define	COLOR_GREEN	{  0, 239,   0}
#define COLOR_MAGENTA	{239,   0, 239}
#define COLOR_RED	{205,   0,   0}
#define COLOR_BLUE	{  0,   0, 255}
#define COLOR_BLACK	{  0,   0,   0}

struct bar_std {
	u8 bar[9][3];
};

/* Maximum number of bars are 10 - otherwise, the input print code
   should be modified */
static struct bar_std bars[] = {
	{	/* Standard ITU-R color bar sequence */
		{ COLOR_WHITE, COLOR_AMBER, COLOR_CYAN, COLOR_GREEN,
		  COLOR_MAGENTA, COLOR_RED, COLOR_BLUE, COLOR_BLACK, COLOR_BLACK }
	}, {
		{ COLOR_WHITE, COLOR_AMBER, COLOR_BLACK, COLOR_WHITE,
		  COLOR_AMBER, COLOR_BLACK, COLOR_WHITE, COLOR_AMBER, COLOR_BLACK }
	}, {
		{ COLOR_WHITE, COLOR_CYAN, COLOR_BLACK, COLOR_WHITE,
		  COLOR_CYAN, COLOR_BLACK, COLOR_WHITE, COLOR_CYAN, COLOR_BLACK }
	}, {
		{ COLOR_WHITE, COLOR_GREEN, COLOR_BLACK, COLOR_WHITE,
		  COLOR_GREEN, COLOR_BLACK, COLOR_WHITE, COLOR_GREEN, COLOR_BLACK }
	},
};

#define NUM_INPUTS ARRAY_SIZE(bars)

#define TO_Y(r, g, b) \
	(((16829 * r + 33039 * g + 6416 * b  + 32768) >> 16) + 16)
/* RGB to  V(Cr) Color transform */
#define TO_V(r, g, b) \
	(((28784 * r - 24103 * g - 4681 * b  + 32768) >> 16) + 128)
/* RGB to  U(Cb) Color transform */
#define TO_U(r, g, b) \
	(((-9714 * r - 19070 * g + 28784 * b + 32768) >> 16) + 128)

/* precalculate color bar values to speed up rendering */
static void precalculate_bars(struct vivi_dev *dev)
{
	u8 r, g, b;
	int k, is_yuv;

	for (k = 0; k < 9; k++) {
		r = bars[dev->input].bar[k][0];
		g = bars[dev->input].bar[k][1];
		b = bars[dev->input].bar[k][2];
		is_yuv = 0;

		switch (dev->fmt->fourcc) {
		case V4L2_PIX_FMT_YUYV:
		case V4L2_PIX_FMT_UYVY:
		case V4L2_PIX_FMT_YVYU:
		case V4L2_PIX_FMT_VYUY:
			is_yuv = 1;
			break;
		case V4L2_PIX_FMT_RGB565:
		case V4L2_PIX_FMT_RGB565X:
			r >>= 3;
			g >>= 2;
			b >>= 3;
			break;
		case V4L2_PIX_FMT_RGB555:
		case V4L2_PIX_FMT_RGB555X:
			r >>= 3;
			g >>= 3;
			b >>= 3;
			break;
		case V4L2_PIX_FMT_RGB24:
		case V4L2_PIX_FMT_BGR24:
		case V4L2_PIX_FMT_RGB32:
		case V4L2_PIX_FMT_BGR32:
			break;
		}

		if (is_yuv) {
			dev->bars[k][0] = TO_Y(r, g, b);	/* Luma */
			dev->bars[k][1] = TO_U(r, g, b);	/* Cb */
			dev->bars[k][2] = TO_V(r, g, b);	/* Cr */
		} else {
			dev->bars[k][0] = r;
			dev->bars[k][1] = g;
			dev->bars[k][2] = b;
		}
	}
}

#define TSTAMP_MIN_Y	24
#define TSTAMP_MAX_Y	(TSTAMP_MIN_Y + 15)
#define TSTAMP_INPUT_X	10
#define TSTAMP_MIN_X	(54 + TSTAMP_INPUT_X)

/* 'odd' is true for pixels 1, 3, 5, etc. and false for pixels 0, 2, 4, etc. */
static void gen_twopix(struct vivi_dev *dev, u8 *buf, int colorpos, bool odd)
{
	u8 r_y, g_u, b_v;
	u8 alpha = dev->alpha_component;
	int color;
	u8 *p;

	r_y = dev->bars[colorpos][0]; /* R or precalculated Y */
	g_u = dev->bars[colorpos][1]; /* G or precalculated U */
	b_v = dev->bars[colorpos][2]; /* B or precalculated V */

	for (color = 0; color < dev->pixelsize; color++) {
		p = buf + color;

		switch (dev->fmt->fourcc) {
		case V4L2_PIX_FMT_YUYV:
			switch (color) {
			case 0:
				*p = r_y;
				break;
			case 1:
				*p = odd ? b_v : g_u;
				break;
			}
			break;
		case V4L2_PIX_FMT_UYVY:
			switch (color) {
			case 0:
				*p = odd ? b_v : g_u;
				break;
			case 1:
				*p = r_y;
				break;
			}
			break;
		case V4L2_PIX_FMT_YVYU:
			switch (color) {
			case 0:
				*p = r_y;
				break;
			case 1:
				*p = odd ? g_u : b_v;
				break;
			}
			break;
		case V4L2_PIX_FMT_VYUY:
			switch (color) {
			case 0:
				*p = odd ? g_u : b_v;
				break;
			case 1:
				*p = r_y;
				break;
			}
			break;
		case V4L2_PIX_FMT_RGB565:
			switch (color) {
			case 0:
				*p = (g_u << 5) | b_v;
				break;
			case 1:
				*p = (r_y << 3) | (g_u >> 3);
				break;
			}
			break;
		case V4L2_PIX_FMT_RGB565X:
			switch (color) {
			case 0:
				*p = (r_y << 3) | (g_u >> 3);
				break;
			case 1:
				*p = (g_u << 5) | b_v;
				break;
			}
			break;
		case V4L2_PIX_FMT_RGB555:
			switch (color) {
			case 0:
				*p = (g_u << 5) | b_v;
				break;
			case 1:
				*p = (alpha & 0x80) | (r_y << 2) | (g_u >> 3);
				break;
			}
			break;
		case V4L2_PIX_FMT_RGB555X:
			switch (color) {
			case 0:
				*p = (alpha & 0x80) | (r_y << 2) | (g_u >> 3);
				break;
			case 1:
				*p = (g_u << 5) | b_v;
				break;
			}
			break;
		case V4L2_PIX_FMT_RGB24:
			switch (color) {
			case 0:
				*p = r_y;
				break;
			case 1:
				*p = g_u;
				break;
			case 2:
				*p = b_v;
				break;
			}
			break;
		case V4L2_PIX_FMT_BGR24:
			switch (color) {
			case 0:
				*p = b_v;
				break;
			case 1:
				*p = g_u;
				break;
			case 2:
				*p = r_y;
				break;
			}
			break;
		case V4L2_PIX_FMT_RGB32:
			switch (color) {
			case 0:
				*p = alpha;
				break;
			case 1:
				*p = r_y;
				break;
			case 2:
				*p = g_u;
				break;
			case 3:
				*p = b_v;
				break;
			}
			break;
		case V4L2_PIX_FMT_BGR32:
			switch (color) {
			case 0:
				*p = b_v;
				break;
			case 1:
				*p = g_u;
				break;
			case 2:
				*p = r_y;
				break;
			case 3:
				*p = alpha;
				break;
			}
			break;
		}
	}
}

static void precalculate_line(struct vivi_dev *dev)
{
	int w;

	for (w = 0; w < dev->width * 2; w++) {
		int colorpos = w / (dev->width / 8) % 8;

		gen_twopix(dev, dev->line + w * dev->pixelsize, colorpos, w & 1);
	}
}

static void gen_text(struct vivi_dev *dev, char *basep,
					int y, int x, char *text)
{
	int line;

	/* Checks if it is possible to show string */
	if (y + 16 >= dev->height || x + strlen(text) * 8 >= dev->width)
		return;

	/* Print stream time */
	for (line = y; line < y + 16; line++) {
		int j = 0;
		char *pos = basep + line * dev->width * dev->pixelsize + x * dev->pixelsize;
		char *s;

		for (s = text; *s; s++) {
			u8 chr = font8x16[*s * 16 + line - y];
			int i;

			for (i = 0; i < 7; i++, j++) {
				/* Draw white font on black background */
				if (chr & (1 << (7 - i)))
					gen_twopix(dev, pos + j * dev->pixelsize, WHITE, (x+y) & 1);
				else
					gen_twopix(dev, pos + j * dev->pixelsize, TEXT_BLACK, (x+y) & 1);
			}
		}
	}
}

static void vivi_fillbuff(struct vivi_dev *dev, struct vivi_buffer *buf)
{
	int wmax = dev->width;
	int hmax = dev->height;
	struct timeval ts;
	void *vbuf = vb2_plane_vaddr(&buf->vb, 0);
	unsigned ms;
	char str[100];
	int h, line = 1;
	s32 gain;

	if (!vbuf)
		return;

	for (h = 0; h < hmax; h++)
		memcpy(vbuf + h * wmax * dev->pixelsize,
		       dev->line + (dev->mv_count % wmax) * dev->pixelsize,
		       wmax * dev->pixelsize);

	/* Updates stream time */

	dev->ms += jiffies_to_msecs(jiffies - dev->jiffies);
	dev->jiffies = jiffies;
	ms = dev->ms;
	snprintf(str, sizeof(str), " %02d:%02d:%02d:%03d ",
			(ms / (60 * 60 * 1000)) % 24,
			(ms / (60 * 1000)) % 60,
			(ms / 1000) % 60,
			ms % 1000);
	gen_text(dev, vbuf, line++ * 16, 16, str);
	snprintf(str, sizeof(str), " %dx%d, input %d ",
			dev->width, dev->height, dev->input);
	gen_text(dev, vbuf, line++ * 16, 16, str);

	gain = v4l2_ctrl_g_ctrl(dev->gain);
	mutex_lock(dev->ctrl_handler.lock);
	snprintf(str, sizeof(str), " brightness %3d, contrast %3d, saturation %3d, hue %d ",
			dev->brightness->cur.val,
			dev->contrast->cur.val,
			dev->saturation->cur.val,
			dev->hue->cur.val);
	gen_text(dev, vbuf, line++ * 16, 16, str);
	snprintf(str, sizeof(str), " autogain %d, gain %3d, volume %3d, alpha 0x%02x ",
			dev->autogain->cur.val, gain, dev->volume->cur.val,
			dev->alpha->cur.val);
	gen_text(dev, vbuf, line++ * 16, 16, str);
	snprintf(str, sizeof(str), " int32 %d, int64 %lld, bitmask %08x ",
			dev->int32->cur.val,
			dev->int64->cur.val64,
			dev->bitmask->cur.val);
	gen_text(dev, vbuf, line++ * 16, 16, str);
	snprintf(str, sizeof(str), " boolean %d, menu %s, string \"%s\" ",
			dev->boolean->cur.val,
			dev->menu->qmenu[dev->menu->cur.val],
			dev->string->cur.string);
	gen_text(dev, vbuf, line++ * 16, 16, str);
	snprintf(str, sizeof(str), " integer_menu %lld, value %d ",
			dev->int_menu->qmenu_int[dev->int_menu->cur.val],
			dev->int_menu->cur.val);
	gen_text(dev, vbuf, line++ * 16, 16, str);
	mutex_unlock(dev->ctrl_handler.lock);
	if (dev->button_pressed) {
		dev->button_pressed--;
		snprintf(str, sizeof(str), " button pressed!");
		gen_text(dev, vbuf, line++ * 16, 16, str);
	}

	dev->mv_count += 2;

	buf->vb.v4l2_buf.field = V4L2_FIELD_INTERLACED;
	dev->field_count++;
	buf->vb.v4l2_buf.sequence = dev->field_count >> 1;
	do_gettimeofday(&ts);
	buf->vb.v4l2_buf.timestamp = ts;
}

static void vivi_thread_tick(struct vivi_dev *dev)
{
	struct vivi_dmaqueue *dma_q = &dev->vidq;
	struct vivi_buffer *buf;
	unsigned long flags = 0;

	dprintk(dev, 1, "Thread tick\n");

	spin_lock_irqsave(&dev->slock, flags);
	if (list_empty(&dma_q->active)) {
		dprintk(dev, 1, "No active queue to serve\n");
		spin_unlock_irqrestore(&dev->slock, flags);
		return;
	}

	buf = list_entry(dma_q->active.next, struct vivi_buffer, list);
	list_del(&buf->list);
	spin_unlock_irqrestore(&dev->slock, flags);

	do_gettimeofday(&buf->vb.v4l2_buf.timestamp);

	/* Fill buffer */
	vivi_fillbuff(dev, buf);
	dprintk(dev, 1, "filled buffer %p\n", buf);

	vb2_buffer_done(&buf->vb, VB2_BUF_STATE_DONE);
	dprintk(dev, 2, "[%p/%d] done\n", buf, buf->vb.v4l2_buf.index);
}

#define frames_to_ms(frames)					\
	((frames * WAKE_NUMERATOR * 1000) / WAKE_DENOMINATOR)

static void vivi_sleep(struct vivi_dev *dev)
{
	struct vivi_dmaqueue *dma_q = &dev->vidq;
	int timeout;
	DECLARE_WAITQUEUE(wait, current);

	dprintk(dev, 1, "%s dma_q=0x%08lx\n", __func__,
		(unsigned long)dma_q);

	add_wait_queue(&dma_q->wq, &wait);
	if (kthread_should_stop())
		goto stop_task;

	/* Calculate time to wake up */
	timeout = msecs_to_jiffies(frames_to_ms(1));

	vivi_thread_tick(dev);

	schedule_timeout_interruptible(timeout);

stop_task:
	remove_wait_queue(&dma_q->wq, &wait);
	try_to_freeze();
}

static int vivi_thread(void *data)
{
	struct vivi_dev *dev = data;

	dprintk(dev, 1, "thread started\n");

	set_freezable();

	for (;;) {
		vivi_sleep(dev);

		if (kthread_should_stop())
			break;
	}
	dprintk(dev, 1, "thread: exit\n");
	return 0;
}

static int vivi_start_generating(struct vivi_dev *dev)
{
	struct vivi_dmaqueue *dma_q = &dev->vidq;

	dprintk(dev, 1, "%s\n", __func__);

	/* Resets frame counters */
	dev->ms = 0;
	dev->mv_count = 0;
	dev->jiffies = jiffies;

	dma_q->frame = 0;
	dma_q->ini_jiffies = jiffies;
	dma_q->kthread = kthread_run(vivi_thread, dev, dev->v4l2_dev.name);

	if (IS_ERR(dma_q->kthread)) {
		v4l2_err(&dev->v4l2_dev, "kernel_thread() failed\n");
		return PTR_ERR(dma_q->kthread);
	}
	/* Wakes thread */
	wake_up_interruptible(&dma_q->wq);

	dprintk(dev, 1, "returning from %s\n", __func__);
	return 0;
}

static void vivi_stop_generating(struct vivi_dev *dev)
{
	struct vivi_dmaqueue *dma_q = &dev->vidq;

	dprintk(dev, 1, "%s\n", __func__);

	/* shutdown control thread */
	if (dma_q->kthread) {
		kthread_stop(dma_q->kthread);
		dma_q->kthread = NULL;
	}

	/*
	 * Typical driver might need to wait here until dma engine stops.
	 * In this case we can abort imiedetly, so it's just a noop.
	 */

	/* Release all active buffers */
	while (!list_empty(&dma_q->active)) {
		struct vivi_buffer *buf;
		buf = list_entry(dma_q->active.next, struct vivi_buffer, list);
		list_del(&buf->list);
		vb2_buffer_done(&buf->vb, VB2_BUF_STATE_ERROR);
		dprintk(dev, 2, "[%p/%d] done\n", buf, buf->vb.v4l2_buf.index);
	}
}
/* ------------------------------------------------------------------
	Videobuf operations
   ------------------------------------------------------------------*/
static int queue_setup(struct vb2_queue *vq, const struct v4l2_format *fmt,
				unsigned int *nbuffers, unsigned int *nplanes,
				unsigned int sizes[], void *alloc_ctxs[])
{
	struct vivi_dev *dev = vb2_get_drv_priv(vq);
	unsigned long size;

	if (fmt)
		size = fmt->fmt.pix.sizeimage;
	else
		size = dev->width * dev->height * dev->pixelsize;

	if (size == 0)
		return -EINVAL;

	if (0 == *nbuffers)
		*nbuffers = 32;

	while (size * *nbuffers > vid_limit * 1024 * 1024)
		(*nbuffers)--;

	*nplanes = 1;

	sizes[0] = size;

	/*
	 * videobuf2-vmalloc allocator is context-less so no need to set
	 * alloc_ctxs array.
	 */

	dprintk(dev, 1, "%s, count=%d, size=%ld\n", __func__,
		*nbuffers, size);

	return 0;
}

static int buffer_prepare(struct vb2_buffer *vb)
{
	struct vivi_dev *dev = vb2_get_drv_priv(vb->vb2_queue);
	struct vivi_buffer *buf = container_of(vb, struct vivi_buffer, vb);
	unsigned long size;

	dprintk(dev, 1, "%s, field=%d\n", __func__, vb->v4l2_buf.field);

	BUG_ON(NULL == dev->fmt);

	/*
	 * Theses properties only change when queue is idle, see s_fmt.
	 * The below checks should not be performed here, on each
	 * buffer_prepare (i.e. on each qbuf). Most of the code in this function
	 * should thus be moved to buffer_init and s_fmt.
	 */
	if (dev->width  < 48 || dev->width  > MAX_WIDTH ||
	    dev->height < 32 || dev->height > MAX_HEIGHT)
		return -EINVAL;

	size = dev->width * dev->height * dev->pixelsize;
	if (vb2_plane_size(vb, 0) < size) {
		dprintk(dev, 1, "%s data will not fit into plane (%lu < %lu)\n",
				__func__, vb2_plane_size(vb, 0), size);
		return -EINVAL;
	}

	vb2_set_plane_payload(&buf->vb, 0, size);

	buf->fmt = dev->fmt;

	precalculate_bars(dev);
	precalculate_line(dev);

	return 0;
}

static void buffer_queue(struct vb2_buffer *vb)
{
	struct vivi_dev *dev = vb2_get_drv_priv(vb->vb2_queue);
	struct vivi_buffer *buf = container_of(vb, struct vivi_buffer, vb);
	struct vivi_dmaqueue *vidq = &dev->vidq;
	unsigned long flags = 0;

	dprintk(dev, 1, "%s\n", __func__);

	spin_lock_irqsave(&dev->slock, flags);
	list_add_tail(&buf->list, &vidq->active);
	spin_unlock_irqrestore(&dev->slock, flags);
}

static int start_streaming(struct vb2_queue *vq, unsigned int count)
{
	struct vivi_dev *dev = vb2_get_drv_priv(vq);
	dprintk(dev, 1, "%s\n", __func__);
	return vivi_start_generating(dev);
}

/* abort streaming and wait for last buffer */
static int stop_streaming(struct vb2_queue *vq)
{
	struct vivi_dev *dev = vb2_get_drv_priv(vq);
	dprintk(dev, 1, "%s\n", __func__);
	vivi_stop_generating(dev);
	return 0;
}

static void vivi_lock(struct vb2_queue *vq)
{
	struct vivi_dev *dev = vb2_get_drv_priv(vq);
	mutex_lock(&dev->mutex);
}

static void vivi_unlock(struct vb2_queue *vq)
{
	struct vivi_dev *dev = vb2_get_drv_priv(vq);
	mutex_unlock(&dev->mutex);
}


static struct vb2_ops vivi_video_qops = {
	.queue_setup		= queue_setup,
	.buf_prepare		= buffer_prepare,
	.buf_queue		= buffer_queue,
	.start_streaming	= start_streaming,
	.stop_streaming		= stop_streaming,
	.wait_prepare		= vivi_unlock,
	.wait_finish		= vivi_lock,
};

/* ------------------------------------------------------------------
	IOCTL vidioc handling
   ------------------------------------------------------------------*/
static int vidioc_querycap(struct file *file, void  *priv,
					struct v4l2_capability *cap)
{
	struct vivi_dev *dev = video_drvdata(file);

	strcpy(cap->driver, "vivi");
	strcpy(cap->card, "vivi");
	strlcpy(cap->bus_info, dev->v4l2_dev.name, sizeof(cap->bus_info));
	cap->device_caps = V4L2_CAP_VIDEO_CAPTURE | V4L2_CAP_STREAMING |
			    V4L2_CAP_READWRITE;
	cap->capabilities = cap->device_caps | V4L2_CAP_DEVICE_CAPS;
	return 0;
}

static int vidioc_enum_fmt_vid_cap(struct file *file, void  *priv,
					struct v4l2_fmtdesc *f)
{
	struct vivi_fmt *fmt;

	if (f->index >= ARRAY_SIZE(formats))
		return -EINVAL;

	fmt = &formats[f->index];

	strlcpy(f->description, fmt->name, sizeof(f->description));
	f->pixelformat = fmt->fourcc;
	return 0;
}

static int vidioc_g_fmt_vid_cap(struct file *file, void *priv,
					struct v4l2_format *f)
{
	struct vivi_dev *dev = video_drvdata(file);

	f->fmt.pix.width        = dev->width;
	f->fmt.pix.height       = dev->height;
	f->fmt.pix.field        = V4L2_FIELD_INTERLACED;
	f->fmt.pix.pixelformat  = dev->fmt->fourcc;
	f->fmt.pix.bytesperline =
		(f->fmt.pix.width * dev->fmt->depth) >> 3;
	f->fmt.pix.sizeimage =
		f->fmt.pix.height * f->fmt.pix.bytesperline;
	if (dev->fmt->fourcc == V4L2_PIX_FMT_YUYV ||
	    dev->fmt->fourcc == V4L2_PIX_FMT_UYVY)
		f->fmt.pix.colorspace = V4L2_COLORSPACE_SMPTE170M;
	else
		f->fmt.pix.colorspace = V4L2_COLORSPACE_SRGB;
	return 0;
}

static int vidioc_try_fmt_vid_cap(struct file *file, void *priv,
			struct v4l2_format *f)
{
	struct vivi_dev *dev = video_drvdata(file);
	struct vivi_fmt *fmt;

	fmt = get_format(f);
	if (!fmt) {
		dprintk(dev, 1, "Fourcc format (0x%08x) unknown.\n",
			f->fmt.pix.pixelformat);
		f->fmt.pix.pixelformat = V4L2_PIX_FMT_YUYV;
		fmt = get_format(f);
	}

	f->fmt.pix.field = V4L2_FIELD_INTERLACED;
	v4l_bound_align_image(&f->fmt.pix.width, 48, MAX_WIDTH, 2,
			      &f->fmt.pix.height, 32, MAX_HEIGHT, 0, 0);
	f->fmt.pix.bytesperline =
		(f->fmt.pix.width * fmt->depth) >> 3;
	f->fmt.pix.sizeimage =
		f->fmt.pix.height * f->fmt.pix.bytesperline;
	if (fmt->fourcc == V4L2_PIX_FMT_YUYV ||
	    fmt->fourcc == V4L2_PIX_FMT_UYVY)
		f->fmt.pix.colorspace = V4L2_COLORSPACE_SMPTE170M;
	else
		f->fmt.pix.colorspace = V4L2_COLORSPACE_SRGB;
	return 0;
}

static int vidioc_s_fmt_vid_cap(struct file *file, void *priv,
					struct v4l2_format *f)
{
	struct vivi_dev *dev = video_drvdata(file);
	struct vb2_queue *q = &dev->vb_vidq;

	int ret = vidioc_try_fmt_vid_cap(file, priv, f);
	if (ret < 0)
		return ret;

	if (vb2_is_busy(q)) {
		dprintk(dev, 1, "%s device busy\n", __func__);
		return -EBUSY;
	}

	dev->fmt = get_format(f);
	dev->pixelsize = dev->fmt->depth / 8;
	dev->width = f->fmt.pix.width;
	dev->height = f->fmt.pix.height;

	return 0;
}

/* only one input in this sample driver */
static int vidioc_enum_input(struct file *file, void *priv,
				struct v4l2_input *inp)
{
	if (inp->index >= NUM_INPUTS)
		return -EINVAL;

	inp->type = V4L2_INPUT_TYPE_CAMERA;
	sprintf(inp->name, "Camera %u", inp->index);
	return 0;
}

static int vidioc_g_input(struct file *file, void *priv, unsigned int *i)
{
	struct vivi_dev *dev = video_drvdata(file);

	*i = dev->input;
	return 0;
}

static int vidioc_s_input(struct file *file, void *priv, unsigned int i)
{
	struct vivi_dev *dev = video_drvdata(file);

	if (i >= NUM_INPUTS)
		return -EINVAL;

	if (i == dev->input)
		return 0;

	dev->input = i;
	precalculate_bars(dev);
	precalculate_line(dev);
	return 0;
}

/* --- controls ---------------------------------------------- */

static int vivi_g_volatile_ctrl(struct v4l2_ctrl *ctrl)
{
	struct vivi_dev *dev = container_of(ctrl->handler, struct vivi_dev, ctrl_handler);

	if (ctrl == dev->autogain)
		dev->gain->val = jiffies & 0xff;
	return 0;
}

static int vivi_s_ctrl(struct v4l2_ctrl *ctrl)
{
	struct vivi_dev *dev = container_of(ctrl->handler, struct vivi_dev, ctrl_handler);

	switch (ctrl->id) {
	case V4L2_CID_ALPHA_COMPONENT:
		dev->alpha_component = ctrl->val;
		break;
	default:
		if (ctrl == dev->button)
			dev->button_pressed = 30;
		break;
	}
	return 0;
}

/* ------------------------------------------------------------------
	File operations for the device
   ------------------------------------------------------------------*/

<<<<<<< HEAD
static ssize_t
vivi_read(struct file *file, char __user *data, size_t count, loff_t *ppos)
{
	struct vivi_dev *dev = video_drvdata(file);
	int err;

	dprintk(dev, 1, "read called\n");
	mutex_lock(&dev->mutex);
	err = vb2_read(&dev->vb_vidq, data, count, ppos,
		       file->f_flags & O_NONBLOCK);
	mutex_unlock(&dev->mutex);
	return err;
}

static unsigned int
vivi_poll(struct file *file, struct poll_table_struct *wait)
{
	struct vivi_dev *dev = video_drvdata(file);
	struct vb2_queue *q = &dev->vb_vidq;

	dprintk(dev, 1, "%s\n", __func__);
	return vb2_poll(q, file, wait);
}

static int vivi_close(struct file *file)
{
	struct video_device  *vdev = video_devdata(file);
	struct vivi_dev *dev = video_drvdata(file);

	dprintk(dev, 1, "close called (dev=%s), file %p\n",
		video_device_node_name(vdev), file);

	if (v4l2_fh_is_singular_file(file))
		vb2_queue_release(&dev->vb_vidq);
	return v4l2_fh_release(file);
}

static int vivi_mmap(struct file *file, struct vm_area_struct *vma)
{
	struct vivi_dev *dev = video_drvdata(file);
	int ret;

	dprintk(dev, 1, "mmap called, vma=0x%08lx\n", (unsigned long)vma);

	ret = vb2_mmap(&dev->vb_vidq, vma);
	dprintk(dev, 1, "vma start=0x%08lx, size=%ld, ret=%d\n",
		(unsigned long)vma->vm_start,
		(unsigned long)vma->vm_end - (unsigned long)vma->vm_start,
		ret);
	return ret;
}

=======
>>>>>>> 28c42c28
static const struct v4l2_ctrl_ops vivi_ctrl_ops = {
	.g_volatile_ctrl = vivi_g_volatile_ctrl,
	.s_ctrl = vivi_s_ctrl,
};

#define VIVI_CID_CUSTOM_BASE	(V4L2_CID_USER_BASE | 0xf000)

static const struct v4l2_ctrl_config vivi_ctrl_button = {
	.ops = &vivi_ctrl_ops,
	.id = VIVI_CID_CUSTOM_BASE + 0,
	.name = "Button",
	.type = V4L2_CTRL_TYPE_BUTTON,
};

static const struct v4l2_ctrl_config vivi_ctrl_boolean = {
	.ops = &vivi_ctrl_ops,
	.id = VIVI_CID_CUSTOM_BASE + 1,
	.name = "Boolean",
	.type = V4L2_CTRL_TYPE_BOOLEAN,
	.min = 0,
	.max = 1,
	.step = 1,
	.def = 1,
};

static const struct v4l2_ctrl_config vivi_ctrl_int32 = {
	.ops = &vivi_ctrl_ops,
	.id = VIVI_CID_CUSTOM_BASE + 2,
	.name = "Integer 32 Bits",
	.type = V4L2_CTRL_TYPE_INTEGER,
	.min = 0x80000000,
	.max = 0x7fffffff,
	.step = 1,
};

static const struct v4l2_ctrl_config vivi_ctrl_int64 = {
	.ops = &vivi_ctrl_ops,
	.id = VIVI_CID_CUSTOM_BASE + 3,
	.name = "Integer 64 Bits",
	.type = V4L2_CTRL_TYPE_INTEGER64,
};

static const char * const vivi_ctrl_menu_strings[] = {
	"Menu Item 0 (Skipped)",
	"Menu Item 1",
	"Menu Item 2 (Skipped)",
	"Menu Item 3",
	"Menu Item 4",
	"Menu Item 5 (Skipped)",
	NULL,
};

static const struct v4l2_ctrl_config vivi_ctrl_menu = {
	.ops = &vivi_ctrl_ops,
	.id = VIVI_CID_CUSTOM_BASE + 4,
	.name = "Menu",
	.type = V4L2_CTRL_TYPE_MENU,
	.min = 1,
	.max = 4,
	.def = 3,
	.menu_skip_mask = 0x04,
	.qmenu = vivi_ctrl_menu_strings,
};

static const struct v4l2_ctrl_config vivi_ctrl_string = {
	.ops = &vivi_ctrl_ops,
	.id = VIVI_CID_CUSTOM_BASE + 5,
	.name = "String",
	.type = V4L2_CTRL_TYPE_STRING,
	.min = 2,
	.max = 4,
	.step = 1,
};

static const struct v4l2_ctrl_config vivi_ctrl_bitmask = {
	.ops = &vivi_ctrl_ops,
	.id = VIVI_CID_CUSTOM_BASE + 6,
	.name = "Bitmask",
	.type = V4L2_CTRL_TYPE_BITMASK,
	.def = 0x80002000,
	.min = 0,
	.max = 0x80402010,
	.step = 0,
};

static const s64 vivi_ctrl_int_menu_values[] = {
	1, 1, 2, 3, 5, 8, 13, 21, 42,
};

static const struct v4l2_ctrl_config vivi_ctrl_int_menu = {
	.ops = &vivi_ctrl_ops,
	.id = VIVI_CID_CUSTOM_BASE + 7,
	.name = "Integer menu",
	.type = V4L2_CTRL_TYPE_INTEGER_MENU,
	.min = 1,
	.max = 8,
	.def = 4,
	.menu_skip_mask = 0x02,
	.qmenu_int = vivi_ctrl_int_menu_values,
};

static const struct v4l2_file_operations vivi_fops = {
	.owner		= THIS_MODULE,
	.open           = v4l2_fh_open,
	.release        = vb2_fop_release,
	.read           = vb2_fop_read,
	.poll		= vb2_fop_poll,
	.unlocked_ioctl = video_ioctl2, /* V4L2 ioctl handler */
	.mmap           = vb2_fop_mmap,
};

static const struct v4l2_ioctl_ops vivi_ioctl_ops = {
	.vidioc_querycap      = vidioc_querycap,
	.vidioc_enum_fmt_vid_cap  = vidioc_enum_fmt_vid_cap,
	.vidioc_g_fmt_vid_cap     = vidioc_g_fmt_vid_cap,
	.vidioc_try_fmt_vid_cap   = vidioc_try_fmt_vid_cap,
	.vidioc_s_fmt_vid_cap     = vidioc_s_fmt_vid_cap,
	.vidioc_reqbufs       = vb2_ioctl_reqbufs,
	.vidioc_create_bufs   = vb2_ioctl_create_bufs,
	.vidioc_prepare_buf   = vb2_ioctl_prepare_buf,
	.vidioc_querybuf      = vb2_ioctl_querybuf,
	.vidioc_qbuf          = vb2_ioctl_qbuf,
	.vidioc_dqbuf         = vb2_ioctl_dqbuf,
	.vidioc_enum_input    = vidioc_enum_input,
	.vidioc_g_input       = vidioc_g_input,
	.vidioc_s_input       = vidioc_s_input,
	.vidioc_streamon      = vb2_ioctl_streamon,
	.vidioc_streamoff     = vb2_ioctl_streamoff,
	.vidioc_log_status    = v4l2_ctrl_log_status,
	.vidioc_subscribe_event = v4l2_ctrl_subscribe_event,
	.vidioc_unsubscribe_event = v4l2_event_unsubscribe,
};

static struct video_device vivi_template = {
	.name		= "vivi",
	.fops           = &vivi_fops,
	.ioctl_ops 	= &vivi_ioctl_ops,
	.release	= video_device_release_empty,
};

/* -----------------------------------------------------------------
	Initialization and module stuff
   ------------------------------------------------------------------*/

static int vivi_release(void)
{
	struct vivi_dev *dev;
	struct list_head *list;

	while (!list_empty(&vivi_devlist)) {
		list = vivi_devlist.next;
		list_del(list);
		dev = list_entry(list, struct vivi_dev, vivi_devlist);

		v4l2_info(&dev->v4l2_dev, "unregistering %s\n",
			video_device_node_name(&dev->vdev));
		video_unregister_device(&dev->vdev);
		v4l2_device_unregister(&dev->v4l2_dev);
		v4l2_ctrl_handler_free(&dev->ctrl_handler);
		kfree(dev);
	}

	return 0;
}

static int __init vivi_create_instance(int inst)
{
	struct vivi_dev *dev;
	struct video_device *vfd;
	struct v4l2_ctrl_handler *hdl;
	struct vb2_queue *q;
	int ret;

	dev = kzalloc(sizeof(*dev), GFP_KERNEL);
	if (!dev)
		return -ENOMEM;

	snprintf(dev->v4l2_dev.name, sizeof(dev->v4l2_dev.name),
			"%s-%03d", VIVI_MODULE_NAME, inst);
	ret = v4l2_device_register(NULL, &dev->v4l2_dev);
	if (ret)
		goto free_dev;

	dev->fmt = &formats[0];
	dev->width = 640;
	dev->height = 480;
	dev->pixelsize = dev->fmt->depth / 8;
	hdl = &dev->ctrl_handler;
	v4l2_ctrl_handler_init(hdl, 11);
	dev->volume = v4l2_ctrl_new_std(hdl, &vivi_ctrl_ops,
			V4L2_CID_AUDIO_VOLUME, 0, 255, 1, 200);
	dev->brightness = v4l2_ctrl_new_std(hdl, &vivi_ctrl_ops,
			V4L2_CID_BRIGHTNESS, 0, 255, 1, 127);
	dev->contrast = v4l2_ctrl_new_std(hdl, &vivi_ctrl_ops,
			V4L2_CID_CONTRAST, 0, 255, 1, 16);
	dev->saturation = v4l2_ctrl_new_std(hdl, &vivi_ctrl_ops,
			V4L2_CID_SATURATION, 0, 255, 1, 127);
	dev->hue = v4l2_ctrl_new_std(hdl, &vivi_ctrl_ops,
			V4L2_CID_HUE, -128, 127, 1, 0);
	dev->autogain = v4l2_ctrl_new_std(hdl, &vivi_ctrl_ops,
			V4L2_CID_AUTOGAIN, 0, 1, 1, 1);
	dev->gain = v4l2_ctrl_new_std(hdl, &vivi_ctrl_ops,
			V4L2_CID_GAIN, 0, 255, 1, 100);
	dev->alpha = v4l2_ctrl_new_std(hdl, &vivi_ctrl_ops,
			V4L2_CID_ALPHA_COMPONENT, 0, 255, 1, 0);
	dev->button = v4l2_ctrl_new_custom(hdl, &vivi_ctrl_button, NULL);
	dev->int32 = v4l2_ctrl_new_custom(hdl, &vivi_ctrl_int32, NULL);
	dev->int64 = v4l2_ctrl_new_custom(hdl, &vivi_ctrl_int64, NULL);
	dev->boolean = v4l2_ctrl_new_custom(hdl, &vivi_ctrl_boolean, NULL);
	dev->menu = v4l2_ctrl_new_custom(hdl, &vivi_ctrl_menu, NULL);
	dev->string = v4l2_ctrl_new_custom(hdl, &vivi_ctrl_string, NULL);
	dev->bitmask = v4l2_ctrl_new_custom(hdl, &vivi_ctrl_bitmask, NULL);
	dev->int_menu = v4l2_ctrl_new_custom(hdl, &vivi_ctrl_int_menu, NULL);
	if (hdl->error) {
		ret = hdl->error;
		goto unreg_dev;
	}
	v4l2_ctrl_auto_cluster(2, &dev->autogain, 0, true);
	dev->v4l2_dev.ctrl_handler = hdl;

	/* initialize locks */
	spin_lock_init(&dev->slock);

	/* initialize queue */
	q = &dev->vb_vidq;
	memset(q, 0, sizeof(dev->vb_vidq));
	q->type = V4L2_BUF_TYPE_VIDEO_CAPTURE;
	q->io_modes = VB2_MMAP | VB2_USERPTR | VB2_READ;
	q->drv_priv = dev;
	q->buf_struct_size = sizeof(struct vivi_buffer);
	q->ops = &vivi_video_qops;
	q->mem_ops = &vb2_vmalloc_memops;

	vb2_queue_init(q);

	mutex_init(&dev->mutex);

	/* init video dma queues */
	INIT_LIST_HEAD(&dev->vidq.active);
	init_waitqueue_head(&dev->vidq.wq);

	vfd = &dev->vdev;
	*vfd = vivi_template;
	vfd->debug = debug;
	vfd->v4l2_dev = &dev->v4l2_dev;
	vfd->queue = q;
	set_bit(V4L2_FL_USE_FH_PRIO, &vfd->flags);

	/*
	 * Provide a mutex to v4l2 core. It will be used to protect
	 * all fops and v4l2 ioctls.
	 */
	vfd->lock = &dev->mutex;
	video_set_drvdata(vfd, dev);

	ret = video_register_device(vfd, VFL_TYPE_GRABBER, video_nr);
	if (ret < 0)
		goto unreg_dev;

	/* Now that everything is fine, let's add it to device list */
	list_add_tail(&dev->vivi_devlist, &vivi_devlist);

	v4l2_info(&dev->v4l2_dev, "V4L2 device registered as %s\n",
		  video_device_node_name(vfd));
	return 0;

unreg_dev:
	v4l2_ctrl_handler_free(hdl);
	v4l2_device_unregister(&dev->v4l2_dev);
free_dev:
	kfree(dev);
	return ret;
}

/* This routine allocates from 1 to n_devs virtual drivers.

   The real maximum number of virtual drivers will depend on how many drivers
   will succeed. This is limited to the maximum number of devices that
   videodev supports, which is equal to VIDEO_NUM_DEVICES.
 */
static int __init vivi_init(void)
{
	const struct font_desc *font = find_font("VGA8x16");
	int ret = 0, i;

	if (font == NULL) {
		printk(KERN_ERR "vivi: could not find font\n");
		return -ENODEV;
	}
	font8x16 = font->data;

	if (n_devs <= 0)
		n_devs = 1;

	for (i = 0; i < n_devs; i++) {
		ret = vivi_create_instance(i);
		if (ret) {
			/* If some instantiations succeeded, keep driver */
			if (i)
				ret = 0;
			break;
		}
	}

	if (ret < 0) {
		printk(KERN_ERR "vivi: error %d while loading driver\n", ret);
		return ret;
	}

	printk(KERN_INFO "Video Technology Magazine Virtual Video "
			"Capture Board ver %s successfully loaded.\n",
			VIVI_VERSION);

	/* n_devs will reflect the actual number of allocated devices */
	n_devs = i;

	return ret;
}

static void __exit vivi_exit(void)
{
	vivi_release();
}

module_init(vivi_init);
module_exit(vivi_exit);<|MERGE_RESOLUTION|>--- conflicted
+++ resolved
@@ -1057,61 +1057,6 @@
 	File operations for the device
    ------------------------------------------------------------------*/
 
-<<<<<<< HEAD
-static ssize_t
-vivi_read(struct file *file, char __user *data, size_t count, loff_t *ppos)
-{
-	struct vivi_dev *dev = video_drvdata(file);
-	int err;
-
-	dprintk(dev, 1, "read called\n");
-	mutex_lock(&dev->mutex);
-	err = vb2_read(&dev->vb_vidq, data, count, ppos,
-		       file->f_flags & O_NONBLOCK);
-	mutex_unlock(&dev->mutex);
-	return err;
-}
-
-static unsigned int
-vivi_poll(struct file *file, struct poll_table_struct *wait)
-{
-	struct vivi_dev *dev = video_drvdata(file);
-	struct vb2_queue *q = &dev->vb_vidq;
-
-	dprintk(dev, 1, "%s\n", __func__);
-	return vb2_poll(q, file, wait);
-}
-
-static int vivi_close(struct file *file)
-{
-	struct video_device  *vdev = video_devdata(file);
-	struct vivi_dev *dev = video_drvdata(file);
-
-	dprintk(dev, 1, "close called (dev=%s), file %p\n",
-		video_device_node_name(vdev), file);
-
-	if (v4l2_fh_is_singular_file(file))
-		vb2_queue_release(&dev->vb_vidq);
-	return v4l2_fh_release(file);
-}
-
-static int vivi_mmap(struct file *file, struct vm_area_struct *vma)
-{
-	struct vivi_dev *dev = video_drvdata(file);
-	int ret;
-
-	dprintk(dev, 1, "mmap called, vma=0x%08lx\n", (unsigned long)vma);
-
-	ret = vb2_mmap(&dev->vb_vidq, vma);
-	dprintk(dev, 1, "vma start=0x%08lx, size=%ld, ret=%d\n",
-		(unsigned long)vma->vm_start,
-		(unsigned long)vma->vm_end - (unsigned long)vma->vm_start,
-		ret);
-	return ret;
-}
-
-=======
->>>>>>> 28c42c28
 static const struct v4l2_ctrl_ops vivi_ctrl_ops = {
 	.g_volatile_ctrl = vivi_g_volatile_ctrl,
 	.s_ctrl = vivi_s_ctrl,
