--- conflicted
+++ resolved
@@ -543,11 +543,6 @@
 
 	if (!chip->dev_ready(mtd))
 		pr_warn_ratelimited("timeout while waiting for chip to become ready\n");
-<<<<<<< HEAD
-out:
-	led_trigger_event(nand_led_trigger, LED_OFF);
-=======
->>>>>>> ed596a4a
 }
 EXPORT_SYMBOL_GPL(nand_wait_ready);
 
