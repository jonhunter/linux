// SPDX-License-Identifier: GPL-2.0
/*
 * pptt.c - parsing of Processor Properties Topology Table (PPTT)
 *
 * Copyright (C) 2018, ARM
 *
 * This file implements parsing of the Processor Properties Topology Table
 * which is optionally used to describe the processor and cache topology.
 * Due to the relative pointers used throughout the table, this doesn't
 * leverage the existing subtable parsing in the kernel.
 *
 * The PPTT structure is an inverted tree, with each node potentially
 * holding one or two inverted tree data structures describing
 * the caches available at that level. Each cache structure optionally
 * contains properties describing the cache at a given level which can be
 * used to override hardware probed values.
 */
#define pr_fmt(fmt) "ACPI PPTT: " fmt

#include <linux/acpi.h>
#include <linux/cacheinfo.h>
#include <acpi/processor.h>

static struct acpi_subtable_header *fetch_pptt_subtable(struct acpi_table_header *table_hdr,
							u32 pptt_ref)
{
	struct acpi_subtable_header *entry;

	/* there isn't a subtable at reference 0 */
	if (pptt_ref < sizeof(struct acpi_subtable_header))
		return NULL;

	if (pptt_ref + sizeof(struct acpi_subtable_header) > table_hdr->length)
		return NULL;

	entry = ACPI_ADD_PTR(struct acpi_subtable_header, table_hdr, pptt_ref);

	if (entry->length == 0)
		return NULL;

	if (pptt_ref + entry->length > table_hdr->length)
		return NULL;

	return entry;
}

static struct acpi_pptt_processor *fetch_pptt_node(struct acpi_table_header *table_hdr,
						   u32 pptt_ref)
{
	return (struct acpi_pptt_processor *)fetch_pptt_subtable(table_hdr, pptt_ref);
}

static struct acpi_pptt_cache *fetch_pptt_cache(struct acpi_table_header *table_hdr,
						u32 pptt_ref)
{
	return (struct acpi_pptt_cache *)fetch_pptt_subtable(table_hdr, pptt_ref);
}

static struct acpi_subtable_header *acpi_get_pptt_resource(struct acpi_table_header *table_hdr,
							   struct acpi_pptt_processor *node,
							   int resource)
{
	u32 *ref;

	if (resource >= node->number_of_priv_resources)
		return NULL;

	ref = ACPI_ADD_PTR(u32, node, sizeof(struct acpi_pptt_processor));
	ref += resource;

	return fetch_pptt_subtable(table_hdr, *ref);
}

static inline bool acpi_pptt_match_type(int table_type, int type)
{
	return ((table_type & ACPI_PPTT_MASK_CACHE_TYPE) == type ||
		table_type & ACPI_PPTT_CACHE_TYPE_UNIFIED & type);
}

/**
 * acpi_pptt_walk_cache() - Attempt to find the requested acpi_pptt_cache
 * @table_hdr: Pointer to the head of the PPTT table
 * @local_level: passed res reflects this cache level
 * @res: cache resource in the PPTT we want to walk
 * @found: returns a pointer to the requested level if found
 * @level: the requested cache level
 * @type: the requested cache type
 *
 * Attempt to find a given cache level, while counting the max number
 * of cache levels for the cache node.
 *
 * Given a pptt resource, verify that it is a cache node, then walk
 * down each level of caches, counting how many levels are found
 * as well as checking the cache type (icache, dcache, unified). If a
 * level & type match, then we set found, and continue the search.
 * Once the entire cache branch has been walked return its max
 * depth.
 *
 * Return: The cache structure and the level we terminated with.
 */
static int acpi_pptt_walk_cache(struct acpi_table_header *table_hdr,
				int local_level,
				struct acpi_subtable_header *res,
				struct acpi_pptt_cache **found,
				int level, int type)
{
	struct acpi_pptt_cache *cache;

	if (res->type != ACPI_PPTT_TYPE_CACHE)
		return 0;

	cache = (struct acpi_pptt_cache *) res;
	while (cache) {
		local_level++;

		if (local_level == level &&
		    cache->flags & ACPI_PPTT_CACHE_TYPE_VALID &&
		    acpi_pptt_match_type(cache->attributes, type)) {
			if (*found != NULL && cache != *found)
				pr_warn("Found duplicate cache level/type unable to determine uniqueness\n");

			pr_debug("Found cache @ level %d\n", level);
			*found = cache;
			/*
			 * continue looking at this node's resource list
			 * to verify that we don't find a duplicate
			 * cache node.
			 */
		}
		cache = fetch_pptt_cache(table_hdr, cache->next_level_of_cache);
	}
	return local_level;
}

static struct acpi_pptt_cache *acpi_find_cache_level(struct acpi_table_header *table_hdr,
						     struct acpi_pptt_processor *cpu_node,
						     int *starting_level, int level,
						     int type)
{
	struct acpi_subtable_header *res;
	int number_of_levels = *starting_level;
	int resource = 0;
	struct acpi_pptt_cache *ret = NULL;
	int local_level;

	/* walk down from processor node */
	while ((res = acpi_get_pptt_resource(table_hdr, cpu_node, resource))) {
		resource++;

		local_level = acpi_pptt_walk_cache(table_hdr, *starting_level,
						   res, &ret, level, type);
		/*
		 * we are looking for the max depth. Since its potentially
		 * possible for a given node to have resources with differing
		 * depths verify that the depth we have found is the largest.
		 */
		if (number_of_levels < local_level)
			number_of_levels = local_level;
	}
	if (number_of_levels > *starting_level)
		*starting_level = number_of_levels;

	return ret;
}

/**
 * acpi_count_levels() - Given a PPTT table, and a CPU node, count the caches
 * @table_hdr: Pointer to the head of the PPTT table
 * @cpu_node: processor node we wish to count caches for
 *
 * Given a processor node containing a processing unit, walk into it and count
 * how many levels exist solely for it, and then walk up each level until we hit
 * the root node (ignore the package level because it may be possible to have
 * caches that exist across packages). Count the number of cache levels that
 * exist at each level on the way up.
 *
 * Return: Total number of levels found.
 */
static int acpi_count_levels(struct acpi_table_header *table_hdr,
			     struct acpi_pptt_processor *cpu_node)
{
	int total_levels = 0;

	do {
		acpi_find_cache_level(table_hdr, cpu_node, &total_levels, 0, 0);
		cpu_node = fetch_pptt_node(table_hdr, cpu_node->parent);
	} while (cpu_node);

	return total_levels;
}

/**
 * acpi_pptt_leaf_node() - Given a processor node, determine if its a leaf
 * @table_hdr: Pointer to the head of the PPTT table
 * @node: passed node is checked to see if its a leaf
 *
 * Determine if the *node parameter is a leaf node by iterating the
 * PPTT table, looking for nodes which reference it.
 *
 * Return: 0 if we find a node referencing the passed node (or table error),
 * or 1 if we don't.
 */
static int acpi_pptt_leaf_node(struct acpi_table_header *table_hdr,
			       struct acpi_pptt_processor *node)
{
	struct acpi_subtable_header *entry;
	unsigned long table_end;
	u32 node_entry;
	struct acpi_pptt_processor *cpu_node;
	u32 proc_sz;

	if (table_hdr->revision > 1)
		return (node->flags & ACPI_PPTT_ACPI_LEAF_NODE);

	table_end = (unsigned long)table_hdr + table_hdr->length;
	node_entry = ACPI_PTR_DIFF(node, table_hdr);
	entry = ACPI_ADD_PTR(struct acpi_subtable_header, table_hdr,
			     sizeof(struct acpi_table_pptt));
	proc_sz = sizeof(struct acpi_pptt_processor *);

	while ((unsigned long)entry + proc_sz < table_end) {
		cpu_node = (struct acpi_pptt_processor *)entry;
		if (entry->type == ACPI_PPTT_TYPE_PROCESSOR &&
		    cpu_node->parent == node_entry)
			return 0;
		if (entry->length == 0)
			return 0;
		entry = ACPI_ADD_PTR(struct acpi_subtable_header, entry,
				     entry->length);

	}
	return 1;
}

/**
 * acpi_find_processor_node() - Given a PPTT table find the requested processor
 * @table_hdr:  Pointer to the head of the PPTT table
 * @acpi_cpu_id: CPU we are searching for
 *
 * Find the subtable entry describing the provided processor.
 * This is done by iterating the PPTT table looking for processor nodes
 * which have an acpi_processor_id that matches the acpi_cpu_id parameter
 * passed into the function. If we find a node that matches this criteria
 * we verify that its a leaf node in the topology rather than depending
 * on the valid flag, which doesn't need to be set for leaf nodes.
 *
 * Return: NULL, or the processors acpi_pptt_processor*
 */
static struct acpi_pptt_processor *acpi_find_processor_node(struct acpi_table_header *table_hdr,
							    u32 acpi_cpu_id)
{
	struct acpi_subtable_header *entry;
	unsigned long table_end;
	struct acpi_pptt_processor *cpu_node;
	u32 proc_sz;

	table_end = (unsigned long)table_hdr + table_hdr->length;
	entry = ACPI_ADD_PTR(struct acpi_subtable_header, table_hdr,
			     sizeof(struct acpi_table_pptt));
	proc_sz = sizeof(struct acpi_pptt_processor *);

	/* find the processor structure associated with this cpuid */
	while ((unsigned long)entry + proc_sz < table_end) {
		cpu_node = (struct acpi_pptt_processor *)entry;

		if (entry->length == 0) {
			pr_warn("Invalid zero length subtable\n");
			break;
		}
		if (entry->type == ACPI_PPTT_TYPE_PROCESSOR &&
		    acpi_cpu_id == cpu_node->acpi_processor_id &&
		     acpi_pptt_leaf_node(table_hdr, cpu_node)) {
			return (struct acpi_pptt_processor *)entry;
		}

		entry = ACPI_ADD_PTR(struct acpi_subtable_header, entry,
				     entry->length);
	}

	return NULL;
}

static int acpi_find_cache_levels(struct acpi_table_header *table_hdr,
				  u32 acpi_cpu_id)
{
	int number_of_levels = 0;
	struct acpi_pptt_processor *cpu;

	cpu = acpi_find_processor_node(table_hdr, acpi_cpu_id);
	if (cpu)
		number_of_levels = acpi_count_levels(table_hdr, cpu);

	return number_of_levels;
}

static u8 acpi_cache_type(enum cache_type type)
{
	switch (type) {
	case CACHE_TYPE_DATA:
		pr_debug("Looking for data cache\n");
		return ACPI_PPTT_CACHE_TYPE_DATA;
	case CACHE_TYPE_INST:
		pr_debug("Looking for instruction cache\n");
		return ACPI_PPTT_CACHE_TYPE_INSTR;
	default:
	case CACHE_TYPE_UNIFIED:
		pr_debug("Looking for unified cache\n");
		/*
		 * It is important that ACPI_PPTT_CACHE_TYPE_UNIFIED
		 * contains the bit pattern that will match both
		 * ACPI unified bit patterns because we use it later
		 * to match both cases.
		 */
		return ACPI_PPTT_CACHE_TYPE_UNIFIED;
	}
}

static struct acpi_pptt_cache *acpi_find_cache_node(struct acpi_table_header *table_hdr,
						    u32 acpi_cpu_id,
						    enum cache_type type,
						    unsigned int level,
						    struct acpi_pptt_processor **node)
{
	int total_levels = 0;
	struct acpi_pptt_cache *found = NULL;
	struct acpi_pptt_processor *cpu_node;
	u8 acpi_type = acpi_cache_type(type);

	pr_debug("Looking for CPU %d's level %d cache type %d\n",
		 acpi_cpu_id, level, acpi_type);

	cpu_node = acpi_find_processor_node(table_hdr, acpi_cpu_id);

	while (cpu_node && !found) {
		found = acpi_find_cache_level(table_hdr, cpu_node,
					      &total_levels, level, acpi_type);
		*node = cpu_node;
		cpu_node = fetch_pptt_node(table_hdr, cpu_node->parent);
	}

	return found;
}

/**
 * update_cache_properties() - Update cacheinfo for the given processor
 * @this_leaf: Kernel cache info structure being updated
 * @found_cache: The PPTT node describing this cache instance
 * @cpu_node: A unique reference to describe this cache instance
 *
 * The ACPI spec implies that the fields in the cache structures are used to
 * extend and correct the information probed from the hardware. Lets only
 * set fields that we determine are VALID.
 *
 * Return: nothing. Side effect of updating the global cacheinfo
 */
static void update_cache_properties(struct cacheinfo *this_leaf,
				    struct acpi_pptt_cache *found_cache,
				    struct acpi_pptt_processor *cpu_node)
{
	this_leaf->fw_token = cpu_node;
	if (found_cache->flags & ACPI_PPTT_SIZE_PROPERTY_VALID)
		this_leaf->size = found_cache->size;
	if (found_cache->flags & ACPI_PPTT_LINE_SIZE_VALID)
		this_leaf->coherency_line_size = found_cache->line_size;
	if (found_cache->flags & ACPI_PPTT_NUMBER_OF_SETS_VALID)
		this_leaf->number_of_sets = found_cache->number_of_sets;
	if (found_cache->flags & ACPI_PPTT_ASSOCIATIVITY_VALID)
		this_leaf->ways_of_associativity = found_cache->associativity;
	if (found_cache->flags & ACPI_PPTT_WRITE_POLICY_VALID) {
		switch (found_cache->attributes & ACPI_PPTT_MASK_WRITE_POLICY) {
		case ACPI_PPTT_CACHE_POLICY_WT:
			this_leaf->attributes = CACHE_WRITE_THROUGH;
			break;
		case ACPI_PPTT_CACHE_POLICY_WB:
			this_leaf->attributes = CACHE_WRITE_BACK;
			break;
		}
	}
	if (found_cache->flags & ACPI_PPTT_ALLOCATION_TYPE_VALID) {
		switch (found_cache->attributes & ACPI_PPTT_MASK_ALLOCATION_TYPE) {
		case ACPI_PPTT_CACHE_READ_ALLOCATE:
			this_leaf->attributes |= CACHE_READ_ALLOCATE;
			break;
		case ACPI_PPTT_CACHE_WRITE_ALLOCATE:
			this_leaf->attributes |= CACHE_WRITE_ALLOCATE;
			break;
		case ACPI_PPTT_CACHE_RW_ALLOCATE:
		case ACPI_PPTT_CACHE_RW_ALLOCATE_ALT:
			this_leaf->attributes |=
				CACHE_READ_ALLOCATE | CACHE_WRITE_ALLOCATE;
			break;
		}
	}
	/*
	 * If cache type is NOCACHE, then the cache hasn't been specified
	 * via other mechanisms.  Update the type if a cache type has been
	 * provided.
	 *
	 * Note, we assume such caches are unified based on conventional system
	 * design and known examples.  Significant work is required elsewhere to
	 * fully support data/instruction only type caches which are only
	 * specified in PPTT.
	 */
	if (this_leaf->type == CACHE_TYPE_NOCACHE &&
	    found_cache->flags & ACPI_PPTT_CACHE_TYPE_VALID)
		this_leaf->type = CACHE_TYPE_UNIFIED;
}

static void cache_setup_acpi_cpu(struct acpi_table_header *table,
				 unsigned int cpu)
{
	struct acpi_pptt_cache *found_cache;
	struct cpu_cacheinfo *this_cpu_ci = get_cpu_cacheinfo(cpu);
	u32 acpi_cpu_id = get_acpi_id_for_cpu(cpu);
	struct cacheinfo *this_leaf;
	unsigned int index = 0;
	struct acpi_pptt_processor *cpu_node = NULL;

	while (index < get_cpu_cacheinfo(cpu)->num_leaves) {
		this_leaf = this_cpu_ci->info_list + index;
		found_cache = acpi_find_cache_node(table, acpi_cpu_id,
						   this_leaf->type,
						   this_leaf->level,
						   &cpu_node);
		pr_debug("found = %p %p\n", found_cache, cpu_node);
		if (found_cache)
			update_cache_properties(this_leaf,
						found_cache,
						cpu_node);

		index++;
	}
}

/* Passing level values greater than this will result in search termination */
#define PPTT_ABORT_PACKAGE 0xFF

static struct acpi_pptt_processor *acpi_find_processor_package_id(struct acpi_table_header *table_hdr,
								  struct acpi_pptt_processor *cpu,
								  int level, int flag)
{
	struct acpi_pptt_processor *prev_node;

	while (cpu && level) {
		if (cpu->flags & flag)
			break;
		pr_debug("level %d\n", level);
		prev_node = fetch_pptt_node(table_hdr, cpu->parent);
		if (prev_node == NULL)
			break;
		cpu = prev_node;
		level--;
	}
	return cpu;
}

static void acpi_pptt_warn_missing(void)
{
<<<<<<< HEAD
	pr_warn_once("No PPTT table found, cpu and cache topology may be inaccurate\n");
=======
	pr_warn_once("No PPTT table found, CPU and cache topology may be inaccurate\n");
>>>>>>> 0ecfebd2
}

/**
 * topology_get_acpi_cpu_tag() - Find a unique topology value for a feature
 * @table: Pointer to the head of the PPTT table
 * @cpu: Kernel logical CPU number
 * @level: A level that terminates the search
 * @flag: A flag which terminates the search
 *
 * Get a unique value given a CPU, and a topology level, that can be
 * matched to determine which cpus share common topological features
 * at that level.
 *
 * Return: Unique value, or -ENOENT if unable to locate CPU
 */
static int topology_get_acpi_cpu_tag(struct acpi_table_header *table,
				     unsigned int cpu, int level, int flag)
{
	struct acpi_pptt_processor *cpu_node;
	u32 acpi_cpu_id = get_acpi_id_for_cpu(cpu);

	cpu_node = acpi_find_processor_node(table, acpi_cpu_id);
	if (cpu_node) {
		cpu_node = acpi_find_processor_package_id(table, cpu_node,
							  level, flag);
		/*
		 * As per specification if the processor structure represents
		 * an actual processor, then ACPI processor ID must be valid.
		 * For processor containers ACPI_PPTT_ACPI_PROCESSOR_ID_VALID
		 * should be set if the UID is valid
		 */
		if (level == 0 ||
		    cpu_node->flags & ACPI_PPTT_ACPI_PROCESSOR_ID_VALID)
			return cpu_node->acpi_processor_id;
		return ACPI_PTR_DIFF(cpu_node, table);
	}
	pr_warn_once("PPTT table found, but unable to locate core %d (%d)\n",
		    cpu, acpi_cpu_id);
	return -ENOENT;
}

static int find_acpi_cpu_topology_tag(unsigned int cpu, int level, int flag)
{
	struct acpi_table_header *table;
	acpi_status status;
	int retval;

	status = acpi_get_table(ACPI_SIG_PPTT, 0, &table);
	if (ACPI_FAILURE(status)) {
		acpi_pptt_warn_missing();
		return -ENOENT;
	}
	retval = topology_get_acpi_cpu_tag(table, cpu, level, flag);
	pr_debug("Topology Setup ACPI CPU %d, level %d ret = %d\n",
		 cpu, level, retval);
	acpi_put_table(table);

	return retval;
}

/**
 * acpi_find_last_cache_level() - Determines the number of cache levels for a PE
 * @cpu: Kernel logical CPU number
 *
 * Given a logical CPU number, returns the number of levels of cache represented
 * in the PPTT. Errors caused by lack of a PPTT table, or otherwise, return 0
 * indicating we didn't find any cache levels.
 *
 * Return: Cache levels visible to this core.
 */
int acpi_find_last_cache_level(unsigned int cpu)
{
	u32 acpi_cpu_id;
	struct acpi_table_header *table;
	int number_of_levels = 0;
	acpi_status status;

	pr_debug("Cache Setup find last level CPU=%d\n", cpu);

	acpi_cpu_id = get_acpi_id_for_cpu(cpu);
	status = acpi_get_table(ACPI_SIG_PPTT, 0, &table);
	if (ACPI_FAILURE(status)) {
		acpi_pptt_warn_missing();
	} else {
		number_of_levels = acpi_find_cache_levels(table, acpi_cpu_id);
		acpi_put_table(table);
	}
	pr_debug("Cache Setup find last level level=%d\n", number_of_levels);

	return number_of_levels;
}

/**
 * cache_setup_acpi() - Override CPU cache topology with data from the PPTT
 * @cpu: Kernel logical CPU number
 *
 * Updates the global cache info provided by cpu_get_cacheinfo()
 * when there are valid properties in the acpi_pptt_cache nodes. A
 * successful parse may not result in any updates if none of the
 * cache levels have any valid flags set.  Further, a unique value is
 * associated with each known CPU cache entry. This unique value
 * can be used to determine whether caches are shared between CPUs.
 *
 * Return: -ENOENT on failure to find table, or 0 on success
 */
int cache_setup_acpi(unsigned int cpu)
{
	struct acpi_table_header *table;
	acpi_status status;

	pr_debug("Cache Setup ACPI CPU %d\n", cpu);

	status = acpi_get_table(ACPI_SIG_PPTT, 0, &table);
	if (ACPI_FAILURE(status)) {
		acpi_pptt_warn_missing();
		return -ENOENT;
	}

	cache_setup_acpi_cpu(table, cpu);
	acpi_put_table(table);

	return status;
}

/**
 * find_acpi_cpu_topology() - Determine a unique topology value for a given CPU
 * @cpu: Kernel logical CPU number
 * @level: The topological level for which we would like a unique ID
 *
 * Determine a topology unique ID for each thread/core/cluster/mc_grouping
 * /socket/etc. This ID can then be used to group peers, which will have
 * matching ids.
 *
 * The search terminates when either the requested level is found or
 * we reach a root node. Levels beyond the termination point will return the
 * same unique ID. The unique id for level 0 is the acpi processor id. All
 * other levels beyond this use a generated value to uniquely identify
 * a topological feature.
 *
 * Return: -ENOENT if the PPTT doesn't exist, or the CPU cannot be found.
 * Otherwise returns a value which represents a unique topological feature.
 */
int find_acpi_cpu_topology(unsigned int cpu, int level)
{
	return find_acpi_cpu_topology_tag(cpu, level, 0);
}

/**
 * find_acpi_cpu_cache_topology() - Determine a unique cache topology value
 * @cpu: Kernel logical CPU number
 * @level: The cache level for which we would like a unique ID
 *
 * Determine a unique ID for each unified cache in the system
 *
 * Return: -ENOENT if the PPTT doesn't exist, or the CPU cannot be found.
 * Otherwise returns a value which represents a unique topological feature.
 */
int find_acpi_cpu_cache_topology(unsigned int cpu, int level)
{
	struct acpi_table_header *table;
	struct acpi_pptt_cache *found_cache;
	acpi_status status;
	u32 acpi_cpu_id = get_acpi_id_for_cpu(cpu);
	struct acpi_pptt_processor *cpu_node = NULL;
	int ret = -1;

	status = acpi_get_table(ACPI_SIG_PPTT, 0, &table);
	if (ACPI_FAILURE(status)) {
		acpi_pptt_warn_missing();
		return -ENOENT;
	}

	found_cache = acpi_find_cache_node(table, acpi_cpu_id,
					   CACHE_TYPE_UNIFIED,
					   level,
					   &cpu_node);
	if (found_cache)
		ret = ACPI_PTR_DIFF(cpu_node, table);

	acpi_put_table(table);

	return ret;
}


/**
 * find_acpi_cpu_topology_package() - Determine a unique CPU package value
 * @cpu: Kernel logical CPU number
 *
 * Determine a topology unique package ID for the given CPU.
 * This ID can then be used to group peers, which will have matching ids.
 *
 * The search terminates when either a level is found with the PHYSICAL_PACKAGE
 * flag set or we reach a root node.
 *
 * Return: -ENOENT if the PPTT doesn't exist, or the CPU cannot be found.
 * Otherwise returns a value which represents the package for this CPU.
 */
int find_acpi_cpu_topology_package(unsigned int cpu)
{
	return find_acpi_cpu_topology_tag(cpu, PPTT_ABORT_PACKAGE,
					  ACPI_PPTT_PHYSICAL_PACKAGE);
}<|MERGE_RESOLUTION|>--- conflicted
+++ resolved
@@ -456,11 +456,7 @@
 
 static void acpi_pptt_warn_missing(void)
 {
-<<<<<<< HEAD
-	pr_warn_once("No PPTT table found, cpu and cache topology may be inaccurate\n");
-=======
 	pr_warn_once("No PPTT table found, CPU and cache topology may be inaccurate\n");
->>>>>>> 0ecfebd2
 }
 
 /**
