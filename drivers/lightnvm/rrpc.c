--- conflicted
+++ resolved
@@ -510,10 +510,6 @@
 	struct rrpc_lun *rlun = rblk->rlun;
 	struct nvm_lun *lun = rblk->parent->lun;
 	struct nvm_block *blk = rblk->parent;
-<<<<<<< HEAD
-	struct rrpc_lun *rlun = &rrpc->luns[lun->id - rrpc->lun_offset];
-=======
->>>>>>> ed596a4a
 
 	spin_lock(&rlun->lock);
 	list_add_tail(&rblk->prio, &rlun->prio_list);
@@ -1040,14 +1036,8 @@
 {
 	struct nvm_dev *dev = rrpc->dev;
 	sector_t i;
-	u64 slba;
 	int ret;
 
-<<<<<<< HEAD
-	slba = rrpc->soffset >> (ilog2(dev->sec_size) - 9);
-
-=======
->>>>>>> ed596a4a
 	rrpc->trans_map = vzalloc(sizeof(struct rrpc_addr) * rrpc->nr_sects);
 	if (!rrpc->trans_map)
 		return -ENOMEM;
@@ -1069,13 +1059,8 @@
 		return 0;
 
 	/* Bring up the mapping table from device */
-<<<<<<< HEAD
-	ret = dev->ops->get_l2p_tbl(dev, slba, rrpc->nr_sects, rrpc_l2p_update,
-									rrpc);
-=======
 	ret = dev->ops->get_l2p_tbl(dev, rrpc->soffset, rrpc->nr_sects,
 					rrpc_l2p_update, rrpc);
->>>>>>> ed596a4a
 	if (ret) {
 		pr_err("nvm: rrpc: could not read L2P table.\n");
 		return -EINVAL;
@@ -1216,13 +1201,6 @@
 
 		INIT_WORK(&rlun->ws_gc, rrpc_lun_gc);
 		spin_lock_init(&rlun->lock);
-<<<<<<< HEAD
-
-		rrpc->total_blocks += dev->blks_per_lun;
-		rrpc->nr_sects += dev->sec_per_lun;
-
-=======
->>>>>>> ed596a4a
 	}
 
 	return 0;
@@ -1236,12 +1214,6 @@
 	struct nvm_dev *dev = rrpc->dev;
 	struct nvmm_type *mt = dev->mt;
 	sector_t size = rrpc->nr_sects * dev->sec_size;
-<<<<<<< HEAD
-
-	size >>= 9;
-
-	return mt->get_area(dev, begin, size);
-=======
 	int ret;
 
 	size >>= 9;
@@ -1251,21 +1223,15 @@
 		*begin >>= (ilog2(dev->sec_size) - 9);
 
 	return ret;
->>>>>>> ed596a4a
 }
 
 static void rrpc_area_free(struct rrpc *rrpc)
 {
 	struct nvm_dev *dev = rrpc->dev;
 	struct nvmm_type *mt = dev->mt;
-<<<<<<< HEAD
-
-	mt->put_area(dev, rrpc->soffset);
-=======
 	sector_t begin = rrpc->soffset << (ilog2(dev->sec_size) - 9);
 
 	mt->put_area(dev, begin);
->>>>>>> ed596a4a
 }
 
 static void rrpc_free(struct rrpc *rrpc)
@@ -1298,11 +1264,7 @@
 	sector_t reserved, provisioned;
 
 	/* cur, gc, and two emergency blocks for each lun */
-<<<<<<< HEAD
-	reserved = rrpc->nr_luns * dev->max_pages_per_blk * 4;
-=======
 	reserved = rrpc->nr_luns * dev->sec_per_blk * 4;
->>>>>>> ed596a4a
 	provisioned = rrpc->nr_sects - reserved;
 
 	if (reserved > rrpc->nr_sects) {
