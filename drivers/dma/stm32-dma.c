--- conflicted
+++ resolved
@@ -221,11 +221,8 @@
 	u32 mem_burst;
 	u32 mem_width;
 	enum dma_status status;
-<<<<<<< HEAD
-=======
 	bool trig_mdma;
 	struct stm32_dma_mdma_config mdma_config;
->>>>>>> 7365df19
 };
 
 struct stm32_dma_device {
@@ -674,7 +671,6 @@
 	if (chan->desc && chan->desc->cyclic) {
 		dma_scr &= ~(STM32_DMA_SCR_DBM | STM32_DMA_SCR_CIRC);
 		stm32_dma_write(dmadev, STM32_DMA_SCR(chan->id), dma_scr);
-<<<<<<< HEAD
 	}
 
 	chan->chan_reg.dma_sndtr = stm32_dma_read(dmadev, STM32_DMA_SNDTR(chan->id));
@@ -736,79 +732,13 @@
 
 static void stm32_dma_handle_chan_done(struct stm32_dma_chan *chan, u32 scr)
 {
-=======
-	}
-
-	chan->chan_reg.dma_sndtr = stm32_dma_read(dmadev, STM32_DMA_SNDTR(chan->id));
-
-	dev_dbg(chan2dev(chan), "vchan %pK: paused\n", &chan->vchan);
-}
-
-static void stm32_dma_post_resume_reconfigure(struct stm32_dma_chan *chan)
-{
-	struct stm32_dma_device *dmadev = stm32_dma_get_dev(chan);
-	struct stm32_dma_sg_req *sg_req;
-	u32 dma_scr, status, id;
-
-	id = chan->id;
-	dma_scr = stm32_dma_read(dmadev, STM32_DMA_SCR(id));
-
-	/* Clear interrupt status if it is there */
-	status = stm32_dma_irq_status(chan);
-	if (status)
-		stm32_dma_irq_clear(chan, status);
-
-	if (!chan->next_sg)
-		sg_req = &chan->desc->sg_req[chan->desc->num_sgs - 1];
-	else
-		sg_req = &chan->desc->sg_req[chan->next_sg - 1];
-
-	/* Reconfigure NDTR with the initial value */
-	stm32_dma_write(dmadev, STM32_DMA_SNDTR(chan->id), sg_req->chan_reg.dma_sndtr);
-
-	/* Restore SPAR */
-	stm32_dma_write(dmadev, STM32_DMA_SPAR(id), sg_req->chan_reg.dma_spar);
-
-	/* Restore SM0AR/SM1AR whatever DBM/CT as they may have been modified */
-	stm32_dma_write(dmadev, STM32_DMA_SM0AR(id), sg_req->chan_reg.dma_sm0ar);
-	stm32_dma_write(dmadev, STM32_DMA_SM1AR(id), sg_req->chan_reg.dma_sm1ar);
-
-	/* Reactivate CIRC/DBM if needed */
-	if (chan->chan_reg.dma_scr & STM32_DMA_SCR_DBM) {
-		dma_scr |= STM32_DMA_SCR_DBM;
-		/* Restore CT */
-		if (chan->chan_reg.dma_scr & STM32_DMA_SCR_CT)
-			dma_scr &= ~STM32_DMA_SCR_CT;
-		else
-			dma_scr |= STM32_DMA_SCR_CT;
-	} else if (chan->chan_reg.dma_scr & STM32_DMA_SCR_CIRC) {
-		dma_scr |= STM32_DMA_SCR_CIRC;
-	}
-	stm32_dma_write(dmadev, STM32_DMA_SCR(chan->id), dma_scr);
-
-	stm32_dma_configure_next_sg(chan);
-
-	stm32_dma_dump_reg(chan);
-
-	dma_scr |= STM32_DMA_SCR_EN;
-	stm32_dma_write(dmadev, STM32_DMA_SCR(chan->id), dma_scr);
-
-	dev_dbg(chan2dev(chan), "vchan %pK: reconfigured after pause/resume\n", &chan->vchan);
-}
-
-static void stm32_dma_handle_chan_done(struct stm32_dma_chan *chan, u32 scr)
-{
->>>>>>> 7365df19
 	if (!chan->desc)
 		return;
 
 	if (chan->desc->cyclic) {
 		vchan_cyclic_callback(&chan->desc->vdesc);
-<<<<<<< HEAD
-=======
 		if (chan->trig_mdma)
 			return;
->>>>>>> 7365df19
 		stm32_dma_sg_inc(chan);
 		/* cyclic while CIRC/DBM disable => post resume reconfiguration needed */
 		if (!(scr & (STM32_DMA_SCR_CIRC | STM32_DMA_SCR_DBM)))
@@ -945,12 +875,8 @@
 		sg_req = &chan->desc->sg_req[chan->next_sg - 1];
 
 	ndtr = sg_req->chan_reg.dma_sndtr;
-<<<<<<< HEAD
-	offset = (ndtr - chan_reg.dma_sndtr) << STM32_DMA_SCR_PSIZE_GET(chan_reg.dma_scr);
-=======
 	offset = (ndtr - chan_reg.dma_sndtr);
 	offset <<= FIELD_GET(STM32_DMA_SCR_PSIZE_MASK, chan_reg.dma_scr);
->>>>>>> 7365df19
 	spar = sg_req->chan_reg.dma_spar;
 	sm0ar = sg_req->chan_reg.dma_sm0ar;
 	sm1ar = sg_req->chan_reg.dma_sm1ar;
