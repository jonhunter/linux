--- conflicted
+++ resolved
@@ -537,115 +537,7 @@
 
 /*---------------------  Export Macros ------------------------------*/
 
-<<<<<<< HEAD
-#define MACvReceive0(iobase)						\
-do {									\
-	unsigned long dwData;						\
-	dwData = ioread32(iobase + MAC_REG_RXDMACTL0);			\
-	if (dwData & DMACTL_RUN)					\
-		iowrite32(DMACTL_WAKE, iobase + MAC_REG_RXDMACTL0);	\
-	else								\
-		iowrite32(DMACTL_RUN, iobase + MAC_REG_RXDMACTL0);	\
-} while (0)
-
-#define MACvReceive1(iobase)						\
-do {									\
-	unsigned long dwData;						\
-	dwData = ioread32(iobase + MAC_REG_RXDMACTL1);			\
-	if (dwData & DMACTL_RUN)					\
-		iowrite32(DMACTL_WAKE, iobase + MAC_REG_RXDMACTL1);	\
-	else								\
-		iowrite32(DMACTL_RUN, iobase + MAC_REG_RXDMACTL1);	\
-} while (0)
-
-#define MACvTransmit0(iobase)						\
-do {									\
-	unsigned long dwData;						\
-	dwData = ioread32(iobase + MAC_REG_TXDMACTL0);			\
-	if (dwData & DMACTL_RUN)					\
-		iowrite32(DMACTL_WAKE, iobase + MAC_REG_TXDMACTL0);	\
-	else								\
-		iowrite32(DMACTL_RUN, iobase + MAC_REG_TXDMACTL0);	\
-} while (0)
-
-#define MACvTransmitAC0(iobase)					\
-do {									\
-	unsigned long dwData;						\
-	dwData = ioread32(iobase + MAC_REG_AC0DMACTL);			\
-	if (dwData & DMACTL_RUN)					\
-		iowrite32(DMACTL_WAKE, iobase + MAC_REG_AC0DMACTL);	\
-	else								\
-		iowrite32(DMACTL_RUN, iobase + MAC_REG_AC0DMACTL);	\
-} while (0)
-
-#define MACvSelectPage0(iobase)				\
-	iowrite8(0, iobase + MAC_REG_PAGE1SEL)
-
-#define MACvSelectPage1(iobase)				\
-	iowrite8(1, iobase + MAC_REG_PAGE1SEL)
-
-#define MACvEnableProtectMD(iobase)					\
-do {									\
-	unsigned long dwOrgValue;					\
-	dwOrgValue = ioread32(iobase + MAC_REG_ENCFG);			\
-	dwOrgValue = dwOrgValue | ENCFG_PROTECTMD;			\
-	iowrite32((u32)dwOrgValue, iobase + MAC_REG_ENCFG);		\
-} while (0)
-
-#define MACvDisableProtectMD(iobase)					\
-do {									\
-	unsigned long dwOrgValue;					\
-	dwOrgValue = ioread32(iobase + MAC_REG_ENCFG);			\
-	dwOrgValue = dwOrgValue & ~ENCFG_PROTECTMD;			\
-	iowrite32((u32)dwOrgValue, iobase + MAC_REG_ENCFG);		\
-} while (0)
-
-#define MACvEnableBarkerPreambleMd(iobase)				\
-do {									\
-	unsigned long dwOrgValue;					\
-	dwOrgValue = ioread32(iobase + MAC_REG_ENCFG);			\
-	dwOrgValue = dwOrgValue | ENCFG_BARKERPREAM;			\
-	iowrite32((u32)dwOrgValue, iobase + MAC_REG_ENCFG);		\
-} while (0)
-
-#define MACvDisableBarkerPreambleMd(iobase)				\
-do {									\
-	unsigned long dwOrgValue;					\
-	dwOrgValue = ioread32(iobase + MAC_REG_ENCFG);			\
-	dwOrgValue = dwOrgValue & ~ENCFG_BARKERPREAM;			\
-	iowrite32((u32)dwOrgValue, iobase + MAC_REG_ENCFG);		\
-} while (0)
-
-#define MACvSetBBType(iobase, byTyp)					\
-do {									\
-	unsigned long dwOrgValue;					\
-	dwOrgValue = ioread32(iobase + MAC_REG_ENCFG);			\
-	dwOrgValue = dwOrgValue & ~ENCFG_BBTYPE_MASK;			\
-	dwOrgValue = dwOrgValue | (unsigned long)byTyp;			\
-	iowrite32((u32)dwOrgValue, iobase + MAC_REG_ENCFG);		\
-} while (0)
-
-#define MACvSetRFLE_LatchBase(iobase)                                 \
-	vt6655_mac_word_reg_bits_on(iobase, MAC_REG_SOFTPWRCTL, SOFTPWRCTL_RFLEOPT)
-
-#define MAKEWORD(lb, hb) \
-	((unsigned short)(((unsigned char)(lb)) | (((unsigned short)((unsigned char)(hb))) << 8)))
-
-void vt6655_mac_reg_bits_on(void __iomem *iobase, const u8 reg_offset, const u8 bit_mask);
-void vt6655_mac_word_reg_bits_on(void __iomem *iobase, const u8 reg_offset, const u16 bit_mask);
-void vt6655_mac_reg_bits_off(void __iomem *iobase, const u8 reg_offset, const u8 bit_mask);
-void vt6655_mac_word_reg_bits_off(void __iomem *iobase, const u8 reg_offset, const u16 bit_mask);
-
-bool MACbIsRegBitsOff(struct vnt_private *priv, unsigned char byRegOfs,
-		      unsigned char byTestBits);
-
-bool MACbIsIntDisable(struct vnt_private *priv);
-
-void MACvSetShortRetryLimit(struct vnt_private *priv,
-			    unsigned char byRetryLimit);
-=======
 #define VT6655_MAC_SELECT_PAGE0(iobase) iowrite8(0, iobase + MAC_REG_PAGE1SEL)
->>>>>>> 7365df19
 
 #define VT6655_MAC_SELECT_PAGE1(iobase) iowrite8(1, iobase + MAC_REG_PAGE1SEL)
 
