/*
 * Copyright (c) 1996, 2003 VIA Networking Technologies, Inc.
 * All rights reserved.
 *
 * This program is free software; you can redistribute it and/or modify
 * it under the terms of the GNU General Public License as published by
 * the Free Software Foundation; either version 2 of the License, or
 * (at your option) any later version.
 *
 * This program is distributed in the hope that it will be useful,
 * but WITHOUT ANY WARRANTY; without even the implied warranty of
 * MERCHANTABILITY or FITNESS FOR A PARTICULAR PURPOSE.  See the
 * GNU General Public License for more details.
 *
 * You should have received a copy of the GNU General Public License along
 * with this program; if not, write to the Free Software Foundation, Inc.,
 * 51 Franklin Street, Fifth Floor, Boston, MA 02110-1301 USA.
 *
 * File: device_main.c
 *
 * Purpose: driver entry for initial, open, close, tx and rx.
 *
 * Author: Lyndon Chen
 *
 * Date: Jan 8, 2003
 *
 * Functions:
 *
 *   vt6655_probe - module initial (insmod) driver entry
 *   vt6655_remove - module remove entry
 *   vt6655_init_info - device structure resource allocation function
 *   device_free_info - device structure resource free function
 *   device_get_pci_info - get allocated pci io/mem resource
 *   device_print_info - print out resource
 *   device_intr - interrupt handle function
 *   device_rx_srv - rx service function
 *   device_alloc_rx_buf - rx buffer pre-allocated function
 *   device_free_tx_buf - free tx buffer function
 *   device_init_rd0_ring- initial rd dma0 ring
 *   device_init_rd1_ring- initial rd dma1 ring
 *   device_init_td0_ring- initial tx dma0 ring buffer
 *   device_init_td1_ring- initial tx dma1 ring buffer
 *   device_init_registers- initial MAC & BBP & RF internal registers.
 *   device_init_rings- initial tx/rx ring buffer
 *   device_free_rings- free all allocated ring buffer
 *   device_tx_srv- tx interrupt service function
 *
 * Revision History:
 */
#undef __NO_VERSION__

#include <linux/file.h>
#include "device.h"
#include "card.h"
#include "channel.h"
#include "baseband.h"
#include "mac.h"
#include "power.h"
#include "rxtx.h"
#include "dpc.h"
#include "rf.h"
#include <linux/delay.h>
#include <linux/kthread.h>
#include <linux/slab.h>

/*---------------------  Static Definitions -------------------------*/
/*
 * Define module options
 */
MODULE_AUTHOR("VIA Networking Technologies, Inc., <lyndonchen@vntek.com.tw>");
MODULE_LICENSE("GPL");
MODULE_DESCRIPTION("VIA Networking Solomon-A/B/G Wireless LAN Adapter Driver");

#define DEVICE_PARAM(N, D)

#define RX_DESC_MIN0     16
#define RX_DESC_MAX0     128
#define RX_DESC_DEF0     32
DEVICE_PARAM(RxDescriptors0, "Number of receive descriptors0");

#define RX_DESC_MIN1     16
#define RX_DESC_MAX1     128
#define RX_DESC_DEF1     32
DEVICE_PARAM(RxDescriptors1, "Number of receive descriptors1");

#define TX_DESC_MIN0     16
#define TX_DESC_MAX0     128
#define TX_DESC_DEF0     32
DEVICE_PARAM(TxDescriptors0, "Number of transmit descriptors0");

#define TX_DESC_MIN1     16
#define TX_DESC_MAX1     128
#define TX_DESC_DEF1     64
DEVICE_PARAM(TxDescriptors1, "Number of transmit descriptors1");

#define INT_WORKS_DEF   20
#define INT_WORKS_MIN   10
#define INT_WORKS_MAX   64

DEVICE_PARAM(int_works, "Number of packets per interrupt services");

#define RTS_THRESH_DEF     2347

#define FRAG_THRESH_DEF     2346

#define SHORT_RETRY_MIN     0
#define SHORT_RETRY_MAX     31
#define SHORT_RETRY_DEF     8

DEVICE_PARAM(ShortRetryLimit, "Short frame retry limits");

#define LONG_RETRY_MIN     0
#define LONG_RETRY_MAX     15
#define LONG_RETRY_DEF     4

DEVICE_PARAM(LongRetryLimit, "long frame retry limits");

/* BasebandType[] baseband type selected
   0: indicate 802.11a type
   1: indicate 802.11b type
   2: indicate 802.11g type
*/
#define BBP_TYPE_MIN     0
#define BBP_TYPE_MAX     2
#define BBP_TYPE_DEF     2

DEVICE_PARAM(BasebandType, "baseband type");

<<<<<<< HEAD
//
// Static vars definitions
//
=======
/*
 * Static vars definitions
 */
>>>>>>> 007760cf
static CHIP_INFO chip_info_table[] = {
	{ VT3253,       "VIA Networking Solomon-A/B/G Wireless LAN Adapter ",
	  256, 1,     DEVICE_FLAGS_IP_ALIGN|DEVICE_FLAGS_TX_ALIGN },
	{0, NULL}
};

static const struct pci_device_id vt6655_pci_id_table[] = {
	{ PCI_VDEVICE(VIA, 0x3253), (kernel_ulong_t)chip_info_table},
	{ 0, }
};

/*---------------------  Static Functions  --------------------------*/

static int  vt6655_probe(struct pci_dev *pcid, const struct pci_device_id *ent);
static void vt6655_init_info(struct pci_dev *pcid,
			     struct vnt_private **ppDevice, PCHIP_INFO);
static void device_free_info(struct vnt_private *pDevice);
static bool device_get_pci_info(struct vnt_private *, struct pci_dev *pcid);
static void device_print_info(struct vnt_private *pDevice);
static  irqreturn_t  device_intr(int irq,  void *dev_instance);

#ifdef CONFIG_PM
static int device_notify_reboot(struct notifier_block *, unsigned long event, void *ptr);
static struct notifier_block device_notifier = {
	.notifier_call = device_notify_reboot,
	.next = NULL,
	.priority = 0,
};
#endif

static void device_init_rd0_ring(struct vnt_private *pDevice);
static void device_init_rd1_ring(struct vnt_private *pDevice);
static void device_init_td0_ring(struct vnt_private *pDevice);
static void device_init_td1_ring(struct vnt_private *pDevice);

static int  device_rx_srv(struct vnt_private *pDevice, unsigned int uIdx);
static int  device_tx_srv(struct vnt_private *pDevice, unsigned int uIdx);
static bool device_alloc_rx_buf(struct vnt_private *pDevice, PSRxDesc pDesc);
static void device_init_registers(struct vnt_private *pDevice);
static void device_free_tx_buf(struct vnt_private *pDevice, PSTxDesc pDesc);
static void device_free_td0_ring(struct vnt_private *pDevice);
static void device_free_td1_ring(struct vnt_private *pDevice);
static void device_free_rd0_ring(struct vnt_private *pDevice);
static void device_free_rd1_ring(struct vnt_private *pDevice);
static void device_free_rings(struct vnt_private *pDevice);

/*---------------------  Export Variables  --------------------------*/

/*---------------------  Export Functions  --------------------------*/

static char *get_chip_name(int chip_id)
{
	int i;

	for (i = 0; chip_info_table[i].name != NULL; i++)
		if (chip_info_table[i].chip_id == chip_id)
			break;
	return chip_info_table[i].name;
}

static void vt6655_remove(struct pci_dev *pcid)
{
	struct vnt_private *pDevice = pci_get_drvdata(pcid);

	if (pDevice == NULL)
		return;
	device_free_info(pDevice);
}

static void device_get_options(struct vnt_private *pDevice)
{
	POPTIONS pOpts = &(pDevice->sOpts);

	pOpts->nRxDescs0 = RX_DESC_DEF0;
	pOpts->nRxDescs1 = RX_DESC_DEF1;
	pOpts->nTxDescs[0] = TX_DESC_DEF0;
	pOpts->nTxDescs[1] = TX_DESC_DEF1;
	pOpts->int_works = INT_WORKS_DEF;

	pOpts->short_retry = SHORT_RETRY_DEF;
	pOpts->long_retry = LONG_RETRY_DEF;
	pOpts->bbp_type = BBP_TYPE_DEF;
}

static void
device_set_options(struct vnt_private *pDevice)
{
	pDevice->byShortRetryLimit = pDevice->sOpts.short_retry;
	pDevice->byLongRetryLimit = pDevice->sOpts.long_retry;
	pDevice->byBBType = pDevice->sOpts.bbp_type;
	pDevice->byPacketType = pDevice->byBBType;
	pDevice->byAutoFBCtrl = AUTO_FB_0;
	pDevice->bUpdateBBVGA = true;
	pDevice->byPreambleType = 0;

	pr_debug(" byShortRetryLimit= %d\n", (int)pDevice->byShortRetryLimit);
	pr_debug(" byLongRetryLimit= %d\n", (int)pDevice->byLongRetryLimit);
	pr_debug(" byPreambleType= %d\n", (int)pDevice->byPreambleType);
	pr_debug(" byShortPreamble= %d\n", (int)pDevice->byShortPreamble);
	pr_debug(" byBBType= %d\n", (int)pDevice->byBBType);
}

/*
 * Initialisation of MAC & BBP registers
 */

static void device_init_registers(struct vnt_private *pDevice)
{
	unsigned long flags;
	unsigned int ii;
	unsigned char byValue;
	unsigned char byCCKPwrdBm = 0;
	unsigned char byOFDMPwrdBm = 0;

	MACbShutdown(pDevice->PortOffset);
	BBvSoftwareReset(pDevice);

	/* Do MACbSoftwareReset in MACvInitialize */
	MACbSoftwareReset(pDevice->PortOffset);

	pDevice->bAES = false;

	/* Only used in 11g type, sync with ERP IE */
	pDevice->bProtectMode = false;

	pDevice->bNonERPPresent = false;
	pDevice->bBarkerPreambleMd = false;
	pDevice->wCurrentRate = RATE_1M;
	pDevice->byTopOFDMBasicRate = RATE_24M;
	pDevice->byTopCCKBasicRate = RATE_1M;

	/* Target to IF pin while programming to RF chip. */
	pDevice->byRevId = 0;

	/* init MAC */
	MACvInitialize(pDevice->PortOffset);

	/* Get Local ID */
	VNSvInPortB(pDevice->PortOffset + MAC_REG_LOCALID, &pDevice->byLocalID);

	spin_lock_irqsave(&pDevice->lock, flags);

	SROMvReadAllContents(pDevice->PortOffset, pDevice->abyEEPROM);

	spin_unlock_irqrestore(&pDevice->lock, flags);

	/* Get Channel range */
	pDevice->byMinChannel = 1;
	pDevice->byMaxChannel = CB_MAX_CHANNEL;

	/* Get Antena */
	byValue = SROMbyReadEmbedded(pDevice->PortOffset, EEP_OFS_ANTENNA);
	if (byValue & EEP_ANTINV)
		pDevice->bTxRxAntInv = true;
	else
		pDevice->bTxRxAntInv = false;

	byValue &= (EEP_ANTENNA_AUX | EEP_ANTENNA_MAIN);
	/* if not set default is All */
	if (byValue == 0)
		byValue = (EEP_ANTENNA_AUX | EEP_ANTENNA_MAIN);

	if (byValue == (EEP_ANTENNA_AUX | EEP_ANTENNA_MAIN)) {
		pDevice->byAntennaCount = 2;
		pDevice->byTxAntennaMode = ANT_B;
		pDevice->dwTxAntennaSel = 1;
		pDevice->dwRxAntennaSel = 1;

		if (pDevice->bTxRxAntInv)
			pDevice->byRxAntennaMode = ANT_A;
		else
			pDevice->byRxAntennaMode = ANT_B;
	} else  {
		pDevice->byAntennaCount = 1;
		pDevice->dwTxAntennaSel = 0;
		pDevice->dwRxAntennaSel = 0;

		if (byValue & EEP_ANTENNA_AUX) {
			pDevice->byTxAntennaMode = ANT_A;

			if (pDevice->bTxRxAntInv)
				pDevice->byRxAntennaMode = ANT_B;
			else
				pDevice->byRxAntennaMode = ANT_A;
		} else {
			pDevice->byTxAntennaMode = ANT_B;

			if (pDevice->bTxRxAntInv)
				pDevice->byRxAntennaMode = ANT_A;
			else
				pDevice->byRxAntennaMode = ANT_B;
		}
	}

	/* Set initial antenna mode */
	BBvSetTxAntennaMode(pDevice, pDevice->byTxAntennaMode);
	BBvSetRxAntennaMode(pDevice, pDevice->byRxAntennaMode);

	/* zonetype initial */
	pDevice->byOriginalZonetype = pDevice->abyEEPROM[EEP_OFS_ZONETYPE];

	if (!pDevice->bZoneRegExist)
		pDevice->byZoneType = pDevice->abyEEPROM[EEP_OFS_ZONETYPE];

	pr_debug("pDevice->byZoneType = %x\n", pDevice->byZoneType);

	/* Init RF module */
	RFbInit(pDevice);

	/* Get Desire Power Value */
	pDevice->byCurPwr = 0xFF;
	pDevice->byCCKPwr = SROMbyReadEmbedded(pDevice->PortOffset, EEP_OFS_PWR_CCK);
	pDevice->byOFDMPwrG = SROMbyReadEmbedded(pDevice->PortOffset, EEP_OFS_PWR_OFDMG);

	/* Load power Table */
	for (ii = 0; ii < CB_MAX_CHANNEL_24G; ii++) {
		pDevice->abyCCKPwrTbl[ii + 1] =
			SROMbyReadEmbedded(pDevice->PortOffset,
					   (unsigned char)(ii + EEP_OFS_CCK_PWR_TBL));
		if (pDevice->abyCCKPwrTbl[ii + 1] == 0)
			pDevice->abyCCKPwrTbl[ii+1] = pDevice->byCCKPwr;

		pDevice->abyOFDMPwrTbl[ii + 1] =
			SROMbyReadEmbedded(pDevice->PortOffset,
					   (unsigned char)(ii + EEP_OFS_OFDM_PWR_TBL));
		if (pDevice->abyOFDMPwrTbl[ii + 1] == 0)
			pDevice->abyOFDMPwrTbl[ii + 1] = pDevice->byOFDMPwrG;

		pDevice->abyCCKDefaultPwr[ii + 1] = byCCKPwrdBm;
		pDevice->abyOFDMDefaultPwr[ii + 1] = byOFDMPwrdBm;
	}

	/* recover 12,13 ,14channel for EUROPE by 11 channel */
	for (ii = 11; ii < 14; ii++) {
		pDevice->abyCCKPwrTbl[ii] = pDevice->abyCCKPwrTbl[10];
		pDevice->abyOFDMPwrTbl[ii] = pDevice->abyOFDMPwrTbl[10];
	}

	/* Load OFDM A Power Table */
	for (ii = 0; ii < CB_MAX_CHANNEL_5G; ii++) {
		pDevice->abyOFDMPwrTbl[ii + CB_MAX_CHANNEL_24G + 1] =
			SROMbyReadEmbedded(pDevice->PortOffset,
					   (unsigned char)(ii + EEP_OFS_OFDMA_PWR_TBL));

		pDevice->abyOFDMDefaultPwr[ii + CB_MAX_CHANNEL_24G + 1] =
			SROMbyReadEmbedded(pDevice->PortOffset,
					   (unsigned char)(ii + EEP_OFS_OFDMA_PWR_dBm));
	}

	if (pDevice->byLocalID > REV_ID_VT3253_B1) {
		MACvSelectPage1(pDevice->PortOffset);

		VNSvOutPortB(pDevice->PortOffset + MAC_REG_MSRCTL + 1,
			     (MSRCTL1_TXPWR | MSRCTL1_CSAPAREN));

		MACvSelectPage0(pDevice->PortOffset);
	}

	/* use relative tx timeout and 802.11i D4 */
	MACvWordRegBitsOn(pDevice->PortOffset,
			  MAC_REG_CFG, (CFG_TKIPOPT | CFG_NOTXTIMEOUT));

	/* set performance parameter by registry */
	MACvSetShortRetryLimit(pDevice->PortOffset, pDevice->byShortRetryLimit);
	MACvSetLongRetryLimit(pDevice->PortOffset, pDevice->byLongRetryLimit);

	/* reset TSF counter */
	VNSvOutPortB(pDevice->PortOffset + MAC_REG_TFTCTL, TFTCTL_TSFCNTRST);
	/* enable TSF counter */
	VNSvOutPortB(pDevice->PortOffset + MAC_REG_TFTCTL, TFTCTL_TSFCNTREN);

	/* initialize BBP registers */
	BBbVT3253Init(pDevice);

	if (pDevice->bUpdateBBVGA) {
		pDevice->byBBVGACurrent = pDevice->abyBBVGA[0];
		pDevice->byBBVGANew = pDevice->byBBVGACurrent;
		BBvSetVGAGainOffset(pDevice, pDevice->abyBBVGA[0]);
	}

	BBvSetRxAntennaMode(pDevice, pDevice->byRxAntennaMode);
	BBvSetTxAntennaMode(pDevice, pDevice->byTxAntennaMode);

	/* Set BB and packet type at the same time. */
	/* Set Short Slot Time, xIFS, and RSPINF. */
	pDevice->wCurrentRate = RATE_54M;

	pDevice->bRadioOff = false;

	pDevice->byRadioCtl = SROMbyReadEmbedded(pDevice->PortOffset,
						 EEP_OFS_RADIOCTL);
	pDevice->bHWRadioOff = false;

	if (pDevice->byRadioCtl & EEP_RADIOCTL_ENABLE) {
		/* Get GPIO */
		MACvGPIOIn(pDevice->PortOffset, &pDevice->byGPIO);

		if (((pDevice->byGPIO & GPIO0_DATA) &&
		     !(pDevice->byRadioCtl & EEP_RADIOCTL_INV)) ||
		     (!(pDevice->byGPIO & GPIO0_DATA) &&
		     (pDevice->byRadioCtl & EEP_RADIOCTL_INV)))
			pDevice->bHWRadioOff = true;
	}

	if (pDevice->bHWRadioOff || pDevice->bRadioControlOff)
		CARDbRadioPowerOff(pDevice);

	/* get Permanent network address */
	SROMvReadEtherAddress(pDevice->PortOffset, pDevice->abyCurrentNetAddr);
	pr_debug("Network address = %pM\n", pDevice->abyCurrentNetAddr);

	/* reset Tx pointer */
	CARDvSafeResetRx(pDevice);
	/* reset Rx pointer */
	CARDvSafeResetTx(pDevice);

	if (pDevice->byLocalID <= REV_ID_VT3253_A1)
		MACvRegBitsOn(pDevice->PortOffset, MAC_REG_RCR, RCR_WPAERR);

	/* Turn On Rx DMA */
	MACvReceive0(pDevice->PortOffset);
	MACvReceive1(pDevice->PortOffset);

	/* start the adapter */
	MACvStart(pDevice->PortOffset);
}

static void device_print_info(struct vnt_private *pDevice)
{
	dev_info(&pDevice->pcid->dev, "%s\n", get_chip_name(pDevice->chip_id));

	dev_info(&pDevice->pcid->dev, "MAC=%pM IO=0x%lx Mem=0x%lx IRQ=%d\n",
		 pDevice->abyCurrentNetAddr, (unsigned long)pDevice->ioaddr,
		 (unsigned long)pDevice->PortOffset, pDevice->pcid->irq);
}

static void vt6655_init_info(struct pci_dev *pcid,
			     struct vnt_private **ppDevice,
			     PCHIP_INFO pChip_info)
{
	memset(*ppDevice, 0, sizeof(**ppDevice));

	(*ppDevice)->pcid = pcid;
	(*ppDevice)->chip_id = pChip_info->chip_id;
	(*ppDevice)->io_size = pChip_info->io_size;
	(*ppDevice)->nTxQueues = pChip_info->nTxQueue;
	(*ppDevice)->multicast_limit = 32;

	spin_lock_init(&((*ppDevice)->lock));
}

static bool device_get_pci_info(struct vnt_private *pDevice,
				struct pci_dev *pcid)
{
	u16 pci_cmd;
	u8  b;
	unsigned int cis_addr;

	pci_read_config_byte(pcid, PCI_REVISION_ID, &pDevice->byRevId);
	pci_read_config_word(pcid, PCI_SUBSYSTEM_ID, &pDevice->SubSystemID);
	pci_read_config_word(pcid, PCI_SUBSYSTEM_VENDOR_ID, &pDevice->SubVendorID);
	pci_read_config_word(pcid, PCI_COMMAND, (u16 *)&(pci_cmd));

	pci_set_master(pcid);

	pDevice->memaddr = pci_resource_start(pcid, 0);
	pDevice->ioaddr = pci_resource_start(pcid, 1);

	cis_addr = pci_resource_start(pcid, 2);

	pDevice->pcid = pcid;

	pci_read_config_byte(pcid, PCI_COMMAND, &b);
	pci_write_config_byte(pcid, PCI_COMMAND, (b|PCI_COMMAND_MASTER));

	return true;
}

static void device_free_info(struct vnt_private *pDevice)
{
	if (!pDevice)
		return;

	if (pDevice->mac_hw)
		ieee80211_unregister_hw(pDevice->hw);

	if (pDevice->PortOffset)
		iounmap(pDevice->PortOffset);

	if (pDevice->pcid)
		pci_release_regions(pDevice->pcid);

	if (pDevice->hw)
		ieee80211_free_hw(pDevice->hw);
}

static bool device_init_rings(struct vnt_private *pDevice)
{
	void *vir_pool;

	/*allocate all RD/TD rings a single pool*/
	vir_pool = dma_zalloc_coherent(&pDevice->pcid->dev,
					 pDevice->sOpts.nRxDescs0 * sizeof(SRxDesc) +
					 pDevice->sOpts.nRxDescs1 * sizeof(SRxDesc) +
					 pDevice->sOpts.nTxDescs[0] * sizeof(STxDesc) +
					 pDevice->sOpts.nTxDescs[1] * sizeof(STxDesc),
					 &pDevice->pool_dma, GFP_ATOMIC);
	if (vir_pool == NULL) {
		dev_err(&pDevice->pcid->dev, "allocate desc dma memory failed\n");
		return false;
	}

	pDevice->aRD0Ring = vir_pool;
	pDevice->aRD1Ring = vir_pool +
		pDevice->sOpts.nRxDescs0 * sizeof(SRxDesc);

	pDevice->rd0_pool_dma = pDevice->pool_dma;
	pDevice->rd1_pool_dma = pDevice->rd0_pool_dma +
		pDevice->sOpts.nRxDescs0 * sizeof(SRxDesc);

	pDevice->tx0_bufs = dma_zalloc_coherent(&pDevice->pcid->dev,
						  pDevice->sOpts.nTxDescs[0] * PKT_BUF_SZ +
						  pDevice->sOpts.nTxDescs[1] * PKT_BUF_SZ +
						  CB_BEACON_BUF_SIZE +
						  CB_MAX_BUF_SIZE,
						  &pDevice->tx_bufs_dma0,
						  GFP_ATOMIC);
	if (pDevice->tx0_bufs == NULL) {
		dev_err(&pDevice->pcid->dev, "allocate buf dma memory failed\n");

		dma_free_coherent(&pDevice->pcid->dev,
				    pDevice->sOpts.nRxDescs0 * sizeof(SRxDesc) +
				    pDevice->sOpts.nRxDescs1 * sizeof(SRxDesc) +
				    pDevice->sOpts.nTxDescs[0] * sizeof(STxDesc) +
				    pDevice->sOpts.nTxDescs[1] * sizeof(STxDesc),
				    vir_pool, pDevice->pool_dma
			);
		return false;
	}

	pDevice->td0_pool_dma = pDevice->rd1_pool_dma +
		pDevice->sOpts.nRxDescs1 * sizeof(SRxDesc);

	pDevice->td1_pool_dma = pDevice->td0_pool_dma +
		pDevice->sOpts.nTxDescs[0] * sizeof(STxDesc);

	/* vir_pool: pvoid type */
	pDevice->apTD0Rings = vir_pool
		+ pDevice->sOpts.nRxDescs0 * sizeof(SRxDesc)
		+ pDevice->sOpts.nRxDescs1 * sizeof(SRxDesc);

	pDevice->apTD1Rings = vir_pool
		+ pDevice->sOpts.nRxDescs0 * sizeof(SRxDesc)
		+ pDevice->sOpts.nRxDescs1 * sizeof(SRxDesc)
		+ pDevice->sOpts.nTxDescs[0] * sizeof(STxDesc);

	pDevice->tx1_bufs = pDevice->tx0_bufs +
		pDevice->sOpts.nTxDescs[0] * PKT_BUF_SZ;

	pDevice->tx_beacon_bufs = pDevice->tx1_bufs +
		pDevice->sOpts.nTxDescs[1] * PKT_BUF_SZ;

	pDevice->pbyTmpBuff = pDevice->tx_beacon_bufs +
		CB_BEACON_BUF_SIZE;

	pDevice->tx_bufs_dma1 = pDevice->tx_bufs_dma0 +
		pDevice->sOpts.nTxDescs[0] * PKT_BUF_SZ;

	pDevice->tx_beacon_dma = pDevice->tx_bufs_dma1 +
		pDevice->sOpts.nTxDescs[1] * PKT_BUF_SZ;

	return true;
}

static void device_free_rings(struct vnt_private *pDevice)
{
	dma_free_coherent(&pDevice->pcid->dev,
			    pDevice->sOpts.nRxDescs0 * sizeof(SRxDesc) +
			    pDevice->sOpts.nRxDescs1 * sizeof(SRxDesc) +
			    pDevice->sOpts.nTxDescs[0] * sizeof(STxDesc) +
			    pDevice->sOpts.nTxDescs[1] * sizeof(STxDesc)
			    ,
			    pDevice->aRD0Ring, pDevice->pool_dma
		);

	if (pDevice->tx0_bufs)
		dma_free_coherent(&pDevice->pcid->dev,
				    pDevice->sOpts.nTxDescs[0] * PKT_BUF_SZ +
				    pDevice->sOpts.nTxDescs[1] * PKT_BUF_SZ +
				    CB_BEACON_BUF_SIZE +
				    CB_MAX_BUF_SIZE,
				    pDevice->tx0_bufs, pDevice->tx_bufs_dma0
			);
}

static void device_init_rd0_ring(struct vnt_private *pDevice)
{
	int i;
	dma_addr_t      curr = pDevice->rd0_pool_dma;
	PSRxDesc        pDesc;

	/* Init the RD0 ring entries */
	for (i = 0; i < pDevice->sOpts.nRxDescs0; i ++, curr += sizeof(SRxDesc)) {
		pDesc = &(pDevice->aRD0Ring[i]);
		pDesc->pRDInfo = alloc_rd_info();
		ASSERT(pDesc->pRDInfo);
		if (!device_alloc_rx_buf(pDevice, pDesc))
			dev_err(&pDevice->pcid->dev, "can not alloc rx bufs\n");

		pDesc->next = &(pDevice->aRD0Ring[(i+1) % pDevice->sOpts.nRxDescs0]);
		pDesc->pRDInfo->curr_desc = cpu_to_le32(curr);
		pDesc->next_desc = cpu_to_le32(curr + sizeof(SRxDesc));
	}

	if (i > 0)
		pDevice->aRD0Ring[i-1].next_desc = cpu_to_le32(pDevice->rd0_pool_dma);
	pDevice->pCurrRD[0] = &(pDevice->aRD0Ring[0]);
}

static void device_init_rd1_ring(struct vnt_private *pDevice)
{
	int i;
	dma_addr_t      curr = pDevice->rd1_pool_dma;
	PSRxDesc        pDesc;

	/* Init the RD1 ring entries */
	for (i = 0; i < pDevice->sOpts.nRxDescs1; i ++, curr += sizeof(SRxDesc)) {
		pDesc = &(pDevice->aRD1Ring[i]);
		pDesc->pRDInfo = alloc_rd_info();
		ASSERT(pDesc->pRDInfo);
		if (!device_alloc_rx_buf(pDevice, pDesc))
			dev_err(&pDevice->pcid->dev, "can not alloc rx bufs\n");

		pDesc->next = &(pDevice->aRD1Ring[(i+1) % pDevice->sOpts.nRxDescs1]);
		pDesc->pRDInfo->curr_desc = cpu_to_le32(curr);
		pDesc->next_desc = cpu_to_le32(curr + sizeof(SRxDesc));
	}

	if (i > 0)
		pDevice->aRD1Ring[i-1].next_desc = cpu_to_le32(pDevice->rd1_pool_dma);
	pDevice->pCurrRD[1] = &(pDevice->aRD1Ring[0]);
}

static void device_free_rd0_ring(struct vnt_private *pDevice)
{
	int i;

	for (i = 0; i < pDevice->sOpts.nRxDescs0; i++) {
		PSRxDesc        pDesc = &(pDevice->aRD0Ring[i]);
		PDEVICE_RD_INFO  pRDInfo = pDesc->pRDInfo;

		dma_unmap_single(&pDevice->pcid->dev, pRDInfo->skb_dma,
				 pDevice->rx_buf_sz, DMA_FROM_DEVICE);

		dev_kfree_skb(pRDInfo->skb);

		kfree(pDesc->pRDInfo);
	}
}

static void device_free_rd1_ring(struct vnt_private *pDevice)
{
	int i;

	for (i = 0; i < pDevice->sOpts.nRxDescs1; i++) {
		PSRxDesc        pDesc = &(pDevice->aRD1Ring[i]);
		PDEVICE_RD_INFO  pRDInfo = pDesc->pRDInfo;

		dma_unmap_single(&pDevice->pcid->dev, pRDInfo->skb_dma,
				 pDevice->rx_buf_sz, DMA_FROM_DEVICE);

		dev_kfree_skb(pRDInfo->skb);

		kfree(pDesc->pRDInfo);
	}
}

static void device_init_td0_ring(struct vnt_private *pDevice)
{
	int i;
	dma_addr_t  curr;
	PSTxDesc        pDesc;

	curr = pDevice->td0_pool_dma;
	for (i = 0; i < pDevice->sOpts.nTxDescs[0]; i++, curr += sizeof(STxDesc)) {
		pDesc = &(pDevice->apTD0Rings[i]);
		pDesc->pTDInfo = alloc_td_info();
		ASSERT(pDesc->pTDInfo);
		if (pDevice->flags & DEVICE_FLAGS_TX_ALIGN) {
			pDesc->pTDInfo->buf = pDevice->tx0_bufs + (i)*PKT_BUF_SZ;
			pDesc->pTDInfo->buf_dma = pDevice->tx_bufs_dma0 + (i)*PKT_BUF_SZ;
		}
		pDesc->next = &(pDevice->apTD0Rings[(i+1) % pDevice->sOpts.nTxDescs[0]]);
		pDesc->pTDInfo->curr_desc = cpu_to_le32(curr);
		pDesc->next_desc = cpu_to_le32(curr+sizeof(STxDesc));
	}

	if (i > 0)
		pDevice->apTD0Rings[i-1].next_desc = cpu_to_le32(pDevice->td0_pool_dma);
	pDevice->apTailTD[0] = pDevice->apCurrTD[0] = &(pDevice->apTD0Rings[0]);
}

static void device_init_td1_ring(struct vnt_private *pDevice)
{
	int i;
	dma_addr_t  curr;
	PSTxDesc    pDesc;

	/* Init the TD ring entries */
	curr = pDevice->td1_pool_dma;
	for (i = 0; i < pDevice->sOpts.nTxDescs[1]; i++, curr += sizeof(STxDesc)) {
		pDesc = &(pDevice->apTD1Rings[i]);
		pDesc->pTDInfo = alloc_td_info();
		ASSERT(pDesc->pTDInfo);
		if (pDevice->flags & DEVICE_FLAGS_TX_ALIGN) {
			pDesc->pTDInfo->buf = pDevice->tx1_bufs + (i) * PKT_BUF_SZ;
			pDesc->pTDInfo->buf_dma = pDevice->tx_bufs_dma1 + (i) * PKT_BUF_SZ;
		}
		pDesc->next = &(pDevice->apTD1Rings[(i + 1) % pDevice->sOpts.nTxDescs[1]]);
		pDesc->pTDInfo->curr_desc = cpu_to_le32(curr);
		pDesc->next_desc = cpu_to_le32(curr+sizeof(STxDesc));
	}

	if (i > 0)
		pDevice->apTD1Rings[i-1].next_desc = cpu_to_le32(pDevice->td1_pool_dma);
	pDevice->apTailTD[1] = pDevice->apCurrTD[1] = &(pDevice->apTD1Rings[0]);
}

static void device_free_td0_ring(struct vnt_private *pDevice)
{
	int i;

	for (i = 0; i < pDevice->sOpts.nTxDescs[0]; i++) {
		PSTxDesc        pDesc = &(pDevice->apTD0Rings[i]);
		PDEVICE_TD_INFO  pTDInfo = pDesc->pTDInfo;

		if (pTDInfo->skb_dma && (pTDInfo->skb_dma != pTDInfo->buf_dma))
			dma_unmap_single(&pDevice->pcid->dev, pTDInfo->skb_dma,
					 pTDInfo->skb->len, DMA_TO_DEVICE);

		if (pTDInfo->skb)
			dev_kfree_skb(pTDInfo->skb);

		kfree(pDesc->pTDInfo);
	}
}

static void device_free_td1_ring(struct vnt_private *pDevice)
{
	int i;

	for (i = 0; i < pDevice->sOpts.nTxDescs[1]; i++) {
		PSTxDesc        pDesc = &(pDevice->apTD1Rings[i]);
		PDEVICE_TD_INFO  pTDInfo = pDesc->pTDInfo;

		if (pTDInfo->skb_dma && (pTDInfo->skb_dma != pTDInfo->buf_dma))
			dma_unmap_single(&pDevice->pcid->dev, pTDInfo->skb_dma,
					 pTDInfo->skb->len, DMA_TO_DEVICE);

		if (pTDInfo->skb)
			dev_kfree_skb(pTDInfo->skb);

		kfree(pDesc->pTDInfo);
	}
}

/*-----------------------------------------------------------------*/

static int device_rx_srv(struct vnt_private *pDevice, unsigned int uIdx)
{
	PSRxDesc    pRD;
	int works = 0;

	for (pRD = pDevice->pCurrRD[uIdx];
	     pRD->m_rd0RD0.f1Owner == OWNED_BY_HOST;
	     pRD = pRD->next) {
		if (works++ > 15)
			break;
		if (vnt_receive_frame(pDevice, pRD)) {
			if (!device_alloc_rx_buf(pDevice, pRD)) {
				dev_err(&pDevice->pcid->dev,
					"can not allocate rx buf\n");
				break;
			}
		}
		pRD->m_rd0RD0.f1Owner = OWNED_BY_NIC;
	}

	pDevice->pCurrRD[uIdx] = pRD;

	return works;
}

static bool device_alloc_rx_buf(struct vnt_private *pDevice, PSRxDesc pRD)
{
	PDEVICE_RD_INFO pRDInfo = pRD->pRDInfo;

	pRDInfo->skb = dev_alloc_skb((int)pDevice->rx_buf_sz);
	if (pRDInfo->skb == NULL)
		return false;
	ASSERT(pRDInfo->skb);

	pRDInfo->skb_dma =
		dma_map_single(&pDevice->pcid->dev,
			       skb_put(pRDInfo->skb, skb_tailroom(pRDInfo->skb)),
			       pDevice->rx_buf_sz, DMA_FROM_DEVICE);

	*((unsigned int *)&(pRD->m_rd0RD0)) = 0; /* FIX cast */

	pRD->m_rd0RD0.wResCount = cpu_to_le16(pDevice->rx_buf_sz);
	pRD->m_rd0RD0.f1Owner = OWNED_BY_NIC;
	pRD->m_rd1RD1.wReqCount = cpu_to_le16(pDevice->rx_buf_sz);
	pRD->buff_addr = cpu_to_le32(pRDInfo->skb_dma);

	return true;
}

static const u8 fallback_rate0[5][5] = {
	{RATE_18M, RATE_18M, RATE_12M, RATE_12M, RATE_12M},
	{RATE_24M, RATE_24M, RATE_18M, RATE_12M, RATE_12M},
	{RATE_36M, RATE_36M, RATE_24M, RATE_18M, RATE_18M},
	{RATE_48M, RATE_48M, RATE_36M, RATE_24M, RATE_24M},
	{RATE_54M, RATE_54M, RATE_48M, RATE_36M, RATE_36M}
};

static const u8 fallback_rate1[5][5] = {
	{RATE_18M, RATE_18M, RATE_12M, RATE_6M, RATE_6M},
	{RATE_24M, RATE_24M, RATE_18M, RATE_6M, RATE_6M},
	{RATE_36M, RATE_36M, RATE_24M, RATE_12M, RATE_12M},
	{RATE_48M, RATE_48M, RATE_24M, RATE_12M, RATE_12M},
	{RATE_54M, RATE_54M, RATE_36M, RATE_18M, RATE_18M}
};

static int vnt_int_report_rate(struct vnt_private *priv,
			       PDEVICE_TD_INFO context, u8 tsr0, u8 tsr1)
{
	struct vnt_tx_fifo_head *fifo_head;
	struct ieee80211_tx_info *info;
	struct ieee80211_rate *rate;
	u16 fb_option;
	u8 tx_retry = (tsr0 & TSR0_NCR);
	s8 idx;

	if (!context)
		return -ENOMEM;

	if (!context->skb)
		return -EINVAL;

	fifo_head = (struct vnt_tx_fifo_head *)context->buf;
	fb_option = (le16_to_cpu(fifo_head->fifo_ctl) &
			(FIFOCTL_AUTO_FB_0 | FIFOCTL_AUTO_FB_1));

	info = IEEE80211_SKB_CB(context->skb);
	idx = info->control.rates[0].idx;

	if (fb_option && !(tsr1 & TSR1_TERR)) {
		u8 tx_rate;
		u8 retry = tx_retry;

		rate = ieee80211_get_tx_rate(priv->hw, info);
		tx_rate = rate->hw_value - RATE_18M;

		if (retry > 4)
			retry = 4;

		if (fb_option & FIFOCTL_AUTO_FB_0)
			tx_rate = fallback_rate0[tx_rate][retry];
		else if (fb_option & FIFOCTL_AUTO_FB_1)
			tx_rate = fallback_rate1[tx_rate][retry];

		if (info->band == IEEE80211_BAND_5GHZ)
			idx = tx_rate - RATE_6M;
		else
			idx = tx_rate;
	}

	ieee80211_tx_info_clear_status(info);

	info->status.rates[0].count = tx_retry;

	if (!(tsr1 & TSR1_TERR)) {
		info->status.rates[0].idx = idx;
		info->flags |= IEEE80211_TX_STAT_ACK;
	}

	return 0;
}

static int device_tx_srv(struct vnt_private *pDevice, unsigned int uIdx)
{
	PSTxDesc                 pTD;
	int                      works = 0;
	unsigned char byTsr0;
	unsigned char byTsr1;

	for (pTD = pDevice->apTailTD[uIdx]; pDevice->iTDUsed[uIdx] > 0; pTD = pTD->next) {
		if (pTD->m_td0TD0.f1Owner == OWNED_BY_NIC)
			break;
		if (works++ > 15)
			break;

		byTsr0 = pTD->m_td0TD0.byTSR0;
		byTsr1 = pTD->m_td0TD0.byTSR1;

		/* Only the status of first TD in the chain is correct */
		if (pTD->m_td1TD1.byTCR & TCR_STP) {
			if ((pTD->pTDInfo->byFlags & TD_FLAGS_NETIF_SKB) != 0) {

				vnt_int_report_rate(pDevice, pTD->pTDInfo, byTsr0, byTsr1);

				if (!(byTsr1 & TSR1_TERR)) {
					if (byTsr0 != 0) {
						pr_debug(" Tx[%d] OK but has error. tsr1[%02X] tsr0[%02X]\n",
							 (int)uIdx, byTsr1,
							 byTsr0);
					}
				} else {
					pr_debug(" Tx[%d] dropped & tsr1[%02X] tsr0[%02X]\n",
						 (int)uIdx, byTsr1, byTsr0);
				}
			}

			if (byTsr1 & TSR1_TERR) {
				if ((pTD->pTDInfo->byFlags & TD_FLAGS_PRIV_SKB) != 0) {
					pr_debug(" Tx[%d] fail has error. tsr1[%02X] tsr0[%02X]\n",
						 (int)uIdx, byTsr1, byTsr0);
				}
			}
			device_free_tx_buf(pDevice, pTD);
			pDevice->iTDUsed[uIdx]--;
		}
	}

	pDevice->apTailTD[uIdx] = pTD;

	return works;
}

static void device_error(struct vnt_private *pDevice, unsigned short status)
{
	if (status & ISR_FETALERR) {
		dev_err(&pDevice->pcid->dev, "Hardware fatal error\n");

		MACbShutdown(pDevice->PortOffset);
		return;
	}
}

static void device_free_tx_buf(struct vnt_private *pDevice, PSTxDesc pDesc)
{
	PDEVICE_TD_INFO  pTDInfo = pDesc->pTDInfo;
	struct sk_buff *skb = pTDInfo->skb;

	/* pre-allocated buf_dma can't be unmapped. */
	if (pTDInfo->skb_dma && (pTDInfo->skb_dma != pTDInfo->buf_dma)) {
		dma_unmap_single(&pDevice->pcid->dev, pTDInfo->skb_dma,
				 skb->len, DMA_TO_DEVICE);
	}

	if (pTDInfo->byFlags & TD_FLAGS_NETIF_SKB)
		ieee80211_tx_status_irqsafe(pDevice->hw, skb);
	else
		dev_kfree_skb_irq(skb);

	pTDInfo->skb_dma = 0;
	pTDInfo->skb = NULL;
	pTDInfo->byFlags = 0;
}

static void vnt_check_bb_vga(struct vnt_private *priv)
{
	long dbm;
	int i;

	if (!priv->bUpdateBBVGA)
		return;

	if (priv->hw->conf.flags & IEEE80211_CONF_OFFCHANNEL)
		return;

	if (!(priv->vif->bss_conf.assoc && priv->uCurrRSSI))
		return;

	RFvRSSITodBm(priv, (u8)priv->uCurrRSSI, &dbm);

	for (i = 0; i < BB_VGA_LEVEL; i++) {
		if (dbm < priv->ldBmThreshold[i]) {
			priv->byBBVGANew = priv->abyBBVGA[i];
			break;
		}
	}

	if (priv->byBBVGANew == priv->byBBVGACurrent) {
		priv->uBBVGADiffCount = 1;
		return;
	}

	priv->uBBVGADiffCount++;

	if (priv->uBBVGADiffCount == 1) {
		/* first VGA diff gain */
		BBvSetVGAGainOffset(priv, priv->byBBVGANew);

		dev_dbg(&priv->pcid->dev,
			"First RSSI[%d] NewGain[%d] OldGain[%d] Count[%d]\n",
			(int)dbm, priv->byBBVGANew,
			priv->byBBVGACurrent,
			(int)priv->uBBVGADiffCount);
	}

	if (priv->uBBVGADiffCount >= BB_VGA_CHANGE_THRESHOLD) {
		dev_dbg(&priv->pcid->dev,
			"RSSI[%d] NewGain[%d] OldGain[%d] Count[%d]\n",
			(int)dbm, priv->byBBVGANew,
			priv->byBBVGACurrent,
			(int)priv->uBBVGADiffCount);

		BBvSetVGAGainOffset(priv, priv->byBBVGANew);
	}
}

static  irqreturn_t  device_intr(int irq,  void *dev_instance)
{
	struct vnt_private *pDevice = dev_instance;
	int             max_count = 0;
	unsigned long dwMIBCounter = 0;
	unsigned char byOrgPageSel = 0;
	int             handled = 0;
	unsigned long flags;

	MACvReadISR(pDevice->PortOffset, &pDevice->dwIsr);

	if (pDevice->dwIsr == 0)
		return IRQ_RETVAL(handled);

	if (pDevice->dwIsr == 0xffffffff) {
		pr_debug("dwIsr = 0xffff\n");
		return IRQ_RETVAL(handled);
	}

	handled = 1;
	MACvIntDisable(pDevice->PortOffset);

	spin_lock_irqsave(&pDevice->lock, flags);

	/* Make sure current page is 0 */
	VNSvInPortB(pDevice->PortOffset + MAC_REG_PAGE1SEL, &byOrgPageSel);
	if (byOrgPageSel == 1)
		MACvSelectPage0(pDevice->PortOffset);
	else
		byOrgPageSel = 0;

	MACvReadMIBCounter(pDevice->PortOffset, &dwMIBCounter);
<<<<<<< HEAD
	// TBD....
	// Must do this after doing rx/tx, cause ISR bit is slow
	// than RD/TD write back
	// update ISR counter
=======
	/*
	 * TBD....
	 * Must do this after doing rx/tx, cause ISR bit is slow
	 * than RD/TD write back
	 * update ISR counter
	 */
>>>>>>> 007760cf
	STAvUpdate802_11Counter(&pDevice->s802_11Counter, &pDevice->scStatistic, dwMIBCounter);
	while (pDevice->dwIsr != 0) {
		STAvUpdateIsrStatCounter(&pDevice->scStatistic, pDevice->dwIsr);
		MACvWriteISR(pDevice->PortOffset, pDevice->dwIsr);

		if (pDevice->dwIsr & ISR_FETALERR) {
			pr_debug(" ISR_FETALERR\n");
			VNSvOutPortB(pDevice->PortOffset + MAC_REG_SOFTPWRCTL, 0);
			VNSvOutPortW(pDevice->PortOffset + MAC_REG_SOFTPWRCTL, SOFTPWRCTL_SWPECTI);
			device_error(pDevice, pDevice->dwIsr);
		}

		if (pDevice->dwIsr & ISR_TBTT) {
			if (pDevice->vif &&
			    pDevice->op_mode != NL80211_IFTYPE_ADHOC)
				vnt_check_bb_vga(pDevice);

			pDevice->bBeaconSent = false;
			if (pDevice->bEnablePSMode)
				PSbIsNextTBTTWakeUp((void *)pDevice);

			if ((pDevice->op_mode == NL80211_IFTYPE_AP ||
			    pDevice->op_mode == NL80211_IFTYPE_ADHOC) &&
			    pDevice->vif->bss_conf.enable_beacon) {
				MACvOneShotTimer1MicroSec(pDevice->PortOffset,
							  (pDevice->vif->bss_conf.beacon_int - MAKE_BEACON_RESERVED) << 10);
			}

			/* TODO: adhoc PS mode */

		}

		if (pDevice->dwIsr & ISR_BNTX) {
			if (pDevice->op_mode == NL80211_IFTYPE_ADHOC) {
				pDevice->bIsBeaconBufReadySet = false;
				pDevice->cbBeaconBufReadySetCnt = 0;
			}

			pDevice->bBeaconSent = true;
		}

		if (pDevice->dwIsr & ISR_RXDMA0)
			max_count += device_rx_srv(pDevice, TYPE_RXDMA0);

		if (pDevice->dwIsr & ISR_RXDMA1)
			max_count += device_rx_srv(pDevice, TYPE_RXDMA1);

		if (pDevice->dwIsr & ISR_TXDMA0)
			max_count += device_tx_srv(pDevice, TYPE_TXDMA0);

		if (pDevice->dwIsr & ISR_AC0DMA)
			max_count += device_tx_srv(pDevice, TYPE_AC0DMA);

		if (pDevice->dwIsr & ISR_SOFTTIMER1) {
			if (pDevice->vif) {
				if (pDevice->vif->bss_conf.enable_beacon)
					vnt_beacon_make(pDevice, pDevice->vif);
			}
		}

		/* If both buffers available wake the queue */
		if (pDevice->vif) {
			if (AVAIL_TD(pDevice, TYPE_TXDMA0) &&
			    AVAIL_TD(pDevice, TYPE_AC0DMA) &&
			    ieee80211_queue_stopped(pDevice->hw, 0))
				ieee80211_wake_queues(pDevice->hw);
		}

		MACvReadISR(pDevice->PortOffset, &pDevice->dwIsr);

		MACvReceive0(pDevice->PortOffset);
		MACvReceive1(pDevice->PortOffset);

		if (max_count > pDevice->sOpts.int_works)
			break;
	}

	if (byOrgPageSel == 1)
		MACvSelectPage1(pDevice->PortOffset);

	spin_unlock_irqrestore(&pDevice->lock, flags);

	MACvIntEnable(pDevice->PortOffset, IMR_MASK_VALUE);

	return IRQ_RETVAL(handled);
}

static int vnt_tx_packet(struct vnt_private *priv, struct sk_buff *skb)
{
	struct ieee80211_hdr *hdr = (struct ieee80211_hdr *)skb->data;
	PSTxDesc head_td;
	u32 dma_idx;
	unsigned long flags;

	spin_lock_irqsave(&priv->lock, flags);

	if (ieee80211_is_data(hdr->frame_control))
		dma_idx = TYPE_AC0DMA;
	else
		dma_idx = TYPE_TXDMA0;

	if (AVAIL_TD(priv, dma_idx) < 1) {
		spin_unlock_irqrestore(&priv->lock, flags);
		return -ENOMEM;
	}

	head_td = priv->apCurrTD[dma_idx];

	head_td->m_td1TD1.byTCR = 0;

	head_td->pTDInfo->skb = skb;

	if (dma_idx == TYPE_AC0DMA)
		head_td->pTDInfo->byFlags = TD_FLAGS_NETIF_SKB;

	priv->iTDUsed[dma_idx]++;

	/* Take ownership */
	wmb();
	head_td->m_td0TD0.f1Owner = OWNED_BY_NIC;

	/* get Next */
	wmb();
	priv->apCurrTD[dma_idx] = head_td->next;

	spin_unlock_irqrestore(&priv->lock, flags);

	vnt_generate_fifo_header(priv, dma_idx, head_td, skb);

	if (MACbIsRegBitsOn(priv->PortOffset, MAC_REG_PSCTL, PSCTL_PS))
		MACbPSWakeup(priv->PortOffset);

	spin_lock_irqsave(&priv->lock, flags);

	priv->bPWBitOn = false;

	/* Set TSR1 & ReqCount in TxDescHead */
	head_td->m_td1TD1.byTCR |= (TCR_STP | TCR_EDP | EDMSDU);
	head_td->m_td1TD1.wReqCount =
			cpu_to_le16((u16)head_td->pTDInfo->dwReqCount);

	head_td->buff_addr = cpu_to_le32(head_td->pTDInfo->skb_dma);
<<<<<<< HEAD

	if (dma_idx == TYPE_AC0DMA) {
		head_td->pTDInfo->byFlags = TD_FLAGS_NETIF_SKB;

=======

	if (head_td->pTDInfo->byFlags & TD_FLAGS_NETIF_SKB)
>>>>>>> 007760cf
		MACvTransmitAC0(priv->PortOffset);
	} else {
		MACvTransmit0(priv->PortOffset);
	}

	spin_unlock_irqrestore(&priv->lock, flags);

	return 0;
}

static void vnt_tx_80211(struct ieee80211_hw *hw,
			 struct ieee80211_tx_control *control,
			 struct sk_buff *skb)
{
	struct vnt_private *priv = hw->priv;

	ieee80211_stop_queues(hw);

	if (vnt_tx_packet(priv, skb)) {
		ieee80211_free_txskb(hw, skb);

		ieee80211_wake_queues(hw);
	}
}

static int vnt_start(struct ieee80211_hw *hw)
{
	struct vnt_private *priv = hw->priv;
	int ret;

	priv->rx_buf_sz = PKT_BUF_SZ;
	if (!device_init_rings(priv))
		return -ENOMEM;

	ret = request_irq(priv->pcid->irq, &device_intr,
			  IRQF_SHARED, "vt6655", priv);
	if (ret) {
		dev_dbg(&priv->pcid->dev, "failed to start irq\n");
		return ret;
	}

	dev_dbg(&priv->pcid->dev, "call device init rd0 ring\n");
	device_init_rd0_ring(priv);
	device_init_rd1_ring(priv);
	device_init_td0_ring(priv);
	device_init_td1_ring(priv);

	device_init_registers(priv);

	dev_dbg(&priv->pcid->dev, "call MACvIntEnable\n");
	MACvIntEnable(priv->PortOffset, IMR_MASK_VALUE);

	ieee80211_wake_queues(hw);

	return 0;
}

static void vnt_stop(struct ieee80211_hw *hw)
{
	struct vnt_private *priv = hw->priv;

	ieee80211_stop_queues(hw);

	MACbShutdown(priv->PortOffset);
	MACbSoftwareReset(priv->PortOffset);
	CARDbRadioPowerOff(priv);

	device_free_td0_ring(priv);
	device_free_td1_ring(priv);
	device_free_rd0_ring(priv);
	device_free_rd1_ring(priv);
	device_free_rings(priv);

	free_irq(priv->pcid->irq, priv);
}

static int vnt_add_interface(struct ieee80211_hw *hw, struct ieee80211_vif *vif)
{
	struct vnt_private *priv = hw->priv;

	priv->vif = vif;

	switch (vif->type) {
	case NL80211_IFTYPE_STATION:
		break;
	case NL80211_IFTYPE_ADHOC:
		MACvRegBitsOff(priv->PortOffset, MAC_REG_RCR, RCR_UNICAST);

		MACvRegBitsOn(priv->PortOffset, MAC_REG_HOSTCR, HOSTCR_ADHOC);

		break;
	case NL80211_IFTYPE_AP:
		MACvRegBitsOff(priv->PortOffset, MAC_REG_RCR, RCR_UNICAST);

		MACvRegBitsOn(priv->PortOffset, MAC_REG_HOSTCR, HOSTCR_AP);

		break;
	default:
		return -EOPNOTSUPP;
	}

	priv->op_mode = vif->type;

	return 0;
}

static void vnt_remove_interface(struct ieee80211_hw *hw,
				 struct ieee80211_vif *vif)
{
	struct vnt_private *priv = hw->priv;

	switch (vif->type) {
	case NL80211_IFTYPE_STATION:
		break;
	case NL80211_IFTYPE_ADHOC:
		MACvRegBitsOff(priv->PortOffset, MAC_REG_TCR, TCR_AUTOBCNTX);
		MACvRegBitsOff(priv->PortOffset,
			       MAC_REG_TFTCTL, TFTCTL_TSFCNTREN);
		MACvRegBitsOff(priv->PortOffset, MAC_REG_HOSTCR, HOSTCR_ADHOC);
		break;
	case NL80211_IFTYPE_AP:
		MACvRegBitsOff(priv->PortOffset, MAC_REG_TCR, TCR_AUTOBCNTX);
		MACvRegBitsOff(priv->PortOffset,
			       MAC_REG_TFTCTL, TFTCTL_TSFCNTREN);
		MACvRegBitsOff(priv->PortOffset, MAC_REG_HOSTCR, HOSTCR_AP);
		break;
	default:
		break;
	}

	priv->op_mode = NL80211_IFTYPE_UNSPECIFIED;
}


static int vnt_config(struct ieee80211_hw *hw, u32 changed)
{
	struct vnt_private *priv = hw->priv;
	struct ieee80211_conf *conf = &hw->conf;
	u8 bb_type;

	if (changed & IEEE80211_CONF_CHANGE_PS) {
		if (conf->flags & IEEE80211_CONF_PS)
			PSvEnablePowerSaving(priv, conf->listen_interval);
		else
			PSvDisablePowerSaving(priv);
	}

	if ((changed & IEEE80211_CONF_CHANGE_CHANNEL) ||
	    (conf->flags & IEEE80211_CONF_OFFCHANNEL)) {
		set_channel(priv, conf->chandef.chan);

		if (conf->chandef.chan->band == IEEE80211_BAND_5GHZ)
			bb_type = BB_TYPE_11A;
		else
			bb_type = BB_TYPE_11G;

		if (priv->byBBType != bb_type) {
			priv->byBBType = bb_type;

			CARDbSetPhyParameter(priv, priv->byBBType);
		}
	}

	if (changed & IEEE80211_CONF_CHANGE_POWER) {
		if (priv->byBBType == BB_TYPE_11B)
			priv->wCurrentRate = RATE_1M;
		else
			priv->wCurrentRate = RATE_54M;

		RFbSetPower(priv, priv->wCurrentRate,
			    conf->chandef.chan->hw_value);
	}

	return 0;
}

static void vnt_bss_info_changed(struct ieee80211_hw *hw,
		struct ieee80211_vif *vif, struct ieee80211_bss_conf *conf,
		u32 changed)
{
	struct vnt_private *priv = hw->priv;

	priv->current_aid = conf->aid;

	if (changed & BSS_CHANGED_BSSID)
		MACvWriteBSSIDAddress(priv->PortOffset, (u8 *)conf->bssid);

	if (changed & BSS_CHANGED_BASIC_RATES) {
		priv->basic_rates = conf->basic_rates;

		CARDvUpdateBasicTopRate(priv);

		dev_dbg(&priv->pcid->dev,
			"basic rates %x\n", conf->basic_rates);
	}

	if (changed & BSS_CHANGED_ERP_PREAMBLE) {
		if (conf->use_short_preamble) {
			MACvEnableBarkerPreambleMd(priv->PortOffset);
			priv->byPreambleType = true;
		} else {
			MACvDisableBarkerPreambleMd(priv->PortOffset);
			priv->byPreambleType = false;
		}
	}

	if (changed & BSS_CHANGED_ERP_CTS_PROT) {
		if (conf->use_cts_prot)
			MACvEnableProtectMD(priv->PortOffset);
		else
			MACvDisableProtectMD(priv->PortOffset);
	}

	if (changed & BSS_CHANGED_ERP_SLOT) {
		if (conf->use_short_slot)
			priv->bShortSlotTime = true;
		else
			priv->bShortSlotTime = false;

		CARDbSetPhyParameter(priv, priv->byBBType);
		BBvSetVGAGainOffset(priv, priv->abyBBVGA[0]);
	}

	if (changed & BSS_CHANGED_TXPOWER)
		RFbSetPower(priv, priv->wCurrentRate,
			    conf->chandef.chan->hw_value);

	if (changed & BSS_CHANGED_BEACON_ENABLED) {
		dev_dbg(&priv->pcid->dev,
			"Beacon enable %d\n", conf->enable_beacon);

		if (conf->enable_beacon) {
			vnt_beacon_enable(priv, vif, conf);

			MACvRegBitsOn(priv->PortOffset, MAC_REG_TCR,
				      TCR_AUTOBCNTX);
		} else {
			MACvRegBitsOff(priv->PortOffset, MAC_REG_TCR,
				       TCR_AUTOBCNTX);
		}
	}

	if (changed & BSS_CHANGED_ASSOC && priv->op_mode != NL80211_IFTYPE_AP) {
		if (conf->assoc) {
			CARDbUpdateTSF(priv, conf->beacon_rate->hw_value,
				       conf->sync_device_ts, conf->sync_tsf);

			CARDbSetBeaconPeriod(priv, conf->beacon_int);

			CARDvSetFirstNextTBTT(priv, conf->beacon_int);
		} else {
			VNSvOutPortB(priv->PortOffset + MAC_REG_TFTCTL,
				     TFTCTL_TSFCNTRST);
			VNSvOutPortB(priv->PortOffset + MAC_REG_TFTCTL,
				     TFTCTL_TSFCNTREN);
		}
	}
}

static u64 vnt_prepare_multicast(struct ieee80211_hw *hw,
	struct netdev_hw_addr_list *mc_list)
{
	struct vnt_private *priv = hw->priv;
	struct netdev_hw_addr *ha;
	u64 mc_filter = 0;
	u32 bit_nr = 0;

	netdev_hw_addr_list_for_each(ha, mc_list) {
		bit_nr = ether_crc(ETH_ALEN, ha->addr) >> 26;

		mc_filter |= 1ULL << (bit_nr & 0x3f);
	}

	priv->mc_list_count = mc_list->count;

	return mc_filter;
}

static void vnt_configure(struct ieee80211_hw *hw,
	unsigned int changed_flags, unsigned int *total_flags, u64 multicast)
{
	struct vnt_private *priv = hw->priv;
	u8 rx_mode = 0;

	*total_flags &= FIF_ALLMULTI | FIF_OTHER_BSS | FIF_PROMISC_IN_BSS |
		FIF_BCN_PRBRESP_PROMISC;

	VNSvInPortB(priv->PortOffset + MAC_REG_RCR, &rx_mode);

	dev_dbg(&priv->pcid->dev, "rx mode in = %x\n", rx_mode);

	if (changed_flags & FIF_PROMISC_IN_BSS) {
		/* unconditionally log net taps */
		if (*total_flags & FIF_PROMISC_IN_BSS)
			rx_mode |= RCR_UNICAST;
		else
			rx_mode &= ~RCR_UNICAST;
	}

	if (changed_flags & FIF_ALLMULTI) {
		if (*total_flags & FIF_ALLMULTI) {
			unsigned long flags;

			spin_lock_irqsave(&priv->lock, flags);

			if (priv->mc_list_count > 2) {
				MACvSelectPage1(priv->PortOffset);

				VNSvOutPortD(priv->PortOffset +
					     MAC_REG_MAR0, 0xffffffff);
				VNSvOutPortD(priv->PortOffset +
					    MAC_REG_MAR0 + 4, 0xffffffff);

				MACvSelectPage0(priv->PortOffset);
			} else {
				MACvSelectPage1(priv->PortOffset);

				VNSvOutPortD(priv->PortOffset +
					     MAC_REG_MAR0, (u32)multicast);
				VNSvOutPortD(priv->PortOffset +
					     MAC_REG_MAR0 + 4,
					     (u32)(multicast >> 32));

				MACvSelectPage0(priv->PortOffset);
			}

			spin_unlock_irqrestore(&priv->lock, flags);

			rx_mode |= RCR_MULTICAST | RCR_BROADCAST;
		} else {
			rx_mode &= ~(RCR_MULTICAST | RCR_BROADCAST);
		}
	}

	if (changed_flags & (FIF_OTHER_BSS | FIF_BCN_PRBRESP_PROMISC)) {
		rx_mode |= RCR_MULTICAST | RCR_BROADCAST;

		if (*total_flags & (FIF_OTHER_BSS | FIF_BCN_PRBRESP_PROMISC))
			rx_mode &= ~RCR_BSSID;
		else
			rx_mode |= RCR_BSSID;
	}

	VNSvOutPortB(priv->PortOffset + MAC_REG_RCR, rx_mode);

	dev_dbg(&priv->pcid->dev, "rx mode out= %x\n", rx_mode);
}

static int vnt_set_key(struct ieee80211_hw *hw, enum set_key_cmd cmd,
	struct ieee80211_vif *vif, struct ieee80211_sta *sta,
		struct ieee80211_key_conf *key)
{
	struct vnt_private *priv = hw->priv;

	switch (cmd) {
	case SET_KEY:
		if (vnt_set_keys(hw, sta, vif, key))
			return -EOPNOTSUPP;
		break;
	case DISABLE_KEY:
		if (test_bit(key->hw_key_idx, &priv->key_entry_inuse))
			clear_bit(key->hw_key_idx, &priv->key_entry_inuse);
	default:
		break;
	}

	return 0;
}

static u64 vnt_get_tsf(struct ieee80211_hw *hw, struct ieee80211_vif *vif)
{
	struct vnt_private *priv = hw->priv;
	u64 tsf;

	CARDbGetCurrentTSF(priv, &tsf);

	return tsf;
}

static void vnt_set_tsf(struct ieee80211_hw *hw, struct ieee80211_vif *vif,
			u64 tsf)
{
	struct vnt_private *priv = hw->priv;

	CARDvUpdateNextTBTT(priv, tsf, vif->bss_conf.beacon_int);
}

static void vnt_reset_tsf(struct ieee80211_hw *hw, struct ieee80211_vif *vif)
{
	struct vnt_private *priv = hw->priv;

	/* reset TSF counter */
	VNSvOutPortB(priv->PortOffset + MAC_REG_TFTCTL, TFTCTL_TSFCNTRST);
}

static const struct ieee80211_ops vnt_mac_ops = {
	.tx			= vnt_tx_80211,
	.start			= vnt_start,
	.stop			= vnt_stop,
	.add_interface		= vnt_add_interface,
	.remove_interface	= vnt_remove_interface,
	.config			= vnt_config,
	.bss_info_changed	= vnt_bss_info_changed,
	.prepare_multicast	= vnt_prepare_multicast,
	.configure_filter	= vnt_configure,
	.set_key		= vnt_set_key,
	.get_tsf		= vnt_get_tsf,
	.set_tsf		= vnt_set_tsf,
	.reset_tsf		= vnt_reset_tsf,
};

static int vnt_init(struct vnt_private *priv)
{
	SET_IEEE80211_PERM_ADDR(priv->hw, priv->abyCurrentNetAddr);

	vnt_init_bands(priv);

	if (ieee80211_register_hw(priv->hw))
		return -ENODEV;

	priv->mac_hw = true;

	CARDbRadioPowerOff(priv);

	return 0;
}

static int
vt6655_probe(struct pci_dev *pcid, const struct pci_device_id *ent)
{
	PCHIP_INFO  pChip_info = (PCHIP_INFO)ent->driver_data;
	struct vnt_private *priv;
	struct ieee80211_hw *hw;
	struct wiphy *wiphy;
	int         rc;

	dev_notice(&pcid->dev,
		   "%s Ver. %s\n", DEVICE_FULL_DRV_NAM, DEVICE_VERSION);

	dev_notice(&pcid->dev,
		   "Copyright (c) 2003 VIA Networking Technologies, Inc.\n");

	hw = ieee80211_alloc_hw(sizeof(*priv), &vnt_mac_ops);
	if (!hw) {
		dev_err(&pcid->dev, "could not register ieee80211_hw\n");
		return -ENOMEM;
	}

	priv = hw->priv;

	vt6655_init_info(pcid, &priv, pChip_info);

	priv->hw = hw;

	SET_IEEE80211_DEV(priv->hw, &pcid->dev);

	if (pci_enable_device(pcid)) {
		device_free_info(priv);
		return -ENODEV;
	}

	dev_dbg(&pcid->dev,
		"Before get pci_info memaddr is %x\n", priv->memaddr);

	if (!device_get_pci_info(priv, pcid)) {
		dev_err(&pcid->dev, ": Failed to find PCI device.\n");
		device_free_info(priv);
		return -ENODEV;
	}

#ifdef	DEBUG
	dev_dbg(&pcid->dev,
		"after get pci_info memaddr is %x, io addr is %x,io_size is %d\n",
		priv->memaddr, priv->ioaddr, priv->io_size);
	{
		int i;
		u32 bar, len;
		u32 address[] = {
			PCI_BASE_ADDRESS_0,
			PCI_BASE_ADDRESS_1,
			PCI_BASE_ADDRESS_2,
			PCI_BASE_ADDRESS_3,
			PCI_BASE_ADDRESS_4,
			PCI_BASE_ADDRESS_5,
			0};
		for (i = 0; address[i]; i++) {
			pci_read_config_dword(pcid, address[i], &bar);

			dev_dbg(&pcid->dev, "bar %d is %x\n", i, bar);

			if (!bar) {
				dev_dbg(&pcid->dev,
					"bar %d not implemented\n", i);
				continue;
			}

			if (bar & PCI_BASE_ADDRESS_SPACE_IO) {
				/* This is IO */

				len = bar & (PCI_BASE_ADDRESS_IO_MASK & 0xffff);
				len = len & ~(len - 1);

				dev_dbg(&pcid->dev,
					"IO space:  len in IO %x, BAR %d\n",
					len, i);
			} else {
				len = bar & 0xfffffff0;
				len = ~len + 1;

				dev_dbg(&pcid->dev,
					"len in MEM %x, BAR %d\n", len, i);
			}
		}
	}
#endif

	priv->PortOffset = ioremap(priv->memaddr & PCI_BASE_ADDRESS_MEM_MASK,
				   priv->io_size);
	if (!priv->PortOffset) {
		dev_err(&pcid->dev, ": Failed to IO remapping ..\n");
		device_free_info(priv);
		return -ENODEV;
	}

	rc = pci_request_regions(pcid, DEVICE_NAME);
	if (rc) {
		dev_err(&pcid->dev, ": Failed to find PCI device\n");
		device_free_info(priv);
		return -ENODEV;
	}

	/* do reset */
	if (!MACbSoftwareReset(priv->PortOffset)) {
		dev_err(&pcid->dev, ": Failed to access MAC hardware..\n");
		device_free_info(priv);
		return -ENODEV;
	}
	/* initial to reload eeprom */
	MACvInitialize(priv->PortOffset);
	MACvReadEtherAddress(priv->PortOffset, priv->abyCurrentNetAddr);

	/* Get RFType */
	priv->byRFType = SROMbyReadEmbedded(priv->PortOffset, EEP_OFS_RFTYPE);
	priv->byRFType &= RF_MASK;

	dev_dbg(&pcid->dev, "RF Type = %x\n", priv->byRFType);

	device_get_options(priv);
	device_set_options(priv);
	/* Mask out the options cannot be set to the chip */
	priv->sOpts.flags &= pChip_info->flags;

	/* Enable the chip specified capabilities */
	priv->flags = priv->sOpts.flags | (pChip_info->flags & 0xff000000UL);

	wiphy = priv->hw->wiphy;

	wiphy->frag_threshold = FRAG_THRESH_DEF;
	wiphy->rts_threshold = RTS_THRESH_DEF;
	wiphy->interface_modes = BIT(NL80211_IFTYPE_STATION) |
		BIT(NL80211_IFTYPE_ADHOC) | BIT(NL80211_IFTYPE_AP);

	priv->hw->flags = IEEE80211_HW_RX_INCLUDES_FCS |
		IEEE80211_HW_REPORTS_TX_ACK_STATUS |
		IEEE80211_HW_SIGNAL_DBM |
		IEEE80211_HW_TIMING_BEACON_ONLY;

	priv->hw->max_signal = 100;

	if (vnt_init(priv))
		return -ENODEV;

	device_print_info(priv);
	pci_set_drvdata(pcid, priv);

	return 0;
}

/*------------------------------------------------------------------*/

#ifdef CONFIG_PM
static int vt6655_suspend(struct pci_dev *pcid, pm_message_t state)
{
	struct vnt_private *priv = pci_get_drvdata(pcid);
	unsigned long flags;

	spin_lock_irqsave(&priv->lock, flags);

	pci_save_state(pcid);

	MACbShutdown(priv->PortOffset);

	pci_disable_device(pcid);
	pci_set_power_state(pcid, pci_choose_state(pcid, state));

	spin_unlock_irqrestore(&priv->lock, flags);

	return 0;
}

static int vt6655_resume(struct pci_dev *pcid)
{

	pci_set_power_state(pcid, PCI_D0);
	pci_enable_wake(pcid, PCI_D0, 0);
	pci_restore_state(pcid);

	return 0;
}
#endif

MODULE_DEVICE_TABLE(pci, vt6655_pci_id_table);

static struct pci_driver device_driver = {
	.name = DEVICE_NAME,
	.id_table = vt6655_pci_id_table,
	.probe = vt6655_probe,
	.remove = vt6655_remove,
#ifdef CONFIG_PM
	.suspend = vt6655_suspend,
	.resume = vt6655_resume,
#endif
};

static int __init vt6655_init_module(void)
{
	int ret;

	ret = pci_register_driver(&device_driver);
#ifdef CONFIG_PM
	if (ret >= 0)
		register_reboot_notifier(&device_notifier);
#endif

	return ret;
}

static void __exit vt6655_cleanup_module(void)
{
#ifdef CONFIG_PM
	unregister_reboot_notifier(&device_notifier);
#endif
	pci_unregister_driver(&device_driver);
}

module_init(vt6655_init_module);
module_exit(vt6655_cleanup_module);

#ifdef CONFIG_PM
static int
device_notify_reboot(struct notifier_block *nb, unsigned long event, void *p)
{
	struct pci_dev *pdev = NULL;

	switch (event) {
	case SYS_DOWN:
	case SYS_HALT:
	case SYS_POWER_OFF:
		for_each_pci_dev(pdev) {
			if (pci_dev_driver(pdev) == &device_driver) {
				if (pci_get_drvdata(pdev))
					vt6655_suspend(pdev, PMSG_HIBERNATE);
			}
		}
	}
	return NOTIFY_DONE;
}
#endif<|MERGE_RESOLUTION|>--- conflicted
+++ resolved
@@ -126,15 +126,9 @@
 
 DEVICE_PARAM(BasebandType, "baseband type");
 
-<<<<<<< HEAD
-//
-// Static vars definitions
-//
-=======
 /*
  * Static vars definitions
  */
->>>>>>> 007760cf
 static CHIP_INFO chip_info_table[] = {
 	{ VT3253,       "VIA Networking Solomon-A/B/G Wireless LAN Adapter ",
 	  256, 1,     DEVICE_FLAGS_IP_ALIGN|DEVICE_FLAGS_TX_ALIGN },
@@ -1089,19 +1083,12 @@
 		byOrgPageSel = 0;
 
 	MACvReadMIBCounter(pDevice->PortOffset, &dwMIBCounter);
-<<<<<<< HEAD
-	// TBD....
-	// Must do this after doing rx/tx, cause ISR bit is slow
-	// than RD/TD write back
-	// update ISR counter
-=======
 	/*
 	 * TBD....
 	 * Must do this after doing rx/tx, cause ISR bit is slow
 	 * than RD/TD write back
 	 * update ISR counter
 	 */
->>>>>>> 007760cf
 	STAvUpdate802_11Counter(&pDevice->s802_11Counter, &pDevice->scStatistic, dwMIBCounter);
 	while (pDevice->dwIsr != 0) {
 		STAvUpdateIsrStatCounter(&pDevice->scStatistic, pDevice->dwIsr);
@@ -1244,19 +1231,11 @@
 			cpu_to_le16((u16)head_td->pTDInfo->dwReqCount);
 
 	head_td->buff_addr = cpu_to_le32(head_td->pTDInfo->skb_dma);
-<<<<<<< HEAD
-
-	if (dma_idx == TYPE_AC0DMA) {
-		head_td->pTDInfo->byFlags = TD_FLAGS_NETIF_SKB;
-
-=======
 
 	if (head_td->pTDInfo->byFlags & TD_FLAGS_NETIF_SKB)
->>>>>>> 007760cf
 		MACvTransmitAC0(priv->PortOffset);
-	} else {
+	else
 		MACvTransmit0(priv->PortOffset);
-	}
 
 	spin_unlock_irqrestore(&priv->lock, flags);
 
