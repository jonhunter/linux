--- conflicted
+++ resolved
@@ -125,8 +125,6 @@
 			      -1, 0x15, 0x00, 0x7f, -1, 0x75, 0x00, 0x7f, -1, 0xa1, 0x00, -1, 0xa2, 0x00, -1, 0xb5, 0x00,
 			      -1, 0xab, 0x01, -1, 0xb1, 0x32, -1, 0xb4, 0xa0, 0xb5, 0x55, -1, 0xbb, 0x17, -1, 0xbe, 0x05,
 			      -1, 0xc1, 0xc8, 0x80, 0xc8, -1, 0xc7, 0x0f, -1, 0xb6, 0x01, -1, 0xa6, -1, 0xaf, -3 };
-<<<<<<< HEAD
-=======
 
 /**
  * struct flexfb_lcd_controller - Describes the LCD controller properties
@@ -147,7 +145,6 @@
 	int *init_seq;
 	int init_seq_sz;
 };
->>>>>>> 9fe8ecca
 
 static const struct flexfb_lcd_controller flexfb_chip_table[] = {
 	{
@@ -236,14 +233,8 @@
 static void flexfb_set_addr_win_1(struct fbtft_par *par,
 				  int xs, int ys, int xe, int ye)
 {
-<<<<<<< HEAD
-	fbtft_par_dbg(DEBUG_SET_ADDR_WIN, par,
-		     "%s(xs=%d, ys=%d, xe=%d, ye=%d)\n",
-		     __func__, xs, ys, xe, ye);
-=======
 	fbtft_par_dbg(DEBUG_SET_ADDR_WIN, par, "%s(xs=%d, ys=%d, xe=%d, ye=%d)\n",
 		      __func__, xs, ys, xe, ye);
->>>>>>> 9fe8ecca
 	switch (par->info->var.rotate) {
 	/* R20h = Horizontal GRAM Start Address */
 	/* R21h = Vertical GRAM Start Address */
@@ -346,11 +337,7 @@
 		return -EINVAL;
 	}
 	if (latched)
-<<<<<<< HEAD
-		num_db = buswidth/2;
-=======
 		num_db = buswidth / 2;
->>>>>>> 9fe8ecca
 	for (i = 0; i < num_db; i++) {
 		if (par->gpio.db[i] < 0) {
 			dev_err(par->info->device,
@@ -380,8 +367,6 @@
 
 static struct fbtft_display flex_display = { };
 
-<<<<<<< HEAD
-=======
 static int flexfb_chip_init(const struct device *dev)
 {
 	int i;
@@ -397,7 +382,6 @@
 	return -EINVAL;
 }
 
->>>>>>> 9fe8ecca
 static int flexfb_probe_common(struct spi_device *sdev,
 			       struct platform_device *pdev)
 {
