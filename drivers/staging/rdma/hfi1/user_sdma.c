/*
 * Copyright(c) 2015, 2016 Intel Corporation.
 *
 * This file is provided under a dual BSD/GPLv2 license.  When using or
 * redistributing this file, you may do so under either license.
 *
 * GPL LICENSE SUMMARY
 *
 * This program is free software; you can redistribute it and/or modify
 * it under the terms of version 2 of the GNU General Public License as
 * published by the Free Software Foundation.
 *
 * This program is distributed in the hope that it will be useful, but
 * WITHOUT ANY WARRANTY; without even the implied warranty of
 * MERCHANTABILITY or FITNESS FOR A PARTICULAR PURPOSE.  See the GNU
 * General Public License for more details.
 *
 * BSD LICENSE
 *
 * Redistribution and use in source and binary forms, with or without
 * modification, are permitted provided that the following conditions
 * are met:
 *
 *  - Redistributions of source code must retain the above copyright
 *    notice, this list of conditions and the following disclaimer.
 *  - Redistributions in binary form must reproduce the above copyright
 *    notice, this list of conditions and the following disclaimer in
 *    the documentation and/or other materials provided with the
 *    distribution.
 *  - Neither the name of Intel Corporation nor the names of its
 *    contributors may be used to endorse or promote products derived
 *    from this software without specific prior written permission.
 *
 * THIS SOFTWARE IS PROVIDED BY THE COPYRIGHT HOLDERS AND CONTRIBUTORS
 * "AS IS" AND ANY EXPRESS OR IMPLIED WARRANTIES, INCLUDING, BUT NOT
 * LIMITED TO, THE IMPLIED WARRANTIES OF MERCHANTABILITY AND FITNESS FOR
 * A PARTICULAR PURPOSE ARE DISCLAIMED. IN NO EVENT SHALL THE COPYRIGHT
 * OWNER OR CONTRIBUTORS BE LIABLE FOR ANY DIRECT, INDIRECT, INCIDENTAL,
 * SPECIAL, EXEMPLARY, OR CONSEQUENTIAL DAMAGES (INCLUDING, BUT NOT
 * LIMITED TO, PROCUREMENT OF SUBSTITUTE GOODS OR SERVICES; LOSS OF USE,
 * DATA, OR PROFITS; OR BUSINESS INTERRUPTION) HOWEVER CAUSED AND ON ANY
 * THEORY OF LIABILITY, WHETHER IN CONTRACT, STRICT LIABILITY, OR TORT
 * (INCLUDING NEGLIGENCE OR OTHERWISE) ARISING IN ANY WAY OUT OF THE USE
 * OF THIS SOFTWARE, EVEN IF ADVISED OF THE POSSIBILITY OF SUCH DAMAGE.
 *
 */
#include <linux/mm.h>
#include <linux/types.h>
#include <linux/device.h>
#include <linux/dmapool.h>
#include <linux/slab.h>
#include <linux/list.h>
#include <linux/highmem.h>
#include <linux/io.h>
#include <linux/uio.h>
#include <linux/rbtree.h>
#include <linux/spinlock.h>
#include <linux/delay.h>
#include <linux/kthread.h>
#include <linux/mmu_context.h>
#include <linux/module.h>
#include <linux/vmalloc.h>

#include "hfi.h"
#include "sdma.h"
#include "user_sdma.h"
#include "verbs.h"  /* for the headers */
#include "common.h" /* for struct hfi1_tid_info */
#include "trace.h"
#include "mmu_rb.h"

static uint hfi1_sdma_comp_ring_size = 128;
module_param_named(sdma_comp_size, hfi1_sdma_comp_ring_size, uint, S_IRUGO);
MODULE_PARM_DESC(sdma_comp_size, "Size of User SDMA completion ring. Default: 128");

/* The maximum number of Data io vectors per message/request */
#define MAX_VECTORS_PER_REQ 8
/*
 * Maximum number of packet to send from each message/request
 * before moving to the next one.
 */
#define MAX_PKTS_PER_QUEUE 16

#define num_pages(x) (1 + ((((x) - 1) & PAGE_MASK) >> PAGE_SHIFT))

#define req_opcode(x) \
	(((x) >> HFI1_SDMA_REQ_OPCODE_SHIFT) & HFI1_SDMA_REQ_OPCODE_MASK)
#define req_version(x) \
	(((x) >> HFI1_SDMA_REQ_VERSION_SHIFT) & HFI1_SDMA_REQ_OPCODE_MASK)
#define req_iovcnt(x) \
	(((x) >> HFI1_SDMA_REQ_IOVCNT_SHIFT) & HFI1_SDMA_REQ_IOVCNT_MASK)

/* Number of BTH.PSN bits used for sequence number in expected rcvs */
#define BTH_SEQ_MASK 0x7ffull

/*
 * Define fields in the KDETH header so we can update the header
 * template.
 */
#define KDETH_OFFSET_SHIFT        0
#define KDETH_OFFSET_MASK         0x7fff
#define KDETH_OM_SHIFT            15
#define KDETH_OM_MASK             0x1
#define KDETH_TID_SHIFT           16
#define KDETH_TID_MASK            0x3ff
#define KDETH_TIDCTRL_SHIFT       26
#define KDETH_TIDCTRL_MASK        0x3
#define KDETH_INTR_SHIFT          28
#define KDETH_INTR_MASK           0x1
#define KDETH_SH_SHIFT            29
#define KDETH_SH_MASK             0x1
#define KDETH_HCRC_UPPER_SHIFT    16
#define KDETH_HCRC_UPPER_MASK     0xff
#define KDETH_HCRC_LOWER_SHIFT    24
#define KDETH_HCRC_LOWER_MASK     0xff

#define PBC2LRH(x) ((((x) & 0xfff) << 2) - 4)
#define LRH2PBC(x) ((((x) >> 2) + 1) & 0xfff)

#define KDETH_GET(val, field)						\
	(((le32_to_cpu((val))) >> KDETH_##field##_SHIFT) & KDETH_##field##_MASK)
#define KDETH_SET(dw, field, val) do {					\
		u32 dwval = le32_to_cpu(dw);				\
		dwval &= ~(KDETH_##field##_MASK << KDETH_##field##_SHIFT); \
		dwval |= (((val) & KDETH_##field##_MASK) << \
			  KDETH_##field##_SHIFT);			\
		dw = cpu_to_le32(dwval);				\
	} while (0)

#define AHG_HEADER_SET(arr, idx, dw, bit, width, value)			\
	do {								\
		if ((idx) < ARRAY_SIZE((arr)))				\
			(arr)[(idx++)] = sdma_build_ahg_descriptor(	\
				(__force u16)(value), (dw), (bit),	\
							(width));	\
		else							\
			return -ERANGE;					\
	} while (0)

/* KDETH OM multipliers and switch over point */
#define KDETH_OM_SMALL     4
#define KDETH_OM_LARGE     64
#define KDETH_OM_MAX_SIZE  (1 << ((KDETH_OM_LARGE / KDETH_OM_SMALL) + 1))

/* Last packet in the request */
#define TXREQ_FLAGS_REQ_LAST_PKT BIT(0)

#define SDMA_REQ_IN_USE     0
#define SDMA_REQ_FOR_THREAD 1
#define SDMA_REQ_SEND_DONE  2
#define SDMA_REQ_HAVE_AHG   3
#define SDMA_REQ_HAS_ERROR  4
#define SDMA_REQ_DONE_ERROR 5

#define SDMA_PKT_Q_INACTIVE BIT(0)
#define SDMA_PKT_Q_ACTIVE   BIT(1)
#define SDMA_PKT_Q_DEFERRED BIT(2)

/*
 * Maximum retry attempts to submit a TX request
 * before putting the process to sleep.
 */
#define MAX_DEFER_RETRY_COUNT 1

static unsigned initial_pkt_count = 8;

#define SDMA_IOWAIT_TIMEOUT 1000 /* in milliseconds */

struct user_sdma_iovec {
	struct list_head list;
	struct iovec iov;
	/* number of pages in this vector */
	unsigned npages;
	/* array of pinned pages for this vector */
	struct page **pages;
	/*
	 * offset into the virtual address space of the vector at
	 * which we last left off.
	 */
	u64 offset;
};

struct sdma_mmu_node {
	struct mmu_rb_node rb;
	struct list_head list;
	struct hfi1_user_sdma_pkt_q *pq;
	atomic_t refcount;
	struct page **pages;
	unsigned npages;
};

struct user_sdma_request {
	struct sdma_req_info info;
	struct hfi1_user_sdma_pkt_q *pq;
	struct hfi1_user_sdma_comp_q *cq;
	/* This is the original header from user space */
	struct hfi1_pkt_header hdr;
	/*
	 * Pointer to the SDMA engine for this request.
	 * Since different request could be on different VLs,
	 * each request will need it's own engine pointer.
	 */
	struct sdma_engine *sde;
	u8 ahg_idx;
	u32 ahg[9];
	/*
	 * KDETH.Offset (Eager) field
	 * We need to remember the initial value so the headers
	 * can be updated properly.
	 */
	u32 koffset;
	/*
	 * KDETH.OFFSET (TID) field
	 * The offset can cover multiple packets, depending on the
	 * size of the TID entry.
	 */
	u32 tidoffset;
	/*
	 * KDETH.OM
	 * Remember this because the header template always sets it
	 * to 0.
	 */
	u8 omfactor;
	/*
	 * We copy the iovs for this request (based on
	 * info.iovcnt). These are only the data vectors
	 */
	unsigned data_iovs;
	/* total length of the data in the request */
	u32 data_len;
	/* progress index moving along the iovs array */
	unsigned iov_idx;
	struct user_sdma_iovec iovs[MAX_VECTORS_PER_REQ];
	/* number of elements copied to the tids array */
	u16 n_tids;
	/* TID array values copied from the tid_iov vector */
	u32 *tids;
	u16 tididx;
	u32 sent;
	u64 seqnum;
	u64 seqcomp;
	u64 seqsubmitted;
	struct list_head txps;
	unsigned long flags;
	/* status of the last txreq completed */
	int status;
};

/*
 * A single txreq could span up to 3 physical pages when the MTU
 * is sufficiently large (> 4K). Each of the IOV pointers also
 * needs it's own set of flags so the vector has been handled
 * independently of each other.
 */
struct user_sdma_txreq {
	/* Packet header for the txreq */
	struct hfi1_pkt_header hdr;
	struct sdma_txreq txreq;
	struct list_head list;
	struct user_sdma_request *req;
	u16 flags;
	unsigned busycount;
	u64 seqnum;
};

#define SDMA_DBG(req, fmt, ...)				     \
	hfi1_cdbg(SDMA, "[%u:%u:%u:%u] " fmt, (req)->pq->dd->unit, \
		 (req)->pq->ctxt, (req)->pq->subctxt, (req)->info.comp_idx, \
		 ##__VA_ARGS__)
#define SDMA_Q_DBG(pq, fmt, ...)			 \
	hfi1_cdbg(SDMA, "[%u:%u:%u] " fmt, (pq)->dd->unit, (pq)->ctxt, \
		 (pq)->subctxt, ##__VA_ARGS__)

static int user_sdma_send_pkts(struct user_sdma_request *, unsigned);
static int num_user_pages(const struct iovec *);
static void user_sdma_txreq_cb(struct sdma_txreq *, int);
static inline void pq_update(struct hfi1_user_sdma_pkt_q *);
static void user_sdma_free_request(struct user_sdma_request *, bool);
static int pin_vector_pages(struct user_sdma_request *,
			    struct user_sdma_iovec *);
<<<<<<< HEAD
static void unpin_vector_pages(struct mm_struct *, struct page **, unsigned);
=======
static void unpin_vector_pages(struct mm_struct *, struct page **, unsigned,
			       unsigned);
>>>>>>> ed596a4a
static int check_header_template(struct user_sdma_request *,
				 struct hfi1_pkt_header *, u32, u32);
static int set_txreq_header(struct user_sdma_request *,
			    struct user_sdma_txreq *, u32);
static int set_txreq_header_ahg(struct user_sdma_request *,
				struct user_sdma_txreq *, u32);
static inline void set_comp_state(struct hfi1_user_sdma_pkt_q *,
				  struct hfi1_user_sdma_comp_q *,
				  u16, enum hfi1_sdma_comp_state, int);
static inline u32 set_pkt_bth_psn(__be32, u8, u32);
static inline u32 get_lrh_len(struct hfi1_pkt_header, u32 len);

static int defer_packet_queue(
	struct sdma_engine *,
	struct iowait *,
	struct sdma_txreq *,
	unsigned seq);
static void activate_packet_queue(struct iowait *, int);
static bool sdma_rb_filter(struct mmu_rb_node *, unsigned long, unsigned long);
static int sdma_rb_insert(struct rb_root *, struct mmu_rb_node *);
<<<<<<< HEAD
static void sdma_rb_remove(struct rb_root *, struct mmu_rb_node *, bool);
=======
static void sdma_rb_remove(struct rb_root *, struct mmu_rb_node *,
			   struct mm_struct *);
>>>>>>> ed596a4a
static int sdma_rb_invalidate(struct rb_root *, struct mmu_rb_node *);

static struct mmu_rb_ops sdma_rb_ops = {
	.filter = sdma_rb_filter,
	.insert = sdma_rb_insert,
	.remove = sdma_rb_remove,
	.invalidate = sdma_rb_invalidate
};

static int defer_packet_queue(
	struct sdma_engine *sde,
	struct iowait *wait,
	struct sdma_txreq *txreq,
	unsigned seq)
{
	struct hfi1_user_sdma_pkt_q *pq =
		container_of(wait, struct hfi1_user_sdma_pkt_q, busy);
	struct hfi1_ibdev *dev = &pq->dd->verbs_dev;
	struct user_sdma_txreq *tx =
		container_of(txreq, struct user_sdma_txreq, txreq);

	if (sdma_progress(sde, seq, txreq)) {
		if (tx->busycount++ < MAX_DEFER_RETRY_COUNT)
			goto eagain;
	}
	/*
	 * We are assuming that if the list is enqueued somewhere, it
	 * is to the dmawait list since that is the only place where
	 * it is supposed to be enqueued.
	 */
	xchg(&pq->state, SDMA_PKT_Q_DEFERRED);
	write_seqlock(&dev->iowait_lock);
	if (list_empty(&pq->busy.list))
		list_add_tail(&pq->busy.list, &sde->dmawait);
	write_sequnlock(&dev->iowait_lock);
	return -EBUSY;
eagain:
	return -EAGAIN;
}

static void activate_packet_queue(struct iowait *wait, int reason)
{
	struct hfi1_user_sdma_pkt_q *pq =
		container_of(wait, struct hfi1_user_sdma_pkt_q, busy);
	xchg(&pq->state, SDMA_PKT_Q_ACTIVE);
	wake_up(&wait->wait_dma);
};

static void sdma_kmem_cache_ctor(void *obj)
{
	struct user_sdma_txreq *tx = obj;

	memset(tx, 0, sizeof(*tx));
}

int hfi1_user_sdma_alloc_queues(struct hfi1_ctxtdata *uctxt, struct file *fp)
{
	struct hfi1_filedata *fd;
	int ret = 0;
	unsigned memsize;
	char buf[64];
	struct hfi1_devdata *dd;
	struct hfi1_user_sdma_comp_q *cq;
	struct hfi1_user_sdma_pkt_q *pq;
	unsigned long flags;

	if (!uctxt || !fp) {
		ret = -EBADF;
		goto done;
	}

	fd = fp->private_data;

	if (!hfi1_sdma_comp_ring_size) {
		ret = -EINVAL;
		goto done;
	}

	dd = uctxt->dd;

	pq = kzalloc(sizeof(*pq), GFP_KERNEL);
	if (!pq)
		goto pq_nomem;

	memsize = sizeof(*pq->reqs) * hfi1_sdma_comp_ring_size;
	pq->reqs = kzalloc(memsize, GFP_KERNEL);
	if (!pq->reqs)
		goto pq_reqs_nomem;

	INIT_LIST_HEAD(&pq->list);
	pq->dd = dd;
	pq->ctxt = uctxt->ctxt;
	pq->subctxt = fd->subctxt;
	pq->n_max_reqs = hfi1_sdma_comp_ring_size;
	pq->state = SDMA_PKT_Q_INACTIVE;
	atomic_set(&pq->n_reqs, 0);
	init_waitqueue_head(&pq->wait);
	pq->sdma_rb_root = RB_ROOT;
	INIT_LIST_HEAD(&pq->evict);
	spin_lock_init(&pq->evict_lock);

	iowait_init(&pq->busy, 0, NULL, defer_packet_queue,
		    activate_packet_queue, NULL);
	pq->reqidx = 0;
	snprintf(buf, 64, "txreq-kmem-cache-%u-%u-%u", dd->unit, uctxt->ctxt,
		 fd->subctxt);
	pq->txreq_cache = kmem_cache_create(buf,
			       sizeof(struct user_sdma_txreq),
					    L1_CACHE_BYTES,
					    SLAB_HWCACHE_ALIGN,
					    sdma_kmem_cache_ctor);
	if (!pq->txreq_cache) {
		dd_dev_err(dd, "[%u] Failed to allocate TxReq cache\n",
			   uctxt->ctxt);
		goto pq_txreq_nomem;
	}
	fd->pq = pq;
	cq = kzalloc(sizeof(*cq), GFP_KERNEL);
	if (!cq)
		goto cq_nomem;

	memsize = PAGE_ALIGN(sizeof(*cq->comps) * hfi1_sdma_comp_ring_size);
	cq->comps = vmalloc_user(memsize);
	if (!cq->comps)
		goto cq_comps_nomem;

	cq->nentries = hfi1_sdma_comp_ring_size;
	fd->cq = cq;

	ret = hfi1_mmu_rb_register(&pq->sdma_rb_root, &sdma_rb_ops);
	if (ret) {
		dd_dev_err(dd, "Failed to register with MMU %d", ret);
		goto done;
	}

	spin_lock_irqsave(&uctxt->sdma_qlock, flags);
	list_add(&pq->list, &uctxt->sdma_queues);
	spin_unlock_irqrestore(&uctxt->sdma_qlock, flags);
	goto done;

cq_comps_nomem:
	kfree(cq);
cq_nomem:
	kmem_cache_destroy(pq->txreq_cache);
pq_txreq_nomem:
	kfree(pq->reqs);
pq_reqs_nomem:
	kfree(pq);
	fd->pq = NULL;
pq_nomem:
	ret = -ENOMEM;
done:
	return ret;
}

int hfi1_user_sdma_free_queues(struct hfi1_filedata *fd)
{
	struct hfi1_ctxtdata *uctxt = fd->uctxt;
	struct hfi1_user_sdma_pkt_q *pq;
	unsigned long flags;

	hfi1_cdbg(SDMA, "[%u:%u:%u] Freeing user SDMA queues", uctxt->dd->unit,
		  uctxt->ctxt, fd->subctxt);
	pq = fd->pq;
	hfi1_mmu_rb_unregister(&pq->sdma_rb_root);
	if (pq) {
		spin_lock_irqsave(&uctxt->sdma_qlock, flags);
		if (!list_empty(&pq->list))
			list_del_init(&pq->list);
		spin_unlock_irqrestore(&uctxt->sdma_qlock, flags);
		iowait_sdma_drain(&pq->busy);
		/* Wait until all requests have been freed. */
		wait_event_interruptible(
			pq->wait,
			(ACCESS_ONCE(pq->state) == SDMA_PKT_Q_INACTIVE));
		kfree(pq->reqs);
		kmem_cache_destroy(pq->txreq_cache);
		kfree(pq);
		fd->pq = NULL;
	}
	if (fd->cq) {
		vfree(fd->cq->comps);
		kfree(fd->cq);
		fd->cq = NULL;
	}
	return 0;
}

int hfi1_user_sdma_process_request(struct file *fp, struct iovec *iovec,
				   unsigned long dim, unsigned long *count)
{
	int ret = 0, i = 0;
	struct hfi1_filedata *fd = fp->private_data;
	struct hfi1_ctxtdata *uctxt = fd->uctxt;
	struct hfi1_user_sdma_pkt_q *pq = fd->pq;
	struct hfi1_user_sdma_comp_q *cq = fd->cq;
	struct hfi1_devdata *dd = pq->dd;
	unsigned long idx = 0;
	u8 pcount = initial_pkt_count;
	struct sdma_req_info info;
	struct user_sdma_request *req;
	u8 opcode, sc, vl;

	if (iovec[idx].iov_len < sizeof(info) + sizeof(req->hdr)) {
		hfi1_cdbg(
		   SDMA,
		   "[%u:%u:%u] First vector not big enough for header %lu/%lu",
		   dd->unit, uctxt->ctxt, fd->subctxt,
		   iovec[idx].iov_len, sizeof(info) + sizeof(req->hdr));
		return -EINVAL;
	}
	ret = copy_from_user(&info, iovec[idx].iov_base, sizeof(info));
	if (ret) {
		hfi1_cdbg(SDMA, "[%u:%u:%u] Failed to copy info QW (%d)",
			  dd->unit, uctxt->ctxt, fd->subctxt, ret);
		return -EFAULT;
	}

	trace_hfi1_sdma_user_reqinfo(dd, uctxt->ctxt, fd->subctxt,
				     (u16 *)&info);
	if (cq->comps[info.comp_idx].status == QUEUED ||
	    test_bit(SDMA_REQ_IN_USE, &pq->reqs[info.comp_idx].flags)) {
		hfi1_cdbg(SDMA, "[%u:%u:%u] Entry %u is in QUEUED state",
			  dd->unit, uctxt->ctxt, fd->subctxt,
			  info.comp_idx);
		return -EBADSLT;
	}
	if (!info.fragsize) {
		hfi1_cdbg(SDMA,
			  "[%u:%u:%u:%u] Request does not specify fragsize",
			  dd->unit, uctxt->ctxt, fd->subctxt, info.comp_idx);
		return -EINVAL;
	}
	/*
	 * We've done all the safety checks that we can up to this point,
	 * "allocate" the request entry.
	 */
	hfi1_cdbg(SDMA, "[%u:%u:%u] Using req/comp entry %u\n", dd->unit,
		  uctxt->ctxt, fd->subctxt, info.comp_idx);
	req = pq->reqs + info.comp_idx;
	memset(req, 0, sizeof(*req));
	/* Mark the request as IN_USE before we start filling it in. */
	set_bit(SDMA_REQ_IN_USE, &req->flags);
	req->data_iovs = req_iovcnt(info.ctrl) - 1;
	req->pq = pq;
	req->cq = cq;
	req->status = -1;
	INIT_LIST_HEAD(&req->txps);

	memcpy(&req->info, &info, sizeof(info));

	if (req_opcode(info.ctrl) == EXPECTED)
		req->data_iovs--;

	if (!info.npkts || req->data_iovs > MAX_VECTORS_PER_REQ) {
		SDMA_DBG(req, "Too many vectors (%u/%u)", req->data_iovs,
			 MAX_VECTORS_PER_REQ);
		return -EINVAL;
	}
	/* Copy the header from the user buffer */
	ret = copy_from_user(&req->hdr, iovec[idx].iov_base + sizeof(info),
			     sizeof(req->hdr));
	if (ret) {
		SDMA_DBG(req, "Failed to copy header template (%d)", ret);
		ret = -EFAULT;
		goto free_req;
	}

	/* If Static rate control is not enabled, sanitize the header. */
	if (!HFI1_CAP_IS_USET(STATIC_RATE_CTRL))
		req->hdr.pbc[2] = 0;

	/* Validate the opcode. Do not trust packets from user space blindly. */
	opcode = (be32_to_cpu(req->hdr.bth[0]) >> 24) & 0xff;
	if ((opcode & USER_OPCODE_CHECK_MASK) !=
	     USER_OPCODE_CHECK_VAL) {
		SDMA_DBG(req, "Invalid opcode (%d)", opcode);
		ret = -EINVAL;
		goto free_req;
	}
	/*
	 * Validate the vl. Do not trust packets from user space blindly.
	 * VL comes from PBC, SC comes from LRH, and the VL needs to
	 * match the SC look up.
	 */
	vl = (le16_to_cpu(req->hdr.pbc[0]) >> 12) & 0xF;
	sc = (((be16_to_cpu(req->hdr.lrh[0]) >> 12) & 0xF) |
	      (((le16_to_cpu(req->hdr.pbc[1]) >> 14) & 0x1) << 4));
	if (vl >= dd->pport->vls_operational ||
	    vl != sc_to_vlt(dd, sc)) {
		SDMA_DBG(req, "Invalid SC(%u)/VL(%u)", sc, vl);
		ret = -EINVAL;
		goto free_req;
	}

	/*
	 * Also should check the BTH.lnh. If it says the next header is GRH then
	 * the RXE parsing will be off and will land in the middle of the KDETH
	 * or miss it entirely.
	 */
	if ((be16_to_cpu(req->hdr.lrh[0]) & 0x3) == HFI1_LRH_GRH) {
		SDMA_DBG(req, "User tried to pass in a GRH");
		ret = -EINVAL;
		goto free_req;
	}

	req->koffset = le32_to_cpu(req->hdr.kdeth.swdata[6]);
	/*
	 * Calculate the initial TID offset based on the values of
	 * KDETH.OFFSET and KDETH.OM that are passed in.
	 */
	req->tidoffset = KDETH_GET(req->hdr.kdeth.ver_tid_offset, OFFSET) *
		(KDETH_GET(req->hdr.kdeth.ver_tid_offset, OM) ?
		 KDETH_OM_LARGE : KDETH_OM_SMALL);
	SDMA_DBG(req, "Initial TID offset %u", req->tidoffset);
	idx++;

	/* Save all the IO vector structures */
	while (i < req->data_iovs) {
		INIT_LIST_HEAD(&req->iovs[i].list);
		memcpy(&req->iovs[i].iov, iovec + idx++, sizeof(struct iovec));
		ret = pin_vector_pages(req, &req->iovs[i]);
		if (ret) {
			req->status = ret;
			goto free_req;
		}
		req->data_len += req->iovs[i++].iov.iov_len;
	}
	SDMA_DBG(req, "total data length %u", req->data_len);

	if (pcount > req->info.npkts)
		pcount = req->info.npkts;
	/*
	 * Copy any TID info
	 * User space will provide the TID info only when the
	 * request type is EXPECTED. This is true even if there is
	 * only one packet in the request and the header is already
	 * setup. The reason for the singular TID case is that the
	 * driver needs to perform safety checks.
	 */
	if (req_opcode(req->info.ctrl) == EXPECTED) {
		u16 ntids = iovec[idx].iov_len / sizeof(*req->tids);

		if (!ntids || ntids > MAX_TID_PAIR_ENTRIES) {
			ret = -EINVAL;
			goto free_req;
		}
		req->tids = kcalloc(ntids, sizeof(*req->tids), GFP_KERNEL);
		if (!req->tids) {
			ret = -ENOMEM;
			goto free_req;
		}
		/*
		 * We have to copy all of the tids because they may vary
		 * in size and, therefore, the TID count might not be
		 * equal to the pkt count. However, there is no way to
		 * tell at this point.
		 */
		ret = copy_from_user(req->tids, iovec[idx].iov_base,
				     ntids * sizeof(*req->tids));
		if (ret) {
			SDMA_DBG(req, "Failed to copy %d TIDs (%d)",
				 ntids, ret);
			ret = -EFAULT;
			goto free_req;
		}
		req->n_tids = ntids;
		idx++;
	}

	/* Have to select the engine */
	req->sde = sdma_select_engine_vl(dd,
					 (u32)(uctxt->ctxt + fd->subctxt),
					 vl);
	if (!req->sde || !sdma_running(req->sde)) {
		ret = -ECOMM;
		goto free_req;
	}

	/* We don't need an AHG entry if the request contains only one packet */
	if (req->info.npkts > 1 && HFI1_CAP_IS_USET(SDMA_AHG)) {
		int ahg = sdma_ahg_alloc(req->sde);

		if (likely(ahg >= 0)) {
			req->ahg_idx = (u8)ahg;
			set_bit(SDMA_REQ_HAVE_AHG, &req->flags);
		}
	}

	set_comp_state(pq, cq, info.comp_idx, QUEUED, 0);
	atomic_inc(&pq->n_reqs);
	/* Send the first N packets in the request to buy us some time */
	ret = user_sdma_send_pkts(req, pcount);
	if (unlikely(ret < 0 && ret != -EBUSY)) {
		req->status = ret;
		goto free_req;
	}

	/*
	 * It is possible that the SDMA engine would have processed all the
	 * submitted packets by the time we get here. Therefore, only set
	 * packet queue state to ACTIVE if there are still uncompleted
	 * requests.
	 */
	if (atomic_read(&pq->n_reqs))
		xchg(&pq->state, SDMA_PKT_Q_ACTIVE);

	/*
	 * This is a somewhat blocking send implementation.
	 * The driver will block the caller until all packets of the
	 * request have been submitted to the SDMA engine. However, it
	 * will not wait for send completions.
	 */
	while (!test_bit(SDMA_REQ_SEND_DONE, &req->flags)) {
		ret = user_sdma_send_pkts(req, pcount);
		if (ret < 0) {
			if (ret != -EBUSY) {
				req->status = ret;
				set_bit(SDMA_REQ_DONE_ERROR, &req->flags);
				if (ACCESS_ONCE(req->seqcomp) ==
				    req->seqsubmitted - 1)
					goto free_req;
				return ret;
			}
			wait_event_interruptible_timeout(
				pq->busy.wait_dma,
				(pq->state == SDMA_PKT_Q_ACTIVE),
				msecs_to_jiffies(
					SDMA_IOWAIT_TIMEOUT));
		}
	}
	*count += idx;
	return 0;
free_req:
	user_sdma_free_request(req, true);
	pq_update(pq);
	set_comp_state(pq, cq, info.comp_idx, ERROR, req->status);
	return ret;
}

static inline u32 compute_data_length(struct user_sdma_request *req,
				      struct user_sdma_txreq *tx)
{
	/*
	 * Determine the proper size of the packet data.
	 * The size of the data of the first packet is in the header
	 * template. However, it includes the header and ICRC, which need
	 * to be subtracted.
	 * The size of the remaining packets is the minimum of the frag
	 * size (MTU) or remaining data in the request.
	 */
	u32 len;

	if (!req->seqnum) {
		len = ((be16_to_cpu(req->hdr.lrh[2]) << 2) -
		       (sizeof(tx->hdr) - 4));
	} else if (req_opcode(req->info.ctrl) == EXPECTED) {
		u32 tidlen = EXP_TID_GET(req->tids[req->tididx], LEN) *
			PAGE_SIZE;
		/*
		 * Get the data length based on the remaining space in the
		 * TID pair.
		 */
		len = min(tidlen - req->tidoffset, (u32)req->info.fragsize);
		/* If we've filled up the TID pair, move to the next one. */
		if (unlikely(!len) && ++req->tididx < req->n_tids &&
		    req->tids[req->tididx]) {
			tidlen = EXP_TID_GET(req->tids[req->tididx],
					     LEN) * PAGE_SIZE;
			req->tidoffset = 0;
			len = min_t(u32, tidlen, req->info.fragsize);
		}
		/*
		 * Since the TID pairs map entire pages, make sure that we
		 * are not going to try to send more data that we have
		 * remaining.
		 */
		len = min(len, req->data_len - req->sent);
	} else {
		len = min(req->data_len - req->sent, (u32)req->info.fragsize);
	}
	SDMA_DBG(req, "Data Length = %u", len);
	return len;
}

static inline u32 get_lrh_len(struct hfi1_pkt_header hdr, u32 len)
{
	/* (Size of complete header - size of PBC) + 4B ICRC + data length */
	return ((sizeof(hdr) - sizeof(hdr.pbc)) + 4 + len);
}

static int user_sdma_send_pkts(struct user_sdma_request *req, unsigned maxpkts)
{
	int ret = 0;
	unsigned npkts = 0;
	struct user_sdma_txreq *tx = NULL;
	struct hfi1_user_sdma_pkt_q *pq = NULL;
	struct user_sdma_iovec *iovec = NULL;

	if (!req->pq)
		return -EINVAL;

	pq = req->pq;

	/* If tx completion has reported an error, we are done. */
	if (test_bit(SDMA_REQ_HAS_ERROR, &req->flags)) {
		set_bit(SDMA_REQ_DONE_ERROR, &req->flags);
		return -EFAULT;
	}

	/*
	 * Check if we might have sent the entire request already
	 */
	if (unlikely(req->seqnum == req->info.npkts)) {
		if (!list_empty(&req->txps))
			goto dosend;
		return ret;
	}

	if (!maxpkts || maxpkts > req->info.npkts - req->seqnum)
		maxpkts = req->info.npkts - req->seqnum;

	while (npkts < maxpkts) {
		u32 datalen = 0, queued = 0, data_sent = 0;
		u64 iov_offset = 0;

		/*
		 * Check whether any of the completions have come back
		 * with errors. If so, we are not going to process any
		 * more packets from this request.
		 */
		if (test_bit(SDMA_REQ_HAS_ERROR, &req->flags)) {
			set_bit(SDMA_REQ_DONE_ERROR, &req->flags);
			return -EFAULT;
		}

		tx = kmem_cache_alloc(pq->txreq_cache, GFP_KERNEL);
		if (!tx)
			return -ENOMEM;

		tx->flags = 0;
		tx->req = req;
		tx->busycount = 0;
		INIT_LIST_HEAD(&tx->list);

		if (req->seqnum == req->info.npkts - 1)
			tx->flags |= TXREQ_FLAGS_REQ_LAST_PKT;

		/*
		 * Calculate the payload size - this is min of the fragment
		 * (MTU) size or the remaining bytes in the request but only
		 * if we have payload data.
		 */
		if (req->data_len) {
			iovec = &req->iovs[req->iov_idx];
			if (ACCESS_ONCE(iovec->offset) == iovec->iov.iov_len) {
				if (++req->iov_idx == req->data_iovs) {
					ret = -EFAULT;
					goto free_txreq;
				}
				iovec = &req->iovs[req->iov_idx];
				WARN_ON(iovec->offset);
			}

			datalen = compute_data_length(req, tx);
			if (!datalen) {
				SDMA_DBG(req,
					 "Request has data but pkt len is 0");
				ret = -EFAULT;
				goto free_tx;
			}
		}

		if (test_bit(SDMA_REQ_HAVE_AHG, &req->flags)) {
			if (!req->seqnum) {
				u16 pbclen = le16_to_cpu(req->hdr.pbc[0]);
				u32 lrhlen = get_lrh_len(req->hdr, datalen);
				/*
				 * Copy the request header into the tx header
				 * because the HW needs a cacheline-aligned
				 * address.
				 * This copy can be optimized out if the hdr
				 * member of user_sdma_request were also
				 * cacheline aligned.
				 */
				memcpy(&tx->hdr, &req->hdr, sizeof(tx->hdr));
				if (PBC2LRH(pbclen) != lrhlen) {
					pbclen = (pbclen & 0xf000) |
						LRH2PBC(lrhlen);
					tx->hdr.pbc[0] = cpu_to_le16(pbclen);
				}
				ret = sdma_txinit_ahg(&tx->txreq,
						      SDMA_TXREQ_F_AHG_COPY,
						      sizeof(tx->hdr) + datalen,
						      req->ahg_idx, 0, NULL, 0,
						      user_sdma_txreq_cb);
				if (ret)
					goto free_tx;
				ret = sdma_txadd_kvaddr(pq->dd, &tx->txreq,
							&tx->hdr,
							sizeof(tx->hdr));
				if (ret)
					goto free_txreq;
			} else {
				int changes;

				changes = set_txreq_header_ahg(req, tx,
							       datalen);
				if (changes < 0)
					goto free_tx;
				sdma_txinit_ahg(&tx->txreq,
						SDMA_TXREQ_F_USE_AHG,
						datalen, req->ahg_idx, changes,
						req->ahg, sizeof(req->hdr),
						user_sdma_txreq_cb);
			}
		} else {
			ret = sdma_txinit(&tx->txreq, 0, sizeof(req->hdr) +
					  datalen, user_sdma_txreq_cb);
			if (ret)
				goto free_tx;
			/*
			 * Modify the header for this packet. This only needs
			 * to be done if we are not going to use AHG. Otherwise,
			 * the HW will do it based on the changes we gave it
			 * during sdma_txinit_ahg().
			 */
			ret = set_txreq_header(req, tx, datalen);
			if (ret)
				goto free_txreq;
		}

		/*
		 * If the request contains any data vectors, add up to
		 * fragsize bytes to the descriptor.
		 */
		while (queued < datalen &&
		       (req->sent + data_sent) < req->data_len) {
			unsigned long base, offset;
			unsigned pageidx, len;

			base = (unsigned long)iovec->iov.iov_base;
			offset = offset_in_page(base + iovec->offset +
						iov_offset);
			pageidx = (((iovec->offset + iov_offset +
				     base) - (base & PAGE_MASK)) >> PAGE_SHIFT);
			len = offset + req->info.fragsize > PAGE_SIZE ?
				PAGE_SIZE - offset : req->info.fragsize;
			len = min((datalen - queued), len);
			ret = sdma_txadd_page(pq->dd, &tx->txreq,
					      iovec->pages[pageidx],
					      offset, len);
			if (ret) {
				SDMA_DBG(req, "SDMA txreq add page failed %d\n",
					 ret);
				goto free_txreq;
			}
			iov_offset += len;
			queued += len;
			data_sent += len;
			if (unlikely(queued < datalen &&
				     pageidx == iovec->npages &&
				     req->iov_idx < req->data_iovs - 1)) {
				iovec->offset += iov_offset;
				iovec = &req->iovs[++req->iov_idx];
				iov_offset = 0;
			}
		}
		/*
		 * The txreq was submitted successfully so we can update
		 * the counters.
		 */
		req->koffset += datalen;
		if (req_opcode(req->info.ctrl) == EXPECTED)
			req->tidoffset += datalen;
		req->sent += data_sent;
		if (req->data_len)
			iovec->offset += iov_offset;
		list_add_tail(&tx->txreq.list, &req->txps);
		/*
		 * It is important to increment this here as it is used to
		 * generate the BTH.PSN and, therefore, can't be bulk-updated
		 * outside of the loop.
		 */
		tx->seqnum = req->seqnum++;
		npkts++;
	}
dosend:
	ret = sdma_send_txlist(req->sde, &pq->busy, &req->txps);
	if (list_empty(&req->txps)) {
		req->seqsubmitted = req->seqnum;
		if (req->seqnum == req->info.npkts) {
			set_bit(SDMA_REQ_SEND_DONE, &req->flags);
			/*
			 * The txreq has already been submitted to the HW queue
			 * so we can free the AHG entry now. Corruption will not
			 * happen due to the sequential manner in which
			 * descriptors are processed.
			 */
			if (test_bit(SDMA_REQ_HAVE_AHG, &req->flags))
				sdma_ahg_free(req->sde, req->ahg_idx);
		}
	} else if (ret > 0) {
		req->seqsubmitted += ret;
		ret = 0;
	}
	return ret;

free_txreq:
	sdma_txclean(pq->dd, &tx->txreq);
free_tx:
	kmem_cache_free(pq->txreq_cache, tx);
	return ret;
}

/*
 * How many pages in this iovec element?
 */
static inline int num_user_pages(const struct iovec *iov)
{
	const unsigned long addr  = (unsigned long)iov->iov_base;
	const unsigned long len   = iov->iov_len;
	const unsigned long spage = addr & PAGE_MASK;
	const unsigned long epage = (addr + len - 1) & PAGE_MASK;

	return 1 + ((epage - spage) >> PAGE_SHIFT);
}

/* Caller must hold pq->evict_lock */
static u32 sdma_cache_evict(struct hfi1_user_sdma_pkt_q *pq, u32 npages)
{
	u32 cleared = 0;
	struct sdma_mmu_node *node, *ptr;

	list_for_each_entry_safe_reverse(node, ptr, &pq->evict, list) {
		/* Make sure that no one is still using the node. */
		if (!atomic_read(&node->refcount)) {
			/*
			 * Need to use the page count now as the remove callback
			 * will free the node.
			 */
			cleared += node->npages;
			spin_unlock(&pq->evict_lock);
			hfi1_mmu_rb_remove(&pq->sdma_rb_root, &node->rb);
			spin_lock(&pq->evict_lock);
			if (cleared >= npages)
				break;
		}
	}
	return cleared;
}

static int pin_vector_pages(struct user_sdma_request *req,
			    struct user_sdma_iovec *iovec) {
	int ret = 0, pinned, npages, cleared;
	struct page **pages;
	struct hfi1_user_sdma_pkt_q *pq = req->pq;
	struct sdma_mmu_node *node = NULL;
	struct mmu_rb_node *rb_node;

	rb_node = hfi1_mmu_rb_search(&pq->sdma_rb_root,
				     (unsigned long)iovec->iov.iov_base,
				     iovec->iov.iov_len);
<<<<<<< HEAD
	if (rb_node)
		node = container_of(rb_node, struct sdma_mmu_node, rb);

	if (!node) {
		node = kzalloc(sizeof(*node), GFP_KERNEL);
		if (!node)
			return -ENOMEM;

		node->rb.addr = (unsigned long)iovec->iov.iov_base;
		node->rb.len = iovec->iov.iov_len;
		node->pq = pq;
		atomic_set(&node->refcount, 0);
		INIT_LIST_HEAD(&node->list);
	}

	npages = num_user_pages(&iovec->iov);
	if (node->npages < npages) {
		pages = kcalloc(npages, sizeof(*pages), GFP_KERNEL);
		if (!pages) {
			SDMA_DBG(req, "Failed page array alloc");
			ret = -ENOMEM;
			goto bail;
		}
		memcpy(pages, node->pages, node->npages * sizeof(*pages));

		npages -= node->npages;
retry:
		if (!hfi1_can_pin_pages(pq->dd, pq->n_locked, npages)) {
			spin_lock(&pq->evict_lock);
			cleared = sdma_cache_evict(pq, npages);
			spin_unlock(&pq->evict_lock);
			if (cleared >= npages)
				goto retry;
		}
		pinned = hfi1_acquire_user_pages(
			((unsigned long)iovec->iov.iov_base +
			 (node->npages * PAGE_SIZE)), npages, 0,
			pages + node->npages);
		if (pinned < 0) {
			kfree(pages);
			ret = pinned;
			goto bail;
		}
		if (pinned != npages) {
			unpin_vector_pages(current->mm, pages, pinned);
			ret = -EFAULT;
			goto bail;
		}
		kfree(node->pages);
		node->pages = pages;
		node->npages += pinned;
		npages = node->npages;
		spin_lock(&pq->evict_lock);
		if (!rb_node)
			list_add(&node->list, &pq->evict);
		else
			list_move(&node->list, &pq->evict);
		pq->n_locked += pinned;
		spin_unlock(&pq->evict_lock);
	}
	iovec->pages = node->pages;
	iovec->npages = npages;

=======
	if (rb_node && !IS_ERR(rb_node))
		node = container_of(rb_node, struct sdma_mmu_node, rb);
	else
		rb_node = NULL;

	if (!node) {
		node = kzalloc(sizeof(*node), GFP_KERNEL);
		if (!node)
			return -ENOMEM;

		node->rb.addr = (unsigned long)iovec->iov.iov_base;
		node->rb.len = iovec->iov.iov_len;
		node->pq = pq;
		atomic_set(&node->refcount, 0);
		INIT_LIST_HEAD(&node->list);
	}

	npages = num_user_pages(&iovec->iov);
	if (node->npages < npages) {
		pages = kcalloc(npages, sizeof(*pages), GFP_KERNEL);
		if (!pages) {
			SDMA_DBG(req, "Failed page array alloc");
			ret = -ENOMEM;
			goto bail;
		}
		memcpy(pages, node->pages, node->npages * sizeof(*pages));

		npages -= node->npages;
retry:
		if (!hfi1_can_pin_pages(pq->dd, pq->n_locked, npages)) {
			spin_lock(&pq->evict_lock);
			cleared = sdma_cache_evict(pq, npages);
			spin_unlock(&pq->evict_lock);
			if (cleared >= npages)
				goto retry;
		}
		pinned = hfi1_acquire_user_pages(
			((unsigned long)iovec->iov.iov_base +
			 (node->npages * PAGE_SIZE)), npages, 0,
			pages + node->npages);
		if (pinned < 0) {
			kfree(pages);
			ret = pinned;
			goto bail;
		}
		if (pinned != npages) {
			unpin_vector_pages(current->mm, pages, node->npages,
					   pinned);
			ret = -EFAULT;
			goto bail;
		}
		kfree(node->pages);
		node->pages = pages;
		node->npages += pinned;
		npages = node->npages;
		spin_lock(&pq->evict_lock);
		if (!rb_node)
			list_add(&node->list, &pq->evict);
		else
			list_move(&node->list, &pq->evict);
		pq->n_locked += pinned;
		spin_unlock(&pq->evict_lock);
	}
	iovec->pages = node->pages;
	iovec->npages = npages;

>>>>>>> ed596a4a
	if (!rb_node) {
		ret = hfi1_mmu_rb_insert(&req->pq->sdma_rb_root, &node->rb);
		if (ret) {
			spin_lock(&pq->evict_lock);
			list_del(&node->list);
			pq->n_locked -= node->npages;
			spin_unlock(&pq->evict_lock);
			ret = 0;
			goto bail;
		}
	} else {
		atomic_inc(&node->refcount);
	}
	return 0;
bail:
	if (!rb_node)
		kfree(node);
	return ret;
}

static void unpin_vector_pages(struct mm_struct *mm, struct page **pages,
<<<<<<< HEAD
			       unsigned npages)
{
	hfi1_release_user_pages(mm, pages, npages, 0);
=======
			       unsigned start, unsigned npages)
{
	hfi1_release_user_pages(mm, pages + start, npages, 0);
>>>>>>> ed596a4a
	kfree(pages);
}

static int check_header_template(struct user_sdma_request *req,
				 struct hfi1_pkt_header *hdr, u32 lrhlen,
				 u32 datalen)
{
	/*
	 * Perform safety checks for any type of packet:
	 *    - transfer size is multiple of 64bytes
	 *    - packet length is multiple of 4bytes
	 *    - entire request length is multiple of 4bytes
	 *    - packet length is not larger than MTU size
	 *
	 * These checks are only done for the first packet of the
	 * transfer since the header is "given" to us by user space.
	 * For the remainder of the packets we compute the values.
	 */
	if (req->info.fragsize % PIO_BLOCK_SIZE ||
	    lrhlen & 0x3 || req->data_len & 0x3  ||
	    lrhlen > get_lrh_len(*hdr, req->info.fragsize))
		return -EINVAL;

	if (req_opcode(req->info.ctrl) == EXPECTED) {
		/*
		 * The header is checked only on the first packet. Furthermore,
		 * we ensure that at least one TID entry is copied when the
		 * request is submitted. Therefore, we don't have to verify that
		 * tididx points to something sane.
		 */
		u32 tidval = req->tids[req->tididx],
			tidlen = EXP_TID_GET(tidval, LEN) * PAGE_SIZE,
			tididx = EXP_TID_GET(tidval, IDX),
			tidctrl = EXP_TID_GET(tidval, CTRL),
			tidoff;
		__le32 kval = hdr->kdeth.ver_tid_offset;

		tidoff = KDETH_GET(kval, OFFSET) *
			  (KDETH_GET(req->hdr.kdeth.ver_tid_offset, OM) ?
			   KDETH_OM_LARGE : KDETH_OM_SMALL);
		/*
		 * Expected receive packets have the following
		 * additional checks:
		 *     - offset is not larger than the TID size
		 *     - TIDCtrl values match between header and TID array
		 *     - TID indexes match between header and TID array
		 */
		if ((tidoff + datalen > tidlen) ||
		    KDETH_GET(kval, TIDCTRL) != tidctrl ||
		    KDETH_GET(kval, TID) != tididx)
			return -EINVAL;
	}
	return 0;
}

/*
 * Correctly set the BTH.PSN field based on type of
 * transfer - eager packets can just increment the PSN but
 * expected packets encode generation and sequence in the
 * BTH.PSN field so just incrementing will result in errors.
 */
static inline u32 set_pkt_bth_psn(__be32 bthpsn, u8 expct, u32 frags)
{
	u32 val = be32_to_cpu(bthpsn),
		mask = (HFI1_CAP_IS_KSET(EXTENDED_PSN) ? 0x7fffffffull :
			0xffffffull),
		psn = val & mask;
	if (expct)
		psn = (psn & ~BTH_SEQ_MASK) | ((psn + frags) & BTH_SEQ_MASK);
	else
		psn = psn + frags;
	return psn & mask;
}

static int set_txreq_header(struct user_sdma_request *req,
			    struct user_sdma_txreq *tx, u32 datalen)
{
	struct hfi1_user_sdma_pkt_q *pq = req->pq;
	struct hfi1_pkt_header *hdr = &tx->hdr;
	u16 pbclen;
	int ret;
	u32 tidval = 0, lrhlen = get_lrh_len(*hdr, datalen);

	/* Copy the header template to the request before modification */
	memcpy(hdr, &req->hdr, sizeof(*hdr));

	/*
	 * Check if the PBC and LRH length are mismatched. If so
	 * adjust both in the header.
	 */
	pbclen = le16_to_cpu(hdr->pbc[0]);
	if (PBC2LRH(pbclen) != lrhlen) {
		pbclen = (pbclen & 0xf000) | LRH2PBC(lrhlen);
		hdr->pbc[0] = cpu_to_le16(pbclen);
		hdr->lrh[2] = cpu_to_be16(lrhlen >> 2);
		/*
		 * Third packet
		 * This is the first packet in the sequence that has
		 * a "static" size that can be used for the rest of
		 * the packets (besides the last one).
		 */
		if (unlikely(req->seqnum == 2)) {
			/*
			 * From this point on the lengths in both the
			 * PBC and LRH are the same until the last
			 * packet.
			 * Adjust the template so we don't have to update
			 * every packet
			 */
			req->hdr.pbc[0] = hdr->pbc[0];
			req->hdr.lrh[2] = hdr->lrh[2];
		}
	}
	/*
	 * We only have to modify the header if this is not the
	 * first packet in the request. Otherwise, we use the
	 * header given to us.
	 */
	if (unlikely(!req->seqnum)) {
		ret = check_header_template(req, hdr, lrhlen, datalen);
		if (ret)
			return ret;
		goto done;
	}

	hdr->bth[2] = cpu_to_be32(
		set_pkt_bth_psn(hdr->bth[2],
				(req_opcode(req->info.ctrl) == EXPECTED),
				req->seqnum));

	/* Set ACK request on last packet */
	if (unlikely(tx->flags & TXREQ_FLAGS_REQ_LAST_PKT))
		hdr->bth[2] |= cpu_to_be32(1UL << 31);

	/* Set the new offset */
	hdr->kdeth.swdata[6] = cpu_to_le32(req->koffset);
	/* Expected packets have to fill in the new TID information */
	if (req_opcode(req->info.ctrl) == EXPECTED) {
		tidval = req->tids[req->tididx];
		/*
		 * If the offset puts us at the end of the current TID,
		 * advance everything.
		 */
		if ((req->tidoffset) == (EXP_TID_GET(tidval, LEN) *
					 PAGE_SIZE)) {
			req->tidoffset = 0;
			/*
			 * Since we don't copy all the TIDs, all at once,
			 * we have to check again.
			 */
			if (++req->tididx > req->n_tids - 1 ||
			    !req->tids[req->tididx]) {
				return -EINVAL;
			}
			tidval = req->tids[req->tididx];
		}
		req->omfactor = EXP_TID_GET(tidval, LEN) * PAGE_SIZE >=
			KDETH_OM_MAX_SIZE ? KDETH_OM_LARGE : KDETH_OM_SMALL;
		/* Set KDETH.TIDCtrl based on value for this TID. */
		KDETH_SET(hdr->kdeth.ver_tid_offset, TIDCTRL,
			  EXP_TID_GET(tidval, CTRL));
		/* Set KDETH.TID based on value for this TID */
		KDETH_SET(hdr->kdeth.ver_tid_offset, TID,
			  EXP_TID_GET(tidval, IDX));
		/* Clear KDETH.SH only on the last packet */
		if (unlikely(tx->flags & TXREQ_FLAGS_REQ_LAST_PKT))
			KDETH_SET(hdr->kdeth.ver_tid_offset, SH, 0);
		/*
		 * Set the KDETH.OFFSET and KDETH.OM based on size of
		 * transfer.
		 */
		SDMA_DBG(req, "TID offset %ubytes %uunits om%u",
			 req->tidoffset, req->tidoffset / req->omfactor,
			 !!(req->omfactor - KDETH_OM_SMALL));
		KDETH_SET(hdr->kdeth.ver_tid_offset, OFFSET,
			  req->tidoffset / req->omfactor);
		KDETH_SET(hdr->kdeth.ver_tid_offset, OM,
			  !!(req->omfactor - KDETH_OM_SMALL));
	}
done:
	trace_hfi1_sdma_user_header(pq->dd, pq->ctxt, pq->subctxt,
				    req->info.comp_idx, hdr, tidval);
	return sdma_txadd_kvaddr(pq->dd, &tx->txreq, hdr, sizeof(*hdr));
}

static int set_txreq_header_ahg(struct user_sdma_request *req,
				struct user_sdma_txreq *tx, u32 len)
{
	int diff = 0;
	struct hfi1_user_sdma_pkt_q *pq = req->pq;
	struct hfi1_pkt_header *hdr = &req->hdr;
	u16 pbclen = le16_to_cpu(hdr->pbc[0]);
	u32 val32, tidval = 0, lrhlen = get_lrh_len(*hdr, len);

	if (PBC2LRH(pbclen) != lrhlen) {
		/* PBC.PbcLengthDWs */
		AHG_HEADER_SET(req->ahg, diff, 0, 0, 12,
			       cpu_to_le16(LRH2PBC(lrhlen)));
		/* LRH.PktLen (we need the full 16 bits due to byte swap) */
		AHG_HEADER_SET(req->ahg, diff, 3, 0, 16,
			       cpu_to_be16(lrhlen >> 2));
	}

	/*
	 * Do the common updates
	 */
	/* BTH.PSN and BTH.A */
	val32 = (be32_to_cpu(hdr->bth[2]) + req->seqnum) &
		(HFI1_CAP_IS_KSET(EXTENDED_PSN) ? 0x7fffffff : 0xffffff);
	if (unlikely(tx->flags & TXREQ_FLAGS_REQ_LAST_PKT))
		val32 |= 1UL << 31;
	AHG_HEADER_SET(req->ahg, diff, 6, 0, 16, cpu_to_be16(val32 >> 16));
	AHG_HEADER_SET(req->ahg, diff, 6, 16, 16, cpu_to_be16(val32 & 0xffff));
	/* KDETH.Offset */
	AHG_HEADER_SET(req->ahg, diff, 15, 0, 16,
		       cpu_to_le16(req->koffset & 0xffff));
	AHG_HEADER_SET(req->ahg, diff, 15, 16, 16,
		       cpu_to_le16(req->koffset >> 16));
	if (req_opcode(req->info.ctrl) == EXPECTED) {
		__le16 val;

		tidval = req->tids[req->tididx];

		/*
		 * If the offset puts us at the end of the current TID,
		 * advance everything.
		 */
		if ((req->tidoffset) == (EXP_TID_GET(tidval, LEN) *
					 PAGE_SIZE)) {
			req->tidoffset = 0;
			/*
			 * Since we don't copy all the TIDs, all at once,
			 * we have to check again.
			 */
			if (++req->tididx > req->n_tids - 1 ||
			    !req->tids[req->tididx]) {
				return -EINVAL;
			}
			tidval = req->tids[req->tididx];
		}
		req->omfactor = ((EXP_TID_GET(tidval, LEN) *
				  PAGE_SIZE) >=
				 KDETH_OM_MAX_SIZE) ? KDETH_OM_LARGE :
			KDETH_OM_SMALL;
		/* KDETH.OM and KDETH.OFFSET (TID) */
		AHG_HEADER_SET(req->ahg, diff, 7, 0, 16,
			       ((!!(req->omfactor - KDETH_OM_SMALL)) << 15 |
				((req->tidoffset / req->omfactor) & 0x7fff)));
		/* KDETH.TIDCtrl, KDETH.TID */
		val = cpu_to_le16(((EXP_TID_GET(tidval, CTRL) & 0x3) << 10) |
					(EXP_TID_GET(tidval, IDX) & 0x3ff));
		/* Clear KDETH.SH on last packet */
		if (unlikely(tx->flags & TXREQ_FLAGS_REQ_LAST_PKT)) {
			val |= cpu_to_le16(KDETH_GET(hdr->kdeth.ver_tid_offset,
								INTR) >> 16);
			val &= cpu_to_le16(~(1U << 13));
			AHG_HEADER_SET(req->ahg, diff, 7, 16, 14, val);
		} else {
			AHG_HEADER_SET(req->ahg, diff, 7, 16, 12, val);
		}
	}

	trace_hfi1_sdma_user_header_ahg(pq->dd, pq->ctxt, pq->subctxt,
					req->info.comp_idx, req->sde->this_idx,
					req->ahg_idx, req->ahg, diff, tidval);
	return diff;
}

/*
 * SDMA tx request completion callback. Called when the SDMA progress
 * state machine gets notification that the SDMA descriptors for this
 * tx request have been processed by the DMA engine. Called in
 * interrupt context.
 */
static void user_sdma_txreq_cb(struct sdma_txreq *txreq, int status)
{
	struct user_sdma_txreq *tx =
		container_of(txreq, struct user_sdma_txreq, txreq);
	struct user_sdma_request *req;
	struct hfi1_user_sdma_pkt_q *pq;
	struct hfi1_user_sdma_comp_q *cq;
	u16 idx;

	if (!tx->req)
		return;

	req = tx->req;
	pq = req->pq;
	cq = req->cq;

	if (status != SDMA_TXREQ_S_OK) {
		SDMA_DBG(req, "SDMA completion with error %d",
			 status);
		set_bit(SDMA_REQ_HAS_ERROR, &req->flags);
	}

	req->seqcomp = tx->seqnum;
	kmem_cache_free(pq->txreq_cache, tx);
	tx = NULL;

	idx = req->info.comp_idx;
	if (req->status == -1 && status == SDMA_TXREQ_S_OK) {
		if (req->seqcomp == req->info.npkts - 1) {
			req->status = 0;
			user_sdma_free_request(req, false);
			pq_update(pq);
			set_comp_state(pq, cq, idx, COMPLETE, 0);
		}
	} else {
		if (status != SDMA_TXREQ_S_OK)
			req->status = status;
		if (req->seqcomp == (ACCESS_ONCE(req->seqsubmitted) - 1) &&
		    (test_bit(SDMA_REQ_SEND_DONE, &req->flags) ||
		     test_bit(SDMA_REQ_DONE_ERROR, &req->flags))) {
			user_sdma_free_request(req, false);
			pq_update(pq);
			set_comp_state(pq, cq, idx, ERROR, req->status);
		}
	}
}

static inline void pq_update(struct hfi1_user_sdma_pkt_q *pq)
{
	if (atomic_dec_and_test(&pq->n_reqs)) {
		xchg(&pq->state, SDMA_PKT_Q_INACTIVE);
		wake_up(&pq->wait);
	}
}

static void user_sdma_free_request(struct user_sdma_request *req, bool unpin)
{
	if (!list_empty(&req->txps)) {
		struct sdma_txreq *t, *p;

		list_for_each_entry_safe(t, p, &req->txps, list) {
			struct user_sdma_txreq *tx =
				container_of(t, struct user_sdma_txreq, txreq);
			list_del_init(&t->list);
			sdma_txclean(req->pq->dd, t);
			kmem_cache_free(req->pq->txreq_cache, tx);
		}
	}
	if (req->data_iovs) {
		struct sdma_mmu_node *node;
		struct mmu_rb_node *mnode;
		int i;

		for (i = 0; i < req->data_iovs; i++) {
			mnode = hfi1_mmu_rb_search(
				&req->pq->sdma_rb_root,
				(unsigned long)req->iovs[i].iov.iov_base,
				req->iovs[i].iov.iov_len);
<<<<<<< HEAD
			if (!mnode)
=======
			if (!mnode || IS_ERR(mnode))
>>>>>>> ed596a4a
				continue;

			node = container_of(mnode, struct sdma_mmu_node, rb);
			if (unpin)
				hfi1_mmu_rb_remove(&req->pq->sdma_rb_root,
						   &node->rb);
			else
				atomic_dec(&node->refcount);
		}
	}
	kfree(req->tids);
	clear_bit(SDMA_REQ_IN_USE, &req->flags);
}

static inline void set_comp_state(struct hfi1_user_sdma_pkt_q *pq,
				  struct hfi1_user_sdma_comp_q *cq,
				  u16 idx, enum hfi1_sdma_comp_state state,
				  int ret)
{
	hfi1_cdbg(SDMA, "[%u:%u:%u:%u] Setting completion status %u %d",
		  pq->dd->unit, pq->ctxt, pq->subctxt, idx, state, ret);
	cq->comps[idx].status = state;
	if (state == ERROR)
		cq->comps[idx].errcode = -ret;
	trace_hfi1_sdma_user_completion(pq->dd, pq->ctxt, pq->subctxt,
					idx, state, ret);
}

static bool sdma_rb_filter(struct mmu_rb_node *node, unsigned long addr,
			   unsigned long len)
{
	return (bool)(node->addr == addr);
}

static int sdma_rb_insert(struct rb_root *root, struct mmu_rb_node *mnode)
{
	struct sdma_mmu_node *node =
		container_of(mnode, struct sdma_mmu_node, rb);

	atomic_inc(&node->refcount);
	return 0;
}

static void sdma_rb_remove(struct rb_root *root, struct mmu_rb_node *mnode,
<<<<<<< HEAD
			   bool notifier)
=======
			   struct mm_struct *mm)
>>>>>>> ed596a4a
{
	struct sdma_mmu_node *node =
		container_of(mnode, struct sdma_mmu_node, rb);

	spin_lock(&node->pq->evict_lock);
	list_del(&node->list);
	node->pq->n_locked -= node->npages;
	spin_unlock(&node->pq->evict_lock);

<<<<<<< HEAD
	unpin_vector_pages(notifier ? NULL : current->mm, node->pages,
=======
	/*
	 * If mm is set, we are being called by the MMU notifier and we
	 * should not pass a mm_struct to unpin_vector_page(). This is to
	 * prevent a deadlock when hfi1_release_user_pages() attempts to
	 * take the mmap_sem, which the MMU notifier has already taken.
	 */
	unpin_vector_pages(mm ? NULL : current->mm, node->pages, 0,
>>>>>>> ed596a4a
			   node->npages);
	/*
	 * If called by the MMU notifier, we have to adjust the pinned
	 * page count ourselves.
	 */
<<<<<<< HEAD
	if (notifier)
		current->mm->pinned_vm -= node->npages;
=======
	if (mm)
		mm->pinned_vm -= node->npages;
>>>>>>> ed596a4a
	kfree(node);
}

static int sdma_rb_invalidate(struct rb_root *root, struct mmu_rb_node *mnode)
{
	struct sdma_mmu_node *node =
		container_of(mnode, struct sdma_mmu_node, rb);

	if (!atomic_read(&node->refcount))
		return 1;
	return 0;
}<|MERGE_RESOLUTION|>--- conflicted
+++ resolved
@@ -278,12 +278,8 @@
 static void user_sdma_free_request(struct user_sdma_request *, bool);
 static int pin_vector_pages(struct user_sdma_request *,
 			    struct user_sdma_iovec *);
-<<<<<<< HEAD
-static void unpin_vector_pages(struct mm_struct *, struct page **, unsigned);
-=======
 static void unpin_vector_pages(struct mm_struct *, struct page **, unsigned,
 			       unsigned);
->>>>>>> ed596a4a
 static int check_header_template(struct user_sdma_request *,
 				 struct hfi1_pkt_header *, u32, u32);
 static int set_txreq_header(struct user_sdma_request *,
@@ -304,12 +300,8 @@
 static void activate_packet_queue(struct iowait *, int);
 static bool sdma_rb_filter(struct mmu_rb_node *, unsigned long, unsigned long);
 static int sdma_rb_insert(struct rb_root *, struct mmu_rb_node *);
-<<<<<<< HEAD
-static void sdma_rb_remove(struct rb_root *, struct mmu_rb_node *, bool);
-=======
 static void sdma_rb_remove(struct rb_root *, struct mmu_rb_node *,
 			   struct mm_struct *);
->>>>>>> ed596a4a
 static int sdma_rb_invalidate(struct rb_root *, struct mmu_rb_node *);
 
 static struct mmu_rb_ops sdma_rb_ops = {
@@ -1073,9 +1065,10 @@
 	rb_node = hfi1_mmu_rb_search(&pq->sdma_rb_root,
 				     (unsigned long)iovec->iov.iov_base,
 				     iovec->iov.iov_len);
-<<<<<<< HEAD
-	if (rb_node)
+	if (rb_node && !IS_ERR(rb_node))
 		node = container_of(rb_node, struct sdma_mmu_node, rb);
+	else
+		rb_node = NULL;
 
 	if (!node) {
 		node = kzalloc(sizeof(*node), GFP_KERNEL);
@@ -1118,7 +1111,8 @@
 			goto bail;
 		}
 		if (pinned != npages) {
-			unpin_vector_pages(current->mm, pages, pinned);
+			unpin_vector_pages(current->mm, pages, node->npages,
+					   pinned);
 			ret = -EFAULT;
 			goto bail;
 		}
@@ -1137,74 +1131,6 @@
 	iovec->pages = node->pages;
 	iovec->npages = npages;
 
-=======
-	if (rb_node && !IS_ERR(rb_node))
-		node = container_of(rb_node, struct sdma_mmu_node, rb);
-	else
-		rb_node = NULL;
-
-	if (!node) {
-		node = kzalloc(sizeof(*node), GFP_KERNEL);
-		if (!node)
-			return -ENOMEM;
-
-		node->rb.addr = (unsigned long)iovec->iov.iov_base;
-		node->rb.len = iovec->iov.iov_len;
-		node->pq = pq;
-		atomic_set(&node->refcount, 0);
-		INIT_LIST_HEAD(&node->list);
-	}
-
-	npages = num_user_pages(&iovec->iov);
-	if (node->npages < npages) {
-		pages = kcalloc(npages, sizeof(*pages), GFP_KERNEL);
-		if (!pages) {
-			SDMA_DBG(req, "Failed page array alloc");
-			ret = -ENOMEM;
-			goto bail;
-		}
-		memcpy(pages, node->pages, node->npages * sizeof(*pages));
-
-		npages -= node->npages;
-retry:
-		if (!hfi1_can_pin_pages(pq->dd, pq->n_locked, npages)) {
-			spin_lock(&pq->evict_lock);
-			cleared = sdma_cache_evict(pq, npages);
-			spin_unlock(&pq->evict_lock);
-			if (cleared >= npages)
-				goto retry;
-		}
-		pinned = hfi1_acquire_user_pages(
-			((unsigned long)iovec->iov.iov_base +
-			 (node->npages * PAGE_SIZE)), npages, 0,
-			pages + node->npages);
-		if (pinned < 0) {
-			kfree(pages);
-			ret = pinned;
-			goto bail;
-		}
-		if (pinned != npages) {
-			unpin_vector_pages(current->mm, pages, node->npages,
-					   pinned);
-			ret = -EFAULT;
-			goto bail;
-		}
-		kfree(node->pages);
-		node->pages = pages;
-		node->npages += pinned;
-		npages = node->npages;
-		spin_lock(&pq->evict_lock);
-		if (!rb_node)
-			list_add(&node->list, &pq->evict);
-		else
-			list_move(&node->list, &pq->evict);
-		pq->n_locked += pinned;
-		spin_unlock(&pq->evict_lock);
-	}
-	iovec->pages = node->pages;
-	iovec->npages = npages;
-
->>>>>>> ed596a4a
 	if (!rb_node) {
 		ret = hfi1_mmu_rb_insert(&req->pq->sdma_rb_root, &node->rb);
 		if (ret) {
@@ -1226,15 +1152,9 @@
 }
 
 static void unpin_vector_pages(struct mm_struct *mm, struct page **pages,
-<<<<<<< HEAD
-			       unsigned npages)
-{
-	hfi1_release_user_pages(mm, pages, npages, 0);
-=======
 			       unsigned start, unsigned npages)
 {
 	hfi1_release_user_pages(mm, pages + start, npages, 0);
->>>>>>> ed596a4a
 	kfree(pages);
 }
 
@@ -1587,11 +1507,7 @@
 				&req->pq->sdma_rb_root,
 				(unsigned long)req->iovs[i].iov.iov_base,
 				req->iovs[i].iov.iov_len);
-<<<<<<< HEAD
-			if (!mnode)
-=======
 			if (!mnode || IS_ERR(mnode))
->>>>>>> ed596a4a
 				continue;
 
 			node = container_of(mnode, struct sdma_mmu_node, rb);
@@ -1636,11 +1552,7 @@
 }
 
 static void sdma_rb_remove(struct rb_root *root, struct mmu_rb_node *mnode,
-<<<<<<< HEAD
-			   bool notifier)
-=======
 			   struct mm_struct *mm)
->>>>>>> ed596a4a
 {
 	struct sdma_mmu_node *node =
 		container_of(mnode, struct sdma_mmu_node, rb);
@@ -1650,9 +1562,6 @@
 	node->pq->n_locked -= node->npages;
 	spin_unlock(&node->pq->evict_lock);
 
-<<<<<<< HEAD
-	unpin_vector_pages(notifier ? NULL : current->mm, node->pages,
-=======
 	/*
 	 * If mm is set, we are being called by the MMU notifier and we
 	 * should not pass a mm_struct to unpin_vector_page(). This is to
@@ -1660,19 +1569,13 @@
 	 * take the mmap_sem, which the MMU notifier has already taken.
 	 */
 	unpin_vector_pages(mm ? NULL : current->mm, node->pages, 0,
->>>>>>> ed596a4a
 			   node->npages);
 	/*
 	 * If called by the MMU notifier, we have to adjust the pinned
 	 * page count ourselves.
 	 */
-<<<<<<< HEAD
-	if (notifier)
-		current->mm->pinned_vm -= node->npages;
-=======
 	if (mm)
 		mm->pinned_vm -= node->npages;
->>>>>>> ed596a4a
 	kfree(node);
 }
 
