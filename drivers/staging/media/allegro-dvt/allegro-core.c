--- conflicted
+++ resolved
@@ -2321,22 +2321,15 @@
 			0, ALLEGRO_GOP_SIZE_MAX,
 			1, channel->gop_size);
 	v4l2_ctrl_new_std(handler,
-<<<<<<< HEAD
-			&allegro_ctrl_ops,
-			V4L2_CID_MIN_BUFFERS_FOR_OUTPUT,
-			1, 32,
-			1, 1);
-	if (handler->error != 0) {
-		ret = handler->error;
-		goto error;
-	}
-
-=======
 			  &allegro_ctrl_ops,
 			  V4L2_CID_MIN_BUFFERS_FOR_OUTPUT,
 			  1, 32,
 			  1, 1);
->>>>>>> 281d90e2
+	if (handler->error != 0) {
+		ret = handler->error;
+		goto error;
+	}
+
 	channel->fh.ctrl_handler = handler;
 
 	channel->mcu_channel_id = -1;
