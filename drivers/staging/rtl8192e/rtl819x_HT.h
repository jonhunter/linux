/******************************************************************************
 * Copyright(c) 2008 - 2010 Realtek Corporation. All rights reserved.
 *
 * This program is distributed in the hope that it will be useful, but WITHOUT
 * ANY WARRANTY; without even the implied warranty of MERCHANTABILITY or
 * FITNESS FOR A PARTICULAR PURPOSE.  See the GNU General Public License for
 * more details.
 *
 * You should have received a copy of the GNU General Public License along with
 * this program; if not, write to the Free Software Foundation, Inc.,
 * 51 Franklin Street, Fifth Floor, Boston, MA 02110, USA
 *
 * The full GNU General Public License is included in this distribution in the
 * file called LICENSE.
 *
 * Contact Information:
 * wlanfae <wlanfae@realtek.com>
******************************************************************************/
#ifndef _RTL819XU_HTTYPE_H_
#define _RTL819XU_HTTYPE_H_

#define MIMO_PS_STATIC				0
<<<<<<< HEAD
#define MIMO_PS_DYNAMIC			1
#define MIMO_PS_NOLIMIT			3
=======
>>>>>>> 9fe8ecca

#define sHTCLng	4

enum ht_channel_width {
	HT_CHANNEL_WIDTH_20 = 0,
	HT_CHANNEL_WIDTH_20_40 = 1,
};

enum ht_extchnl_offset {
	HT_EXTCHNL_OFFSET_NO_EXT = 0,
	HT_EXTCHNL_OFFSET_UPPER = 1,
	HT_EXTCHNL_OFFSET_NO_DEF = 2,
	HT_EXTCHNL_OFFSET_LOWER = 3,
};

struct ht_capab_ele {

	u8	AdvCoding:1;
	u8	ChlWidth:1;
	u8	MimoPwrSave:2;
	u8	GreenField:1;
	u8	ShortGI20Mhz:1;
	u8	ShortGI40Mhz:1;
	u8	TxSTBC:1;
	u8	RxSTBC:2;
	u8	DelayBA:1;
	u8	MaxAMSDUSize:1;
	u8	DssCCk:1;
	u8	PSMP:1;
	u8	Rsvd1:1;
	u8	LSigTxopProtect:1;

	u8	MaxRxAMPDUFactor:2;
	u8	MPDUDensity:3;
	u8	Rsvd2:3;

	u8	MCS[16];


	u16	ExtHTCapInfo;

	u8	TxBFCap[4];

	u8	ASCap;

} __packed;


struct ht_info_ele {
	u8	ControlChl;

	u8	ExtChlOffset:2;
	u8	RecommemdedTxWidth:1;
	u8	RIFS:1;
	u8	PSMPAccessOnly:1;
	u8	SrvIntGranularity:3;

	u8	OptMode:2;
	u8	NonGFDevPresent:1;
	u8	Revd1:5;
	u8	Revd2:8;

	u8	Rsvd3:6;
	u8	DualBeacon:1;
	u8	DualCTSProtect:1;

	u8	SecondaryBeacon:1;
	u8	LSigTxopProtectFull:1;
	u8	PcoActive:1;
	u8	PcoPhase:1;
	u8	Rsvd4:4;

	u8	BasicMSC[16];
} __packed;

enum ht_spec_ver {
	HT_SPEC_VER_IEEE = 0,
	HT_SPEC_VER_EWC = 1,
};

enum ht_aggre_mode {
	HT_AGG_AUTO = 0,
	HT_AGG_FORCE_ENABLE = 1,
	HT_AGG_FORCE_DISABLE = 2,
};


struct rt_hi_throughput {
	u8				bEnableHT;
	u8				bCurrentHTSupport;

	u8				bRegBW40MHz;
	u8				bCurBW40MHz;

	u8				bRegShortGI40MHz;
	u8				bCurShortGI40MHz;

	u8				bRegShortGI20MHz;
	u8				bCurShortGI20MHz;

	u8				bRegSuppCCK;
	u8				bCurSuppCCK;

	enum ht_spec_ver ePeerHTSpecVer;


	struct ht_capab_ele SelfHTCap;
	struct ht_info_ele SelfHTInfo;

	u8				PeerHTCapBuf[32];
	u8				PeerHTInfoBuf[32];


	u8				bAMSDU_Support;
	u16				nAMSDU_MaxSize;
	u8				bCurrent_AMSDU_Support;
	u16				nCurrent_AMSDU_MaxSize;

	u8				bAMPDUEnable;
	u8				bCurrentAMPDUEnable;
	u8				AMPDU_Factor;
	u8				CurrentAMPDUFactor;
	u8				MPDU_Density;
	u8				CurrentMPDUDensity;

	enum ht_aggre_mode ForcedAMPDUMode;
	u8				ForcedAMPDUFactor;
	u8				ForcedMPDUDensity;

	enum ht_aggre_mode ForcedAMSDUMode;
	u16				ForcedAMSDUMaxSize;

	u8				bForcedShortGI;

	u8				CurrentOpMode;

	u8				SelfMimoPs;
	u8				PeerMimoPs;

	enum ht_extchnl_offset CurSTAExtChnlOffset;
	u8				bCurTxBW40MHz;
	u8				PeerBandwidth;

	u8				bSwBwInProgress;
	u8				SwBwStep;

	u8				bRegRT2RTAggregation;
	u8				RT2RT_HT_Mode;
	u8				bCurrentRT2RTAggregation;
	u8				bCurrentRT2RTLongSlotTime;
	u8				szRT2RTAggBuffer[10];

	u8				bRegRxReorderEnable;
	u8				bCurRxReorderEnable;
	u8				RxReorderWinSize;
	u8				RxReorderPendingTime;
	u16				RxReorderDropCounter;

	u8				bIsPeerBcm;

	u8				IOTPeer;
	u32				IOTAction;
	u8				IOTRaFunc;

	u8	bWAIotBroadcom;
	u8	WAIotTH;

	u8				bAcceptAddbaReq;
} __packed;

struct bss_ht {

	u8				bdSupportHT;

	u8					bdHTCapBuf[32];
	u16					bdHTCapLen;
	u8					bdHTInfoBuf[32];
	u16					bdHTInfoLen;

	enum ht_spec_ver bdHTSpecVer;
	enum ht_channel_width bdBandWidth;

	u8					bdRT2RTAggregation;
	u8					bdRT2RTLongSlotTime;
	u8					RT2RT_HT_Mode;
	u8					bdHT1R;
};

extern u8 MCS_FILTER_ALL[16];
extern u8 MCS_FILTER_1SS[16];

#define	RATE_ADPT_1SS_MASK		0xFF
#define	RATE_ADPT_2SS_MASK		0xF0
#define	RATE_ADPT_MCS32_MASK		0x01

enum ht_aggre_size {
	HT_AGG_SIZE_8K = 0,
	HT_AGG_SIZE_16K = 1,
	HT_AGG_SIZE_32K = 2,
	HT_AGG_SIZE_64K = 3,
};

enum ht_iot_peer {
	HT_IOT_PEER_UNKNOWN = 0,
	HT_IOT_PEER_REALTEK = 1,
	HT_IOT_PEER_REALTEK_92SE = 2,
	HT_IOT_PEER_BROADCOM = 3,
	HT_IOT_PEER_RALINK = 4,
	HT_IOT_PEER_ATHEROS = 5,
	HT_IOT_PEER_CISCO = 6,
	HT_IOT_PEER_MARVELL = 7,
	HT_IOT_PEER_92U_SOFTAP = 8,
	HT_IOT_PEER_SELF_SOFTAP = 9,
	HT_IOT_PEER_AIRGO = 10,
	HT_IOT_PEER_MAX = 11,
};

enum ht_iot_action {
	HT_IOT_ACT_TX_USE_AMSDU_4K = 0x00000001,
	HT_IOT_ACT_TX_USE_AMSDU_8K = 0x00000002,
	HT_IOT_ACT_DISABLE_MCS14 = 0x00000004,
	HT_IOT_ACT_DISABLE_MCS15 = 0x00000008,
	HT_IOT_ACT_DISABLE_ALL_2SS = 0x00000010,
	HT_IOT_ACT_DISABLE_EDCA_TURBO = 0x00000020,
	HT_IOT_ACT_MGNT_USE_CCK_6M = 0x00000040,
	HT_IOT_ACT_CDD_FSYNC = 0x00000080,
	HT_IOT_ACT_PURE_N_MODE = 0x00000100,
	HT_IOT_ACT_FORCED_CTS2SELF = 0x00000200,
	HT_IOT_ACT_FORCED_RTS = 0x00000400,
	HT_IOT_ACT_AMSDU_ENABLE = 0x00000800,
	HT_IOT_ACT_REJECT_ADDBA_REQ = 0x00001000,
	HT_IOT_ACT_ALLOW_PEER_AGG_ONE_PKT = 0x00002000,
	HT_IOT_ACT_EDCA_BIAS_ON_RX = 0x00004000,

	HT_IOT_ACT_HYBRID_AGGREGATION = 0x00010000,
	HT_IOT_ACT_DISABLE_SHORT_GI = 0x00020000,
	HT_IOT_ACT_DISABLE_HIGH_POWER = 0x00040000,
	HT_IOT_ACT_DISABLE_TX_40_MHZ = 0x00080000,
	HT_IOT_ACT_TX_NO_AGGREGATION = 0x00100000,
	HT_IOT_ACT_DISABLE_TX_2SS = 0x00200000,

	HT_IOT_ACT_MID_HIGHPOWER = 0x00400000,
	HT_IOT_ACT_NULL_DATA_POWER_SAVING = 0x00800000,

	HT_IOT_ACT_DISABLE_CCK_RATE = 0x01000000,
	HT_IOT_ACT_FORCED_ENABLE_BE_TXOP = 0x02000000,
	HT_IOT_ACT_WA_IOT_Broadcom = 0x04000000,

	HT_IOT_ACT_DISABLE_RX_40MHZ_SHORT_GI = 0x08000000,

};

enum ht_iot_rafunc {
	HT_IOT_RAFUNC_DISABLE_ALL = 0x00,
	HT_IOT_RAFUNC_PEER_1R = 0x01,
	HT_IOT_RAFUNC_TX_AMSDU = 0x02,
};

enum rt_ht_capability {
	RT_HT_CAP_USE_TURBO_AGGR = 0x01,
	RT_HT_CAP_USE_LONG_PREAMBLE = 0x02,
	RT_HT_CAP_USE_AMPDU = 0x04,
	RT_HT_CAP_USE_WOW = 0x8,
	RT_HT_CAP_USE_SOFTAP = 0x10,
	RT_HT_CAP_USE_92SE = 0x20,
};

#endif<|MERGE_RESOLUTION|>--- conflicted
+++ resolved
@@ -20,11 +20,6 @@
 #define _RTL819XU_HTTYPE_H_
 
 #define MIMO_PS_STATIC				0
-<<<<<<< HEAD
-#define MIMO_PS_DYNAMIC			1
-#define MIMO_PS_NOLIMIT			3
-=======
->>>>>>> 9fe8ecca
 
 #define sHTCLng	4
 
