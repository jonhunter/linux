--- conflicted
+++ resolved
@@ -275,11 +275,7 @@
 		return NULL;
 
 	dest = kzalloc(MAX_STRING_SIZE + 1, GFP_KERNEL);
-<<<<<<< HEAD
-	if (dest == NULL)
-=======
 	if (!dest)
->>>>>>> 9fe8ecca
 		return NULL;
 
 	va_start(ap, format);
@@ -333,11 +329,7 @@
 
 void ldebugfs_remove(struct dentry **entryp)
 {
-<<<<<<< HEAD
-	debugfs_remove(*entryp);
-=======
 	debugfs_remove_recursive(*entryp);
->>>>>>> 9fe8ecca
 	*entryp = NULL;
 }
 EXPORT_SYMBOL(ldebugfs_remove);
