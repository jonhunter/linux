/*
 * GPL HEADER START
 *
 * DO NOT ALTER OR REMOVE COPYRIGHT NOTICES OR THIS FILE HEADER.
 *
 * This program is free software; you can redistribute it and/or modify
 * it under the terms of the GNU General Public License version 2 only,
 * as published by the Free Software Foundation.
 *
 * This program is distributed in the hope that it will be useful, but
 * WITHOUT ANY WARRANTY; without even the implied warranty of
 * MERCHANTABILITY or FITNESS FOR A PARTICULAR PURPOSE.  See the GNU
 * General Public License version 2 for more details (a copy is included
 * in the LICENSE file that accompanied this code).
 *
 * You should have received a copy of the GNU General Public License
 * version 2 along with this program; If not, see
 * http://www.sun.com/software/products/lustre/docs/GPLv2.pdf
 *
 * Please contact Sun Microsystems, Inc., 4150 Network Circle, Santa Clara,
 * CA 95054 USA or visit www.sun.com if you need additional information or
 * have any questions.
 *
 * GPL HEADER END
 */
/*
 * Copyright (c) 2007, 2010, Oracle and/or its affiliates. All rights reserved.
 * Use is subject to license terms.
 *
 * Copyright (c) 2011, 2012, Intel Corporation.
 */
/*
 * This file is part of Lustre, http://www.lustre.org/
 * Lustre is a trademark of Sun Microsystems, Inc.
 */

#ifndef _OBD_SUPPORT
#define _OBD_SUPPORT

#include <linux/slab.h>
#include "../../include/linux/libcfs/libcfs.h"
#include "linux/lustre_compat25.h"
#include "lprocfs_status.h"

/* global variables */
extern struct lprocfs_stats *obd_memory;
enum {
	OBD_MEMORY_STAT = 0,
	OBD_MEMORY_PAGES_STAT = 1,
	OBD_STATS_NUM,
};

extern unsigned int obd_debug_peer_on_timeout;
extern unsigned int obd_dump_on_timeout;
extern unsigned int obd_dump_on_eviction;
/* obd_timeout should only be used for recovery, not for
   networking / disk / timings affected by load (use Adaptive Timeouts) */
extern unsigned int obd_timeout;	  /* seconds */
extern unsigned int obd_timeout_set;
extern unsigned int at_min;
extern unsigned int at_max;
extern unsigned int at_history;
extern int at_early_margin;
extern int at_extra;
extern unsigned int obd_sync_filter;
extern unsigned int obd_max_dirty_pages;
extern atomic_t obd_dirty_pages;
extern atomic_t obd_dirty_transit_pages;
extern unsigned int obd_alloc_fail_rate;
extern char obd_jobid_var[];

/* lvfs.c */
int obd_alloc_fail(const void *ptr, const char *name, const char *type,
		   size_t size, const char *file, int line);

/* Some hash init argument constants */
#define HASH_POOLS_BKT_BITS 3
#define HASH_POOLS_CUR_BITS 3
#define HASH_POOLS_MAX_BITS 7
#define HASH_UUID_BKT_BITS 5
#define HASH_UUID_CUR_BITS 7
#define HASH_UUID_MAX_BITS 12
#define HASH_NID_BKT_BITS 5
#define HASH_NID_CUR_BITS 7
#define HASH_NID_MAX_BITS 12
#define HASH_NID_STATS_BKT_BITS 5
#define HASH_NID_STATS_CUR_BITS 7
#define HASH_NID_STATS_MAX_BITS 12
#define HASH_LQE_BKT_BITS 5
#define HASH_LQE_CUR_BITS 7
#define HASH_LQE_MAX_BITS 12
#define HASH_CONN_BKT_BITS 5
#define HASH_CONN_CUR_BITS 5
#define HASH_CONN_MAX_BITS 15
#define HASH_EXP_LOCK_BKT_BITS  5
#define HASH_EXP_LOCK_CUR_BITS  7
#define HASH_EXP_LOCK_MAX_BITS  16
#define HASH_CL_ENV_BKT_BITS    5
#define HASH_CL_ENV_BITS	10
#define HASH_JOB_STATS_BKT_BITS 5
#define HASH_JOB_STATS_CUR_BITS 7
#define HASH_JOB_STATS_MAX_BITS 12

/* Timeout definitions */
#define OBD_TIMEOUT_DEFAULT	     100
/* Time to wait for all clients to reconnect during recovery (hard limit) */
#define OBD_RECOVERY_TIME_HARD	  (obd_timeout * 9)
/* Time to wait for all clients to reconnect during recovery (soft limit) */
/* Should be very conservative; must catch the first reconnect after reboot */
#define OBD_RECOVERY_TIME_SOFT	  (obd_timeout * 3)
/* Change recovery-small 26b time if you change this */
#define PING_INTERVAL max(obd_timeout / 4, 1U)
/* a bit more than maximal journal commit time in seconds */
#define PING_INTERVAL_SHORT min(PING_INTERVAL, 7U)
/* Client may skip 1 ping; we must wait at least 2.5. But for multiple
 * failover targets the client only pings one server at a time, and pings
 * can be lost on a loaded network. Since eviction has serious consequences,
 * and there's no urgent need to evict a client just because it's idle, we
 * should be very conservative here. */
#define PING_EVICT_TIMEOUT (PING_INTERVAL * 6)
#define DISK_TIMEOUT 50	  /* Beyond this we warn about disk speed */
#define CONNECTION_SWITCH_MIN 5U /* Connection switching rate limiter */
 /* Max connect interval for nonresponsive servers; ~50s to avoid building up
    connect requests in the LND queues, but within obd_timeout so we don't
    miss the recovery window */
#define CONNECTION_SWITCH_MAX min(50U, max(CONNECTION_SWITCH_MIN, obd_timeout))
#define CONNECTION_SWITCH_INC 5  /* Connection timeout backoff */
/* In general this should be low to have quick detection of a system
   running on a backup server. (If it's too low, import_select_connection
   will increase the timeout anyhow.)  */
#define INITIAL_CONNECT_TIMEOUT max(CONNECTION_SWITCH_MIN, obd_timeout/20)
/* The max delay between connects is SWITCH_MAX + SWITCH_INC + INITIAL */
#define RECONNECT_DELAY_MAX (CONNECTION_SWITCH_MAX + CONNECTION_SWITCH_INC + \
			     INITIAL_CONNECT_TIMEOUT)
/* The min time a target should wait for clients to reconnect in recovery */
#define OBD_RECOVERY_TIME_MIN    (2*RECONNECT_DELAY_MAX)
#define OBD_IR_FACTOR_MIN	 1
#define OBD_IR_FACTOR_MAX	 10
#define OBD_IR_FACTOR_DEFAULT    (OBD_IR_FACTOR_MAX/2)
/* default timeout for the MGS to become IR_FULL */
#define OBD_IR_MGS_TIMEOUT       (4*obd_timeout)
#define LONG_UNLINK 300	  /* Unlink should happen before now */

/**
 * Time interval of shrink, if the client is "idle" more than this interval,
 * then the ll_grant thread will return the requested grant space to filter
 */
#define GRANT_SHRINK_INTERVAL	    1200/*20 minutes*/

#define OBD_FAIL_MDS		     0x100
#define OBD_FAIL_MDS_HANDLE_UNPACK       0x101
#define OBD_FAIL_MDS_GETATTR_NET	 0x102
#define OBD_FAIL_MDS_GETATTR_PACK	0x103
#define OBD_FAIL_MDS_READPAGE_NET	0x104
#define OBD_FAIL_MDS_READPAGE_PACK       0x105
#define OBD_FAIL_MDS_SENDPAGE	    0x106
#define OBD_FAIL_MDS_REINT_NET	   0x107
#define OBD_FAIL_MDS_REINT_UNPACK	0x108
#define OBD_FAIL_MDS_REINT_SETATTR       0x109
#define OBD_FAIL_MDS_REINT_SETATTR_WRITE 0x10a
#define OBD_FAIL_MDS_REINT_CREATE	0x10b
#define OBD_FAIL_MDS_REINT_CREATE_WRITE  0x10c
#define OBD_FAIL_MDS_REINT_UNLINK	0x10d
#define OBD_FAIL_MDS_REINT_UNLINK_WRITE  0x10e
#define OBD_FAIL_MDS_REINT_LINK	  0x10f
#define OBD_FAIL_MDS_REINT_LINK_WRITE    0x110
#define OBD_FAIL_MDS_REINT_RENAME	0x111
#define OBD_FAIL_MDS_REINT_RENAME_WRITE  0x112
#define OBD_FAIL_MDS_OPEN_NET	    0x113
#define OBD_FAIL_MDS_OPEN_PACK	   0x114
#define OBD_FAIL_MDS_CLOSE_NET	   0x115
#define OBD_FAIL_MDS_CLOSE_PACK	  0x116
#define OBD_FAIL_MDS_CONNECT_NET	 0x117
#define OBD_FAIL_MDS_CONNECT_PACK	0x118
#define OBD_FAIL_MDS_REINT_NET_REP       0x119
#define OBD_FAIL_MDS_DISCONNECT_NET      0x11a
#define OBD_FAIL_MDS_GETSTATUS_NET       0x11b
#define OBD_FAIL_MDS_GETSTATUS_PACK      0x11c
#define OBD_FAIL_MDS_STATFS_PACK	 0x11d
#define OBD_FAIL_MDS_STATFS_NET	  0x11e
#define OBD_FAIL_MDS_GETATTR_NAME_NET    0x11f
#define OBD_FAIL_MDS_PIN_NET	     0x120
#define OBD_FAIL_MDS_UNPIN_NET	   0x121
#define OBD_FAIL_MDS_ALL_REPLY_NET       0x122
#define OBD_FAIL_MDS_ALL_REQUEST_NET     0x123
#define OBD_FAIL_MDS_SYNC_NET	    0x124
#define OBD_FAIL_MDS_SYNC_PACK	   0x125
#define OBD_FAIL_MDS_DONE_WRITING_NET    0x126
#define OBD_FAIL_MDS_DONE_WRITING_PACK   0x127
#define OBD_FAIL_MDS_ALLOC_OBDO	  0x128
#define OBD_FAIL_MDS_PAUSE_OPEN	  0x129
#define OBD_FAIL_MDS_STATFS_LCW_SLEEP    0x12a
#define OBD_FAIL_MDS_OPEN_CREATE	 0x12b
#define OBD_FAIL_MDS_OST_SETATTR	 0x12c
#define OBD_FAIL_MDS_QUOTACHECK_NET      0x12d
#define OBD_FAIL_MDS_QUOTACTL_NET	0x12e
#define OBD_FAIL_MDS_CLIENT_ADD	  0x12f
#define OBD_FAIL_MDS_GETXATTR_NET	0x130
#define OBD_FAIL_MDS_GETXATTR_PACK       0x131
#define OBD_FAIL_MDS_SETXATTR_NET	0x132
#define OBD_FAIL_MDS_SETXATTR	    0x133
#define OBD_FAIL_MDS_SETXATTR_WRITE      0x134
#define OBD_FAIL_MDS_FS_SETUP	    0x135
#define OBD_FAIL_MDS_RESEND	      0x136
#define OBD_FAIL_MDS_LLOG_CREATE_FAILED  0x137
#define OBD_FAIL_MDS_LOV_SYNC_RACE       0x138
#define OBD_FAIL_MDS_OSC_PRECREATE       0x139
#define OBD_FAIL_MDS_LLOG_SYNC_TIMEOUT   0x13a
#define OBD_FAIL_MDS_CLOSE_NET_REP       0x13b
#define OBD_FAIL_MDS_BLOCK_QUOTA_REQ     0x13c
#define OBD_FAIL_MDS_DROP_QUOTA_REQ      0x13d
#define OBD_FAIL_MDS_REMOVE_COMMON_EA    0x13e
#define OBD_FAIL_MDS_ALLOW_COMMON_EA_SETTING   0x13f
#define OBD_FAIL_MDS_FAIL_LOV_LOG_ADD    0x140
#define OBD_FAIL_MDS_LOV_PREP_CREATE     0x141
#define OBD_FAIL_MDS_REINT_DELAY	 0x142
#define OBD_FAIL_MDS_READLINK_EPROTO     0x143
#define OBD_FAIL_MDS_OPEN_WAIT_CREATE    0x144
#define OBD_FAIL_MDS_PDO_LOCK	    0x145
#define OBD_FAIL_MDS_PDO_LOCK2	   0x146
#define OBD_FAIL_MDS_OSC_CREATE_FAIL     0x147
#define OBD_FAIL_MDS_NEGATIVE_POSITIVE	 0x148
#define OBD_FAIL_MDS_HSM_STATE_GET_NET		0x149
#define OBD_FAIL_MDS_HSM_STATE_SET_NET		0x14a
#define OBD_FAIL_MDS_HSM_PROGRESS_NET		0x14b
#define OBD_FAIL_MDS_HSM_REQUEST_NET		0x14c
#define OBD_FAIL_MDS_HSM_CT_REGISTER_NET	0x14d
#define OBD_FAIL_MDS_HSM_CT_UNREGISTER_NET	0x14e
#define OBD_FAIL_MDS_SWAP_LAYOUTS_NET		0x14f
#define OBD_FAIL_MDS_HSM_ACTION_NET		0x150
#define OBD_FAIL_MDS_CHANGELOG_INIT		0x151

/* layout lock */
#define OBD_FAIL_MDS_NO_LL_GETATTR	 0x170
#define OBD_FAIL_MDS_NO_LL_OPEN		 0x171
#define OBD_FAIL_MDS_LL_BLOCK		 0x172

/* CMD */
#define OBD_FAIL_MDS_IS_SUBDIR_NET       0x180
#define OBD_FAIL_MDS_IS_SUBDIR_PACK      0x181
#define OBD_FAIL_MDS_SET_INFO_NET	0x182
#define OBD_FAIL_MDS_WRITEPAGE_NET       0x183
#define OBD_FAIL_MDS_WRITEPAGE_PACK      0x184
#define OBD_FAIL_MDS_RECOVERY_ACCEPTS_GAPS 0x185
#define OBD_FAIL_MDS_GET_INFO_NET	0x186
#define OBD_FAIL_MDS_DQACQ_NET	   0x187

/* OI scrub */
#define OBD_FAIL_OSD_SCRUB_DELAY			0x190
#define OBD_FAIL_OSD_SCRUB_CRASH			0x191
#define OBD_FAIL_OSD_SCRUB_FATAL			0x192
#define OBD_FAIL_OSD_FID_MAPPING			0x193
#define OBD_FAIL_OSD_LMA_INCOMPAT			0x194
#define OBD_FAIL_OSD_COMPAT_INVALID_ENTRY		0x195

#define OBD_FAIL_OST		     0x200
#define OBD_FAIL_OST_CONNECT_NET	 0x201
#define OBD_FAIL_OST_DISCONNECT_NET      0x202
#define OBD_FAIL_OST_GET_INFO_NET	0x203
#define OBD_FAIL_OST_CREATE_NET	  0x204
#define OBD_FAIL_OST_DESTROY_NET	 0x205
#define OBD_FAIL_OST_GETATTR_NET	 0x206
#define OBD_FAIL_OST_SETATTR_NET	 0x207
#define OBD_FAIL_OST_OPEN_NET	    0x208
#define OBD_FAIL_OST_CLOSE_NET	   0x209
#define OBD_FAIL_OST_BRW_NET	     0x20a
#define OBD_FAIL_OST_PUNCH_NET	   0x20b
#define OBD_FAIL_OST_STATFS_NET	  0x20c
#define OBD_FAIL_OST_HANDLE_UNPACK       0x20d
#define OBD_FAIL_OST_BRW_WRITE_BULK      0x20e
#define OBD_FAIL_OST_BRW_READ_BULK       0x20f
#define OBD_FAIL_OST_SYNC_NET	    0x210
#define OBD_FAIL_OST_ALL_REPLY_NET       0x211
#define OBD_FAIL_OST_ALL_REQUEST_NET     0x212
#define OBD_FAIL_OST_LDLM_REPLY_NET      0x213
#define OBD_FAIL_OST_BRW_PAUSE_BULK      0x214
#define OBD_FAIL_OST_ENOSPC	      0x215
#define OBD_FAIL_OST_EROFS	       0x216
#define OBD_FAIL_OST_ENOENT	      0x217
#define OBD_FAIL_OST_QUOTACHECK_NET      0x218
#define OBD_FAIL_OST_QUOTACTL_NET	0x219
#define OBD_FAIL_OST_CHECKSUM_RECEIVE    0x21a
#define OBD_FAIL_OST_CHECKSUM_SEND       0x21b
#define OBD_FAIL_OST_BRW_SIZE	    0x21c
#define OBD_FAIL_OST_DROP_REQ	    0x21d
#define OBD_FAIL_OST_SETATTR_CREDITS     0x21e
#define OBD_FAIL_OST_HOLD_WRITE_RPC      0x21f
#define OBD_FAIL_OST_BRW_WRITE_BULK2     0x220
#define OBD_FAIL_OST_LLOG_RECOVERY_TIMEOUT 0x221
#define OBD_FAIL_OST_CANCEL_COOKIE_TIMEOUT 0x222
#define OBD_FAIL_OST_PAUSE_CREATE	0x223
#define OBD_FAIL_OST_BRW_PAUSE_PACK      0x224
#define OBD_FAIL_OST_CONNECT_NET2	0x225
#define OBD_FAIL_OST_NOMEM	       0x226
#define OBD_FAIL_OST_BRW_PAUSE_BULK2     0x227
#define OBD_FAIL_OST_MAPBLK_ENOSPC       0x228
#define OBD_FAIL_OST_ENOINO	      0x229
#define OBD_FAIL_OST_DQACQ_NET	   0x230
#define OBD_FAIL_OST_STATFS_EINPROGRESS  0x231

#define OBD_FAIL_LDLM		    0x300
#define OBD_FAIL_LDLM_NAMESPACE_NEW      0x301
#define OBD_FAIL_LDLM_ENQUEUE_NET			0x302
#define OBD_FAIL_LDLM_CONVERT_NET			0x303
#define OBD_FAIL_LDLM_CANCEL_NET			0x304
#define OBD_FAIL_LDLM_BL_CALLBACK_NET			0x305
#define OBD_FAIL_LDLM_CP_CALLBACK_NET			0x306
#define OBD_FAIL_LDLM_GL_CALLBACK_NET			0x307
#define OBD_FAIL_LDLM_ENQUEUE_EXTENT_ERR 0x308
#define OBD_FAIL_LDLM_ENQUEUE_INTENT_ERR 0x309
#define OBD_FAIL_LDLM_CREATE_RESOURCE    0x30a
#define OBD_FAIL_LDLM_ENQUEUE_BLOCKED    0x30b
#define OBD_FAIL_LDLM_REPLY	      0x30c
#define OBD_FAIL_LDLM_RECOV_CLIENTS      0x30d
#define OBD_FAIL_LDLM_ENQUEUE_OLD_EXPORT 0x30e
#define OBD_FAIL_LDLM_GLIMPSE	    0x30f
#define OBD_FAIL_LDLM_CANCEL_RACE	0x310
#define OBD_FAIL_LDLM_CANCEL_EVICT_RACE  0x311
#define OBD_FAIL_LDLM_PAUSE_CANCEL       0x312
#define OBD_FAIL_LDLM_CLOSE_THREAD       0x313
#define OBD_FAIL_LDLM_CANCEL_BL_CB_RACE  0x314
#define OBD_FAIL_LDLM_CP_CB_WAIT	 0x315
#define OBD_FAIL_LDLM_OST_FAIL_RACE      0x316
#define OBD_FAIL_LDLM_INTR_CP_AST	0x317
#define OBD_FAIL_LDLM_CP_BL_RACE	 0x318
#define OBD_FAIL_LDLM_NEW_LOCK	   0x319
#define OBD_FAIL_LDLM_AGL_DELAY	  0x31a
#define OBD_FAIL_LDLM_AGL_NOLOCK	 0x31b
#define OBD_FAIL_LDLM_OST_LVB		 0x31c

/* LOCKLESS IO */
#define OBD_FAIL_LDLM_SET_CONTENTION     0x385

#define OBD_FAIL_OSC		     0x400
#define OBD_FAIL_OSC_BRW_READ_BULK       0x401
#define OBD_FAIL_OSC_BRW_WRITE_BULK      0x402
#define OBD_FAIL_OSC_LOCK_BL_AST	 0x403
#define OBD_FAIL_OSC_LOCK_CP_AST	 0x404
#define OBD_FAIL_OSC_MATCH	       0x405
#define OBD_FAIL_OSC_BRW_PREP_REQ	0x406
#define OBD_FAIL_OSC_SHUTDOWN	    0x407
#define OBD_FAIL_OSC_CHECKSUM_RECEIVE    0x408
#define OBD_FAIL_OSC_CHECKSUM_SEND       0x409
#define OBD_FAIL_OSC_BRW_PREP_REQ2       0x40a
#define OBD_FAIL_OSC_CONNECT_CKSUM       0x40b
#define OBD_FAIL_OSC_CKSUM_ADLER_ONLY    0x40c
#define OBD_FAIL_OSC_DIO_PAUSE	   0x40d
#define OBD_FAIL_OSC_OBJECT_CONTENTION   0x40e
#define OBD_FAIL_OSC_CP_CANCEL_RACE      0x40f
#define OBD_FAIL_OSC_CP_ENQ_RACE	 0x410
#define OBD_FAIL_OSC_NO_GRANT	    0x411
#define OBD_FAIL_OSC_DELAY_SETTIME	 0x412

#define OBD_FAIL_PTLRPC		  0x500
#define OBD_FAIL_PTLRPC_ACK	      0x501
#define OBD_FAIL_PTLRPC_RQBD	     0x502
#define OBD_FAIL_PTLRPC_BULK_GET_NET     0x503
#define OBD_FAIL_PTLRPC_BULK_PUT_NET     0x504
#define OBD_FAIL_PTLRPC_DROP_RPC	 0x505
#define OBD_FAIL_PTLRPC_DELAY_SEND       0x506
#define OBD_FAIL_PTLRPC_DELAY_RECOV      0x507
#define OBD_FAIL_PTLRPC_CLIENT_BULK_CB   0x508
#define OBD_FAIL_PTLRPC_PAUSE_REQ	0x50a
#define OBD_FAIL_PTLRPC_PAUSE_REP	0x50c
#define OBD_FAIL_PTLRPC_IMP_DEACTIVE     0x50d
#define OBD_FAIL_PTLRPC_DUMP_LOG	 0x50e
#define OBD_FAIL_PTLRPC_LONG_REPL_UNLINK 0x50f
#define OBD_FAIL_PTLRPC_LONG_BULK_UNLINK 0x510
#define OBD_FAIL_PTLRPC_HPREQ_TIMEOUT    0x511
#define OBD_FAIL_PTLRPC_HPREQ_NOTIMEOUT  0x512
#define OBD_FAIL_PTLRPC_DROP_REQ_OPC     0x513
#define OBD_FAIL_PTLRPC_FINISH_REPLAY    0x514
#define OBD_FAIL_PTLRPC_CLIENT_BULK_CB2  0x515
#define OBD_FAIL_PTLRPC_DELAY_IMP_FULL   0x516
#define OBD_FAIL_PTLRPC_CANCEL_RESEND    0x517

#define OBD_FAIL_OBD_PING_NET	    0x600
#define OBD_FAIL_OBD_LOG_CANCEL_NET      0x601
#define OBD_FAIL_OBD_LOGD_NET	    0x602
#define OBD_FAIL_OBD_QC_CALLBACK_NET     0x603
#define OBD_FAIL_OBD_DQACQ	       0x604
#define OBD_FAIL_OBD_LLOG_SETUP	  0x605
#define OBD_FAIL_OBD_LOG_CANCEL_REP      0x606
#define OBD_FAIL_OBD_IDX_READ_NET	0x607
#define OBD_FAIL_OBD_IDX_READ_BREAK	 0x608
#define OBD_FAIL_OBD_NO_LRU		 0x609

#define OBD_FAIL_TGT_REPLY_NET	   0x700
#define OBD_FAIL_TGT_CONN_RACE	   0x701
#define OBD_FAIL_TGT_FORCE_RECONNECT     0x702
#define OBD_FAIL_TGT_DELAY_CONNECT       0x703
#define OBD_FAIL_TGT_DELAY_RECONNECT     0x704
#define OBD_FAIL_TGT_DELAY_PRECREATE     0x705
#define OBD_FAIL_TGT_TOOMANY_THREADS     0x706
#define OBD_FAIL_TGT_REPLAY_DROP	 0x707
#define OBD_FAIL_TGT_FAKE_EXP	    0x708
#define OBD_FAIL_TGT_REPLAY_DELAY	0x709
#define OBD_FAIL_TGT_LAST_REPLAY	 0x710
#define OBD_FAIL_TGT_CLIENT_ADD	  0x711
#define OBD_FAIL_TGT_RCVG_FLAG	   0x712
#define OBD_FAIL_TGT_DELAY_CONDITIONAL	 0x713

#define OBD_FAIL_MDC_REVALIDATE_PAUSE    0x800
#define OBD_FAIL_MDC_ENQUEUE_PAUSE       0x801
#define OBD_FAIL_MDC_OLD_EXT_FLAGS       0x802
#define OBD_FAIL_MDC_GETATTR_ENQUEUE     0x803
#define OBD_FAIL_MDC_RPCS_SEM		 0x804
#define OBD_FAIL_MDC_LIGHTWEIGHT	 0x805

#define OBD_FAIL_MGS		     0x900
#define OBD_FAIL_MGS_ALL_REQUEST_NET     0x901
#define OBD_FAIL_MGS_ALL_REPLY_NET       0x902
#define OBD_FAIL_MGC_PAUSE_PROCESS_LOG   0x903
#define OBD_FAIL_MGS_PAUSE_REQ	   0x904
#define OBD_FAIL_MGS_PAUSE_TARGET_REG    0x905
#define OBD_FAIL_MGS_CONNECT_NET	 0x906
#define OBD_FAIL_MGS_DISCONNECT_NET	 0x907
#define OBD_FAIL_MGS_SET_INFO_NET	 0x908
#define OBD_FAIL_MGS_EXCEPTION_NET	 0x909
#define OBD_FAIL_MGS_TARGET_REG_NET	 0x90a
#define OBD_FAIL_MGS_TARGET_DEL_NET	 0x90b
#define OBD_FAIL_MGS_CONFIG_READ_NET	 0x90c

#define OBD_FAIL_QUOTA_DQACQ_NET			0xA01
#define OBD_FAIL_QUOTA_EDQUOT	    0xA02
#define OBD_FAIL_QUOTA_DELAY_REINT       0xA03
#define OBD_FAIL_QUOTA_RECOVERABLE_ERR   0xA04

#define OBD_FAIL_LPROC_REMOVE	    0xB00

#define OBD_FAIL_GENERAL_ALLOC	   0xC00

#define OBD_FAIL_SEQ		     0x1000
#define OBD_FAIL_SEQ_QUERY_NET	   0x1001
#define OBD_FAIL_SEQ_EXHAUST		 0x1002

#define OBD_FAIL_FLD		     0x1100
#define OBD_FAIL_FLD_QUERY_NET	   0x1101

#define OBD_FAIL_SEC_CTX		 0x1200
#define OBD_FAIL_SEC_CTX_INIT_NET	0x1201
#define OBD_FAIL_SEC_CTX_INIT_CONT_NET   0x1202
#define OBD_FAIL_SEC_CTX_FINI_NET	0x1203
#define OBD_FAIL_SEC_CTX_HDL_PAUSE       0x1204

#define OBD_FAIL_LLOG			       0x1300
#define OBD_FAIL_LLOG_ORIGIN_CONNECT_NET	    0x1301
#define OBD_FAIL_LLOG_ORIGIN_HANDLE_CREATE_NET      0x1302
#define OBD_FAIL_LLOG_ORIGIN_HANDLE_DESTROY_NET     0x1303
#define OBD_FAIL_LLOG_ORIGIN_HANDLE_READ_HEADER_NET 0x1304
#define OBD_FAIL_LLOG_ORIGIN_HANDLE_NEXT_BLOCK_NET  0x1305
#define OBD_FAIL_LLOG_ORIGIN_HANDLE_PREV_BLOCK_NET  0x1306
#define OBD_FAIL_LLOG_ORIGIN_HANDLE_WRITE_REC_NET   0x1307
#define OBD_FAIL_LLOG_ORIGIN_HANDLE_CLOSE_NET       0x1308
#define OBD_FAIL_LLOG_CATINFO_NET		   0x1309
#define OBD_FAIL_MDS_SYNC_CAPA_SL		   0x1310
#define OBD_FAIL_SEQ_ALLOC			  0x1311

#define OBD_FAIL_LLITE			      0x1400
#define OBD_FAIL_LLITE_FAULT_TRUNC_RACE	     0x1401
#define OBD_FAIL_LOCK_STATE_WAIT_INTR	       0x1402
#define OBD_FAIL_LOV_INIT			    0x1403
#define OBD_FAIL_GLIMPSE_DELAY			    0x1404
#define OBD_FAIL_LLITE_XATTR_ENOMEM		    0x1405

#define OBD_FAIL_FID_INDIR	0x1501
#define OBD_FAIL_FID_INLMA	0x1502
#define OBD_FAIL_FID_IGIF	0x1504
#define OBD_FAIL_FID_LOOKUP	0x1505
#define OBD_FAIL_FID_NOLMA	0x1506

/* LFSCK */
#define OBD_FAIL_LFSCK_DELAY1		0x1600
#define OBD_FAIL_LFSCK_DELAY2		0x1601
#define OBD_FAIL_LFSCK_DELAY3		0x1602
#define OBD_FAIL_LFSCK_LINKEA_CRASH	0x1603
#define OBD_FAIL_LFSCK_LINKEA_MORE	0x1604
#define OBD_FAIL_LFSCK_LINKEA_MORE2	0x1605
#define OBD_FAIL_LFSCK_FATAL1		0x1608
#define OBD_FAIL_LFSCK_FATAL2		0x1609
#define OBD_FAIL_LFSCK_CRASH		0x160a
#define OBD_FAIL_LFSCK_NO_AUTO		0x160b
#define OBD_FAIL_LFSCK_NO_DOUBLESCAN	0x160c

/* UPDATE */
#define OBD_FAIL_UPDATE_OBJ_NET			0x1700
#define OBD_FAIL_UPDATE_OBJ_NET_REP		0x1701


/* Assign references to moved code to reduce code changes */
#define OBD_FAIL_PRECHECK(id)		   CFS_FAIL_PRECHECK(id)
#define OBD_FAIL_CHECK(id)		      CFS_FAIL_CHECK(id)
#define OBD_FAIL_CHECK_VALUE(id, value)	 CFS_FAIL_CHECK_VALUE(id, value)
#define OBD_FAIL_CHECK_ORSET(id, value)	 CFS_FAIL_CHECK_ORSET(id, value)
#define OBD_FAIL_CHECK_RESET(id, value)	 CFS_FAIL_CHECK_RESET(id, value)
#define OBD_FAIL_RETURN(id, ret)		CFS_FAIL_RETURN(id, ret)
#define OBD_FAIL_TIMEOUT(id, secs)	      CFS_FAIL_TIMEOUT(id, secs)
#define OBD_FAIL_TIMEOUT_MS(id, ms)	     CFS_FAIL_TIMEOUT_MS(id, ms)
#define OBD_FAIL_TIMEOUT_ORSET(id, value, secs) CFS_FAIL_TIMEOUT_ORSET(id, value, secs)
#define OBD_RACE(id)			    CFS_RACE(id)
#define OBD_FAIL_ONCE			   CFS_FAIL_ONCE
#define OBD_FAILED			      CFS_FAILED

void obd_update_maxusage(void);

<<<<<<< HEAD
extern void obd_update_maxusage(void);

=======
>>>>>>> 9fe8ecca
#define obd_memory_add(size)						  \
	lprocfs_counter_add(obd_memory, OBD_MEMORY_STAT, (long)(size))
#define obd_memory_sub(size)						  \
	lprocfs_counter_sub(obd_memory, OBD_MEMORY_STAT, (long)(size))
#define obd_memory_sum()						      \
	lprocfs_stats_collector(obd_memory, OBD_MEMORY_STAT,		  \
				LPROCFS_FIELDS_FLAGS_SUM)
#define obd_pages_add(order)						  \
	lprocfs_counter_add(obd_memory, OBD_MEMORY_PAGES_STAT,		\
			    (long)(1 << (order)))
#define obd_pages_sub(order)						  \
	lprocfs_counter_sub(obd_memory, OBD_MEMORY_PAGES_STAT,		\
			    (long)(1 << (order)))
#define obd_pages_sum()						       \
	lprocfs_stats_collector(obd_memory, OBD_MEMORY_PAGES_STAT,	    \
				LPROCFS_FIELDS_FLAGS_SUM)

<<<<<<< HEAD
extern __u64 obd_memory_max(void);
extern __u64 obd_pages_max(void);
=======
__u64 obd_memory_max(void);
__u64 obd_pages_max(void);
>>>>>>> 9fe8ecca

#define OBD_DEBUG_MEMUSAGE (1)

#if OBD_DEBUG_MEMUSAGE
#define OBD_ALLOC_POST(ptr, size, name)				 \
		obd_memory_add(size);				   \
		CDEBUG(D_MALLOC, name " '" #ptr "': %d at %p.\n",       \
		       (int)(size), ptr)

#define OBD_FREE_PRE(ptr, size, name)				   \
	LASSERT(ptr);						   \
	obd_memory_sub(size);					   \
	CDEBUG(D_MALLOC, name " '" #ptr "': %d at %p.\n",	       \
	       (int)(size), ptr);				       \
	POISON(ptr, 0x5a, size)

#else /* !OBD_DEBUG_MEMUSAGE */

#define OBD_ALLOC_POST(ptr, size, name) ((void)0)
#define OBD_FREE_PRE(ptr, size, name)   ((void)0)

#endif /* !OBD_DEBUG_MEMUSAGE */

#define HAS_FAIL_ALLOC_FLAG OBD_FAIL_CHECK(OBD_FAIL_GENERAL_ALLOC)

#define OBD_ALLOC_FAIL_BITS 24
#define OBD_ALLOC_FAIL_MASK ((1 << OBD_ALLOC_FAIL_BITS) - 1)
#define OBD_ALLOC_FAIL_MULT (OBD_ALLOC_FAIL_MASK / 100)

#if defined(LUSTRE_UTILS) /* this version is for utils only */
#define __OBD_MALLOC_VERBOSE(ptr, cptab, cpt, size, flags)		      \
do {									      \
	(ptr) = (cptab) == NULL ?					      \
		kmalloc(size, flags) :				      \
		kmalloc_node(size, flags, cfs_cpt_spread_node(cptab, cpt));   \
	if (unlikely((ptr) == NULL)) {					\
		CERROR("kmalloc of '" #ptr "' (%d bytes) failed at %s:%d\n",  \
		       (int)(size), __FILE__, __LINE__);		      \
	} else {							      \
		memset(ptr, 0, size);					      \
		CDEBUG(D_MALLOC, "kmalloced '" #ptr "': %d at %p\n",	      \
		       (int)(size), ptr);				      \
	}								      \
} while (0)

#else /* this version is for the kernel and liblustre */
#define OBD_FREE_RTN0(ptr)						    \
({									    \
	kfree(ptr);							\
	(ptr) = NULL;							 \
	0;								    \
})

#define __OBD_MALLOC_VERBOSE(ptr, cptab, cpt, size, flags)		      \
do {									      \
	(ptr) = (cptab) == NULL ?					      \
		kmalloc(size, flags | __GFP_ZERO) :			      \
		kmalloc_node(size, flags | __GFP_ZERO,			      \
			     cfs_cpt_spread_node(cptab, cpt));		      \
	if (likely((ptr) != NULL &&					   \
		   (!HAS_FAIL_ALLOC_FLAG || obd_alloc_fail_rate == 0 ||       \
		    !obd_alloc_fail(ptr, #ptr, "km", size,		    \
				    __FILE__, __LINE__) ||		    \
		    OBD_FREE_RTN0(ptr)))){				    \
		OBD_ALLOC_POST(ptr, size, "kmalloced");		       \
	}								     \
} while (0)
#endif

#define OBD_ALLOC_GFP(ptr, size, gfp_mask)				      \
	__OBD_MALLOC_VERBOSE(ptr, NULL, 0, size, gfp_mask)

#define OBD_ALLOC(ptr, size) OBD_ALLOC_GFP(ptr, size, GFP_NOFS)
#define OBD_ALLOC_WAIT(ptr, size) OBD_ALLOC_GFP(ptr, size, GFP_KERNEL)
#define OBD_ALLOC_PTR(ptr) OBD_ALLOC(ptr, sizeof(*(ptr)))
#define OBD_ALLOC_PTR_WAIT(ptr) OBD_ALLOC_WAIT(ptr, sizeof(*(ptr)))

#define OBD_CPT_ALLOC_GFP(ptr, cptab, cpt, size, gfp_mask)		      \
	__OBD_MALLOC_VERBOSE(ptr, cptab, cpt, size, gfp_mask)

#define OBD_CPT_ALLOC(ptr, cptab, cpt, size)				      \
	OBD_CPT_ALLOC_GFP(ptr, cptab, cpt, size, GFP_NOFS)

#define OBD_CPT_ALLOC_PTR(ptr, cptab, cpt)				      \
	OBD_CPT_ALLOC(ptr, cptab, cpt, sizeof(*(ptr)))

# define __OBD_VMALLOC_VEROBSE(ptr, cptab, cpt, size)			      \
do {									      \
	(ptr) = cptab == NULL ?						      \
		vzalloc(size) :						      \
		vzalloc_node(size, cfs_cpt_spread_node(cptab, cpt));	      \
	if (unlikely((ptr) == NULL)) {					\
		CERROR("vmalloc of '" #ptr "' (%d bytes) failed\n",	   \
		       (int)(size));					  \
		CERROR("%llu total bytes allocated by Lustre\n",	      \
		       obd_memory_sum());				      \
	} else {							      \
		OBD_ALLOC_POST(ptr, size, "vmalloced");		       \
	}								     \
} while (0)

# define OBD_VMALLOC(ptr, size)						      \
	 __OBD_VMALLOC_VEROBSE(ptr, NULL, 0, size)
# define OBD_CPT_VMALLOC(ptr, cptab, cpt, size)				      \
	 __OBD_VMALLOC_VEROBSE(ptr, cptab, cpt, size)


#define OBD_ALLOC_LARGE(ptr, size)					    \
do {									  \
	ptr = libcfs_kvzalloc(size, GFP_NOFS);				  \
} while (0)

#define OBD_CPT_ALLOC_LARGE(ptr, cptab, cpt, size)			      \
do {									      \
	ptr = libcfs_kvzalloc_cpt(cptab, cpt, size, GFP_NOFS);		      \
} while (0)

#define OBD_FREE_LARGE(ptr, size)					     \
do {									  \
	(void)(size);							\
	kvfree(ptr);							  \
} while (0)


#ifdef CONFIG_DEBUG_SLAB
#define POISON(ptr, c, s) do {} while (0)
#define POISON_PTR(ptr)  ((void)0)
#else
#define POISON(ptr, c, s) memset(ptr, c, s)
#define POISON_PTR(ptr)  (ptr) = (void *)0xdeadbeef
#endif

#ifdef POISON_BULK
#define POISON_PAGE(page, val) do { memset(kmap(page), val, PAGE_CACHE_SIZE);   \
				    kunmap(page); } while (0)
#else
#define POISON_PAGE(page, val) do { } while (0)
#endif

#define OBD_FREE(ptr, size)						   \
do {									  \
	OBD_FREE_PRE(ptr, size, "kfreed");				    \
	kfree(ptr);							\
	POISON_PTR(ptr);						      \
} while (0)


#define OBD_FREE_RCU(ptr, size, handle)					      \
do {									      \
	struct portals_handle *__h = (handle);				      \
									      \
	LASSERT(handle != NULL);					      \
	__h->h_cookie = (unsigned long)(ptr);				      \
	__h->h_size = (size);						      \
	call_rcu(&__h->h_rcu, class_handle_free_cb);			      \
	POISON_PTR(ptr);						      \
} while (0)


#define OBD_VFREE(ptr, size)				\
	do {						\
		OBD_FREE_PRE(ptr, size, "vfreed");	\
		vfree(ptr);			\
		POISON_PTR(ptr);			\
	} while (0)

/* we memset() the slab object to 0 when allocation succeeds, so DO NOT
 * HAVE A CTOR THAT DOES ANYTHING.  its work will be cleared here.  we'd
 * love to assert on that, but slab.c keeps kmem_cache_s all to itself. */
#define OBD_SLAB_FREE_RTN0(ptr, slab)					 \
({									    \
	kmem_cache_free((slab), (ptr));				    \
	(ptr) = NULL;							 \
	0;								    \
})

#define __OBD_SLAB_ALLOC_VERBOSE(ptr, slab, cptab, cpt, size, type)	      \
do {									      \
	LASSERT(ergo((type) != GFP_ATOMIC, !in_interrupt()));	      \
	(ptr) = (cptab) == NULL ?					      \
		kmem_cache_alloc(slab, type | __GFP_ZERO) :		\
		kmem_cache_alloc_node(slab, type | __GFP_ZERO,		\
				      cfs_cpt_spread_node(cptab, cpt));	\
	if (likely((ptr) != NULL &&					   \
		   (!HAS_FAIL_ALLOC_FLAG || obd_alloc_fail_rate == 0 ||       \
		    !obd_alloc_fail(ptr, #ptr, "slab-", size,		 \
				    __FILE__, __LINE__) ||		    \
		    OBD_SLAB_FREE_RTN0(ptr, slab)))) {			\
		OBD_ALLOC_POST(ptr, size, "slab-alloced");		    \
	}								     \
} while (0)

#define OBD_SLAB_ALLOC_GFP(ptr, slab, size, flags)			      \
	__OBD_SLAB_ALLOC_VERBOSE(ptr, slab, NULL, 0, size, flags)
#define OBD_SLAB_CPT_ALLOC_GFP(ptr, slab, cptab, cpt, size, flags)	      \
	__OBD_SLAB_ALLOC_VERBOSE(ptr, slab, cptab, cpt, size, flags)

#define OBD_FREE_PTR(ptr) OBD_FREE(ptr, sizeof(*(ptr)))

#define OBD_SLAB_FREE(ptr, slab, size)					\
do {									  \
	OBD_FREE_PRE(ptr, size, "slab-freed");				\
	kmem_cache_free(slab, ptr);					\
	POISON_PTR(ptr);						      \
} while (0)

#define OBD_SLAB_ALLOC(ptr, slab, size)					      \
	OBD_SLAB_ALLOC_GFP(ptr, slab, size, GFP_NOFS)

#define OBD_SLAB_CPT_ALLOC(ptr, slab, cptab, cpt, size)			      \
	OBD_SLAB_CPT_ALLOC_GFP(ptr, slab, cptab, cpt, size, GFP_NOFS)

#define OBD_SLAB_ALLOC_PTR(ptr, slab)					      \
	OBD_SLAB_ALLOC(ptr, slab, sizeof(*(ptr)))

#define OBD_SLAB_CPT_ALLOC_PTR(ptr, slab, cptab, cpt)			      \
	OBD_SLAB_CPT_ALLOC(ptr, slab, cptab, cpt, sizeof(*(ptr)))

#define OBD_SLAB_ALLOC_PTR_GFP(ptr, slab, flags)			      \
	OBD_SLAB_ALLOC_GFP(ptr, slab, sizeof(*(ptr)), flags)

#define OBD_SLAB_CPT_ALLOC_PTR_GFP(ptr, slab, cptab, cpt, flags)		      \
	OBD_SLAB_CPT_ALLOC_GFP(ptr, slab, cptab, cpt, sizeof(*(ptr)), flags)

#define OBD_SLAB_FREE_PTR(ptr, slab)					      \
	OBD_SLAB_FREE((ptr), (slab), sizeof(*(ptr)))

#define KEY_IS(str) \
	(keylen >= (sizeof(str)-1) && memcmp(key, str, (sizeof(str)-1)) == 0)

/* Wrapper for contiguous page frame allocation */
#define __OBD_PAGE_ALLOC_VERBOSE(ptr, cptab, cpt, gfp_mask)		      \
do {									      \
	(ptr) = (cptab) == NULL ?					      \
		alloc_page(gfp_mask) :				      \
		alloc_pages_node(cfs_cpt_spread_node(cptab, cpt), gfp_mask, 0);\
	if (unlikely((ptr) == NULL)) {					\
		CERROR("alloc_pages of '" #ptr "' %d page(s) / %llu bytes "\
		       "failed\n", (int)1,				    \
		       (__u64)(1 << PAGE_CACHE_SHIFT));			 \
		CERROR("%llu total bytes and %llu total pages "	   \
		       "(%llu bytes) allocated by Lustre\n",		      \
		       obd_memory_sum(),				      \
		       obd_pages_sum() << PAGE_CACHE_SHIFT,		     \
		       obd_pages_sum());				       \
	} else {							      \
		obd_pages_add(0);					     \
		CDEBUG(D_MALLOC, "alloc_pages '" #ptr "': %d page(s) / "      \
		       "%llu bytes at %p.\n",				\
		       (int)1,						\
		       (__u64)(1 << PAGE_CACHE_SHIFT), ptr);		    \
	}								     \
} while (0)

#define OBD_PAGE_ALLOC(ptr, gfp_mask)					      \
	__OBD_PAGE_ALLOC_VERBOSE(ptr, NULL, 0, gfp_mask)
#define OBD_PAGE_CPT_ALLOC(ptr, cptab, cpt, gfp_mask)			      \
	__OBD_PAGE_ALLOC_VERBOSE(ptr, cptab, cpt, gfp_mask)

#define OBD_PAGE_FREE(ptr)						    \
do {									  \
	LASSERT(ptr);							 \
	obd_pages_sub(0);						     \
	CDEBUG(D_MALLOC, "free_pages '" #ptr "': %d page(s) / %llu bytes " \
	       "at %p.\n",						    \
	       (int)1, (__u64)(1 << PAGE_CACHE_SHIFT),			  \
	       ptr);							  \
	__free_page(ptr);						   \
	(ptr) = (void *)0xdeadbeef;					   \
} while (0)

#endif<|MERGE_RESOLUTION|>--- conflicted
+++ resolved
@@ -503,11 +503,6 @@
 
 void obd_update_maxusage(void);
 
-<<<<<<< HEAD
-extern void obd_update_maxusage(void);
-
-=======
->>>>>>> 9fe8ecca
 #define obd_memory_add(size)						  \
 	lprocfs_counter_add(obd_memory, OBD_MEMORY_STAT, (long)(size))
 #define obd_memory_sub(size)						  \
@@ -525,13 +520,8 @@
 	lprocfs_stats_collector(obd_memory, OBD_MEMORY_PAGES_STAT,	    \
 				LPROCFS_FIELDS_FLAGS_SUM)
 
-<<<<<<< HEAD
-extern __u64 obd_memory_max(void);
-extern __u64 obd_pages_max(void);
-=======
 __u64 obd_memory_max(void);
 __u64 obd_pages_max(void);
->>>>>>> 9fe8ecca
 
 #define OBD_DEBUG_MEMUSAGE (1)
 
