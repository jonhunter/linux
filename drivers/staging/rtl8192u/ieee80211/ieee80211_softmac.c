/* IEEE 802.11 SoftMAC layer
 * Copyright (c) 2005 Andrea Merello <andrea.merello@gmail.com>
 *
 * Mostly extracted from the rtl8180-sa2400 driver for the
 * in-kernel generic ieee802.11 stack.
 *
 * Few lines might be stolen from other part of the ieee80211
 * stack. Copyright who own it's copyright
 *
 * WPA code stolen from the ipw2200 driver.
 * Copyright who own it's copyright.
 *
 * released under the GPL
 */


#include "ieee80211.h"

#include <linux/random.h>
#include <linux/delay.h>
#include <linux/slab.h>
#include <linux/uaccess.h>
#include <linux/etherdevice.h>

#include "dot11d.h"

short ieee80211_is_54g(const struct ieee80211_network *net)
{
	return (net->rates_ex_len > 0) || (net->rates_len > 4);
}
EXPORT_SYMBOL(ieee80211_is_54g);

short ieee80211_is_shortslot(const struct ieee80211_network *net)
{
	return net->capability & WLAN_CAPABILITY_SHORT_SLOT;
}
EXPORT_SYMBOL(ieee80211_is_shortslot);

/* returns the total length needed for pleacing the RATE MFIE
 * tag and the EXTENDED RATE MFIE tag if needed.
 * It encludes two bytes per tag for the tag itself and its len
 */
static unsigned int ieee80211_MFIE_rate_len(struct ieee80211_device *ieee)
{
	unsigned int rate_len = 0;

	if (ieee->modulation & IEEE80211_CCK_MODULATION)
		rate_len = IEEE80211_CCK_RATE_LEN + 2;

	if (ieee->modulation & IEEE80211_OFDM_MODULATION)

		rate_len += IEEE80211_OFDM_RATE_LEN + 2;

	return rate_len;
}

/* pleace the MFIE rate, tag to the memory (double) poined.
 * Then it updates the pointer so that
 * it points after the new MFIE tag added.
 */
static void ieee80211_MFIE_Brate(struct ieee80211_device *ieee, u8 **tag_p)
{
	u8 *tag = *tag_p;

	if (ieee->modulation & IEEE80211_CCK_MODULATION) {
		*tag++ = MFIE_TYPE_RATES;
		*tag++ = 4;
		*tag++ = IEEE80211_BASIC_RATE_MASK | IEEE80211_CCK_RATE_1MB;
		*tag++ = IEEE80211_BASIC_RATE_MASK | IEEE80211_CCK_RATE_2MB;
		*tag++ = IEEE80211_BASIC_RATE_MASK | IEEE80211_CCK_RATE_5MB;
		*tag++ = IEEE80211_BASIC_RATE_MASK | IEEE80211_CCK_RATE_11MB;
	}

	/* We may add an option for custom rates that specific HW might support */
	*tag_p = tag;
}

static void ieee80211_MFIE_Grate(struct ieee80211_device *ieee, u8 **tag_p)
{
	u8 *tag = *tag_p;

		if (ieee->modulation & IEEE80211_OFDM_MODULATION) {

		*tag++ = MFIE_TYPE_RATES_EX;
		*tag++ = 8;
		*tag++ = IEEE80211_BASIC_RATE_MASK | IEEE80211_OFDM_RATE_6MB;
		*tag++ = IEEE80211_BASIC_RATE_MASK | IEEE80211_OFDM_RATE_9MB;
		*tag++ = IEEE80211_BASIC_RATE_MASK | IEEE80211_OFDM_RATE_12MB;
		*tag++ = IEEE80211_BASIC_RATE_MASK | IEEE80211_OFDM_RATE_18MB;
		*tag++ = IEEE80211_BASIC_RATE_MASK | IEEE80211_OFDM_RATE_24MB;
		*tag++ = IEEE80211_BASIC_RATE_MASK | IEEE80211_OFDM_RATE_36MB;
		*tag++ = IEEE80211_BASIC_RATE_MASK | IEEE80211_OFDM_RATE_48MB;
		*tag++ = IEEE80211_BASIC_RATE_MASK | IEEE80211_OFDM_RATE_54MB;

	}

	/* We may add an option for custom rates that specific HW might support */
	*tag_p = tag;
}


static void ieee80211_WMM_Info(struct ieee80211_device *ieee, u8 **tag_p)
{
	u8 *tag = *tag_p;

	*tag++ = MFIE_TYPE_GENERIC; /* 0 */
	*tag++ = 7;
	*tag++ = 0x00;
	*tag++ = 0x50;
	*tag++ = 0xf2;
	*tag++ = 0x02;	/* 5 */
	*tag++ = 0x00;
	*tag++ = 0x01;
#ifdef SUPPORT_USPD
	if(ieee->current_network.wmm_info & 0x80) {
		*tag++ = 0x0f|MAX_SP_Len;
	} else {
		*tag++ = MAX_SP_Len;
	}
#else
	*tag++ = MAX_SP_Len;
#endif
	*tag_p = tag;
}

#ifdef THOMAS_TURBO
static void ieee80211_TURBO_Info(struct ieee80211_device *ieee, u8 **tag_p)
{
	u8 *tag = *tag_p;

	*tag++ = MFIE_TYPE_GENERIC; /* 0 */
	*tag++ = 7;
	*tag++ = 0x00;
	*tag++ = 0xe0;
	*tag++ = 0x4c;
	*tag++ = 0x01;	/* 5 */
	*tag++ = 0x02;
	*tag++ = 0x11;
	*tag++ = 0x00;

	*tag_p = tag;
	printk(KERN_ALERT "This is enable turbo mode IE process\n");
}
#endif

static void enqueue_mgmt(struct ieee80211_device *ieee, struct sk_buff *skb)
{
	int nh;
	nh = (ieee->mgmt_queue_head +1) % MGMT_QUEUE_NUM;

/*
 * if the queue is full but we have newer frames then
 * just overwrites the oldest.
 *
 * if (nh == ieee->mgmt_queue_tail)
 *		return -1;
 */
	ieee->mgmt_queue_head = nh;
	ieee->mgmt_queue_ring[nh] = skb;

	//return 0;
}

static struct sk_buff *dequeue_mgmt(struct ieee80211_device *ieee)
{
	struct sk_buff *ret;

	if(ieee->mgmt_queue_tail == ieee->mgmt_queue_head)
		return NULL;

	ret = ieee->mgmt_queue_ring[ieee->mgmt_queue_tail];

	ieee->mgmt_queue_tail =
		(ieee->mgmt_queue_tail+1) % MGMT_QUEUE_NUM;

	return ret;
}

static void init_mgmt_queue(struct ieee80211_device *ieee)
{
	ieee->mgmt_queue_tail = ieee->mgmt_queue_head = 0;
}

static u8 MgntQuery_MgntFrameTxRate(struct ieee80211_device *ieee)
{
	PRT_HIGH_THROUGHPUT      pHTInfo = ieee->pHTInfo;
	u8 rate;

	/* 2008/01/25 MH For broadcom, MGNT frame set as OFDM 6M. */
	if(pHTInfo->IOTAction & HT_IOT_ACT_MGNT_USE_CCK_6M)
		rate = 0x0c;
	else
		rate = ieee->basic_rate & 0x7f;

	if (rate == 0) {
		/* 2005.01.26, by rcnjko. */
		if(ieee->mode == IEEE_A||
		   ieee->mode== IEEE_N_5G||
		   (ieee->mode== IEEE_N_24G&&!pHTInfo->bCurSuppCCK))
			rate = 0x0c;
		else
			rate = 0x02;
	}

	/*
	// Data rate of ProbeReq is already decided. Annie, 2005-03-31
	if( pMgntInfo->bScanInProgress || (pMgntInfo->bDualModeScanStep!=0) )
	{
	if(pMgntInfo->dot11CurrentWirelessMode==WIRELESS_MODE_A)
	rate = 0x0c;
	else
	rate = 0x02;
	}
	 */
	return rate;
}


void ieee80211_sta_wakeup(struct ieee80211_device *ieee, short nl);

inline void softmac_mgmt_xmit(struct sk_buff *skb, struct ieee80211_device *ieee)
{
	unsigned long flags;
	short single = ieee->softmac_features & IEEE_SOFTMAC_SINGLE_QUEUE;
	struct rtl_80211_hdr_3addr  *header=
		(struct rtl_80211_hdr_3addr  *) skb->data;

	cb_desc *tcb_desc = (cb_desc *)(skb->cb + 8);
	spin_lock_irqsave(&ieee->lock, flags);

	/* called with 2nd param 0, no mgmt lock required */
	ieee80211_sta_wakeup(ieee, 0);

	tcb_desc->queue_index = MGNT_QUEUE;
	tcb_desc->data_rate = MgntQuery_MgntFrameTxRate(ieee);
	tcb_desc->RATRIndex = 7;
	tcb_desc->bTxDisableRateFallBack = 1;
	tcb_desc->bTxUseDriverAssingedRate = 1;

	if(single){
		if(ieee->queue_stop){
			enqueue_mgmt(ieee, skb);
		}else{
			header->seq_ctl = cpu_to_le16(ieee->seq_ctrl[0]<<4);

			if (ieee->seq_ctrl[0] == 0xFFF)
				ieee->seq_ctrl[0] = 0;
			else
				ieee->seq_ctrl[0]++;

			/* avoid watchdog triggers */
			netif_trans_update(ieee->dev);
			ieee->softmac_data_hard_start_xmit(skb,ieee->dev,ieee->basic_rate);
			//dev_kfree_skb_any(skb);//edit by thomas
		}

		spin_unlock_irqrestore(&ieee->lock, flags);
	}else{
		spin_unlock_irqrestore(&ieee->lock, flags);
		spin_lock_irqsave(&ieee->mgmt_tx_lock, flags);

		header->seq_ctl = cpu_to_le16(ieee->seq_ctrl[0] << 4);

		if (ieee->seq_ctrl[0] == 0xFFF)
			ieee->seq_ctrl[0] = 0;
		else
			ieee->seq_ctrl[0]++;

		/* check whether the managed packet queued greater than 5 */
		if(!ieee->check_nic_enough_desc(ieee->dev,tcb_desc->queue_index)||\
				(skb_queue_len(&ieee->skb_waitQ[tcb_desc->queue_index]) != 0)||\
				(ieee->queue_stop) ) {
			/* insert the skb packet to the management queue */
			/* as for the completion function, it does not need
			 * to check it any more.
			 * */
			printk("%s():insert to waitqueue!\n",__func__);
			skb_queue_tail(&ieee->skb_waitQ[tcb_desc->queue_index], skb);
		} else {
			ieee->softmac_hard_start_xmit(skb, ieee->dev);
			//dev_kfree_skb_any(skb);//edit by thomas
		}
		spin_unlock_irqrestore(&ieee->mgmt_tx_lock, flags);
	}
}

inline void softmac_ps_mgmt_xmit(struct sk_buff *skb, struct ieee80211_device *ieee)
{

	short single = ieee->softmac_features & IEEE_SOFTMAC_SINGLE_QUEUE;
	struct rtl_80211_hdr_3addr  *header =
		(struct rtl_80211_hdr_3addr  *) skb->data;


	if(single){

		header->seq_ctl = cpu_to_le16(ieee->seq_ctrl[0] << 4);

		if (ieee->seq_ctrl[0] == 0xFFF)
			ieee->seq_ctrl[0] = 0;
		else
			ieee->seq_ctrl[0]++;

		/* avoid watchdog triggers */
		netif_trans_update(ieee->dev);
		ieee->softmac_data_hard_start_xmit(skb,ieee->dev,ieee->basic_rate);

	}else{

		header->seq_ctl = cpu_to_le16(ieee->seq_ctrl[0] << 4);

		if (ieee->seq_ctrl[0] == 0xFFF)
			ieee->seq_ctrl[0] = 0;
		else
			ieee->seq_ctrl[0]++;

		ieee->softmac_hard_start_xmit(skb, ieee->dev);

	}
	//dev_kfree_skb_any(skb);//edit by thomas
}

inline struct sk_buff *ieee80211_probe_req(struct ieee80211_device *ieee)
{
	unsigned int len, rate_len;
	u8 *tag;
	struct sk_buff *skb;
	struct ieee80211_probe_request *req;

	len = ieee->current_network.ssid_len;

	rate_len = ieee80211_MFIE_rate_len(ieee);

	skb = dev_alloc_skb(sizeof(struct ieee80211_probe_request) +
			    2 + len + rate_len + ieee->tx_headroom);
	if (!skb)
		return NULL;

	skb_reserve(skb, ieee->tx_headroom);

	req = (struct ieee80211_probe_request *) skb_put(skb,sizeof(struct ieee80211_probe_request));
	req->header.frame_ctl = cpu_to_le16(IEEE80211_STYPE_PROBE_REQ);
	req->header.duration_id = 0; /* FIXME: is this OK? */

	eth_broadcast_addr(req->header.addr1);
	memcpy(req->header.addr2, ieee->dev->dev_addr, ETH_ALEN);
	eth_broadcast_addr(req->header.addr3);

	tag = (u8 *) skb_put(skb,len+2+rate_len);

	*tag++ = MFIE_TYPE_SSID;
	*tag++ = len;
	memcpy(tag, ieee->current_network.ssid, len);
	tag += len;

	ieee80211_MFIE_Brate(ieee,&tag);
	ieee80211_MFIE_Grate(ieee,&tag);
	return skb;
}

struct sk_buff *ieee80211_get_beacon_(struct ieee80211_device *ieee);

static void ieee80211_send_beacon(struct ieee80211_device *ieee)
{
	struct sk_buff *skb;
	if(!ieee->ieee_up)
		return;
	//unsigned long flags;
	skb = ieee80211_get_beacon_(ieee);

	if (skb) {
		softmac_mgmt_xmit(skb, ieee);
		ieee->softmac_stats.tx_beacons++;
		//dev_kfree_skb_any(skb);//edit by thomas
	}
//	ieee->beacon_timer.expires = jiffies +
//		(MSECS( ieee->current_network.beacon_interval -5));

	//spin_lock_irqsave(&ieee->beacon_lock,flags);
	if (ieee->beacon_txing && ieee->ieee_up) {
//		if(!timer_pending(&ieee->beacon_timer))
//			add_timer(&ieee->beacon_timer);
		mod_timer(&ieee->beacon_timer,
			  jiffies + msecs_to_jiffies(ieee->current_network.beacon_interval-5));
	}
	//spin_unlock_irqrestore(&ieee->beacon_lock,flags);
}


static void ieee80211_send_beacon_cb(unsigned long _ieee)
{
	struct ieee80211_device *ieee =
		(struct ieee80211_device *) _ieee;
	unsigned long flags;

	spin_lock_irqsave(&ieee->beacon_lock, flags);
	ieee80211_send_beacon(ieee);
	spin_unlock_irqrestore(&ieee->beacon_lock, flags);
}


static void ieee80211_send_probe(struct ieee80211_device *ieee)
{
	struct sk_buff *skb;

	skb = ieee80211_probe_req(ieee);
	if (skb) {
		softmac_mgmt_xmit(skb, ieee);
		ieee->softmac_stats.tx_probe_rq++;
		//dev_kfree_skb_any(skb);//edit by thomas
	}
}

static void ieee80211_send_probe_requests(struct ieee80211_device *ieee)
{
	if (ieee->active_scan && (ieee->softmac_features & IEEE_SOFTMAC_PROBERQ)) {
		ieee80211_send_probe(ieee);
		ieee80211_send_probe(ieee);
	}
}

/* this performs syncro scan blocking the caller until all channels
 * in the allowed channel map has been checked.
 */
void ieee80211_softmac_scan_syncro(struct ieee80211_device *ieee)
{
	short ch = 0;
	u8 channel_map[MAX_CHANNEL_NUMBER+1];
	memcpy(channel_map, GET_DOT11D_INFO(ieee)->channel_map, MAX_CHANNEL_NUMBER+1);
	down(&ieee->scan_sem);

	while(1)
	{

		do{
			ch++;
			if (ch > MAX_CHANNEL_NUMBER)
				goto out; /* scan completed */
		}while(!channel_map[ch]);

		/* this function can be called in two situations
		 * 1- We have switched to ad-hoc mode and we are
		 *    performing a complete syncro scan before conclude
		 *    there are no interesting cell and to create a
		 *    new one. In this case the link state is
		 *    IEEE80211_NOLINK until we found an interesting cell.
		 *    If so the ieee8021_new_net, called by the RX path
		 *    will set the state to IEEE80211_LINKED, so we stop
		 *    scanning
		 * 2- We are linked and the root uses run iwlist scan.
		 *    So we switch to IEEE80211_LINKED_SCANNING to remember
		 *    that we are still logically linked (not interested in
		 *    new network events, despite for updating the net list,
		 *    but we are temporarly 'unlinked' as the driver shall
		 *    not filter RX frames and the channel is changing.
		 * So the only situation in witch are interested is to check
		 * if the state become LINKED because of the #1 situation
		 */

		if (ieee->state == IEEE80211_LINKED)
			goto out;
		ieee->set_chan(ieee->dev, ch);
		if(channel_map[ch] == 1)
		ieee80211_send_probe_requests(ieee);

		/* this prevent excessive time wait when we
		 * need to wait for a syncro scan to end..
		 */
		if (ieee->state >= IEEE80211_LINKED && ieee->sync_scan_hurryup)
			goto out;

		msleep_interruptible(IEEE80211_SOFTMAC_SCAN_TIME);

	}
out:
	if(ieee->state < IEEE80211_LINKED){
		ieee->actscanning = false;
		up(&ieee->scan_sem);
	}
	else{
	ieee->sync_scan_hurryup = 0;
	if(IS_DOT11D_ENABLE(ieee))
		DOT11D_ScanComplete(ieee);
	up(&ieee->scan_sem);
}
}
EXPORT_SYMBOL(ieee80211_softmac_scan_syncro);

static void ieee80211_softmac_scan_wq(struct work_struct *work)
{
	struct delayed_work *dwork = to_delayed_work(work);
	struct ieee80211_device *ieee = container_of(dwork, struct ieee80211_device, softmac_scan_wq);
	static short watchdog;
	u8 channel_map[MAX_CHANNEL_NUMBER+1];
	memcpy(channel_map, GET_DOT11D_INFO(ieee)->channel_map, MAX_CHANNEL_NUMBER+1);
	if(!ieee->ieee_up)
		return;
	down(&ieee->scan_sem);
	do{
		ieee->current_network.channel =
			(ieee->current_network.channel + 1) % MAX_CHANNEL_NUMBER;
		if (watchdog++ > MAX_CHANNEL_NUMBER)
		{
		//if current channel is not in channel map, set to default channel.
			if (!channel_map[ieee->current_network.channel]) {
				ieee->current_network.channel = 6;
				goto out; /* no good chans */
			}
		}
	}while(!channel_map[ieee->current_network.channel]);
	if (ieee->scanning == 0 )
		goto out;
	ieee->set_chan(ieee->dev, ieee->current_network.channel);
	if(channel_map[ieee->current_network.channel] == 1)
		ieee80211_send_probe_requests(ieee);


	schedule_delayed_work(&ieee->softmac_scan_wq, IEEE80211_SOFTMAC_SCAN_TIME);

	up(&ieee->scan_sem);
	return;
out:
	if(IS_DOT11D_ENABLE(ieee))
		DOT11D_ScanComplete(ieee);
	ieee->actscanning = false;
	watchdog = 0;
	ieee->scanning = 0;
	up(&ieee->scan_sem);
}



static void ieee80211_beacons_start(struct ieee80211_device *ieee)
{
	unsigned long flags;
	spin_lock_irqsave(&ieee->beacon_lock,flags);

	ieee->beacon_txing = 1;
	ieee80211_send_beacon(ieee);

	spin_unlock_irqrestore(&ieee->beacon_lock, flags);
}

static void ieee80211_beacons_stop(struct ieee80211_device *ieee)
{
	unsigned long flags;

	spin_lock_irqsave(&ieee->beacon_lock, flags);

	ieee->beacon_txing = 0;
	del_timer_sync(&ieee->beacon_timer);

	spin_unlock_irqrestore(&ieee->beacon_lock, flags);

}


void ieee80211_stop_send_beacons(struct ieee80211_device *ieee)
{
	if(ieee->stop_send_beacons)
		ieee->stop_send_beacons(ieee->dev);
	if (ieee->softmac_features & IEEE_SOFTMAC_BEACONS)
		ieee80211_beacons_stop(ieee);
}
EXPORT_SYMBOL(ieee80211_stop_send_beacons);

void ieee80211_start_send_beacons(struct ieee80211_device *ieee)
{
	if(ieee->start_send_beacons)
		ieee->start_send_beacons(ieee->dev, ieee->basic_rate);
	if(ieee->softmac_features & IEEE_SOFTMAC_BEACONS)
		ieee80211_beacons_start(ieee);
}
EXPORT_SYMBOL(ieee80211_start_send_beacons);

static void ieee80211_softmac_stop_scan(struct ieee80211_device *ieee)
{
//	unsigned long flags;

	//ieee->sync_scan_hurryup = 1;

	down(&ieee->scan_sem);
//	spin_lock_irqsave(&ieee->lock, flags);

	if (ieee->scanning == 1) {
		ieee->scanning = 0;

		cancel_delayed_work(&ieee->softmac_scan_wq);
	}

//	spin_unlock_irqrestore(&ieee->lock, flags);
	up(&ieee->scan_sem);
}

void ieee80211_stop_scan(struct ieee80211_device *ieee)
{
	if (ieee->softmac_features & IEEE_SOFTMAC_SCAN)
		ieee80211_softmac_stop_scan(ieee);
	else
		ieee->stop_scan(ieee->dev);
}
EXPORT_SYMBOL(ieee80211_stop_scan);

/* called with ieee->lock held */
static void ieee80211_start_scan(struct ieee80211_device *ieee)
{
	if (IS_DOT11D_ENABLE(ieee) )
	{
		if (IS_COUNTRY_IE_VALID(ieee))
		{
			RESET_CIE_WATCHDOG(ieee);
		}
	}
	if (ieee->softmac_features & IEEE_SOFTMAC_SCAN){
		if (ieee->scanning == 0) {
			ieee->scanning = 1;
			schedule_delayed_work(&ieee->softmac_scan_wq, 0);
		}
	}else
		ieee->start_scan(ieee->dev);

}

/* called with wx_sem held */
void ieee80211_start_scan_syncro(struct ieee80211_device *ieee)
{
	if (IS_DOT11D_ENABLE(ieee) )
	{
		if (IS_COUNTRY_IE_VALID(ieee))
		{
			RESET_CIE_WATCHDOG(ieee);
		}
	}
	ieee->sync_scan_hurryup = 0;
	if (ieee->softmac_features & IEEE_SOFTMAC_SCAN)
		ieee80211_softmac_scan_syncro(ieee);
	else
		ieee->scan_syncro(ieee->dev);

}
EXPORT_SYMBOL(ieee80211_start_scan_syncro);

inline struct sk_buff *ieee80211_authentication_req(struct ieee80211_network *beacon,
	struct ieee80211_device *ieee, int challengelen)
{
	struct sk_buff *skb;
	struct ieee80211_authentication *auth;
	int len = sizeof(struct ieee80211_authentication) + challengelen + ieee->tx_headroom;


	skb = dev_alloc_skb(len);
	if (!skb) return NULL;

	skb_reserve(skb, ieee->tx_headroom);
	auth = (struct ieee80211_authentication *)
		skb_put(skb, sizeof(struct ieee80211_authentication));

	if (challengelen)
		auth->header.frame_ctl = cpu_to_le16(IEEE80211_STYPE_AUTH
				| IEEE80211_FCTL_WEP);
	else
		auth->header.frame_ctl = cpu_to_le16(IEEE80211_STYPE_AUTH);

	auth->header.duration_id = cpu_to_le16(0x013a);

	memcpy(auth->header.addr1, beacon->bssid, ETH_ALEN);
	memcpy(auth->header.addr2, ieee->dev->dev_addr, ETH_ALEN);
	memcpy(auth->header.addr3, beacon->bssid, ETH_ALEN);

	//auth->algorithm = ieee->open_wep ? WLAN_AUTH_OPEN : WLAN_AUTH_SHARED_KEY;
	if(ieee->auth_mode == 0)
		auth->algorithm = WLAN_AUTH_OPEN;
	else if(ieee->auth_mode == 1)
		auth->algorithm = cpu_to_le16(WLAN_AUTH_SHARED_KEY);
	else if(ieee->auth_mode == 2)
		auth->algorithm = WLAN_AUTH_OPEN; /* 0x80; */
	printk("=================>%s():auth->algorithm is %d\n",__func__,auth->algorithm);
	auth->transaction = cpu_to_le16(ieee->associate_seq);
	ieee->associate_seq++;

	auth->status = cpu_to_le16(WLAN_STATUS_SUCCESS);

	return skb;

}


static struct sk_buff *ieee80211_probe_resp(struct ieee80211_device *ieee, u8 *dest)
{
	u8 *tag;
	int beacon_size;
	struct ieee80211_probe_response *beacon_buf;
	struct sk_buff *skb = NULL;
	int encrypt;
	int atim_len, erp_len;
	struct ieee80211_crypt_data *crypt;

	char *ssid = ieee->current_network.ssid;
	int ssid_len = ieee->current_network.ssid_len;
	int rate_len = ieee->current_network.rates_len+2;
	int rate_ex_len = ieee->current_network.rates_ex_len;
	int wpa_ie_len = ieee->wpa_ie_len;
	u8 erpinfo_content = 0;

	u8 *tmp_ht_cap_buf;
	u8 tmp_ht_cap_len=0;
	u8 *tmp_ht_info_buf;
	u8 tmp_ht_info_len=0;
	PRT_HIGH_THROUGHPUT	pHTInfo = ieee->pHTInfo;
	u8 *tmp_generic_ie_buf=NULL;
	u8 tmp_generic_ie_len=0;

	if(rate_ex_len > 0) rate_ex_len+=2;

	if(ieee->current_network.capability & WLAN_CAPABILITY_IBSS)
		atim_len = 4;
	else
		atim_len = 0;

	if(ieee80211_is_54g(&ieee->current_network))
		erp_len = 3;
	else
		erp_len = 0;


	crypt = ieee->crypt[ieee->tx_keyidx];


	encrypt = ieee->host_encrypt && crypt && crypt->ops &&
		((0 == strcmp(crypt->ops->name, "WEP") || wpa_ie_len));
	/* HT ralated element */
	tmp_ht_cap_buf =(u8 *) &(ieee->pHTInfo->SelfHTCap);
	tmp_ht_cap_len = sizeof(ieee->pHTInfo->SelfHTCap);
	tmp_ht_info_buf =(u8 *) &(ieee->pHTInfo->SelfHTInfo);
	tmp_ht_info_len = sizeof(ieee->pHTInfo->SelfHTInfo);
	HTConstructCapabilityElement(ieee, tmp_ht_cap_buf, &tmp_ht_cap_len,encrypt);
	HTConstructInfoElement(ieee,tmp_ht_info_buf,&tmp_ht_info_len, encrypt);


	if (pHTInfo->bRegRT2RTAggregation)
	{
		tmp_generic_ie_buf = ieee->pHTInfo->szRT2RTAggBuffer;
		tmp_generic_ie_len = sizeof(ieee->pHTInfo->szRT2RTAggBuffer);
		HTConstructRT2RTAggElement(ieee, tmp_generic_ie_buf, &tmp_generic_ie_len);
	}
//	printk("===============>tmp_ht_cap_len is %d,tmp_ht_info_len is %d, tmp_generic_ie_len is %d\n",tmp_ht_cap_len,tmp_ht_info_len,tmp_generic_ie_len);
	beacon_size = sizeof(struct ieee80211_probe_response)+2+
		ssid_len
		+3 //channel
		+rate_len
		+rate_ex_len
		+atim_len
		+erp_len
		+wpa_ie_len
	//	+tmp_ht_cap_len
	//	+tmp_ht_info_len
	//	+tmp_generic_ie_len
//		+wmm_len+2
		+ieee->tx_headroom;
	skb = dev_alloc_skb(beacon_size);
	if (!skb)
		return NULL;
	skb_reserve(skb, ieee->tx_headroom);
	beacon_buf = (struct ieee80211_probe_response *) skb_put(skb, (beacon_size - ieee->tx_headroom));
	memcpy (beacon_buf->header.addr1, dest,ETH_ALEN);
	memcpy (beacon_buf->header.addr2, ieee->dev->dev_addr, ETH_ALEN);
	memcpy (beacon_buf->header.addr3, ieee->current_network.bssid, ETH_ALEN);

	beacon_buf->header.duration_id = 0; /* FIXME */
	beacon_buf->beacon_interval =
		cpu_to_le16(ieee->current_network.beacon_interval);
	beacon_buf->capability =
		cpu_to_le16(ieee->current_network.capability & WLAN_CAPABILITY_IBSS);
	beacon_buf->capability |=
		cpu_to_le16(ieee->current_network.capability & WLAN_CAPABILITY_SHORT_PREAMBLE); /* add short preamble here */

	if(ieee->short_slot && (ieee->current_network.capability & WLAN_CAPABILITY_SHORT_SLOT))
		beacon_buf->capability |= cpu_to_le16(WLAN_CAPABILITY_SHORT_SLOT);

	crypt = ieee->crypt[ieee->tx_keyidx];
	if (encrypt)
		beacon_buf->capability |= cpu_to_le16(WLAN_CAPABILITY_PRIVACY);


	beacon_buf->header.frame_ctl = cpu_to_le16(IEEE80211_STYPE_PROBE_RESP);
	beacon_buf->info_element[0].id = MFIE_TYPE_SSID;
	beacon_buf->info_element[0].len = ssid_len;

	tag = (u8 *) beacon_buf->info_element[0].data;

	memcpy(tag, ssid, ssid_len);

	tag += ssid_len;

	*(tag++) = MFIE_TYPE_RATES;
	*(tag++) = rate_len-2;
	memcpy(tag, ieee->current_network.rates, rate_len-2);
	tag+=rate_len-2;

	*(tag++) = MFIE_TYPE_DS_SET;
	*(tag++) = 1;
	*(tag++) = ieee->current_network.channel;

	if (atim_len) {
		*(tag++) = MFIE_TYPE_IBSS_SET;
		*(tag++) = 2;

		put_unaligned_le16(ieee->current_network.atim_window,
				   (u8 *)tag);
		tag+=2;
	}

	if (erp_len) {
		*(tag++) = MFIE_TYPE_ERP;
		*(tag++) = 1;
		*(tag++) = erpinfo_content;
	}
	if (rate_ex_len) {
		*(tag++) = MFIE_TYPE_RATES_EX;
		*(tag++) = rate_ex_len-2;
		memcpy(tag, ieee->current_network.rates_ex, rate_ex_len-2);
		tag+=rate_ex_len-2;
	}

	if (wpa_ie_len)
	{
		if (ieee->iw_mode == IW_MODE_ADHOC)
		{//as Windows will set pairwise key same as the group key which is not allowed in Linux, so set this for IOT issue. WB 2008.07.07
			memcpy(&ieee->wpa_ie[14], &ieee->wpa_ie[8], 4);
		}
		memcpy(tag, ieee->wpa_ie, ieee->wpa_ie_len);
		tag += wpa_ie_len;
	}

	//skb->dev = ieee->dev;
	return skb;
}


static struct sk_buff *ieee80211_assoc_resp(struct ieee80211_device *ieee,
					    u8 *dest)
{
	struct sk_buff *skb;
	u8 *tag;

	struct ieee80211_crypt_data *crypt;
	struct ieee80211_assoc_response_frame *assoc;
	short encrypt;

	unsigned int rate_len = ieee80211_MFIE_rate_len(ieee);
	int len = sizeof(struct ieee80211_assoc_response_frame) + rate_len + ieee->tx_headroom;

	skb = dev_alloc_skb(len);

	if (!skb)
		return NULL;

	skb_reserve(skb, ieee->tx_headroom);

	assoc = (struct ieee80211_assoc_response_frame *)
		skb_put(skb, sizeof(struct ieee80211_assoc_response_frame));

	assoc->header.frame_ctl = cpu_to_le16(IEEE80211_STYPE_ASSOC_RESP);
	memcpy(assoc->header.addr1, dest,ETH_ALEN);
	memcpy(assoc->header.addr3, ieee->dev->dev_addr, ETH_ALEN);
	memcpy(assoc->header.addr2, ieee->dev->dev_addr, ETH_ALEN);
	assoc->capability = cpu_to_le16(ieee->iw_mode == IW_MODE_MASTER ?
		WLAN_CAPABILITY_BSS : WLAN_CAPABILITY_IBSS);


	if(ieee->short_slot)
		assoc->capability |= cpu_to_le16(WLAN_CAPABILITY_SHORT_SLOT);

	if (ieee->host_encrypt)
		crypt = ieee->crypt[ieee->tx_keyidx];
	else crypt = NULL;

	encrypt = crypt && crypt->ops;

	if (encrypt)
		assoc->capability |= cpu_to_le16(WLAN_CAPABILITY_PRIVACY);

	assoc->status = 0;
	assoc->aid = cpu_to_le16(ieee->assoc_id);
	if (ieee->assoc_id == 0x2007) ieee->assoc_id=0;
	else ieee->assoc_id++;

	tag = (u8 *) skb_put(skb, rate_len);

	ieee80211_MFIE_Brate(ieee, &tag);
	ieee80211_MFIE_Grate(ieee, &tag);

	return skb;
}

static struct sk_buff *ieee80211_auth_resp(struct ieee80211_device *ieee,
					   int status, u8 *dest)
{
	struct sk_buff *skb;
	struct ieee80211_authentication *auth;
	int len = ieee->tx_headroom + sizeof(struct ieee80211_authentication)+1;

	skb = dev_alloc_skb(len);

	if (!skb)
		return NULL;

	skb->len = sizeof(struct ieee80211_authentication);

	auth = (struct ieee80211_authentication *)skb->data;

	auth->status = cpu_to_le16(status);
	auth->transaction = cpu_to_le16(2);
	auth->algorithm = cpu_to_le16(WLAN_AUTH_OPEN);

	memcpy(auth->header.addr3, ieee->dev->dev_addr, ETH_ALEN);
	memcpy(auth->header.addr2, ieee->dev->dev_addr, ETH_ALEN);
	memcpy(auth->header.addr1, dest, ETH_ALEN);
	auth->header.frame_ctl = cpu_to_le16(IEEE80211_STYPE_AUTH);
	return skb;


}

static struct sk_buff *ieee80211_null_func(struct ieee80211_device *ieee,
					   short pwr)
{
	struct sk_buff *skb;
	struct rtl_80211_hdr_3addr *hdr;

	skb = dev_alloc_skb(sizeof(struct rtl_80211_hdr_3addr));

	if (!skb)
		return NULL;

	hdr = (struct rtl_80211_hdr_3addr *)skb_put(skb,sizeof(struct rtl_80211_hdr_3addr));

	memcpy(hdr->addr1, ieee->current_network.bssid, ETH_ALEN);
	memcpy(hdr->addr2, ieee->dev->dev_addr, ETH_ALEN);
	memcpy(hdr->addr3, ieee->current_network.bssid, ETH_ALEN);

	hdr->frame_ctl = cpu_to_le16(IEEE80211_FTYPE_DATA |
		IEEE80211_STYPE_NULLFUNC | IEEE80211_FCTL_TODS |
		(pwr ? IEEE80211_FCTL_PM:0));

	return skb;


}


static void ieee80211_resp_to_assoc_rq(struct ieee80211_device *ieee, u8 *dest)
{
	struct sk_buff *buf = ieee80211_assoc_resp(ieee, dest);

	if (buf)
		softmac_mgmt_xmit(buf, ieee);
}


static void ieee80211_resp_to_auth(struct ieee80211_device *ieee, int s,
				   u8 *dest)
{
	struct sk_buff *buf = ieee80211_auth_resp(ieee, s, dest);

	if (buf)
		softmac_mgmt_xmit(buf, ieee);
}


static void ieee80211_resp_to_probe(struct ieee80211_device *ieee, u8 *dest)
{


	struct sk_buff *buf = ieee80211_probe_resp(ieee, dest);
	if (buf)
		softmac_mgmt_xmit(buf, ieee);
}


inline struct sk_buff *ieee80211_association_req(struct ieee80211_network *beacon,struct ieee80211_device *ieee)
{
	struct sk_buff *skb;
	//unsigned long flags;

	struct ieee80211_assoc_request_frame *hdr;
	u8 *tag;//,*rsn_ie;
	//short info_addr = 0;
	//int i;
	//u16 suite_count = 0;
	//u8 suit_select = 0;
	//unsigned int wpa_len = beacon->wpa_ie_len;
	//for HT
	u8 *ht_cap_buf = NULL;
	u8 ht_cap_len=0;
	u8 *realtek_ie_buf=NULL;
	u8 realtek_ie_len=0;
	int wpa_ie_len= ieee->wpa_ie_len;
	unsigned int ckip_ie_len=0;
	unsigned int ccxrm_ie_len=0;
	unsigned int cxvernum_ie_len=0;
	struct ieee80211_crypt_data *crypt;
	int encrypt;

	unsigned int rate_len = ieee80211_MFIE_rate_len(ieee);
	unsigned int wmm_info_len = beacon->qos_data.supported?9:0;
#ifdef THOMAS_TURBO
	unsigned int turbo_info_len = beacon->Turbo_Enable?9:0;
#endif

	int len = 0;

	crypt = ieee->crypt[ieee->tx_keyidx];
	encrypt = ieee->host_encrypt && crypt && crypt->ops && ((0 == strcmp(crypt->ops->name,"WEP") || wpa_ie_len));

	/* Include High Throuput capability && Realtek proprietary */
	if (ieee->pHTInfo->bCurrentHTSupport&&ieee->pHTInfo->bEnableHT)
	{
		ht_cap_buf = (u8 *)&(ieee->pHTInfo->SelfHTCap);
		ht_cap_len = sizeof(ieee->pHTInfo->SelfHTCap);
		HTConstructCapabilityElement(ieee, ht_cap_buf, &ht_cap_len, encrypt);
		if (ieee->pHTInfo->bCurrentRT2RTAggregation)
		{
			realtek_ie_buf = ieee->pHTInfo->szRT2RTAggBuffer;
			realtek_ie_len = sizeof( ieee->pHTInfo->szRT2RTAggBuffer);
			HTConstructRT2RTAggElement(ieee, realtek_ie_buf, &realtek_ie_len);

		}
	}
	if (ieee->qos_support) {
		wmm_info_len = beacon->qos_data.supported?9:0;
	}


	if (beacon->bCkipSupported)
	{
		ckip_ie_len = 30+2;
	}
	if (beacon->bCcxRmEnable)
	{
		ccxrm_ie_len = 6+2;
	}
	if (beacon->BssCcxVerNumber >= 2)
		cxvernum_ie_len = 5+2;

#ifdef THOMAS_TURBO
	len = sizeof(struct ieee80211_assoc_request_frame)+ 2
		+ beacon->ssid_len	/* essid tagged val */
		+ rate_len	/* rates tagged val */
		+ wpa_ie_len
		+ wmm_info_len
		+ turbo_info_len
		+ ht_cap_len
		+ realtek_ie_len
		+ ckip_ie_len
		+ ccxrm_ie_len
		+ cxvernum_ie_len
		+ ieee->tx_headroom;
#else
	len = sizeof(struct ieee80211_assoc_request_frame)+ 2
		+ beacon->ssid_len	/* essid tagged val */
		+ rate_len	/* rates tagged val */
		+ wpa_ie_len
		+ wmm_info_len
		+ ht_cap_len
		+ realtek_ie_len
		+ ckip_ie_len
		+ ccxrm_ie_len
		+ cxvernum_ie_len
		+ ieee->tx_headroom;
#endif

	skb = dev_alloc_skb(len);

	if (!skb)
		return NULL;

	skb_reserve(skb, ieee->tx_headroom);

	hdr = (struct ieee80211_assoc_request_frame *)
		skb_put(skb, sizeof(struct ieee80211_assoc_request_frame)+2);


	hdr->header.frame_ctl = IEEE80211_STYPE_ASSOC_REQ;
	hdr->header.duration_id = cpu_to_le16(37);
	memcpy(hdr->header.addr1, beacon->bssid, ETH_ALEN);
	memcpy(hdr->header.addr2, ieee->dev->dev_addr, ETH_ALEN);
	memcpy(hdr->header.addr3, beacon->bssid, ETH_ALEN);

	memcpy(ieee->ap_mac_addr, beacon->bssid, ETH_ALEN);//for HW security, John

	hdr->capability = cpu_to_le16(WLAN_CAPABILITY_BSS);
	if (beacon->capability & WLAN_CAPABILITY_PRIVACY )
		hdr->capability |= cpu_to_le16(WLAN_CAPABILITY_PRIVACY);

	if (beacon->capability & WLAN_CAPABILITY_SHORT_PREAMBLE)
		hdr->capability |= cpu_to_le16(WLAN_CAPABILITY_SHORT_PREAMBLE); //add short_preamble here

	if(ieee->short_slot)
		hdr->capability |= cpu_to_le16(WLAN_CAPABILITY_SHORT_SLOT);
	if (wmm_info_len) //QOS
		hdr->capability |= cpu_to_le16(WLAN_CAPABILITY_QOS);

	hdr->listen_interval = cpu_to_le16(0xa);

	hdr->info_element[0].id = MFIE_TYPE_SSID;

	hdr->info_element[0].len = beacon->ssid_len;
	tag = skb_put(skb, beacon->ssid_len);
	memcpy(tag, beacon->ssid, beacon->ssid_len);

	tag = skb_put(skb, rate_len);

	ieee80211_MFIE_Brate(ieee, &tag);
	ieee80211_MFIE_Grate(ieee, &tag);
	// For CCX 1 S13, CKIP. Added by Annie, 2006-08-14.
	if (beacon->bCkipSupported) {
		static u8	AironetIeOui[] = {0x00, 0x01, 0x66}; // "4500-client"
		u8	CcxAironetBuf[30];
		OCTET_STRING	osCcxAironetIE;

		memset(CcxAironetBuf, 0, 30);
		osCcxAironetIE.Octet = CcxAironetBuf;
		osCcxAironetIE.Length = sizeof(CcxAironetBuf);
		//
		// Ref. CCX test plan v3.61, 3.2.3.1 step 13.
		// We want to make the device type as "4500-client". 060926, by CCW.
		//
		memcpy(osCcxAironetIE.Octet, AironetIeOui, sizeof(AironetIeOui));

		// CCX1 spec V1.13, A01.1 CKIP Negotiation (page23):
		// "The CKIP negotiation is started with the associate request from the client to the access point,
		//  containing an Aironet element with both the MIC and KP bits set."
		osCcxAironetIE.Octet[IE_CISCO_FLAG_POSITION] |=  (SUPPORT_CKIP_PK|SUPPORT_CKIP_MIC) ;
		tag = skb_put(skb, ckip_ie_len);
		*tag++ = MFIE_TYPE_AIRONET;
		*tag++ = osCcxAironetIE.Length;
		memcpy(tag, osCcxAironetIE.Octet, osCcxAironetIE.Length);
		tag += osCcxAironetIE.Length;
	}

	if (beacon->bCcxRmEnable)
	{
		static u8 CcxRmCapBuf[] = {0x00, 0x40, 0x96, 0x01, 0x01, 0x00};
		OCTET_STRING osCcxRmCap;

		osCcxRmCap.Octet = CcxRmCapBuf;
		osCcxRmCap.Length = sizeof(CcxRmCapBuf);
		tag = skb_put(skb, ccxrm_ie_len);
		*tag++ = MFIE_TYPE_GENERIC;
		*tag++ = osCcxRmCap.Length;
		memcpy(tag, osCcxRmCap.Octet, osCcxRmCap.Length);
		tag += osCcxRmCap.Length;
	}

	if (beacon->BssCcxVerNumber >= 2) {
		u8			CcxVerNumBuf[] = {0x00, 0x40, 0x96, 0x03, 0x00};
		OCTET_STRING	osCcxVerNum;
		CcxVerNumBuf[4] = beacon->BssCcxVerNumber;
		osCcxVerNum.Octet = CcxVerNumBuf;
		osCcxVerNum.Length = sizeof(CcxVerNumBuf);
		tag = skb_put(skb, cxvernum_ie_len);
		*tag++ = MFIE_TYPE_GENERIC;
		*tag++ = osCcxVerNum.Length;
		memcpy(tag, osCcxVerNum.Octet, osCcxVerNum.Length);
		tag += osCcxVerNum.Length;
	}
	//HT cap element
	if (ieee->pHTInfo->bCurrentHTSupport && ieee->pHTInfo->bEnableHT) {
		if (ieee->pHTInfo->ePeerHTSpecVer != HT_SPEC_VER_EWC)
		{
			tag = skb_put(skb, ht_cap_len);
			*tag++ = MFIE_TYPE_HT_CAP;
			*tag++ = ht_cap_len - 2;
			memcpy(tag, ht_cap_buf, ht_cap_len - 2);
			tag += ht_cap_len -2;
		}
	}


	//choose what wpa_supplicant gives to associate.
	tag = skb_put(skb, wpa_ie_len);
	if (wpa_ie_len) {
		memcpy(tag, ieee->wpa_ie, ieee->wpa_ie_len);
	}

	tag = skb_put(skb, wmm_info_len);
	if (wmm_info_len) {
	  ieee80211_WMM_Info(ieee, &tag);
	}
#ifdef THOMAS_TURBO
	tag = skb_put(skb, turbo_info_len);
	if (turbo_info_len) {
		ieee80211_TURBO_Info(ieee, &tag);
	}
#endif

	if (ieee->pHTInfo->bCurrentHTSupport && ieee->pHTInfo->bEnableHT) {
		if(ieee->pHTInfo->ePeerHTSpecVer == HT_SPEC_VER_EWC)
		{
			tag = skb_put(skb, ht_cap_len);
			*tag++ = MFIE_TYPE_GENERIC;
			*tag++ = ht_cap_len - 2;
			memcpy(tag, ht_cap_buf, ht_cap_len - 2);
			tag += ht_cap_len -2;
		}

		if (ieee->pHTInfo->bCurrentRT2RTAggregation) {
			tag = skb_put(skb, realtek_ie_len);
			*tag++ = MFIE_TYPE_GENERIC;
			*tag++ = realtek_ie_len - 2;
			memcpy(tag, realtek_ie_buf, realtek_ie_len - 2);
		}
	}
//	printk("<=====%s(), %p, %p\n", __func__, ieee->dev, ieee->dev->dev_addr);
//	IEEE80211_DEBUG_DATA(IEEE80211_DL_DATA, skb->data, skb->len);
	return skb;
}

void ieee80211_associate_abort(struct ieee80211_device *ieee)
{

	unsigned long flags;
	spin_lock_irqsave(&ieee->lock, flags);

	ieee->associate_seq++;

	/* don't scan, and avoid to have the RX path possibily
	 * try again to associate. Even do not react to AUTH or
	 * ASSOC response. Just wait for the retry wq to be scheduled.
	 * Here we will check if there are good nets to associate
	 * with, so we retry or just get back to NO_LINK and scanning
	 */
	if (ieee->state == IEEE80211_ASSOCIATING_AUTHENTICATING){
		IEEE80211_DEBUG_MGMT("Authentication failed\n");
		ieee->softmac_stats.no_auth_rs++;
	}else{
		IEEE80211_DEBUG_MGMT("Association failed\n");
		ieee->softmac_stats.no_ass_rs++;
	}

	ieee->state = IEEE80211_ASSOCIATING_RETRY;

	schedule_delayed_work(&ieee->associate_retry_wq, \
			   IEEE80211_SOFTMAC_ASSOC_RETRY_TIME);

	spin_unlock_irqrestore(&ieee->lock, flags);
}

static void ieee80211_associate_abort_cb(unsigned long dev)
{
	ieee80211_associate_abort((struct ieee80211_device *) dev);
}


static void ieee80211_associate_step1(struct ieee80211_device *ieee)
{
	struct ieee80211_network *beacon = &ieee->current_network;
	struct sk_buff *skb;

	IEEE80211_DEBUG_MGMT("Stopping scan\n");

	ieee->softmac_stats.tx_auth_rq++;
	skb=ieee80211_authentication_req(beacon, ieee, 0);

	if (!skb)
		ieee80211_associate_abort(ieee);
	else{
		ieee->state = IEEE80211_ASSOCIATING_AUTHENTICATING ;
		IEEE80211_DEBUG_MGMT("Sending authentication request\n");
		softmac_mgmt_xmit(skb, ieee);
		//BUGON when you try to add_timer twice, using mod_timer may be better, john0709
		if (!timer_pending(&ieee->associate_timer)) {
			ieee->associate_timer.expires = jiffies + (HZ / 2);
			add_timer(&ieee->associate_timer);
		}
		//dev_kfree_skb_any(skb);//edit by thomas
	}
}

static void ieee80211_auth_challenge(struct ieee80211_device *ieee,
				     u8 *challenge,
				     int chlen)
{
	u8 *c;
	struct sk_buff *skb;
	struct ieee80211_network *beacon = &ieee->current_network;
//	int hlen = sizeof(struct ieee80211_authentication);

	ieee->associate_seq++;
	ieee->softmac_stats.tx_auth_rq++;

	skb = ieee80211_authentication_req(beacon, ieee, chlen+2);
	if (!skb)
		ieee80211_associate_abort(ieee);
	else{
		c = skb_put(skb, chlen+2);
		*(c++) = MFIE_TYPE_CHALLENGE;
		*(c++) = chlen;
		memcpy(c, challenge, chlen);

		IEEE80211_DEBUG_MGMT("Sending authentication challenge response\n");

		ieee80211_encrypt_fragment(ieee, skb, sizeof(struct rtl_80211_hdr_3addr  ));

		softmac_mgmt_xmit(skb, ieee);
		mod_timer(&ieee->associate_timer, jiffies + (HZ/2));
		//dev_kfree_skb_any(skb);//edit by thomas
	}
	kfree(challenge);
}

static void ieee80211_associate_step2(struct ieee80211_device *ieee)
{
	struct sk_buff *skb;
	struct ieee80211_network *beacon = &ieee->current_network;

	del_timer_sync(&ieee->associate_timer);

	IEEE80211_DEBUG_MGMT("Sending association request\n");

	ieee->softmac_stats.tx_ass_rq++;
	skb=ieee80211_association_req(beacon, ieee);
	if (!skb)
		ieee80211_associate_abort(ieee);
	else{
		softmac_mgmt_xmit(skb, ieee);
		mod_timer(&ieee->associate_timer, jiffies + (HZ/2));
		//dev_kfree_skb_any(skb);//edit by thomas
	}
}
static void ieee80211_associate_complete_wq(struct work_struct *work)
{
	struct ieee80211_device *ieee = container_of(work, struct ieee80211_device, associate_complete_wq);
	printk(KERN_INFO "Associated successfully\n");
	if(ieee80211_is_54g(&ieee->current_network) &&
		(ieee->modulation & IEEE80211_OFDM_MODULATION)){

		ieee->rate = 108;
		printk(KERN_INFO"Using G rates:%d\n", ieee->rate);
	}else{
		ieee->rate = 22;
		printk(KERN_INFO"Using B rates:%d\n", ieee->rate);
	}
	if (ieee->pHTInfo->bCurrentHTSupport&&ieee->pHTInfo->bEnableHT)
	{
		printk("Successfully associated, ht enabled\n");
		HTOnAssocRsp(ieee);
	}
	else
	{
		printk("Successfully associated, ht not enabled(%d, %d)\n", ieee->pHTInfo->bCurrentHTSupport, ieee->pHTInfo->bEnableHT);
		memset(ieee->dot11HTOperationalRateSet, 0, 16);
		//HTSetConnectBwMode(ieee, HT_CHANNEL_WIDTH_20, HT_EXTCHNL_OFFSET_NO_EXT);
	}
	ieee->LinkDetectInfo.SlotNum = 2 * (1 + ieee->current_network.beacon_interval/500);
	// To prevent the immediately calling watch_dog after association.
	if (ieee->LinkDetectInfo.NumRecvBcnInPeriod==0||ieee->LinkDetectInfo.NumRecvDataInPeriod==0 )
	{
		ieee->LinkDetectInfo.NumRecvBcnInPeriod = 1;
		ieee->LinkDetectInfo.NumRecvDataInPeriod= 1;
	}
	ieee->link_change(ieee->dev);
	if (!ieee->is_silent_reset) {
		printk("============>normal associate\n");
		notify_wx_assoc_event(ieee);
	} else {
		printk("==================>silent reset associate\n");
		ieee->is_silent_reset = false;
	}

	if (ieee->data_hard_resume)
		ieee->data_hard_resume(ieee->dev);
	netif_carrier_on(ieee->dev);
}

static void ieee80211_associate_complete(struct ieee80211_device *ieee)
{
//	int i;
//	struct net_device* dev = ieee->dev;
	del_timer_sync(&ieee->associate_timer);

	ieee->state = IEEE80211_LINKED;
	//ieee->UpdateHalRATRTableHandler(dev, ieee->dot11HTOperationalRateSet);
	schedule_work(&ieee->associate_complete_wq);
}

static void ieee80211_associate_procedure_wq(struct work_struct *work)
{
	struct ieee80211_device *ieee = container_of(work, struct ieee80211_device, associate_procedure_wq);
	ieee->sync_scan_hurryup = 1;
	down(&ieee->wx_sem);

	if (ieee->data_hard_stop)
		ieee->data_hard_stop(ieee->dev);

	ieee80211_stop_scan(ieee);
	printk("===>%s(), chan:%d\n", __func__, ieee->current_network.channel);
	//ieee->set_chan(ieee->dev, ieee->current_network.channel);
	HTSetConnectBwMode(ieee, HT_CHANNEL_WIDTH_20, HT_EXTCHNL_OFFSET_NO_EXT);

	ieee->associate_seq = 1;
	ieee80211_associate_step1(ieee);

	up(&ieee->wx_sem);
}

inline void ieee80211_softmac_new_net(struct ieee80211_device *ieee, struct ieee80211_network *net)
{
	u8 tmp_ssid[IW_ESSID_MAX_SIZE+1];
	int tmp_ssid_len = 0;

	short apset, ssidset, ssidbroad, apmatch, ssidmatch;

	/* we are interested in new new only if we are not associated
	 * and we are not associating / authenticating
	 */
	if (ieee->state != IEEE80211_NOLINK)
		return;

	if ((ieee->iw_mode == IW_MODE_INFRA) && !(net->capability & WLAN_CAPABILITY_BSS))
		return;

	if ((ieee->iw_mode == IW_MODE_ADHOC) && !(net->capability & WLAN_CAPABILITY_IBSS))
		return;


	if (ieee->iw_mode == IW_MODE_INFRA || ieee->iw_mode == IW_MODE_ADHOC) {
		/* if the user specified the AP MAC, we need also the essid
		 * This could be obtained by beacons or, if the network does not
		 * broadcast it, it can be put manually.
		 */
		apset = ieee->wap_set;//(memcmp(ieee->current_network.bssid, zero,ETH_ALEN)!=0 );
		ssidset = ieee->ssid_set;//ieee->current_network.ssid[0] != '\0';
		ssidbroad =  !(net->ssid_len == 0 || net->ssid[0]== '\0');
		apmatch = (memcmp(ieee->current_network.bssid, net->bssid, ETH_ALEN)==0);
		ssidmatch = (ieee->current_network.ssid_len == net->ssid_len)&&\
				(!strncmp(ieee->current_network.ssid, net->ssid, net->ssid_len));


		if (	/* if the user set the AP check if match.
			 * if the network does not broadcast essid we check the user supplyed ANY essid
			 * if the network does broadcast and the user does not set essid it is OK
			 * if the network does broadcast and the user did set essid chech if essid match
			 */
			(apset && apmatch &&
				((ssidset && ssidbroad && ssidmatch) || (ssidbroad && !ssidset) || (!ssidbroad && ssidset)) ) ||
			/* if the ap is not set, check that the user set the bssid
			 * and the network does broadcast and that those two bssid matches
			 */
			(!apset && ssidset && ssidbroad && ssidmatch)
			){
				/* if the essid is hidden replace it with the
				* essid provided by the user.
				*/
				if (!ssidbroad) {
					strncpy(tmp_ssid, ieee->current_network.ssid, IW_ESSID_MAX_SIZE);
					tmp_ssid_len = ieee->current_network.ssid_len;
				}
				memcpy(&ieee->current_network, net, sizeof(struct ieee80211_network));

				strncpy(ieee->current_network.ssid, tmp_ssid, IW_ESSID_MAX_SIZE);
				ieee->current_network.ssid_len = tmp_ssid_len;
				printk(KERN_INFO"Linking with %s,channel:%d, qos:%d, myHT:%d, networkHT:%d\n",ieee->current_network.ssid,ieee->current_network.channel, ieee->current_network.qos_data.supported, ieee->pHTInfo->bEnableHT, ieee->current_network.bssht.bdSupportHT);

				//ieee->pHTInfo->IOTAction = 0;
				HTResetIOTSetting(ieee->pHTInfo);
				if (ieee->iw_mode == IW_MODE_INFRA){
					/* Join the network for the first time */
					ieee->AsocRetryCount = 0;
					//for HT by amy 080514
					if((ieee->current_network.qos_data.supported == 1) &&
					  // (ieee->pHTInfo->bEnableHT && ieee->current_network.bssht.bdSupportHT))
					   ieee->current_network.bssht.bdSupportHT)
/*WB, 2008.09.09:bCurrentHTSupport and bEnableHT two flags are going to put together to check whether we are in HT now, so needn't to check bEnableHT flags here. That's is to say we will set to HT support whenever joined AP has the ability to support HT. And whether we are in HT or not, please check bCurrentHTSupport&&bEnableHT now please.*/
					{
					//	ieee->pHTInfo->bCurrentHTSupport = true;
						HTResetSelfAndSavePeerSetting(ieee, &(ieee->current_network));
					}
					else
					{
						ieee->pHTInfo->bCurrentHTSupport = false;
					}

					ieee->state = IEEE80211_ASSOCIATING;
					schedule_work(&ieee->associate_procedure_wq);
				}else{
					if(ieee80211_is_54g(&ieee->current_network) &&
						(ieee->modulation & IEEE80211_OFDM_MODULATION)){
						ieee->rate = 108;
						ieee->SetWirelessMode(ieee->dev, IEEE_G);
						printk(KERN_INFO"Using G rates\n");
					}else{
						ieee->rate = 22;
						ieee->SetWirelessMode(ieee->dev, IEEE_B);
						printk(KERN_INFO"Using B rates\n");
					}
					memset(ieee->dot11HTOperationalRateSet, 0, 16);
					//HTSetConnectBwMode(ieee, HT_CHANNEL_WIDTH_20, HT_EXTCHNL_OFFSET_NO_EXT);
					ieee->state = IEEE80211_LINKED;
				}

		}
	}

}

void ieee80211_softmac_check_all_nets(struct ieee80211_device *ieee)
{
	unsigned long flags;
	struct ieee80211_network *target;

	spin_lock_irqsave(&ieee->lock, flags);

	list_for_each_entry(target, &ieee->network_list, list) {

		/* if the state become different that NOLINK means
		 * we had found what we are searching for
		 */

		if (ieee->state != IEEE80211_NOLINK)
			break;

		if (ieee->scan_age == 0 || time_after(target->last_scanned + ieee->scan_age, jiffies))
			ieee80211_softmac_new_net(ieee, target);
	}

	spin_unlock_irqrestore(&ieee->lock, flags);

}


static inline u16 auth_parse(struct sk_buff *skb, u8 **challenge, int *chlen)
{
	struct ieee80211_authentication *a;
	u8 *t;
	if (skb->len < (sizeof(struct ieee80211_authentication) - sizeof(struct ieee80211_info_element))) {
		IEEE80211_DEBUG_MGMT("invalid len in auth resp: %d\n",skb->len);
		return 0xcafe;
	}
	*challenge = NULL;
	a = (struct ieee80211_authentication *) skb->data;
	if (skb->len > (sizeof(struct ieee80211_authentication) + 3)) {
		t = skb->data + sizeof(struct ieee80211_authentication);

		if (*(t++) == MFIE_TYPE_CHALLENGE) {
			*chlen = *(t++);
			*challenge = kmemdup(t, *chlen, GFP_ATOMIC);
			if (!*challenge)
				return -ENOMEM;
		}
	}

	return le16_to_cpu(a->status);

}


static int auth_rq_parse(struct sk_buff *skb, u8 *dest)
{
	struct ieee80211_authentication *a;

	if (skb->len < (sizeof(struct ieee80211_authentication) - sizeof(struct ieee80211_info_element))) {
		IEEE80211_DEBUG_MGMT("invalid len in auth request: %d\n",skb->len);
		return -1;
	}
	a = (struct ieee80211_authentication *) skb->data;

	memcpy(dest,a->header.addr2, ETH_ALEN);

	if (le16_to_cpu(a->algorithm) != WLAN_AUTH_OPEN)
		return  WLAN_STATUS_NOT_SUPPORTED_AUTH_ALG;

	return WLAN_STATUS_SUCCESS;
}

static short probe_rq_parse(struct ieee80211_device *ieee, struct sk_buff *skb, u8 *src)
{
	u8 *tag;
	u8 *skbend;
	u8 *ssid=NULL;
	u8 ssidlen = 0;

	struct rtl_80211_hdr_3addr   *header =
		(struct rtl_80211_hdr_3addr   *) skb->data;

	if (skb->len < sizeof (struct rtl_80211_hdr_3addr  ))
		return -1; /* corrupted */

	memcpy(src,header->addr2, ETH_ALEN);

	skbend = (u8 *)skb->data + skb->len;

	tag = skb->data + sizeof (struct rtl_80211_hdr_3addr  );

	while (tag+1 < skbend){
		if (*tag == 0) {
			ssid = tag+2;
			ssidlen = *(tag+1);
			break;
		}
		tag++; /* point to the len field */
		tag = tag + *(tag); /* point to the last data byte of the tag */
		tag++; /* point to the next tag */
	}

	//IEEE80211DMESG("Card MAC address is "MACSTR, MAC2STR(src));
	if (ssidlen == 0) return 1;

	if (!ssid) return 1; /* ssid not found in tagged param */
	return (!strncmp(ssid, ieee->current_network.ssid, ssidlen));

}

static int assoc_rq_parse(struct sk_buff *skb, u8 *dest)
{
	struct ieee80211_assoc_request_frame *a;

	if (skb->len < (sizeof(struct ieee80211_assoc_request_frame) -
		sizeof(struct ieee80211_info_element))) {

		IEEE80211_DEBUG_MGMT("invalid len in auth request:%d \n", skb->len);
		return -1;
	}

	a = (struct ieee80211_assoc_request_frame *) skb->data;

	memcpy(dest,a->header.addr2,ETH_ALEN);

	return 0;
}

static inline u16 assoc_parse(struct ieee80211_device *ieee, struct sk_buff *skb, int *aid)
{
	struct ieee80211_assoc_response_frame *response_head;
	u16 status_code;

	if (skb->len < sizeof(struct ieee80211_assoc_response_frame)) {
		IEEE80211_DEBUG_MGMT("invalid len in auth resp: %d\n", skb->len);
		return 0xcafe;
	}

	response_head = (struct ieee80211_assoc_response_frame *) skb->data;
	*aid = le16_to_cpu(response_head->aid) & 0x3fff;

	status_code = le16_to_cpu(response_head->status);
	if((status_code==WLAN_STATUS_ASSOC_DENIED_RATES || \
	   status_code==WLAN_STATUS_CAPS_UNSUPPORTED)&&
	   ((ieee->mode == IEEE_G) &&
	    (ieee->current_network.mode == IEEE_N_24G) &&
	    (ieee->AsocRetryCount++ < (RT_ASOC_RETRY_LIMIT-1)))) {
		 ieee->pHTInfo->IOTAction |= HT_IOT_ACT_PURE_N_MODE;
	}else {
		 ieee->AsocRetryCount = 0;
	}

	return le16_to_cpu(response_head->status);
}

static inline void
ieee80211_rx_probe_rq(struct ieee80211_device *ieee, struct sk_buff *skb)
{
	u8 dest[ETH_ALEN];

	//IEEE80211DMESG("Rx probe");
	ieee->softmac_stats.rx_probe_rq++;
	//DMESG("Dest is "MACSTR, MAC2STR(dest));
	if (probe_rq_parse(ieee, skb, dest)) {
		//IEEE80211DMESG("Was for me!");
		ieee->softmac_stats.tx_probe_rs++;
		ieee80211_resp_to_probe(ieee, dest);
	}
}

static inline void
ieee80211_rx_auth_rq(struct ieee80211_device *ieee, struct sk_buff *skb)
{
	u8 dest[ETH_ALEN];
	int status;
	//IEEE80211DMESG("Rx probe");
	ieee->softmac_stats.rx_auth_rq++;

	status = auth_rq_parse(skb, dest);
	if (status != -1) {
		ieee80211_resp_to_auth(ieee, status, dest);
	}
	//DMESG("Dest is "MACSTR, MAC2STR(dest));

}

static inline void
ieee80211_rx_assoc_rq(struct ieee80211_device *ieee, struct sk_buff *skb)
{

	u8 dest[ETH_ALEN];
	//unsigned long flags;

	ieee->softmac_stats.rx_ass_rq++;
	if (assoc_rq_parse(skb, dest) != -1) {
		ieee80211_resp_to_assoc_rq(ieee, dest);
	}

	printk(KERN_INFO"New client associated: %pM\n", dest);
	//FIXME
}

static void ieee80211_sta_ps_send_null_frame(struct ieee80211_device *ieee,
					     short pwr)
{

	struct sk_buff *buf = ieee80211_null_func(ieee, pwr);

	if (buf)
		softmac_ps_mgmt_xmit(buf, ieee);

}
/* EXPORT_SYMBOL(ieee80211_sta_ps_send_null_frame); */

static short ieee80211_sta_ps_sleep(struct ieee80211_device *ieee, u32 *time_h,
				    u32 *time_l)
{
	int timeout = ieee->ps_timeout;
	u8 dtim;
	/*if(ieee->ps == IEEE80211_PS_DISABLED ||
		ieee->iw_mode != IW_MODE_INFRA ||
		ieee->state != IEEE80211_LINKED)

		return 0;
	*/
	dtim = ieee->current_network.dtim_data;
	if(!(dtim & IEEE80211_DTIM_VALID))
		return 0;
	timeout = ieee->current_network.beacon_interval; //should we use ps_timeout value or beacon_interval
	ieee->current_network.dtim_data = IEEE80211_DTIM_INVALID;

	if(dtim & ((IEEE80211_DTIM_UCAST | IEEE80211_DTIM_MBCAST)& ieee->ps))
		return 2;

	if(!time_after(jiffies,
<<<<<<< HEAD
		       ieee->dev->trans_start + msecs_to_jiffies(timeout)))
=======
		       dev_trans_start(ieee->dev) + msecs_to_jiffies(timeout)))
>>>>>>> ed596a4a
		return 0;

	if(!time_after(jiffies,
		       ieee->last_rx_ps_time + msecs_to_jiffies(timeout)))
		return 0;

	if((ieee->softmac_features & IEEE_SOFTMAC_SINGLE_QUEUE ) &&
		(ieee->mgmt_queue_tail != ieee->mgmt_queue_head))
		return 0;

	if (time_l) {
		*time_l = ieee->current_network.last_dtim_sta_time[0]
			+ (ieee->current_network.beacon_interval
			* ieee->current_network.dtim_period) * 1000;
	}

	if (time_h) {
		*time_h = ieee->current_network.last_dtim_sta_time[1];
		if(time_l && *time_l < ieee->current_network.last_dtim_sta_time[0])
			*time_h += 1;
	}

	return 1;


}

static inline void ieee80211_sta_ps(struct ieee80211_device *ieee)
{

	u32 th, tl;
	short sleep;

	unsigned long flags, flags2;

	spin_lock_irqsave(&ieee->lock, flags);

	if ((ieee->ps == IEEE80211_PS_DISABLED ||
		ieee->iw_mode != IW_MODE_INFRA ||
		ieee->state != IEEE80211_LINKED)){

	//	#warning CHECK_LOCK_HERE
		spin_lock_irqsave(&ieee->mgmt_tx_lock, flags2);

		ieee80211_sta_wakeup(ieee, 1);

		spin_unlock_irqrestore(&ieee->mgmt_tx_lock, flags2);
	}

	sleep = ieee80211_sta_ps_sleep(ieee,&th, &tl);
	/* 2 wake, 1 sleep, 0 do nothing */
	if(sleep == 0)
		goto out;

	if(sleep == 1){

		if(ieee->sta_sleep == 1)
			ieee->enter_sleep_state(ieee->dev, th, tl);

		else if(ieee->sta_sleep == 0){
		//	printk("send null 1\n");
			spin_lock_irqsave(&ieee->mgmt_tx_lock, flags2);

			if(ieee->ps_is_queue_empty(ieee->dev)){


				ieee->sta_sleep = 2;

				ieee->ps_request_tx_ack(ieee->dev);

				ieee80211_sta_ps_send_null_frame(ieee, 1);

				ieee->ps_th = th;
				ieee->ps_tl = tl;
			}
			spin_unlock_irqrestore(&ieee->mgmt_tx_lock, flags2);

		}


	}else if(sleep == 2){
//#warning CHECK_LOCK_HERE
		spin_lock_irqsave(&ieee->mgmt_tx_lock, flags2);

		ieee80211_sta_wakeup(ieee, 1);

		spin_unlock_irqrestore(&ieee->mgmt_tx_lock, flags2);
	}

out:
	spin_unlock_irqrestore(&ieee->lock, flags);

}

void ieee80211_sta_wakeup(struct ieee80211_device *ieee, short nl)
{
	if (ieee->sta_sleep == 0) {
		if (nl) {
			printk("Warning: driver is probably failing to report TX ps error\n");
			ieee->ps_request_tx_ack(ieee->dev);
			ieee80211_sta_ps_send_null_frame(ieee, 0);
		}
		return;

	}

	if(ieee->sta_sleep == 1)
		ieee->sta_wake_up(ieee->dev);

	ieee->sta_sleep = 0;

	if (nl) {
		ieee->ps_request_tx_ack(ieee->dev);
		ieee80211_sta_ps_send_null_frame(ieee, 0);
	}
}

void ieee80211_ps_tx_ack(struct ieee80211_device *ieee, short success)
{
	unsigned long flags, flags2;

	spin_lock_irqsave(&ieee->lock, flags);

	if(ieee->sta_sleep == 2){
		/* Null frame with PS bit set */
		if (success) {
			ieee->sta_sleep = 1;
			ieee->enter_sleep_state(ieee->dev,ieee->ps_th,ieee->ps_tl);
		}
		/* if the card report not success we can't be sure the AP
		 * has not RXed so we can't assume the AP believe us awake
		 */
	}
	/* 21112005 - tx again null without PS bit if lost */
	else {

		if ((ieee->sta_sleep == 0) && !success) {
			spin_lock_irqsave(&ieee->mgmt_tx_lock, flags2);
			ieee80211_sta_ps_send_null_frame(ieee, 0);
			spin_unlock_irqrestore(&ieee->mgmt_tx_lock, flags2);
		}
	}
	spin_unlock_irqrestore(&ieee->lock, flags);
}
EXPORT_SYMBOL(ieee80211_ps_tx_ack);

static void ieee80211_process_action(struct ieee80211_device *ieee,
				     struct sk_buff *skb)
{
	struct rtl_80211_hdr *header = (struct rtl_80211_hdr *)skb->data;
	u8 *act = ieee80211_get_payload(header);
	u8 tmp = 0;
//	IEEE80211_DEBUG_DATA(IEEE80211_DL_DATA|IEEE80211_DL_BA, skb->data, skb->len);
	if (act == NULL)
	{
		IEEE80211_DEBUG(IEEE80211_DL_ERR, "error to get payload of action frame\n");
		return;
	}
	tmp = *act;
	act ++;
	switch (tmp) {
	case ACT_CAT_BA:
		if (*act == ACT_ADDBAREQ)
			ieee80211_rx_ADDBAReq(ieee, skb);
		else if (*act == ACT_ADDBARSP)
			ieee80211_rx_ADDBARsp(ieee, skb);
		else if (*act == ACT_DELBA)
			ieee80211_rx_DELBA(ieee, skb);
		break;
	default:
		break;
	}
	return;

}

static void ieee80211_check_auth_response(struct ieee80211_device *ieee,
					  struct sk_buff *skb)
{
	/* default support N mode, disable halfNmode */
	bool bSupportNmode = true, bHalfSupportNmode = false;
	u16 errcode;
	u8 *challenge;
	int chlen = 0;
	u32 iotAction;

	errcode = auth_parse(skb, &challenge, &chlen);
	if (!errcode) {
		if (ieee->open_wep || !challenge) {
			ieee->state = IEEE80211_ASSOCIATING_AUTHENTICATED;
			ieee->softmac_stats.rx_auth_rs_ok++;
			iotAction = ieee->pHTInfo->IOTAction;
			if (!(iotAction & HT_IOT_ACT_PURE_N_MODE)) {
				if (!ieee->GetNmodeSupportBySecCfg(ieee->dev)) {
					/* WEP or TKIP encryption */
					if (IsHTHalfNmodeAPs(ieee)) {
						bSupportNmode = true;
						bHalfSupportNmode = true;
					} else {
						bSupportNmode = false;
						bHalfSupportNmode = false;
					}
					netdev_dbg(ieee->dev, "SEC(%d, %d)\n",
							bSupportNmode,
							bHalfSupportNmode);
				}
			}
			/* Dummy wirless mode setting- avoid encryption issue */
			if (bSupportNmode) {
				/* N mode setting */
				ieee->SetWirelessMode(ieee->dev,
						ieee->current_network.mode);
			} else {
				/* b/g mode setting - TODO */
				ieee->SetWirelessMode(ieee->dev, IEEE_G);
			}

			if (ieee->current_network.mode == IEEE_N_24G &&
					bHalfSupportNmode) {
				netdev_dbg(ieee->dev, "enter half N mode\n");
				ieee->bHalfWirelessN24GMode = true;
			} else
				ieee->bHalfWirelessN24GMode = false;

			ieee80211_associate_step2(ieee);
		} else {
			ieee80211_auth_challenge(ieee, challenge, chlen);
		}
	} else {
		ieee->softmac_stats.rx_auth_rs_err++;
		IEEE80211_DEBUG_MGMT("Auth response status code 0x%x", errcode);
		ieee80211_associate_abort(ieee);
	}
}

inline int
ieee80211_rx_frame_softmac(struct ieee80211_device *ieee, struct sk_buff *skb,
			struct ieee80211_rx_stats *rx_stats, u16 type,
			u16 stype)
{
	struct rtl_80211_hdr_3addr *header = (struct rtl_80211_hdr_3addr *) skb->data;
	u16 errcode;
	int aid;
	struct ieee80211_assoc_response_frame *assoc_resp;
//	struct ieee80211_info_element *info_element;

	if(!ieee->proto_started)
		return 0;

	if(ieee->sta_sleep || (ieee->ps != IEEE80211_PS_DISABLED &&
		ieee->iw_mode == IW_MODE_INFRA &&
		ieee->state == IEEE80211_LINKED))

		tasklet_schedule(&ieee->ps_task);

	if(WLAN_FC_GET_STYPE(header->frame_ctl) != IEEE80211_STYPE_PROBE_RESP &&
		WLAN_FC_GET_STYPE(header->frame_ctl) != IEEE80211_STYPE_BEACON)
		ieee->last_rx_ps_time = jiffies;

	switch (WLAN_FC_GET_STYPE(header->frame_ctl)) {

	case IEEE80211_STYPE_ASSOC_RESP:
	case IEEE80211_STYPE_REASSOC_RESP:

		IEEE80211_DEBUG_MGMT("received [RE]ASSOCIATION RESPONSE (%d)\n",
				WLAN_FC_GET_STYPE(header->frame_ctl));
		if ((ieee->softmac_features & IEEE_SOFTMAC_ASSOCIATE) &&
			ieee->state == IEEE80211_ASSOCIATING_AUTHENTICATED &&
			ieee->iw_mode == IW_MODE_INFRA){
			struct ieee80211_network network_resp;
			struct ieee80211_network *network = &network_resp;

			errcode = assoc_parse(ieee, skb, &aid);
			if (!errcode) {
				ieee->state=IEEE80211_LINKED;
				ieee->assoc_id = aid;
				ieee->softmac_stats.rx_ass_ok++;
				/* station support qos */
				/* Let the register setting defaultly with Legacy station */
				if (ieee->qos_support) {
					assoc_resp = (struct ieee80211_assoc_response_frame *)skb->data;
					memset(network, 0, sizeof(*network));
					if (ieee80211_parse_info_param(ieee,assoc_resp->info_element,\
								rx_stats->len - sizeof(*assoc_resp),\
								network,rx_stats)){
						return 1;
					}
					else
					{	//filling the PeerHTCap. //maybe not necessary as we can get its info from current_network.
						memcpy(ieee->pHTInfo->PeerHTCapBuf, network->bssht.bdHTCapBuf, network->bssht.bdHTCapLen);
						memcpy(ieee->pHTInfo->PeerHTInfoBuf, network->bssht.bdHTInfoBuf, network->bssht.bdHTInfoLen);
					}
					if (ieee->handle_assoc_response != NULL)
						ieee->handle_assoc_response(ieee->dev, (struct ieee80211_assoc_response_frame *)header, network);
				}
				ieee80211_associate_complete(ieee);
			} else {
				/* aid could not been allocated */
				ieee->softmac_stats.rx_ass_err++;
				printk(
					"Association response status code 0x%x\n",
					errcode);
				IEEE80211_DEBUG_MGMT(
					"Association response status code 0x%x\n",
					errcode);
				if(ieee->AsocRetryCount < RT_ASOC_RETRY_LIMIT) {
					schedule_work(&ieee->associate_procedure_wq);
				} else {
					ieee80211_associate_abort(ieee);
				}
			}
		}
		break;

	case IEEE80211_STYPE_ASSOC_REQ:
	case IEEE80211_STYPE_REASSOC_REQ:

		if ((ieee->softmac_features & IEEE_SOFTMAC_ASSOCIATE) &&
			ieee->iw_mode == IW_MODE_MASTER)

			ieee80211_rx_assoc_rq(ieee, skb);
		break;

	case IEEE80211_STYPE_AUTH:

		if (ieee->softmac_features & IEEE_SOFTMAC_ASSOCIATE) {
			if (ieee->state == IEEE80211_ASSOCIATING_AUTHENTICATING
				&& ieee->iw_mode == IW_MODE_INFRA) {

				IEEE80211_DEBUG_MGMT("Received auth response");
				ieee80211_check_auth_response(ieee, skb);
			} else if (ieee->iw_mode == IW_MODE_MASTER) {
				ieee80211_rx_auth_rq(ieee, skb);
			}
		}
		break;

	case IEEE80211_STYPE_PROBE_REQ:

		if ((ieee->softmac_features & IEEE_SOFTMAC_PROBERS) &&
			((ieee->iw_mode == IW_MODE_ADHOC ||
			ieee->iw_mode == IW_MODE_MASTER) &&
			ieee->state == IEEE80211_LINKED)){
			ieee80211_rx_probe_rq(ieee, skb);
		}
		break;

	case IEEE80211_STYPE_DISASSOC:
	case IEEE80211_STYPE_DEAUTH:
		/* FIXME for now repeat all the association procedure
		* both for disassociation and deauthentication
		*/
		if ((ieee->softmac_features & IEEE_SOFTMAC_ASSOCIATE) &&
			ieee->state == IEEE80211_LINKED &&
			ieee->iw_mode == IW_MODE_INFRA){

			ieee->state = IEEE80211_ASSOCIATING;
			ieee->softmac_stats.reassoc++;

			notify_wx_assoc_event(ieee);
			//HTSetConnectBwMode(ieee, HT_CHANNEL_WIDTH_20, HT_EXTCHNL_OFFSET_NO_EXT);
			RemovePeerTS(ieee, header->addr2);
			schedule_work(&ieee->associate_procedure_wq);
		}
		break;
	case IEEE80211_STYPE_MANAGE_ACT:
		ieee80211_process_action(ieee, skb);
		break;
	default:
		return -1;
	}

	//dev_kfree_skb_any(skb);
	return 0;
}

/* The following are for a simpler TX queue management.
 * Instead of using netif_[stop/wake]_queue, the driver
 * will use these two functions (plus a reset one) that
 * will internally call the kernel netif_* and take care
 * of the ieee802.11 fragmentation.
 * So, the driver receives a fragment at a time and might
 * call the stop function when it wants, without taking
 * care to have enough room to TX an entire packet.
 * This might be useful if each fragment needs its own
 * descriptor. Thus, just keeping a total free memory > than
 * the max fragmentation threshold is not enough. If the
 * ieee802.11 stack passed a TXB struct, then you would need
 * to keep N free descriptors where
 * N = MAX_PACKET_SIZE / MIN_FRAG_THRESHOLD.
 * In this way you need just one and the 802.11 stack
 * will take care of buffering fragments and pass them to
 * to the driver later, when it wakes the queue.
 */
void ieee80211_softmac_xmit(struct ieee80211_txb *txb, struct ieee80211_device *ieee)
{

	unsigned int queue_index = txb->queue_index;
	unsigned long flags;
	int  i;
	cb_desc *tcb_desc = NULL;

	spin_lock_irqsave(&ieee->lock, flags);

	/* called with 2nd parm 0, no tx mgmt lock required */
	ieee80211_sta_wakeup(ieee, 0);

	/* update the tx status */
	ieee->stats.tx_bytes += le16_to_cpu(txb->payload_size);
	ieee->stats.tx_packets++;
	tcb_desc = (cb_desc *)(txb->fragments[0]->cb + MAX_DEV_ADDR_SIZE);
	if (tcb_desc->bMulticast) {
		ieee->stats.multicast++;
	}
	/* if xmit available, just xmit it immediately, else just insert it to the wait queue */
	for(i = 0; i < txb->nr_frags; i++) {
#ifdef USB_TX_DRIVER_AGGREGATION_ENABLE
		if ((skb_queue_len(&ieee->skb_drv_aggQ[queue_index]) != 0) ||
#else
		if ((skb_queue_len(&ieee->skb_waitQ[queue_index]) != 0) ||
#endif
		(!ieee->check_nic_enough_desc(ieee->dev,queue_index))||\
		     (ieee->queue_stop)) {
			/* insert the skb packet to the wait queue */
			/* as for the completion function, it does not need
			 * to check it any more.
			 * */
			//printk("error:no descriptor left@queue_index %d\n", queue_index);
			//ieee80211_stop_queue(ieee);
#ifdef USB_TX_DRIVER_AGGREGATION_ENABLE
			skb_queue_tail(&ieee->skb_drv_aggQ[queue_index], txb->fragments[i]);
#else
			skb_queue_tail(&ieee->skb_waitQ[queue_index], txb->fragments[i]);
#endif
		}else{
			ieee->softmac_data_hard_start_xmit(
					txb->fragments[i],
					ieee->dev, ieee->rate);
			//ieee->stats.tx_packets++;
			//ieee->stats.tx_bytes += txb->fragments[i]->len;
			//ieee->dev->trans_start = jiffies;
		}
	}
	ieee80211_txb_free(txb);

//exit:
	spin_unlock_irqrestore(&ieee->lock, flags);

}
EXPORT_SYMBOL(ieee80211_softmac_xmit);

/* called with ieee->lock acquired */
static void ieee80211_resume_tx(struct ieee80211_device *ieee)
{
	int i;
	for(i = ieee->tx_pending.frag; i < ieee->tx_pending.txb->nr_frags; i++) {

		if (ieee->queue_stop){
			ieee->tx_pending.frag = i;
			return;
		}else{

			ieee->softmac_data_hard_start_xmit(
				ieee->tx_pending.txb->fragments[i],
				ieee->dev, ieee->rate);
				//(i+1)<ieee->tx_pending.txb->nr_frags);
			ieee->stats.tx_packets++;
			netif_trans_update(ieee->dev);
		}
	}


	ieee80211_txb_free(ieee->tx_pending.txb);
	ieee->tx_pending.txb = NULL;
}


void ieee80211_reset_queue(struct ieee80211_device *ieee)
{
	unsigned long flags;

	spin_lock_irqsave(&ieee->lock, flags);
	init_mgmt_queue(ieee);
	if (ieee->tx_pending.txb) {
		ieee80211_txb_free(ieee->tx_pending.txb);
		ieee->tx_pending.txb = NULL;
	}
	ieee->queue_stop = 0;
	spin_unlock_irqrestore(&ieee->lock, flags);

}
EXPORT_SYMBOL(ieee80211_reset_queue);

void ieee80211_wake_queue(struct ieee80211_device *ieee)
{

	unsigned long flags;
	struct sk_buff *skb;
	struct rtl_80211_hdr_3addr  *header;

	spin_lock_irqsave(&ieee->lock, flags);
	if (! ieee->queue_stop) goto exit;

	ieee->queue_stop = 0;

	if (ieee->softmac_features & IEEE_SOFTMAC_SINGLE_QUEUE) {
		while (!ieee->queue_stop && (skb = dequeue_mgmt(ieee))){

			header = (struct rtl_80211_hdr_3addr  *) skb->data;

			header->seq_ctl = cpu_to_le16(ieee->seq_ctrl[0] << 4);

			if (ieee->seq_ctrl[0] == 0xFFF)
				ieee->seq_ctrl[0] = 0;
			else
				ieee->seq_ctrl[0]++;

			ieee->softmac_data_hard_start_xmit(skb,ieee->dev,ieee->basic_rate);
			//dev_kfree_skb_any(skb);//edit by thomas
		}
	}
	if (!ieee->queue_stop && ieee->tx_pending.txb)
		ieee80211_resume_tx(ieee);

	if (!ieee->queue_stop && netif_queue_stopped(ieee->dev)) {
		ieee->softmac_stats.swtxawake++;
		netif_wake_queue(ieee->dev);
	}

exit :
	spin_unlock_irqrestore(&ieee->lock, flags);
}
EXPORT_SYMBOL(ieee80211_wake_queue);

void ieee80211_stop_queue(struct ieee80211_device *ieee)
{
	//unsigned long flags;
	//spin_lock_irqsave(&ieee->lock,flags);

	if (!netif_queue_stopped(ieee->dev)) {
		netif_stop_queue(ieee->dev);
		ieee->softmac_stats.swtxstop++;
	}
	ieee->queue_stop = 1;
	//spin_unlock_irqrestore(&ieee->lock,flags);

}
EXPORT_SYMBOL(ieee80211_stop_queue);

/* called in user context only */
void ieee80211_start_master_bss(struct ieee80211_device *ieee)
{
	ieee->assoc_id = 1;

	if (ieee->current_network.ssid_len == 0) {
		strncpy(ieee->current_network.ssid,
			IEEE80211_DEFAULT_TX_ESSID,
			IW_ESSID_MAX_SIZE);

		ieee->current_network.ssid_len = strlen(IEEE80211_DEFAULT_TX_ESSID);
		ieee->ssid_set = 1;
	}

	memcpy(ieee->current_network.bssid, ieee->dev->dev_addr, ETH_ALEN);

	ieee->set_chan(ieee->dev, ieee->current_network.channel);
	ieee->state = IEEE80211_LINKED;
	ieee->link_change(ieee->dev);
	notify_wx_assoc_event(ieee);

	if (ieee->data_hard_resume)
		ieee->data_hard_resume(ieee->dev);

	netif_carrier_on(ieee->dev);
}

static void ieee80211_start_monitor_mode(struct ieee80211_device *ieee)
{
	if (ieee->raw_tx) {

		if (ieee->data_hard_resume)
			ieee->data_hard_resume(ieee->dev);

		netif_carrier_on(ieee->dev);
	}
}
static void ieee80211_start_ibss_wq(struct work_struct *work)
{

	struct delayed_work *dwork = to_delayed_work(work);
	struct ieee80211_device *ieee = container_of(dwork, struct ieee80211_device, start_ibss_wq);
	/* iwconfig mode ad-hoc will schedule this and return
	 * on the other hand this will block further iwconfig SET
	 * operations because of the wx_sem hold.
	 * Anyway some most set operations set a flag to speed-up
	 * (abort) this wq (when syncro scanning) before sleeping
	 * on the semaphore
	 */
	if (!ieee->proto_started) {
		printk("==========oh driver down return\n");
		return;
	}
	down(&ieee->wx_sem);

	if (ieee->current_network.ssid_len == 0) {
		strcpy(ieee->current_network.ssid, IEEE80211_DEFAULT_TX_ESSID);
		ieee->current_network.ssid_len = strlen(IEEE80211_DEFAULT_TX_ESSID);
		ieee->ssid_set = 1;
	}

	/* check if we have this cell in our network list */
	ieee80211_softmac_check_all_nets(ieee);


//	if((IS_DOT11D_ENABLE(ieee)) && (ieee->state == IEEE80211_NOLINK))
	if (ieee->state == IEEE80211_NOLINK)
		ieee->current_network.channel = 6;
	/* if not then the state is not linked. Maybe the user swithced to
	 * ad-hoc mode just after being in monitor mode, or just after
	 * being very few time in managed mode (so the card have had no
	 * time to scan all the chans..) or we have just run up the iface
	 * after setting ad-hoc mode. So we have to give another try..
	 * Here, in ibss mode, should be safe to do this without extra care
	 * (in bss mode we had to make sure no-one tryed to associate when
	 * we had just checked the ieee->state and we was going to start the
	 * scan) beacause in ibss mode the ieee80211_new_net function, when
	 * finds a good net, just set the ieee->state to IEEE80211_LINKED,
	 * so, at worst, we waste a bit of time to initiate an unneeded syncro
	 * scan, that will stop at the first round because it sees the state
	 * associated.
	 */
	if (ieee->state == IEEE80211_NOLINK)
		ieee80211_start_scan_syncro(ieee);

	/* the network definitively is not here.. create a new cell */
	if (ieee->state == IEEE80211_NOLINK) {
		printk("creating new IBSS cell\n");
		if(!ieee->wap_set)
			random_ether_addr(ieee->current_network.bssid);

		if(ieee->modulation & IEEE80211_CCK_MODULATION){

			ieee->current_network.rates_len = 4;

			ieee->current_network.rates[0] = IEEE80211_BASIC_RATE_MASK | IEEE80211_CCK_RATE_1MB;
			ieee->current_network.rates[1] = IEEE80211_BASIC_RATE_MASK | IEEE80211_CCK_RATE_2MB;
			ieee->current_network.rates[2] = IEEE80211_BASIC_RATE_MASK | IEEE80211_CCK_RATE_5MB;
			ieee->current_network.rates[3] = IEEE80211_BASIC_RATE_MASK | IEEE80211_CCK_RATE_11MB;

		}else
			ieee->current_network.rates_len = 0;

		if(ieee->modulation & IEEE80211_OFDM_MODULATION){
			ieee->current_network.rates_ex_len = 8;

			ieee->current_network.rates_ex[0] = IEEE80211_BASIC_RATE_MASK | IEEE80211_OFDM_RATE_6MB;
			ieee->current_network.rates_ex[1] = IEEE80211_BASIC_RATE_MASK | IEEE80211_OFDM_RATE_9MB;
			ieee->current_network.rates_ex[2] = IEEE80211_BASIC_RATE_MASK | IEEE80211_OFDM_RATE_12MB;
			ieee->current_network.rates_ex[3] = IEEE80211_BASIC_RATE_MASK | IEEE80211_OFDM_RATE_18MB;
			ieee->current_network.rates_ex[4] = IEEE80211_BASIC_RATE_MASK | IEEE80211_OFDM_RATE_24MB;
			ieee->current_network.rates_ex[5] = IEEE80211_BASIC_RATE_MASK | IEEE80211_OFDM_RATE_36MB;
			ieee->current_network.rates_ex[6] = IEEE80211_BASIC_RATE_MASK | IEEE80211_OFDM_RATE_48MB;
			ieee->current_network.rates_ex[7] = IEEE80211_BASIC_RATE_MASK | IEEE80211_OFDM_RATE_54MB;

			ieee->rate = 108;
		}else{
			ieee->current_network.rates_ex_len = 0;
			ieee->rate = 22;
		}

		// By default, WMM function will be disabled in IBSS mode
		ieee->current_network.QoS_Enable = 0;
		ieee->SetWirelessMode(ieee->dev, IEEE_G);
		ieee->current_network.atim_window = 0;
		ieee->current_network.capability = WLAN_CAPABILITY_IBSS;
		if(ieee->short_slot)
			ieee->current_network.capability |= WLAN_CAPABILITY_SHORT_SLOT;

	}

	ieee->state = IEEE80211_LINKED;

	ieee->set_chan(ieee->dev, ieee->current_network.channel);
	ieee->link_change(ieee->dev);

	notify_wx_assoc_event(ieee);

	ieee80211_start_send_beacons(ieee);

	if (ieee->data_hard_resume)
		ieee->data_hard_resume(ieee->dev);
	netif_carrier_on(ieee->dev);

	up(&ieee->wx_sem);
}

inline void ieee80211_start_ibss(struct ieee80211_device *ieee)
{
	schedule_delayed_work(&ieee->start_ibss_wq, 150);
}

/* this is called only in user context, with wx_sem held */
void ieee80211_start_bss(struct ieee80211_device *ieee)
{
	unsigned long flags;
	//
	// Ref: 802.11d 11.1.3.3
	// STA shall not start a BSS unless properly formed Beacon frame including a Country IE.
	//
	if (IS_DOT11D_ENABLE(ieee) && !IS_COUNTRY_IE_VALID(ieee))
	{
		if (! ieee->bGlobalDomain)
		{
			return;
		}
	}
	/* check if we have already found the net we
	 * are interested in (if any).
	 * if not (we are disassociated and we are not
	 * in associating / authenticating phase) start the background scanning.
	 */
	ieee80211_softmac_check_all_nets(ieee);

	/* ensure no-one start an associating process (thus setting
	 * the ieee->state to ieee80211_ASSOCIATING) while we
	 * have just cheked it and we are going to enable scan.
	 * The ieee80211_new_net function is always called with
	 * lock held (from both ieee80211_softmac_check_all_nets and
	 * the rx path), so we cannot be in the middle of such function
	 */
	spin_lock_irqsave(&ieee->lock, flags);

	if (ieee->state == IEEE80211_NOLINK) {
		ieee->actscanning = true;
		ieee80211_start_scan(ieee);
	}
	spin_unlock_irqrestore(&ieee->lock, flags);
}

/* called only in userspace context */
void ieee80211_disassociate(struct ieee80211_device *ieee)
{


	netif_carrier_off(ieee->dev);
	if (ieee->softmac_features & IEEE_SOFTMAC_TX_QUEUE)
			ieee80211_reset_queue(ieee);

	if (ieee->data_hard_stop)
			ieee->data_hard_stop(ieee->dev);
	if(IS_DOT11D_ENABLE(ieee))
		Dot11d_Reset(ieee);
	ieee->state = IEEE80211_NOLINK;
	ieee->is_set_key = false;
	ieee->link_change(ieee->dev);
	//HTSetConnectBwMode(ieee, HT_CHANNEL_WIDTH_20, HT_EXTCHNL_OFFSET_NO_EXT);
	notify_wx_assoc_event(ieee);

}
EXPORT_SYMBOL(ieee80211_disassociate);

static void ieee80211_associate_retry_wq(struct work_struct *work)
{
	struct delayed_work *dwork = to_delayed_work(work);
	struct ieee80211_device *ieee = container_of(dwork, struct ieee80211_device, associate_retry_wq);
	unsigned long flags;

	down(&ieee->wx_sem);
	if(!ieee->proto_started)
		goto exit;

	if(ieee->state != IEEE80211_ASSOCIATING_RETRY)
		goto exit;

	/* until we do not set the state to IEEE80211_NOLINK
	* there are no possibility to have someone else trying
	* to start an association procedure (we get here with
	* ieee->state = IEEE80211_ASSOCIATING).
	* When we set the state to IEEE80211_NOLINK it is possible
	* that the RX path run an attempt to associate, but
	* both ieee80211_softmac_check_all_nets and the
	* RX path works with ieee->lock held so there are no
	* problems. If we are still disassociated then start a scan.
	* the lock here is necessary to ensure no one try to start
	* an association procedure when we have just checked the
	* state and we are going to start the scan.
	*/
	ieee->state = IEEE80211_NOLINK;

	ieee80211_softmac_check_all_nets(ieee);

	spin_lock_irqsave(&ieee->lock, flags);

	if(ieee->state == IEEE80211_NOLINK)
		ieee80211_start_scan(ieee);

	spin_unlock_irqrestore(&ieee->lock, flags);

exit:
	up(&ieee->wx_sem);
}

struct sk_buff *ieee80211_get_beacon_(struct ieee80211_device *ieee)
{
	u8 broadcast_addr[] = {0xff, 0xff, 0xff, 0xff, 0xff, 0xff};

	struct sk_buff *skb;
	struct ieee80211_probe_response *b;

	skb = ieee80211_probe_resp(ieee, broadcast_addr);

	if (!skb)
		return NULL;

	b = (struct ieee80211_probe_response *) skb->data;
	b->header.frame_ctl = cpu_to_le16(IEEE80211_STYPE_BEACON);

	return skb;

}

struct sk_buff *ieee80211_get_beacon(struct ieee80211_device *ieee)
{
	struct sk_buff *skb;
	struct ieee80211_probe_response *b;

	skb = ieee80211_get_beacon_(ieee);
	if(!skb)
		return NULL;

	b = (struct ieee80211_probe_response *) skb->data;
	b->header.seq_ctl = cpu_to_le16(ieee->seq_ctrl[0] << 4);

	if (ieee->seq_ctrl[0] == 0xFFF)
		ieee->seq_ctrl[0] = 0;
	else
		ieee->seq_ctrl[0]++;

	return skb;
}
EXPORT_SYMBOL(ieee80211_get_beacon);

void ieee80211_softmac_stop_protocol(struct ieee80211_device *ieee)
{
	ieee->sync_scan_hurryup = 1;
	down(&ieee->wx_sem);
	ieee80211_stop_protocol(ieee);
	up(&ieee->wx_sem);
}
EXPORT_SYMBOL(ieee80211_softmac_stop_protocol);

void ieee80211_stop_protocol(struct ieee80211_device *ieee)
{
	if (!ieee->proto_started)
		return;

	ieee->proto_started = 0;

	ieee80211_stop_send_beacons(ieee);
	del_timer_sync(&ieee->associate_timer);
	cancel_delayed_work(&ieee->associate_retry_wq);
	cancel_delayed_work(&ieee->start_ibss_wq);
	ieee80211_stop_scan(ieee);

	ieee80211_disassociate(ieee);
	RemoveAllTS(ieee); //added as we disconnect from the previous BSS, Remove all TS
}

void ieee80211_softmac_start_protocol(struct ieee80211_device *ieee)
{
	ieee->sync_scan_hurryup = 0;
	down(&ieee->wx_sem);
	ieee80211_start_protocol(ieee);
	up(&ieee->wx_sem);
}
EXPORT_SYMBOL(ieee80211_softmac_start_protocol);

void ieee80211_start_protocol(struct ieee80211_device *ieee)
{
	short ch = 0;
	int i = 0;
	if (ieee->proto_started)
		return;

	ieee->proto_started = 1;

	if (ieee->current_network.channel == 0) {
		do{
			ch++;
			if (ch > MAX_CHANNEL_NUMBER)
				return; /* no channel found */
		}while(!GET_DOT11D_INFO(ieee)->channel_map[ch]);
		ieee->current_network.channel = ch;
	}

	if (ieee->current_network.beacon_interval == 0)
		ieee->current_network.beacon_interval = 100;
//	printk("===>%s(), chan:%d\n", __func__, ieee->current_network.channel);
//	ieee->set_chan(ieee->dev,ieee->current_network.channel);

	for(i = 0; i < 17; i++) {
	  ieee->last_rxseq_num[i] = -1;
	  ieee->last_rxfrag_num[i] = -1;
	  ieee->last_packet_time[i] = 0;
	}

	ieee->init_wmmparam_flag = 0;//reinitialize AC_xx_PARAM registers.


	/* if the user set the MAC of the ad-hoc cell and then
	 * switch to managed mode, shall we  make sure that association
	 * attempts does not fail just because the user provide the essid
	 * and the nic is still checking for the AP MAC ??
	 */
	if (ieee->iw_mode == IW_MODE_INFRA)
		ieee80211_start_bss(ieee);

	else if (ieee->iw_mode == IW_MODE_ADHOC)
		ieee80211_start_ibss(ieee);

	else if (ieee->iw_mode == IW_MODE_MASTER)
		ieee80211_start_master_bss(ieee);

	else if(ieee->iw_mode == IW_MODE_MONITOR)
		ieee80211_start_monitor_mode(ieee);
}


#define DRV_NAME  "Ieee80211"
void ieee80211_softmac_init(struct ieee80211_device *ieee)
{
	int i;
	memset(&ieee->current_network, 0, sizeof(struct ieee80211_network));

	ieee->state = IEEE80211_NOLINK;
	ieee->sync_scan_hurryup = 0;
	for(i = 0; i < 5; i++) {
	  ieee->seq_ctrl[i] = 0;
	}
	ieee->pDot11dInfo = kzalloc(sizeof(RT_DOT11D_INFO), GFP_ATOMIC);
	if (!ieee->pDot11dInfo)
		IEEE80211_DEBUG(IEEE80211_DL_ERR, "can't alloc memory for DOT11D\n");
	//added for  AP roaming
	ieee->LinkDetectInfo.SlotNum = 2;
	ieee->LinkDetectInfo.NumRecvBcnInPeriod=0;
	ieee->LinkDetectInfo.NumRecvDataInPeriod=0;

	ieee->assoc_id = 0;
	ieee->queue_stop = 0;
	ieee->scanning = 0;
	ieee->softmac_features = 0; //so IEEE2100-like driver are happy
	ieee->wap_set = 0;
	ieee->ssid_set = 0;
	ieee->proto_started = 0;
	ieee->basic_rate = IEEE80211_DEFAULT_BASIC_RATE;
	ieee->rate = 22;
	ieee->ps = IEEE80211_PS_DISABLED;
	ieee->sta_sleep = 0;
	ieee->Regdot11HTOperationalRateSet[0]= 0xff;//support MCS 0~7
	ieee->Regdot11HTOperationalRateSet[1]= 0xff;//support MCS 8~15
	ieee->Regdot11HTOperationalRateSet[4]= 0x01;
	//added by amy
	ieee->actscanning = false;
	ieee->beinretry = false;
	ieee->is_set_key = false;
	init_mgmt_queue(ieee);

	ieee->sta_edca_param[0] = 0x0000A403;
	ieee->sta_edca_param[1] = 0x0000A427;
	ieee->sta_edca_param[2] = 0x005E4342;
	ieee->sta_edca_param[3] = 0x002F3262;
	ieee->aggregation = true;
	ieee->enable_rx_imm_BA = true;
	ieee->tx_pending.txb = NULL;

	setup_timer(&ieee->associate_timer, ieee80211_associate_abort_cb,
		    (unsigned long)ieee);

	setup_timer(&ieee->beacon_timer, ieee80211_send_beacon_cb,
		    (unsigned long)ieee);


	INIT_DELAYED_WORK(&ieee->start_ibss_wq, ieee80211_start_ibss_wq);
	INIT_WORK(&ieee->associate_complete_wq, ieee80211_associate_complete_wq);
	INIT_WORK(&ieee->associate_procedure_wq, ieee80211_associate_procedure_wq);
	INIT_DELAYED_WORK(&ieee->softmac_scan_wq, ieee80211_softmac_scan_wq);
	INIT_DELAYED_WORK(&ieee->associate_retry_wq, ieee80211_associate_retry_wq);
	INIT_WORK(&ieee->wx_sync_scan_wq, ieee80211_wx_sync_scan_wq);


	sema_init(&ieee->wx_sem, 1);
	sema_init(&ieee->scan_sem, 1);

	spin_lock_init(&ieee->mgmt_tx_lock);
	spin_lock_init(&ieee->beacon_lock);

	tasklet_init(&ieee->ps_task,
	     (void(*)(unsigned long)) ieee80211_sta_ps,
	     (unsigned long)ieee);

}

void ieee80211_softmac_free(struct ieee80211_device *ieee)
{
	down(&ieee->wx_sem);
	kfree(ieee->pDot11dInfo);
	ieee->pDot11dInfo = NULL;
	del_timer_sync(&ieee->associate_timer);

	cancel_delayed_work(&ieee->associate_retry_wq);

	up(&ieee->wx_sem);
}

/********************************************************
 * Start of WPA code.                                   *
 * this is stolen from the ipw2200 driver               *
 ********************************************************/


static int ieee80211_wpa_enable(struct ieee80211_device *ieee, int value)
{
	/* This is called when wpa_supplicant loads and closes the driver
	 * interface. */
	printk("%s WPA\n",value ? "enabling" : "disabling");
	ieee->wpa_enabled = value;
	return 0;
}


static void ieee80211_wpa_assoc_frame(struct ieee80211_device *ieee,
				      char *wpa_ie, int wpa_ie_len)
{
	/* make sure WPA is enabled */
	ieee80211_wpa_enable(ieee, 1);

	ieee80211_disassociate(ieee);
}


static int ieee80211_wpa_mlme(struct ieee80211_device *ieee, int command, int reason)
{

	int ret = 0;

	switch (command) {
	case IEEE_MLME_STA_DEAUTH:
		// silently ignore
		break;

	case IEEE_MLME_STA_DISASSOC:
		ieee80211_disassociate(ieee);
		break;

	default:
		printk("Unknown MLME request: %d\n", command);
		ret = -EOPNOTSUPP;
	}

	return ret;
}


static int ieee80211_wpa_set_wpa_ie(struct ieee80211_device *ieee,
			      struct ieee_param *param, int plen)
{
	u8 *buf;

	if (param->u.wpa_ie.len > MAX_WPA_IE_LEN ||
	    (param->u.wpa_ie.len && param->u.wpa_ie.data == NULL))
		return -EINVAL;

	if (param->u.wpa_ie.len) {
		buf = kmemdup(param->u.wpa_ie.data, param->u.wpa_ie.len,
			      GFP_KERNEL);
		if (buf == NULL)
			return -ENOMEM;

		kfree(ieee->wpa_ie);
		ieee->wpa_ie = buf;
		ieee->wpa_ie_len = param->u.wpa_ie.len;
	} else {
		kfree(ieee->wpa_ie);
		ieee->wpa_ie = NULL;
		ieee->wpa_ie_len = 0;
	}

	ieee80211_wpa_assoc_frame(ieee, ieee->wpa_ie, ieee->wpa_ie_len);
	return 0;
}

#define AUTH_ALG_OPEN_SYSTEM			0x1
#define AUTH_ALG_SHARED_KEY			0x2

static int ieee80211_wpa_set_auth_algs(struct ieee80211_device *ieee, int value)
{

	struct ieee80211_security sec = {
		.flags = SEC_AUTH_MODE,
	};

	if (value & AUTH_ALG_SHARED_KEY) {
		sec.auth_mode = WLAN_AUTH_SHARED_KEY;
		ieee->open_wep = 0;
		ieee->auth_mode = 1;
	} else if (value & AUTH_ALG_OPEN_SYSTEM){
		sec.auth_mode = WLAN_AUTH_OPEN;
		ieee->open_wep = 1;
		ieee->auth_mode = 0;
	}
	else if (value & IW_AUTH_ALG_LEAP){
		sec.auth_mode = WLAN_AUTH_LEAP;
		ieee->open_wep = 1;
		ieee->auth_mode = 2;
	}


	if (ieee->set_security)
		ieee->set_security(ieee->dev, &sec);
	//else
	//	ret = -EOPNOTSUPP;

	return 0;
}

static int ieee80211_wpa_set_param(struct ieee80211_device *ieee, u8 name, u32 value)
{
	int ret=0;
	unsigned long flags;

	switch (name) {
	case IEEE_PARAM_WPA_ENABLED:
		ret = ieee80211_wpa_enable(ieee, value);
		break;

	case IEEE_PARAM_TKIP_COUNTERMEASURES:
		ieee->tkip_countermeasures=value;
		break;

	case IEEE_PARAM_DROP_UNENCRYPTED: {
		/* HACK:
		 *
		 * wpa_supplicant calls set_wpa_enabled when the driver
		 * is loaded and unloaded, regardless of if WPA is being
		 * used.  No other calls are made which can be used to
		 * determine if encryption will be used or not prior to
		 * association being expected.  If encryption is not being
		 * used, drop_unencrypted is set to false, else true -- we
		 * can use this to determine if the CAP_PRIVACY_ON bit should
		 * be set.
		 */
		struct ieee80211_security sec = {
			.flags = SEC_ENABLED,
			.enabled = value,
		};
		ieee->drop_unencrypted = value;
		/* We only change SEC_LEVEL for open mode. Others
		 * are set by ipw_wpa_set_encryption.
		 */
		if (!value) {
			sec.flags |= SEC_LEVEL;
			sec.level = SEC_LEVEL_0;
		}
		else {
			sec.flags |= SEC_LEVEL;
			sec.level = SEC_LEVEL_1;
		}
		if (ieee->set_security)
			ieee->set_security(ieee->dev, &sec);
		break;
	}

	case IEEE_PARAM_PRIVACY_INVOKED:
		ieee->privacy_invoked=value;
		break;

	case IEEE_PARAM_AUTH_ALGS:
		ret = ieee80211_wpa_set_auth_algs(ieee, value);
		break;

	case IEEE_PARAM_IEEE_802_1X:
		ieee->ieee802_1x=value;
		break;
	case IEEE_PARAM_WPAX_SELECT:
		// added for WPA2 mixed mode
		spin_lock_irqsave(&ieee->wpax_suitlist_lock, flags);
		ieee->wpax_type_set = 1;
		ieee->wpax_type_notify = value;
		spin_unlock_irqrestore(&ieee->wpax_suitlist_lock, flags);
		break;

	default:
		printk("Unknown WPA param: %d\n",name);
		ret = -EOPNOTSUPP;
	}

	return ret;
}

/* implementation borrowed from hostap driver */

static int ieee80211_wpa_set_encryption(struct ieee80211_device *ieee,
				  struct ieee_param *param, int param_len)
{
	int ret = 0;

	struct ieee80211_crypto_ops *ops;
	struct ieee80211_crypt_data **crypt;

	struct ieee80211_security sec = {
		.flags = 0,
	};

	param->u.crypt.err = 0;
	param->u.crypt.alg[IEEE_CRYPT_ALG_NAME_LEN - 1] = '\0';

	if (param_len !=
	    (int) ((char *) param->u.crypt.key - (char *) param) +
	    param->u.crypt.key_len) {
		printk("Len mismatch %d, %d\n", param_len,
			       param->u.crypt.key_len);
		return -EINVAL;
	}
	if (is_broadcast_ether_addr(param->sta_addr)) {
		if (param->u.crypt.idx >= WEP_KEYS)
			return -EINVAL;
		crypt = &ieee->crypt[param->u.crypt.idx];
	} else {
		return -EINVAL;
	}

	if (strcmp(param->u.crypt.alg, "none") == 0) {
		if (crypt) {
			sec.enabled = 0;
			// FIXME FIXME
			//sec.encrypt = 0;
			sec.level = SEC_LEVEL_0;
			sec.flags |= SEC_ENABLED | SEC_LEVEL;
			ieee80211_crypt_delayed_deinit(ieee, crypt);
		}
		goto done;
	}
	sec.enabled = 1;
// FIXME FIXME
//	sec.encrypt = 1;
	sec.flags |= SEC_ENABLED;

	/* IPW HW cannot build TKIP MIC, host decryption still needed. */
	if (!(ieee->host_encrypt || ieee->host_decrypt) &&
	    strcmp(param->u.crypt.alg, "TKIP"))
		goto skip_host_crypt;

	ops = ieee80211_get_crypto_ops(param->u.crypt.alg);
	if (ops == NULL && strcmp(param->u.crypt.alg, "WEP") == 0) {
		request_module("ieee80211_crypt_wep");
		ops = ieee80211_get_crypto_ops(param->u.crypt.alg);
		//set WEP40 first, it will be modified according to WEP104 or WEP40 at other place
	} else if (ops == NULL && strcmp(param->u.crypt.alg, "TKIP") == 0) {
		request_module("ieee80211_crypt_tkip");
		ops = ieee80211_get_crypto_ops(param->u.crypt.alg);
	} else if (ops == NULL && strcmp(param->u.crypt.alg, "CCMP") == 0) {
		request_module("ieee80211_crypt_ccmp");
		ops = ieee80211_get_crypto_ops(param->u.crypt.alg);
	}
	if (ops == NULL) {
		printk("unknown crypto alg '%s'\n", param->u.crypt.alg);
		param->u.crypt.err = IEEE_CRYPT_ERR_UNKNOWN_ALG;
		ret = -EINVAL;
		goto done;
	}

	if (*crypt == NULL || (*crypt)->ops != ops) {
		struct ieee80211_crypt_data *new_crypt;

		ieee80211_crypt_delayed_deinit(ieee, crypt);

		new_crypt = kzalloc(sizeof(*new_crypt), GFP_KERNEL);
		if (new_crypt == NULL) {
			ret = -ENOMEM;
			goto done;
		}
		new_crypt->ops = ops;
		if (new_crypt->ops && try_module_get(new_crypt->ops->owner))
			new_crypt->priv =
				new_crypt->ops->init(param->u.crypt.idx);

		if (new_crypt->priv == NULL) {
			kfree(new_crypt);
			param->u.crypt.err = IEEE_CRYPT_ERR_CRYPT_INIT_FAILED;
			ret = -EINVAL;
			goto done;
		}

		*crypt = new_crypt;
	}

	if (param->u.crypt.key_len > 0 && (*crypt)->ops->set_key &&
	    (*crypt)->ops->set_key(param->u.crypt.key,
				   param->u.crypt.key_len, param->u.crypt.seq,
				   (*crypt)->priv) < 0) {
		printk("key setting failed\n");
		param->u.crypt.err = IEEE_CRYPT_ERR_KEY_SET_FAILED;
		ret = -EINVAL;
		goto done;
	}

 skip_host_crypt:
	if (param->u.crypt.set_tx) {
		ieee->tx_keyidx = param->u.crypt.idx;
		sec.active_key = param->u.crypt.idx;
		sec.flags |= SEC_ACTIVE_KEY;
	} else
		sec.flags &= ~SEC_ACTIVE_KEY;

	if (param->u.crypt.alg != NULL) {
		memcpy(sec.keys[param->u.crypt.idx],
		       param->u.crypt.key,
		       param->u.crypt.key_len);
		sec.key_sizes[param->u.crypt.idx] = param->u.crypt.key_len;
		sec.flags |= (1 << param->u.crypt.idx);

		if (strcmp(param->u.crypt.alg, "WEP") == 0) {
			sec.flags |= SEC_LEVEL;
			sec.level = SEC_LEVEL_1;
		} else if (strcmp(param->u.crypt.alg, "TKIP") == 0) {
			sec.flags |= SEC_LEVEL;
			sec.level = SEC_LEVEL_2;
		} else if (strcmp(param->u.crypt.alg, "CCMP") == 0) {
			sec.flags |= SEC_LEVEL;
			sec.level = SEC_LEVEL_3;
		}
	}
 done:
	if (ieee->set_security)
		ieee->set_security(ieee->dev, &sec);

	/* Do not reset port if card is in Managed mode since resetting will
	 * generate new IEEE 802.11 authentication which may end up in looping
	 * with IEEE 802.1X.  If your hardware requires a reset after WEP
	 * configuration (for example... Prism2), implement the reset_port in
	 * the callbacks structures used to initialize the 802.11 stack. */
	if (ieee->reset_on_keychange &&
	    ieee->iw_mode != IW_MODE_INFRA &&
	    ieee->reset_port &&
	    ieee->reset_port(ieee->dev)) {
		printk("reset_port failed\n");
		param->u.crypt.err = IEEE_CRYPT_ERR_CARD_CONF_FAILED;
		return -EINVAL;
	}

	return ret;
}

inline struct sk_buff *ieee80211_disassociate_skb(
							struct ieee80211_network *beacon,
							struct ieee80211_device *ieee,
							u8	asRsn)
{
	struct sk_buff *skb;
	struct ieee80211_disassoc *disass;

	skb = dev_alloc_skb(sizeof(struct ieee80211_disassoc));
	if (!skb)
		return NULL;

	disass = (struct ieee80211_disassoc *) skb_put(skb,sizeof(struct ieee80211_disassoc));
	disass->header.frame_ctl = cpu_to_le16(IEEE80211_STYPE_DISASSOC);
	disass->header.duration_id = 0;

	memcpy(disass->header.addr1, beacon->bssid, ETH_ALEN);
	memcpy(disass->header.addr2, ieee->dev->dev_addr, ETH_ALEN);
	memcpy(disass->header.addr3, beacon->bssid, ETH_ALEN);

	disass->reason = cpu_to_le16(asRsn);
	return skb;
}


void
SendDisassociation(
		struct ieee80211_device *ieee,
		u8					*asSta,
		u8						asRsn
)
{
		struct ieee80211_network *beacon = &ieee->current_network;
		struct sk_buff *skb;
		skb = ieee80211_disassociate_skb(beacon,ieee,asRsn);
		if (skb) {
				softmac_mgmt_xmit(skb, ieee);
				//dev_kfree_skb_any(skb);//edit by thomas
		}
}
EXPORT_SYMBOL(SendDisassociation);

int ieee80211_wpa_supplicant_ioctl(struct ieee80211_device *ieee, struct iw_point *p)
{
	struct ieee_param *param;
	int ret=0;

	down(&ieee->wx_sem);
	//IEEE_DEBUG_INFO("wpa_supplicant: len=%d\n", p->length);

	if (p->length < sizeof(struct ieee_param) || !p->pointer) {
		ret = -EINVAL;
		goto out;
	}

	param = memdup_user(p->pointer, p->length);
	if (IS_ERR(param)) {
		ret = PTR_ERR(param);
		goto out;
	}

	switch (param->cmd) {

	case IEEE_CMD_SET_WPA_PARAM:
		ret = ieee80211_wpa_set_param(ieee, param->u.wpa_param.name,
					param->u.wpa_param.value);
		break;

	case IEEE_CMD_SET_WPA_IE:
		ret = ieee80211_wpa_set_wpa_ie(ieee, param, p->length);
		break;

	case IEEE_CMD_SET_ENCRYPTION:
		ret = ieee80211_wpa_set_encryption(ieee, param, p->length);
		break;

	case IEEE_CMD_MLME:
		ret = ieee80211_wpa_mlme(ieee, param->u.mlme.command,
				   param->u.mlme.reason_code);
		break;

	default:
		printk("Unknown WPA supplicant request: %d\n",param->cmd);
		ret = -EOPNOTSUPP;
		break;
	}

	if (ret == 0 && copy_to_user(p->pointer, param, p->length))
		ret = -EFAULT;

	kfree(param);
out:
	up(&ieee->wx_sem);

	return ret;
}
EXPORT_SYMBOL(ieee80211_wpa_supplicant_ioctl);

void notify_wx_assoc_event(struct ieee80211_device *ieee)
{
	union iwreq_data wrqu;
	wrqu.ap_addr.sa_family = ARPHRD_ETHER;
	if (ieee->state == IEEE80211_LINKED)
		memcpy(wrqu.ap_addr.sa_data, ieee->current_network.bssid, ETH_ALEN);
	else
		eth_zero_addr(wrqu.ap_addr.sa_data);
	wireless_send_event(ieee->dev, SIOCGIWAP, &wrqu, NULL);
}
EXPORT_SYMBOL(notify_wx_assoc_event);<|MERGE_RESOLUTION|>--- conflicted
+++ resolved
@@ -1737,11 +1737,7 @@
 		return 2;
 
 	if(!time_after(jiffies,
-<<<<<<< HEAD
-		       ieee->dev->trans_start + msecs_to_jiffies(timeout)))
-=======
 		       dev_trans_start(ieee->dev) + msecs_to_jiffies(timeout)))
->>>>>>> ed596a4a
 		return 0;
 
 	if(!time_after(jiffies,
