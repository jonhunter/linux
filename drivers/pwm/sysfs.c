--- conflicted
+++ resolved
@@ -152,11 +152,7 @@
 		goto unlock;
 	}
 
-<<<<<<< HEAD
-	pwm_apply_state(pwm, &state);
-=======
 	ret = pwm_apply_state(pwm, &state);
->>>>>>> 33688abb
 
 unlock:
 	mutex_unlock(&export->lock);
