--- conflicted
+++ resolved
@@ -737,10 +737,6 @@
 			break;
 		case CPU_PM_EXIT:
 		case CPU_PM_ENTER_FAILED:
-<<<<<<< HEAD
-			 /* Restore and enable the counter */
-			armpmu_start(event, PERF_EF_RELOAD);
-=======
 			 /*
 			  * Restore and enable the counter.
 			  * armpmu_start() indirectly calls
@@ -754,7 +750,6 @@
 			  * duration.
 			  */
 			RCU_NONIDLE(armpmu_start(event, PERF_EF_RELOAD));
->>>>>>> ed596a4a
 			break;
 		default:
 			break;
