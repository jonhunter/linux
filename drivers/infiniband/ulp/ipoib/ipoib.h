--- conflicted
+++ resolved
@@ -94,10 +94,7 @@
 	IPOIB_NEIGH_TBL_FLUSH	  = 12,
 	IPOIB_FLAG_DEV_ADDR_SET	  = 13,
 	IPOIB_FLAG_DEV_ADDR_CTRL  = 14,
-<<<<<<< HEAD
-=======
 	IPOIB_FLAG_GOING_DOWN	  = 15,
->>>>>>> 33688abb
 
 	IPOIB_MAX_BACKOFF_SECONDS = 16,
 
