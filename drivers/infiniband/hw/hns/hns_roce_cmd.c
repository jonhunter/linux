--- conflicted
+++ resolved
@@ -54,11 +54,7 @@
 	if (ret) {
 		dev_err_ratelimited(hr_dev->dev,
 				    "failed to post mailbox 0x%x in poll mode, ret = %d.\n",
-<<<<<<< HEAD
-				    op, ret);
-=======
 				    mbox_msg->cmd, ret);
->>>>>>> 95cd2cdc
 		return ret;
 	}
 
@@ -122,24 +118,14 @@
 	if (ret) {
 		dev_err_ratelimited(dev,
 				    "failed to post mailbox 0x%x in event mode, ret = %d.\n",
-<<<<<<< HEAD
-				    op, ret);
-=======
 				    mbox_msg->cmd, ret);
->>>>>>> 95cd2cdc
 		goto out;
 	}
 
 	if (!wait_for_completion_timeout(&context->done,
-<<<<<<< HEAD
-					 msecs_to_jiffies(timeout))) {
-		dev_err_ratelimited(dev, "[cmd] token 0x%x mailbox 0x%x timeout.\n",
-				    context->token, op);
-=======
 				msecs_to_jiffies(HNS_ROCE_CMD_TIMEOUT_MSECS))) {
 		dev_err_ratelimited(dev, "[cmd] token 0x%x mailbox 0x%x timeout.\n",
 				    context->token, mbox_msg->cmd);
->>>>>>> 95cd2cdc
 		ret = -EBUSY;
 		goto out;
 	}
@@ -147,11 +133,7 @@
 	ret = context->result;
 	if (ret)
 		dev_err_ratelimited(dev, "[cmd] token 0x%x mailbox 0x%x error %d.\n",
-<<<<<<< HEAD
-				    context->token, op, ret);
-=======
 				    context->token, mbox_msg->cmd, ret);
->>>>>>> 95cd2cdc
 
 out:
 	context->busy = 0;
