/*
 * Copyright (c) 2004 Mellanox Technologies Ltd.  All rights reserved.
 * Copyright (c) 2004 Infinicon Corporation.  All rights reserved.
 * Copyright (c) 2004 Intel Corporation.  All rights reserved.
 * Copyright (c) 2004 Topspin Corporation.  All rights reserved.
 * Copyright (c) 2004 Voltaire Corporation.  All rights reserved.
 * Copyright (c) 2005 Sun Microsystems, Inc. All rights reserved.
 * Copyright (c) 2005, 2006 Cisco Systems.  All rights reserved.
 *
 * This software is available to you under a choice of one of two
 * licenses.  You may choose to be licensed under the terms of the GNU
 * General Public License (GPL) Version 2, available from the file
 * COPYING in the main directory of this source tree, or the
 * OpenIB.org BSD license below:
 *
 *     Redistribution and use in source and binary forms, with or
 *     without modification, are permitted provided that the following
 *     conditions are met:
 *
 *      - Redistributions of source code must retain the above
 *        copyright notice, this list of conditions and the following
 *        disclaimer.
 *
 *      - Redistributions in binary form must reproduce the above
 *        copyright notice, this list of conditions and the following
 *        disclaimer in the documentation and/or other materials
 *        provided with the distribution.
 *
 * THE SOFTWARE IS PROVIDED "AS IS", WITHOUT WARRANTY OF ANY KIND,
 * EXPRESS OR IMPLIED, INCLUDING BUT NOT LIMITED TO THE WARRANTIES OF
 * MERCHANTABILITY, FITNESS FOR A PARTICULAR PURPOSE AND
 * NONINFRINGEMENT. IN NO EVENT SHALL THE AUTHORS OR COPYRIGHT HOLDERS
 * BE LIABLE FOR ANY CLAIM, DAMAGES OR OTHER LIABILITY, WHETHER IN AN
 * ACTION OF CONTRACT, TORT OR OTHERWISE, ARISING FROM, OUT OF OR IN
 * CONNECTION WITH THE SOFTWARE OR THE USE OR OTHER DEALINGS IN THE
 * SOFTWARE.
 */

#include <linux/errno.h>
#include <linux/err.h>
#include <linux/export.h>
#include <linux/string.h>
#include <linux/slab.h>
#include <linux/in.h>
#include <linux/in6.h>
#include <net/addrconf.h>

#include <rdma/ib_verbs.h>
#include <rdma/ib_cache.h>
#include <rdma/ib_addr.h>

#include "core_priv.h"

static const char * const ib_events[] = {
	[IB_EVENT_CQ_ERR]		= "CQ error",
	[IB_EVENT_QP_FATAL]		= "QP fatal error",
	[IB_EVENT_QP_REQ_ERR]		= "QP request error",
	[IB_EVENT_QP_ACCESS_ERR]	= "QP access error",
	[IB_EVENT_COMM_EST]		= "communication established",
	[IB_EVENT_SQ_DRAINED]		= "send queue drained",
	[IB_EVENT_PATH_MIG]		= "path migration successful",
	[IB_EVENT_PATH_MIG_ERR]		= "path migration error",
	[IB_EVENT_DEVICE_FATAL]		= "device fatal error",
	[IB_EVENT_PORT_ACTIVE]		= "port active",
	[IB_EVENT_PORT_ERR]		= "port error",
	[IB_EVENT_LID_CHANGE]		= "LID change",
	[IB_EVENT_PKEY_CHANGE]		= "P_key change",
	[IB_EVENT_SM_CHANGE]		= "SM change",
	[IB_EVENT_SRQ_ERR]		= "SRQ error",
	[IB_EVENT_SRQ_LIMIT_REACHED]	= "SRQ limit reached",
	[IB_EVENT_QP_LAST_WQE_REACHED]	= "last WQE reached",
	[IB_EVENT_CLIENT_REREGISTER]	= "client reregister",
	[IB_EVENT_GID_CHANGE]		= "GID changed",
};

const char *__attribute_const__ ib_event_msg(enum ib_event_type event)
{
	size_t index = event;

	return (index < ARRAY_SIZE(ib_events) && ib_events[index]) ?
			ib_events[index] : "unrecognized event";
}
EXPORT_SYMBOL(ib_event_msg);

static const char * const wc_statuses[] = {
	[IB_WC_SUCCESS]			= "success",
	[IB_WC_LOC_LEN_ERR]		= "local length error",
	[IB_WC_LOC_QP_OP_ERR]		= "local QP operation error",
	[IB_WC_LOC_EEC_OP_ERR]		= "local EE context operation error",
	[IB_WC_LOC_PROT_ERR]		= "local protection error",
	[IB_WC_WR_FLUSH_ERR]		= "WR flushed",
	[IB_WC_MW_BIND_ERR]		= "memory management operation error",
	[IB_WC_BAD_RESP_ERR]		= "bad response error",
	[IB_WC_LOC_ACCESS_ERR]		= "local access error",
	[IB_WC_REM_INV_REQ_ERR]		= "invalid request error",
	[IB_WC_REM_ACCESS_ERR]		= "remote access error",
	[IB_WC_REM_OP_ERR]		= "remote operation error",
	[IB_WC_RETRY_EXC_ERR]		= "transport retry counter exceeded",
	[IB_WC_RNR_RETRY_EXC_ERR]	= "RNR retry counter exceeded",
	[IB_WC_LOC_RDD_VIOL_ERR]	= "local RDD violation error",
	[IB_WC_REM_INV_RD_REQ_ERR]	= "remote invalid RD request",
	[IB_WC_REM_ABORT_ERR]		= "operation aborted",
	[IB_WC_INV_EECN_ERR]		= "invalid EE context number",
	[IB_WC_INV_EEC_STATE_ERR]	= "invalid EE context state",
	[IB_WC_FATAL_ERR]		= "fatal error",
	[IB_WC_RESP_TIMEOUT_ERR]	= "response timeout error",
	[IB_WC_GENERAL_ERR]		= "general error",
};

const char *__attribute_const__ ib_wc_status_msg(enum ib_wc_status status)
{
	size_t index = status;

	return (index < ARRAY_SIZE(wc_statuses) && wc_statuses[index]) ?
			wc_statuses[index] : "unrecognized status";
}
EXPORT_SYMBOL(ib_wc_status_msg);

__attribute_const__ int ib_rate_to_mult(enum ib_rate rate)
{
	switch (rate) {
	case IB_RATE_2_5_GBPS: return  1;
	case IB_RATE_5_GBPS:   return  2;
	case IB_RATE_10_GBPS:  return  4;
	case IB_RATE_20_GBPS:  return  8;
	case IB_RATE_30_GBPS:  return 12;
	case IB_RATE_40_GBPS:  return 16;
	case IB_RATE_60_GBPS:  return 24;
	case IB_RATE_80_GBPS:  return 32;
	case IB_RATE_120_GBPS: return 48;
	default:	       return -1;
	}
}
EXPORT_SYMBOL(ib_rate_to_mult);

__attribute_const__ enum ib_rate mult_to_ib_rate(int mult)
{
	switch (mult) {
	case 1:  return IB_RATE_2_5_GBPS;
	case 2:  return IB_RATE_5_GBPS;
	case 4:  return IB_RATE_10_GBPS;
	case 8:  return IB_RATE_20_GBPS;
	case 12: return IB_RATE_30_GBPS;
	case 16: return IB_RATE_40_GBPS;
	case 24: return IB_RATE_60_GBPS;
	case 32: return IB_RATE_80_GBPS;
	case 48: return IB_RATE_120_GBPS;
	default: return IB_RATE_PORT_CURRENT;
	}
}
EXPORT_SYMBOL(mult_to_ib_rate);

__attribute_const__ int ib_rate_to_mbps(enum ib_rate rate)
{
	switch (rate) {
	case IB_RATE_2_5_GBPS: return 2500;
	case IB_RATE_5_GBPS:   return 5000;
	case IB_RATE_10_GBPS:  return 10000;
	case IB_RATE_20_GBPS:  return 20000;
	case IB_RATE_30_GBPS:  return 30000;
	case IB_RATE_40_GBPS:  return 40000;
	case IB_RATE_60_GBPS:  return 60000;
	case IB_RATE_80_GBPS:  return 80000;
	case IB_RATE_120_GBPS: return 120000;
	case IB_RATE_14_GBPS:  return 14062;
	case IB_RATE_56_GBPS:  return 56250;
	case IB_RATE_112_GBPS: return 112500;
	case IB_RATE_168_GBPS: return 168750;
	case IB_RATE_25_GBPS:  return 25781;
	case IB_RATE_100_GBPS: return 103125;
	case IB_RATE_200_GBPS: return 206250;
	case IB_RATE_300_GBPS: return 309375;
	default:	       return -1;
	}
}
EXPORT_SYMBOL(ib_rate_to_mbps);

__attribute_const__ enum rdma_transport_type
rdma_node_get_transport(enum rdma_node_type node_type)
{
	switch (node_type) {
	case RDMA_NODE_IB_CA:
	case RDMA_NODE_IB_SWITCH:
	case RDMA_NODE_IB_ROUTER:
		return RDMA_TRANSPORT_IB;
	case RDMA_NODE_RNIC:
		return RDMA_TRANSPORT_IWARP;
	case RDMA_NODE_USNIC:
		return RDMA_TRANSPORT_USNIC;
	case RDMA_NODE_USNIC_UDP:
		return RDMA_TRANSPORT_USNIC_UDP;
	default:
		BUG();
		return 0;
	}
}
EXPORT_SYMBOL(rdma_node_get_transport);

enum rdma_link_layer rdma_port_get_link_layer(struct ib_device *device, u8 port_num)
{
	if (device->get_link_layer)
		return device->get_link_layer(device, port_num);

	switch (rdma_node_get_transport(device->node_type)) {
	case RDMA_TRANSPORT_IB:
		return IB_LINK_LAYER_INFINIBAND;
	case RDMA_TRANSPORT_IWARP:
	case RDMA_TRANSPORT_USNIC:
	case RDMA_TRANSPORT_USNIC_UDP:
		return IB_LINK_LAYER_ETHERNET;
	default:
		return IB_LINK_LAYER_UNSPECIFIED;
	}
}
EXPORT_SYMBOL(rdma_port_get_link_layer);

/* Protection domains */

/**
 * ib_alloc_pd - Allocates an unused protection domain.
 * @device: The device on which to allocate the protection domain.
 *
 * A protection domain object provides an association between QPs, shared
 * receive queues, address handles, memory regions, and memory windows.
 *
 * Every PD has a local_dma_lkey which can be used as the lkey value for local
 * memory operations.
 */
struct ib_pd *ib_alloc_pd(struct ib_device *device)
{
	struct ib_pd *pd;

	pd = device->alloc_pd(device, NULL, NULL);
	if (IS_ERR(pd))
		return pd;

	pd->device = device;
	pd->uobject = NULL;
	pd->local_mr = NULL;
	atomic_set(&pd->usecnt, 0);

	if (device->attrs.device_cap_flags & IB_DEVICE_LOCAL_DMA_LKEY)
		pd->local_dma_lkey = device->local_dma_lkey;
	else {
		struct ib_mr *mr;

		mr = ib_get_dma_mr(pd, IB_ACCESS_LOCAL_WRITE);
		if (IS_ERR(mr)) {
			ib_dealloc_pd(pd);
			return (struct ib_pd *)mr;
		}

		pd->local_mr = mr;
		pd->local_dma_lkey = pd->local_mr->lkey;
	}
	return pd;
}
EXPORT_SYMBOL(ib_alloc_pd);

/**
 * ib_dealloc_pd - Deallocates a protection domain.
 * @pd: The protection domain to deallocate.
 *
 * It is an error to call this function while any resources in the pd still
 * exist.  The caller is responsible to synchronously destroy them and
 * guarantee no new allocations will happen.
 */
void ib_dealloc_pd(struct ib_pd *pd)
{
	int ret;

	if (pd->local_mr) {
		ret = ib_dereg_mr(pd->local_mr);
		WARN_ON(ret);
		pd->local_mr = NULL;
	}

	/* uverbs manipulates usecnt with proper locking, while the kabi
	   requires the caller to guarantee we can't race here. */
	WARN_ON(atomic_read(&pd->usecnt));

	/* Making delalloc_pd a void return is a WIP, no driver should return
	   an error here. */
	ret = pd->device->dealloc_pd(pd);
	WARN_ONCE(ret, "Infiniband HW driver failed dealloc_pd");
}
EXPORT_SYMBOL(ib_dealloc_pd);

/* Address handles */

struct ib_ah *ib_create_ah(struct ib_pd *pd, struct ib_ah_attr *ah_attr)
{
	struct ib_ah *ah;

	ah = pd->device->create_ah(pd, ah_attr);

	if (!IS_ERR(ah)) {
		ah->device  = pd->device;
		ah->pd      = pd;
		ah->uobject = NULL;
		atomic_inc(&pd->usecnt);
	}

	return ah;
}
EXPORT_SYMBOL(ib_create_ah);

static int ib_get_header_version(const union rdma_network_hdr *hdr)
{
	const struct iphdr *ip4h = (struct iphdr *)&hdr->roce4grh;
	struct iphdr ip4h_checked;
	const struct ipv6hdr *ip6h = (struct ipv6hdr *)&hdr->ibgrh;

	/* If it's IPv6, the version must be 6, otherwise, the first
	 * 20 bytes (before the IPv4 header) are garbled.
	 */
	if (ip6h->version != 6)
		return (ip4h->version == 4) ? 4 : 0;
	/* version may be 6 or 4 because the first 20 bytes could be garbled */

	/* RoCE v2 requires no options, thus header length
	 * must be 5 words
	 */
	if (ip4h->ihl != 5)
		return 6;

	/* Verify checksum.
	 * We can't write on scattered buffers so we need to copy to
	 * temp buffer.
	 */
	memcpy(&ip4h_checked, ip4h, sizeof(ip4h_checked));
	ip4h_checked.check = 0;
	ip4h_checked.check = ip_fast_csum((u8 *)&ip4h_checked, 5);
	/* if IPv4 header checksum is OK, believe it */
	if (ip4h->check == ip4h_checked.check)
		return 4;
	return 6;
}

static enum rdma_network_type ib_get_net_type_by_grh(struct ib_device *device,
						     u8 port_num,
						     const struct ib_grh *grh)
{
	int grh_version;

	if (rdma_protocol_ib(device, port_num))
		return RDMA_NETWORK_IB;

	grh_version = ib_get_header_version((union rdma_network_hdr *)grh);

	if (grh_version == 4)
		return RDMA_NETWORK_IPV4;

	if (grh->next_hdr == IPPROTO_UDP)
		return RDMA_NETWORK_IPV6;

	return RDMA_NETWORK_ROCE_V1;
}

struct find_gid_index_context {
	u16 vlan_id;
	enum ib_gid_type gid_type;
};

static bool find_gid_index(const union ib_gid *gid,
			   const struct ib_gid_attr *gid_attr,
			   void *context)
{
	struct find_gid_index_context *ctx =
		(struct find_gid_index_context *)context;

	if (ctx->gid_type != gid_attr->gid_type)
		return false;

	if ((!!(ctx->vlan_id != 0xffff) == !is_vlan_dev(gid_attr->ndev)) ||
	    (is_vlan_dev(gid_attr->ndev) &&
	     vlan_dev_vlan_id(gid_attr->ndev) != ctx->vlan_id))
		return false;

	return true;
}

static int get_sgid_index_from_eth(struct ib_device *device, u8 port_num,
				   u16 vlan_id, const union ib_gid *sgid,
				   enum ib_gid_type gid_type,
				   u16 *gid_index)
{
	struct find_gid_index_context context = {.vlan_id = vlan_id,
						 .gid_type = gid_type};

	return ib_find_gid_by_filter(device, sgid, port_num, find_gid_index,
				     &context, gid_index);
}

static int get_gids_from_rdma_hdr(union rdma_network_hdr *hdr,
				  enum rdma_network_type net_type,
				  union ib_gid *sgid, union ib_gid *dgid)
{
	struct sockaddr_in  src_in;
	struct sockaddr_in  dst_in;
	__be32 src_saddr, dst_saddr;

	if (!sgid || !dgid)
		return -EINVAL;

	if (net_type == RDMA_NETWORK_IPV4) {
		memcpy(&src_in.sin_addr.s_addr,
		       &hdr->roce4grh.saddr, 4);
		memcpy(&dst_in.sin_addr.s_addr,
		       &hdr->roce4grh.daddr, 4);
		src_saddr = src_in.sin_addr.s_addr;
		dst_saddr = dst_in.sin_addr.s_addr;
		ipv6_addr_set_v4mapped(src_saddr,
				       (struct in6_addr *)sgid);
		ipv6_addr_set_v4mapped(dst_saddr,
				       (struct in6_addr *)dgid);
		return 0;
	} else if (net_type == RDMA_NETWORK_IPV6 ||
		   net_type == RDMA_NETWORK_IB) {
		*dgid = hdr->ibgrh.dgid;
		*sgid = hdr->ibgrh.sgid;
		return 0;
	} else {
		return -EINVAL;
	}
}

int ib_init_ah_from_wc(struct ib_device *device, u8 port_num,
		       const struct ib_wc *wc, const struct ib_grh *grh,
		       struct ib_ah_attr *ah_attr)
{
	u32 flow_class;
	u16 gid_index;
	int ret;
	enum rdma_network_type net_type = RDMA_NETWORK_IB;
	enum ib_gid_type gid_type = IB_GID_TYPE_IB;
	int hoplimit = 0xff;
	union ib_gid dgid;
	union ib_gid sgid;

	memset(ah_attr, 0, sizeof *ah_attr);
	if (rdma_cap_eth_ah(device, port_num)) {
		if (wc->wc_flags & IB_WC_WITH_NETWORK_HDR_TYPE)
			net_type = wc->network_hdr_type;
		else
			net_type = ib_get_net_type_by_grh(device, port_num, grh);
		gid_type = ib_network_to_gid_type(net_type);
	}
	ret = get_gids_from_rdma_hdr((union rdma_network_hdr *)grh, net_type,
				     &sgid, &dgid);
	if (ret)
		return ret;

	if (rdma_protocol_roce(device, port_num)) {
		int if_index = 0;
		u16 vlan_id = wc->wc_flags & IB_WC_WITH_VLAN ?
				wc->vlan_id : 0xffff;
		struct net_device *idev;
		struct net_device *resolved_dev;

		if (!(wc->wc_flags & IB_WC_GRH))
			return -EPROTOTYPE;

		if (!device->get_netdev)
			return -EOPNOTSUPP;

		idev = device->get_netdev(device, port_num);
		if (!idev)
			return -ENODEV;

		ret = rdma_addr_find_l2_eth_by_grh(&dgid, &sgid,
						   ah_attr->dmac,
						   wc->wc_flags & IB_WC_WITH_VLAN ?
						   NULL : &vlan_id,
						   &if_index, &hoplimit);
		if (ret) {
			dev_put(idev);
			return ret;
		}

		resolved_dev = dev_get_by_index(&init_net, if_index);
		if (resolved_dev->flags & IFF_LOOPBACK) {
			dev_put(resolved_dev);
			resolved_dev = idev;
			dev_hold(resolved_dev);
		}
		rcu_read_lock();
		if (resolved_dev != idev && !rdma_is_upper_dev_rcu(idev,
								   resolved_dev))
			ret = -EHOSTUNREACH;
		rcu_read_unlock();
		dev_put(idev);
		dev_put(resolved_dev);
		if (ret)
			return ret;

		ret = get_sgid_index_from_eth(device, port_num, vlan_id,
					      &dgid, gid_type, &gid_index);
		if (ret)
			return ret;
	}

	ah_attr->dlid = wc->slid;
	ah_attr->sl = wc->sl;
	ah_attr->src_path_bits = wc->dlid_path_bits;
	ah_attr->port_num = port_num;

	if (wc->wc_flags & IB_WC_GRH) {
		ah_attr->ah_flags = IB_AH_GRH;
		ah_attr->grh.dgid = sgid;

		if (!rdma_cap_eth_ah(device, port_num)) {
			ret = ib_find_cached_gid_by_port(device, &dgid,
							 IB_GID_TYPE_IB,
							 port_num, NULL,
							 &gid_index);
			if (ret)
				return ret;
		}

		ah_attr->grh.sgid_index = (u8) gid_index;
		flow_class = be32_to_cpu(grh->version_tclass_flow);
		ah_attr->grh.flow_label = flow_class & 0xFFFFF;
		ah_attr->grh.hop_limit = hoplimit;
		ah_attr->grh.traffic_class = (flow_class >> 20) & 0xFF;
	}
	return 0;
}
EXPORT_SYMBOL(ib_init_ah_from_wc);

struct ib_ah *ib_create_ah_from_wc(struct ib_pd *pd, const struct ib_wc *wc,
				   const struct ib_grh *grh, u8 port_num)
{
	struct ib_ah_attr ah_attr;
	int ret;

	ret = ib_init_ah_from_wc(pd->device, port_num, wc, grh, &ah_attr);
	if (ret)
		return ERR_PTR(ret);

	return ib_create_ah(pd, &ah_attr);
}
EXPORT_SYMBOL(ib_create_ah_from_wc);

int ib_modify_ah(struct ib_ah *ah, struct ib_ah_attr *ah_attr)
{
	return ah->device->modify_ah ?
		ah->device->modify_ah(ah, ah_attr) :
		-ENOSYS;
}
EXPORT_SYMBOL(ib_modify_ah);

int ib_query_ah(struct ib_ah *ah, struct ib_ah_attr *ah_attr)
{
	return ah->device->query_ah ?
		ah->device->query_ah(ah, ah_attr) :
		-ENOSYS;
}
EXPORT_SYMBOL(ib_query_ah);

int ib_destroy_ah(struct ib_ah *ah)
{
	struct ib_pd *pd;
	int ret;

	pd = ah->pd;
	ret = ah->device->destroy_ah(ah);
	if (!ret)
		atomic_dec(&pd->usecnt);

	return ret;
}
EXPORT_SYMBOL(ib_destroy_ah);

/* Shared receive queues */

struct ib_srq *ib_create_srq(struct ib_pd *pd,
			     struct ib_srq_init_attr *srq_init_attr)
{
	struct ib_srq *srq;

	if (!pd->device->create_srq)
		return ERR_PTR(-ENOSYS);

	srq = pd->device->create_srq(pd, srq_init_attr, NULL);

	if (!IS_ERR(srq)) {
		srq->device    	   = pd->device;
		srq->pd        	   = pd;
		srq->uobject       = NULL;
		srq->event_handler = srq_init_attr->event_handler;
		srq->srq_context   = srq_init_attr->srq_context;
		srq->srq_type      = srq_init_attr->srq_type;
		if (srq->srq_type == IB_SRQT_XRC) {
			srq->ext.xrc.xrcd = srq_init_attr->ext.xrc.xrcd;
			srq->ext.xrc.cq   = srq_init_attr->ext.xrc.cq;
			atomic_inc(&srq->ext.xrc.xrcd->usecnt);
			atomic_inc(&srq->ext.xrc.cq->usecnt);
		}
		atomic_inc(&pd->usecnt);
		atomic_set(&srq->usecnt, 0);
	}

	return srq;
}
EXPORT_SYMBOL(ib_create_srq);

int ib_modify_srq(struct ib_srq *srq,
		  struct ib_srq_attr *srq_attr,
		  enum ib_srq_attr_mask srq_attr_mask)
{
	return srq->device->modify_srq ?
		srq->device->modify_srq(srq, srq_attr, srq_attr_mask, NULL) :
		-ENOSYS;
}
EXPORT_SYMBOL(ib_modify_srq);

int ib_query_srq(struct ib_srq *srq,
		 struct ib_srq_attr *srq_attr)
{
	return srq->device->query_srq ?
		srq->device->query_srq(srq, srq_attr) : -ENOSYS;
}
EXPORT_SYMBOL(ib_query_srq);

int ib_destroy_srq(struct ib_srq *srq)
{
	struct ib_pd *pd;
	enum ib_srq_type srq_type;
	struct ib_xrcd *uninitialized_var(xrcd);
	struct ib_cq *uninitialized_var(cq);
	int ret;

	if (atomic_read(&srq->usecnt))
		return -EBUSY;

	pd = srq->pd;
	srq_type = srq->srq_type;
	if (srq_type == IB_SRQT_XRC) {
		xrcd = srq->ext.xrc.xrcd;
		cq = srq->ext.xrc.cq;
	}

	ret = srq->device->destroy_srq(srq);
	if (!ret) {
		atomic_dec(&pd->usecnt);
		if (srq_type == IB_SRQT_XRC) {
			atomic_dec(&xrcd->usecnt);
			atomic_dec(&cq->usecnt);
		}
	}

	return ret;
}
EXPORT_SYMBOL(ib_destroy_srq);

/* Queue pairs */

static void __ib_shared_qp_event_handler(struct ib_event *event, void *context)
{
	struct ib_qp *qp = context;
	unsigned long flags;

	spin_lock_irqsave(&qp->device->event_handler_lock, flags);
	list_for_each_entry(event->element.qp, &qp->open_list, open_list)
		if (event->element.qp->event_handler)
			event->element.qp->event_handler(event, event->element.qp->qp_context);
	spin_unlock_irqrestore(&qp->device->event_handler_lock, flags);
}

static void __ib_insert_xrcd_qp(struct ib_xrcd *xrcd, struct ib_qp *qp)
{
	mutex_lock(&xrcd->tgt_qp_mutex);
	list_add(&qp->xrcd_list, &xrcd->tgt_qp_list);
	mutex_unlock(&xrcd->tgt_qp_mutex);
}

static struct ib_qp *__ib_open_qp(struct ib_qp *real_qp,
				  void (*event_handler)(struct ib_event *, void *),
				  void *qp_context)
{
	struct ib_qp *qp;
	unsigned long flags;

	qp = kzalloc(sizeof *qp, GFP_KERNEL);
	if (!qp)
		return ERR_PTR(-ENOMEM);

	qp->real_qp = real_qp;
	atomic_inc(&real_qp->usecnt);
	qp->device = real_qp->device;
	qp->event_handler = event_handler;
	qp->qp_context = qp_context;
	qp->qp_num = real_qp->qp_num;
	qp->qp_type = real_qp->qp_type;

	spin_lock_irqsave(&real_qp->device->event_handler_lock, flags);
	list_add(&qp->open_list, &real_qp->open_list);
	spin_unlock_irqrestore(&real_qp->device->event_handler_lock, flags);

	return qp;
}

struct ib_qp *ib_open_qp(struct ib_xrcd *xrcd,
			 struct ib_qp_open_attr *qp_open_attr)
{
	struct ib_qp *qp, *real_qp;

	if (qp_open_attr->qp_type != IB_QPT_XRC_TGT)
		return ERR_PTR(-EINVAL);

	qp = ERR_PTR(-EINVAL);
	mutex_lock(&xrcd->tgt_qp_mutex);
	list_for_each_entry(real_qp, &xrcd->tgt_qp_list, xrcd_list) {
		if (real_qp->qp_num == qp_open_attr->qp_num) {
			qp = __ib_open_qp(real_qp, qp_open_attr->event_handler,
					  qp_open_attr->qp_context);
			break;
		}
	}
	mutex_unlock(&xrcd->tgt_qp_mutex);
	return qp;
}
EXPORT_SYMBOL(ib_open_qp);

struct ib_qp *ib_create_qp(struct ib_pd *pd,
			   struct ib_qp_init_attr *qp_init_attr)
{
	struct ib_qp *qp, *real_qp;
	struct ib_device *device;

	device = pd ? pd->device : qp_init_attr->xrcd->device;
	qp = device->create_qp(pd, qp_init_attr, NULL);

	if (!IS_ERR(qp)) {
		qp->device     = device;
		qp->real_qp    = qp;
		qp->uobject    = NULL;
		qp->qp_type    = qp_init_attr->qp_type;

		atomic_set(&qp->usecnt, 0);
		if (qp_init_attr->qp_type == IB_QPT_XRC_TGT) {
			qp->event_handler = __ib_shared_qp_event_handler;
			qp->qp_context = qp;
			qp->pd = NULL;
			qp->send_cq = qp->recv_cq = NULL;
			qp->srq = NULL;
			qp->xrcd = qp_init_attr->xrcd;
			atomic_inc(&qp_init_attr->xrcd->usecnt);
			INIT_LIST_HEAD(&qp->open_list);

			real_qp = qp;
			qp = __ib_open_qp(real_qp, qp_init_attr->event_handler,
					  qp_init_attr->qp_context);
			if (!IS_ERR(qp))
				__ib_insert_xrcd_qp(qp_init_attr->xrcd, real_qp);
			else
				real_qp->device->destroy_qp(real_qp);
		} else {
			qp->event_handler = qp_init_attr->event_handler;
			qp->qp_context = qp_init_attr->qp_context;
			if (qp_init_attr->qp_type == IB_QPT_XRC_INI) {
				qp->recv_cq = NULL;
				qp->srq = NULL;
			} else {
				qp->recv_cq = qp_init_attr->recv_cq;
				atomic_inc(&qp_init_attr->recv_cq->usecnt);
				qp->srq = qp_init_attr->srq;
				if (qp->srq)
					atomic_inc(&qp_init_attr->srq->usecnt);
			}

			qp->pd	    = pd;
			qp->send_cq = qp_init_attr->send_cq;
			qp->xrcd    = NULL;

			atomic_inc(&pd->usecnt);
			atomic_inc(&qp_init_attr->send_cq->usecnt);
		}
	}

	return qp;
}
EXPORT_SYMBOL(ib_create_qp);

static const struct {
	int			valid;
	enum ib_qp_attr_mask	req_param[IB_QPT_MAX];
	enum ib_qp_attr_mask	opt_param[IB_QPT_MAX];
} qp_state_table[IB_QPS_ERR + 1][IB_QPS_ERR + 1] = {
	[IB_QPS_RESET] = {
		[IB_QPS_RESET] = { .valid = 1 },
		[IB_QPS_INIT]  = {
			.valid = 1,
			.req_param = {
				[IB_QPT_UD]  = (IB_QP_PKEY_INDEX		|
						IB_QP_PORT			|
						IB_QP_QKEY),
				[IB_QPT_RAW_PACKET] = IB_QP_PORT,
				[IB_QPT_UC]  = (IB_QP_PKEY_INDEX		|
						IB_QP_PORT			|
						IB_QP_ACCESS_FLAGS),
				[IB_QPT_RC]  = (IB_QP_PKEY_INDEX		|
						IB_QP_PORT			|
						IB_QP_ACCESS_FLAGS),
				[IB_QPT_XRC_INI] = (IB_QP_PKEY_INDEX		|
						IB_QP_PORT			|
						IB_QP_ACCESS_FLAGS),
				[IB_QPT_XRC_TGT] = (IB_QP_PKEY_INDEX		|
						IB_QP_PORT			|
						IB_QP_ACCESS_FLAGS),
				[IB_QPT_SMI] = (IB_QP_PKEY_INDEX		|
						IB_QP_QKEY),
				[IB_QPT_GSI] = (IB_QP_PKEY_INDEX		|
						IB_QP_QKEY),
			}
		},
	},
	[IB_QPS_INIT]  = {
		[IB_QPS_RESET] = { .valid = 1 },
		[IB_QPS_ERR] =   { .valid = 1 },
		[IB_QPS_INIT]  = {
			.valid = 1,
			.opt_param = {
				[IB_QPT_UD]  = (IB_QP_PKEY_INDEX		|
						IB_QP_PORT			|
						IB_QP_QKEY),
				[IB_QPT_UC]  = (IB_QP_PKEY_INDEX		|
						IB_QP_PORT			|
						IB_QP_ACCESS_FLAGS),
				[IB_QPT_RC]  = (IB_QP_PKEY_INDEX		|
						IB_QP_PORT			|
						IB_QP_ACCESS_FLAGS),
				[IB_QPT_XRC_INI] = (IB_QP_PKEY_INDEX		|
						IB_QP_PORT			|
						IB_QP_ACCESS_FLAGS),
				[IB_QPT_XRC_TGT] = (IB_QP_PKEY_INDEX		|
						IB_QP_PORT			|
						IB_QP_ACCESS_FLAGS),
				[IB_QPT_SMI] = (IB_QP_PKEY_INDEX		|
						IB_QP_QKEY),
				[IB_QPT_GSI] = (IB_QP_PKEY_INDEX		|
						IB_QP_QKEY),
			}
		},
		[IB_QPS_RTR]   = {
			.valid = 1,
			.req_param = {
				[IB_QPT_UC]  = (IB_QP_AV			|
						IB_QP_PATH_MTU			|
						IB_QP_DEST_QPN			|
						IB_QP_RQ_PSN),
				[IB_QPT_RC]  = (IB_QP_AV			|
						IB_QP_PATH_MTU			|
						IB_QP_DEST_QPN			|
						IB_QP_RQ_PSN			|
						IB_QP_MAX_DEST_RD_ATOMIC	|
						IB_QP_MIN_RNR_TIMER),
				[IB_QPT_XRC_INI] = (IB_QP_AV			|
						IB_QP_PATH_MTU			|
						IB_QP_DEST_QPN			|
						IB_QP_RQ_PSN),
				[IB_QPT_XRC_TGT] = (IB_QP_AV			|
						IB_QP_PATH_MTU			|
						IB_QP_DEST_QPN			|
						IB_QP_RQ_PSN			|
						IB_QP_MAX_DEST_RD_ATOMIC	|
						IB_QP_MIN_RNR_TIMER),
			},
			.opt_param = {
				 [IB_QPT_UD]  = (IB_QP_PKEY_INDEX		|
						 IB_QP_QKEY),
				 [IB_QPT_UC]  = (IB_QP_ALT_PATH			|
						 IB_QP_ACCESS_FLAGS		|
						 IB_QP_PKEY_INDEX),
				 [IB_QPT_RC]  = (IB_QP_ALT_PATH			|
						 IB_QP_ACCESS_FLAGS		|
						 IB_QP_PKEY_INDEX),
				 [IB_QPT_XRC_INI] = (IB_QP_ALT_PATH		|
						 IB_QP_ACCESS_FLAGS		|
						 IB_QP_PKEY_INDEX),
				 [IB_QPT_XRC_TGT] = (IB_QP_ALT_PATH		|
						 IB_QP_ACCESS_FLAGS		|
						 IB_QP_PKEY_INDEX),
				 [IB_QPT_SMI] = (IB_QP_PKEY_INDEX		|
						 IB_QP_QKEY),
				 [IB_QPT_GSI] = (IB_QP_PKEY_INDEX		|
						 IB_QP_QKEY),
			 },
		},
	},
	[IB_QPS_RTR]   = {
		[IB_QPS_RESET] = { .valid = 1 },
		[IB_QPS_ERR] =   { .valid = 1 },
		[IB_QPS_RTS]   = {
			.valid = 1,
			.req_param = {
				[IB_QPT_UD]  = IB_QP_SQ_PSN,
				[IB_QPT_UC]  = IB_QP_SQ_PSN,
				[IB_QPT_RC]  = (IB_QP_TIMEOUT			|
						IB_QP_RETRY_CNT			|
						IB_QP_RNR_RETRY			|
						IB_QP_SQ_PSN			|
						IB_QP_MAX_QP_RD_ATOMIC),
				[IB_QPT_XRC_INI] = (IB_QP_TIMEOUT		|
						IB_QP_RETRY_CNT			|
						IB_QP_RNR_RETRY			|
						IB_QP_SQ_PSN			|
						IB_QP_MAX_QP_RD_ATOMIC),
				[IB_QPT_XRC_TGT] = (IB_QP_TIMEOUT		|
						IB_QP_SQ_PSN),
				[IB_QPT_SMI] = IB_QP_SQ_PSN,
				[IB_QPT_GSI] = IB_QP_SQ_PSN,
			},
			.opt_param = {
				 [IB_QPT_UD]  = (IB_QP_CUR_STATE		|
						 IB_QP_QKEY),
				 [IB_QPT_UC]  = (IB_QP_CUR_STATE		|
						 IB_QP_ALT_PATH			|
						 IB_QP_ACCESS_FLAGS		|
						 IB_QP_PATH_MIG_STATE),
				 [IB_QPT_RC]  = (IB_QP_CUR_STATE		|
						 IB_QP_ALT_PATH			|
						 IB_QP_ACCESS_FLAGS		|
						 IB_QP_MIN_RNR_TIMER		|
						 IB_QP_PATH_MIG_STATE),
				 [IB_QPT_XRC_INI] = (IB_QP_CUR_STATE		|
						 IB_QP_ALT_PATH			|
						 IB_QP_ACCESS_FLAGS		|
						 IB_QP_PATH_MIG_STATE),
				 [IB_QPT_XRC_TGT] = (IB_QP_CUR_STATE		|
						 IB_QP_ALT_PATH			|
						 IB_QP_ACCESS_FLAGS		|
						 IB_QP_MIN_RNR_TIMER		|
						 IB_QP_PATH_MIG_STATE),
				 [IB_QPT_SMI] = (IB_QP_CUR_STATE		|
						 IB_QP_QKEY),
				 [IB_QPT_GSI] = (IB_QP_CUR_STATE		|
						 IB_QP_QKEY),
			 }
		}
	},
	[IB_QPS_RTS]   = {
		[IB_QPS_RESET] = { .valid = 1 },
		[IB_QPS_ERR] =   { .valid = 1 },
		[IB_QPS_RTS]   = {
			.valid = 1,
			.opt_param = {
				[IB_QPT_UD]  = (IB_QP_CUR_STATE			|
						IB_QP_QKEY),
				[IB_QPT_UC]  = (IB_QP_CUR_STATE			|
						IB_QP_ACCESS_FLAGS		|
						IB_QP_ALT_PATH			|
						IB_QP_PATH_MIG_STATE),
				[IB_QPT_RC]  = (IB_QP_CUR_STATE			|
						IB_QP_ACCESS_FLAGS		|
						IB_QP_ALT_PATH			|
						IB_QP_PATH_MIG_STATE		|
						IB_QP_MIN_RNR_TIMER),
				[IB_QPT_XRC_INI] = (IB_QP_CUR_STATE		|
						IB_QP_ACCESS_FLAGS		|
						IB_QP_ALT_PATH			|
						IB_QP_PATH_MIG_STATE),
				[IB_QPT_XRC_TGT] = (IB_QP_CUR_STATE		|
						IB_QP_ACCESS_FLAGS		|
						IB_QP_ALT_PATH			|
						IB_QP_PATH_MIG_STATE		|
						IB_QP_MIN_RNR_TIMER),
				[IB_QPT_SMI] = (IB_QP_CUR_STATE			|
						IB_QP_QKEY),
				[IB_QPT_GSI] = (IB_QP_CUR_STATE			|
						IB_QP_QKEY),
			}
		},
		[IB_QPS_SQD]   = {
			.valid = 1,
			.opt_param = {
				[IB_QPT_UD]  = IB_QP_EN_SQD_ASYNC_NOTIFY,
				[IB_QPT_UC]  = IB_QP_EN_SQD_ASYNC_NOTIFY,
				[IB_QPT_RC]  = IB_QP_EN_SQD_ASYNC_NOTIFY,
				[IB_QPT_XRC_INI] = IB_QP_EN_SQD_ASYNC_NOTIFY,
				[IB_QPT_XRC_TGT] = IB_QP_EN_SQD_ASYNC_NOTIFY, /* ??? */
				[IB_QPT_SMI] = IB_QP_EN_SQD_ASYNC_NOTIFY,
				[IB_QPT_GSI] = IB_QP_EN_SQD_ASYNC_NOTIFY
			}
		},
	},
	[IB_QPS_SQD]   = {
		[IB_QPS_RESET] = { .valid = 1 },
		[IB_QPS_ERR] =   { .valid = 1 },
		[IB_QPS_RTS]   = {
			.valid = 1,
			.opt_param = {
				[IB_QPT_UD]  = (IB_QP_CUR_STATE			|
						IB_QP_QKEY),
				[IB_QPT_UC]  = (IB_QP_CUR_STATE			|
						IB_QP_ALT_PATH			|
						IB_QP_ACCESS_FLAGS		|
						IB_QP_PATH_MIG_STATE),
				[IB_QPT_RC]  = (IB_QP_CUR_STATE			|
						IB_QP_ALT_PATH			|
						IB_QP_ACCESS_FLAGS		|
						IB_QP_MIN_RNR_TIMER		|
						IB_QP_PATH_MIG_STATE),
				[IB_QPT_XRC_INI] = (IB_QP_CUR_STATE		|
						IB_QP_ALT_PATH			|
						IB_QP_ACCESS_FLAGS		|
						IB_QP_PATH_MIG_STATE),
				[IB_QPT_XRC_TGT] = (IB_QP_CUR_STATE		|
						IB_QP_ALT_PATH			|
						IB_QP_ACCESS_FLAGS		|
						IB_QP_MIN_RNR_TIMER		|
						IB_QP_PATH_MIG_STATE),
				[IB_QPT_SMI] = (IB_QP_CUR_STATE			|
						IB_QP_QKEY),
				[IB_QPT_GSI] = (IB_QP_CUR_STATE			|
						IB_QP_QKEY),
			}
		},
		[IB_QPS_SQD]   = {
			.valid = 1,
			.opt_param = {
				[IB_QPT_UD]  = (IB_QP_PKEY_INDEX		|
						IB_QP_QKEY),
				[IB_QPT_UC]  = (IB_QP_AV			|
						IB_QP_ALT_PATH			|
						IB_QP_ACCESS_FLAGS		|
						IB_QP_PKEY_INDEX		|
						IB_QP_PATH_MIG_STATE),
				[IB_QPT_RC]  = (IB_QP_PORT			|
						IB_QP_AV			|
						IB_QP_TIMEOUT			|
						IB_QP_RETRY_CNT			|
						IB_QP_RNR_RETRY			|
						IB_QP_MAX_QP_RD_ATOMIC		|
						IB_QP_MAX_DEST_RD_ATOMIC	|
						IB_QP_ALT_PATH			|
						IB_QP_ACCESS_FLAGS		|
						IB_QP_PKEY_INDEX		|
						IB_QP_MIN_RNR_TIMER		|
						IB_QP_PATH_MIG_STATE),
				[IB_QPT_XRC_INI] = (IB_QP_PORT			|
						IB_QP_AV			|
						IB_QP_TIMEOUT			|
						IB_QP_RETRY_CNT			|
						IB_QP_RNR_RETRY			|
						IB_QP_MAX_QP_RD_ATOMIC		|
						IB_QP_ALT_PATH			|
						IB_QP_ACCESS_FLAGS		|
						IB_QP_PKEY_INDEX		|
						IB_QP_PATH_MIG_STATE),
				[IB_QPT_XRC_TGT] = (IB_QP_PORT			|
						IB_QP_AV			|
						IB_QP_TIMEOUT			|
						IB_QP_MAX_DEST_RD_ATOMIC	|
						IB_QP_ALT_PATH			|
						IB_QP_ACCESS_FLAGS		|
						IB_QP_PKEY_INDEX		|
						IB_QP_MIN_RNR_TIMER		|
						IB_QP_PATH_MIG_STATE),
				[IB_QPT_SMI] = (IB_QP_PKEY_INDEX		|
						IB_QP_QKEY),
				[IB_QPT_GSI] = (IB_QP_PKEY_INDEX		|
						IB_QP_QKEY),
			}
		}
	},
	[IB_QPS_SQE]   = {
		[IB_QPS_RESET] = { .valid = 1 },
		[IB_QPS_ERR] =   { .valid = 1 },
		[IB_QPS_RTS]   = {
			.valid = 1,
			.opt_param = {
				[IB_QPT_UD]  = (IB_QP_CUR_STATE			|
						IB_QP_QKEY),
				[IB_QPT_UC]  = (IB_QP_CUR_STATE			|
						IB_QP_ACCESS_FLAGS),
				[IB_QPT_SMI] = (IB_QP_CUR_STATE			|
						IB_QP_QKEY),
				[IB_QPT_GSI] = (IB_QP_CUR_STATE			|
						IB_QP_QKEY),
			}
		}
	},
	[IB_QPS_ERR] = {
		[IB_QPS_RESET] = { .valid = 1 },
		[IB_QPS_ERR] =   { .valid = 1 }
	}
};

int ib_modify_qp_is_ok(enum ib_qp_state cur_state, enum ib_qp_state next_state,
		       enum ib_qp_type type, enum ib_qp_attr_mask mask,
		       enum rdma_link_layer ll)
{
	enum ib_qp_attr_mask req_param, opt_param;

	if (cur_state  < 0 || cur_state  > IB_QPS_ERR ||
	    next_state < 0 || next_state > IB_QPS_ERR)
		return 0;

	if (mask & IB_QP_CUR_STATE  &&
	    cur_state != IB_QPS_RTR && cur_state != IB_QPS_RTS &&
	    cur_state != IB_QPS_SQD && cur_state != IB_QPS_SQE)
		return 0;

	if (!qp_state_table[cur_state][next_state].valid)
		return 0;

	req_param = qp_state_table[cur_state][next_state].req_param[type];
	opt_param = qp_state_table[cur_state][next_state].opt_param[type];

	if ((mask & req_param) != req_param)
		return 0;

	if (mask & ~(req_param | opt_param | IB_QP_STATE))
		return 0;

	return 1;
}
EXPORT_SYMBOL(ib_modify_qp_is_ok);

int ib_resolve_eth_dmac(struct ib_qp *qp,
			struct ib_qp_attr *qp_attr, int *qp_attr_mask)
{
	int           ret = 0;

	if (*qp_attr_mask & IB_QP_AV) {
		if (qp_attr->ah_attr.port_num < rdma_start_port(qp->device) ||
		    qp_attr->ah_attr.port_num > rdma_end_port(qp->device))
			return -EINVAL;

		if (!rdma_cap_eth_ah(qp->device, qp_attr->ah_attr.port_num))
			return 0;

		if (rdma_link_local_addr((struct in6_addr *)qp_attr->ah_attr.grh.dgid.raw)) {
			rdma_get_ll_mac((struct in6_addr *)qp_attr->ah_attr.grh.dgid.raw,
					qp_attr->ah_attr.dmac);
		} else {
			union ib_gid		sgid;
			struct ib_gid_attr	sgid_attr;
			int			ifindex;
			int			hop_limit;

			ret = ib_query_gid(qp->device,
					   qp_attr->ah_attr.port_num,
					   qp_attr->ah_attr.grh.sgid_index,
					   &sgid, &sgid_attr);

			if (ret || !sgid_attr.ndev) {
				if (!ret)
					ret = -ENXIO;
				goto out;
			}

			ifindex = sgid_attr.ndev->ifindex;

			ret = rdma_addr_find_l2_eth_by_grh(&sgid,
							   &qp_attr->ah_attr.grh.dgid,
							   qp_attr->ah_attr.dmac,
							   NULL, &ifindex, &hop_limit);

			dev_put(sgid_attr.ndev);

			qp_attr->ah_attr.grh.hop_limit = hop_limit;
		}
	}
out:
	return ret;
}
EXPORT_SYMBOL(ib_resolve_eth_dmac);


int ib_modify_qp(struct ib_qp *qp,
		 struct ib_qp_attr *qp_attr,
		 int qp_attr_mask)
{
	int ret;

	ret = ib_resolve_eth_dmac(qp, qp_attr, &qp_attr_mask);
	if (ret)
		return ret;

	return qp->device->modify_qp(qp->real_qp, qp_attr, qp_attr_mask, NULL);
}
EXPORT_SYMBOL(ib_modify_qp);

int ib_query_qp(struct ib_qp *qp,
		struct ib_qp_attr *qp_attr,
		int qp_attr_mask,
		struct ib_qp_init_attr *qp_init_attr)
{
	return qp->device->query_qp ?
		qp->device->query_qp(qp->real_qp, qp_attr, qp_attr_mask, qp_init_attr) :
		-ENOSYS;
}
EXPORT_SYMBOL(ib_query_qp);

int ib_close_qp(struct ib_qp *qp)
{
	struct ib_qp *real_qp;
	unsigned long flags;

	real_qp = qp->real_qp;
	if (real_qp == qp)
		return -EINVAL;

	spin_lock_irqsave(&real_qp->device->event_handler_lock, flags);
	list_del(&qp->open_list);
	spin_unlock_irqrestore(&real_qp->device->event_handler_lock, flags);

	atomic_dec(&real_qp->usecnt);
	kfree(qp);

	return 0;
}
EXPORT_SYMBOL(ib_close_qp);

static int __ib_destroy_shared_qp(struct ib_qp *qp)
{
	struct ib_xrcd *xrcd;
	struct ib_qp *real_qp;
	int ret;

	real_qp = qp->real_qp;
	xrcd = real_qp->xrcd;

	mutex_lock(&xrcd->tgt_qp_mutex);
	ib_close_qp(qp);
	if (atomic_read(&real_qp->usecnt) == 0)
		list_del(&real_qp->xrcd_list);
	else
		real_qp = NULL;
	mutex_unlock(&xrcd->tgt_qp_mutex);

	if (real_qp) {
		ret = ib_destroy_qp(real_qp);
		if (!ret)
			atomic_dec(&xrcd->usecnt);
		else
			__ib_insert_xrcd_qp(xrcd, real_qp);
	}

	return 0;
}

int ib_destroy_qp(struct ib_qp *qp)
{
	struct ib_pd *pd;
	struct ib_cq *scq, *rcq;
	struct ib_srq *srq;
	int ret;

	if (atomic_read(&qp->usecnt))
		return -EBUSY;

	if (qp->real_qp != qp)
		return __ib_destroy_shared_qp(qp);

	pd   = qp->pd;
	scq  = qp->send_cq;
	rcq  = qp->recv_cq;
	srq  = qp->srq;

	ret = qp->device->destroy_qp(qp);
	if (!ret) {
		if (pd)
			atomic_dec(&pd->usecnt);
		if (scq)
			atomic_dec(&scq->usecnt);
		if (rcq)
			atomic_dec(&rcq->usecnt);
		if (srq)
			atomic_dec(&srq->usecnt);
	}

	return ret;
}
EXPORT_SYMBOL(ib_destroy_qp);

/* Completion queues */

struct ib_cq *ib_create_cq(struct ib_device *device,
			   ib_comp_handler comp_handler,
			   void (*event_handler)(struct ib_event *, void *),
			   void *cq_context,
			   const struct ib_cq_init_attr *cq_attr)
{
	struct ib_cq *cq;

	cq = device->create_cq(device, cq_attr, NULL, NULL);

	if (!IS_ERR(cq)) {
		cq->device        = device;
		cq->uobject       = NULL;
		cq->comp_handler  = comp_handler;
		cq->event_handler = event_handler;
		cq->cq_context    = cq_context;
		atomic_set(&cq->usecnt, 0);
	}

	return cq;
}
EXPORT_SYMBOL(ib_create_cq);

int ib_modify_cq(struct ib_cq *cq, u16 cq_count, u16 cq_period)
{
	return cq->device->modify_cq ?
		cq->device->modify_cq(cq, cq_count, cq_period) : -ENOSYS;
}
EXPORT_SYMBOL(ib_modify_cq);

int ib_destroy_cq(struct ib_cq *cq)
{
	if (atomic_read(&cq->usecnt))
		return -EBUSY;

	return cq->device->destroy_cq(cq);
}
EXPORT_SYMBOL(ib_destroy_cq);

int ib_resize_cq(struct ib_cq *cq, int cqe)
{
	return cq->device->resize_cq ?
		cq->device->resize_cq(cq, cqe, NULL) : -ENOSYS;
}
EXPORT_SYMBOL(ib_resize_cq);

/* Memory regions */

struct ib_mr *ib_get_dma_mr(struct ib_pd *pd, int mr_access_flags)
{
	struct ib_mr *mr;
	int err;

	err = ib_check_mr_access(mr_access_flags);
	if (err)
		return ERR_PTR(err);

	mr = pd->device->get_dma_mr(pd, mr_access_flags);

	if (!IS_ERR(mr)) {
		mr->device  = pd->device;
		mr->pd      = pd;
		mr->uobject = NULL;
		atomic_inc(&pd->usecnt);
	}

	return mr;
}
EXPORT_SYMBOL(ib_get_dma_mr);

int ib_dereg_mr(struct ib_mr *mr)
{
	struct ib_pd *pd = mr->pd;
	int ret;

	ret = mr->device->dereg_mr(mr);
	if (!ret)
		atomic_dec(&pd->usecnt);

	return ret;
}
EXPORT_SYMBOL(ib_dereg_mr);

/**
 * ib_alloc_mr() - Allocates a memory region
 * @pd:            protection domain associated with the region
 * @mr_type:       memory region type
 * @max_num_sg:    maximum sg entries available for registration.
 *
 * Notes:
 * Memory registeration page/sg lists must not exceed max_num_sg.
 * For mr_type IB_MR_TYPE_MEM_REG, the total length cannot exceed
 * max_num_sg * used_page_size.
 *
 */
struct ib_mr *ib_alloc_mr(struct ib_pd *pd,
			  enum ib_mr_type mr_type,
			  u32 max_num_sg)
{
	struct ib_mr *mr;

	if (!pd->device->alloc_mr)
		return ERR_PTR(-ENOSYS);

	mr = pd->device->alloc_mr(pd, mr_type, max_num_sg);
	if (!IS_ERR(mr)) {
		mr->device  = pd->device;
		mr->pd      = pd;
		mr->uobject = NULL;
		atomic_inc(&pd->usecnt);
	}

	return mr;
}
EXPORT_SYMBOL(ib_alloc_mr);

/* "Fast" memory regions */

struct ib_fmr *ib_alloc_fmr(struct ib_pd *pd,
			    int mr_access_flags,
			    struct ib_fmr_attr *fmr_attr)
{
	struct ib_fmr *fmr;

	if (!pd->device->alloc_fmr)
		return ERR_PTR(-ENOSYS);

	fmr = pd->device->alloc_fmr(pd, mr_access_flags, fmr_attr);
	if (!IS_ERR(fmr)) {
		fmr->device = pd->device;
		fmr->pd     = pd;
		atomic_inc(&pd->usecnt);
	}

	return fmr;
}
EXPORT_SYMBOL(ib_alloc_fmr);

int ib_unmap_fmr(struct list_head *fmr_list)
{
	struct ib_fmr *fmr;

	if (list_empty(fmr_list))
		return 0;

	fmr = list_entry(fmr_list->next, struct ib_fmr, list);
	return fmr->device->unmap_fmr(fmr_list);
}
EXPORT_SYMBOL(ib_unmap_fmr);

int ib_dealloc_fmr(struct ib_fmr *fmr)
{
	struct ib_pd *pd;
	int ret;

	pd = fmr->pd;
	ret = fmr->device->dealloc_fmr(fmr);
	if (!ret)
		atomic_dec(&pd->usecnt);

	return ret;
}
EXPORT_SYMBOL(ib_dealloc_fmr);

/* Multicast groups */

int ib_attach_mcast(struct ib_qp *qp, union ib_gid *gid, u16 lid)
{
	int ret;

	if (!qp->device->attach_mcast)
		return -ENOSYS;
	if (gid->raw[0] != 0xff || qp->qp_type != IB_QPT_UD)
		return -EINVAL;

	ret = qp->device->attach_mcast(qp, gid, lid);
	if (!ret)
		atomic_inc(&qp->usecnt);
	return ret;
}
EXPORT_SYMBOL(ib_attach_mcast);

int ib_detach_mcast(struct ib_qp *qp, union ib_gid *gid, u16 lid)
{
	int ret;

	if (!qp->device->detach_mcast)
		return -ENOSYS;
	if (gid->raw[0] != 0xff || qp->qp_type != IB_QPT_UD)
		return -EINVAL;

	ret = qp->device->detach_mcast(qp, gid, lid);
	if (!ret)
		atomic_dec(&qp->usecnt);
	return ret;
}
EXPORT_SYMBOL(ib_detach_mcast);

struct ib_xrcd *ib_alloc_xrcd(struct ib_device *device)
{
	struct ib_xrcd *xrcd;

	if (!device->alloc_xrcd)
		return ERR_PTR(-ENOSYS);

	xrcd = device->alloc_xrcd(device, NULL, NULL);
	if (!IS_ERR(xrcd)) {
		xrcd->device = device;
		xrcd->inode = NULL;
		atomic_set(&xrcd->usecnt, 0);
		mutex_init(&xrcd->tgt_qp_mutex);
		INIT_LIST_HEAD(&xrcd->tgt_qp_list);
	}

	return xrcd;
}
EXPORT_SYMBOL(ib_alloc_xrcd);

int ib_dealloc_xrcd(struct ib_xrcd *xrcd)
{
	struct ib_qp *qp;
	int ret;

	if (atomic_read(&xrcd->usecnt))
		return -EBUSY;

	while (!list_empty(&xrcd->tgt_qp_list)) {
		qp = list_entry(xrcd->tgt_qp_list.next, struct ib_qp, xrcd_list);
		ret = ib_destroy_qp(qp);
		if (ret)
			return ret;
	}

	return xrcd->device->dealloc_xrcd(xrcd);
}
EXPORT_SYMBOL(ib_dealloc_xrcd);

struct ib_flow *ib_create_flow(struct ib_qp *qp,
			       struct ib_flow_attr *flow_attr,
			       int domain)
{
	struct ib_flow *flow_id;
	if (!qp->device->create_flow)
		return ERR_PTR(-ENOSYS);

	flow_id = qp->device->create_flow(qp, flow_attr, domain);
	if (!IS_ERR(flow_id))
		atomic_inc(&qp->usecnt);
	return flow_id;
}
EXPORT_SYMBOL(ib_create_flow);

int ib_destroy_flow(struct ib_flow *flow_id)
{
	int err;
	struct ib_qp *qp = flow_id->qp;

	err = qp->device->destroy_flow(flow_id);
	if (!err)
		atomic_dec(&qp->usecnt);
	return err;
}
EXPORT_SYMBOL(ib_destroy_flow);

int ib_check_mr_status(struct ib_mr *mr, u32 check_mask,
		       struct ib_mr_status *mr_status)
{
	return mr->device->check_mr_status ?
		mr->device->check_mr_status(mr, check_mask, mr_status) : -ENOSYS;
}
EXPORT_SYMBOL(ib_check_mr_status);

int ib_set_vf_link_state(struct ib_device *device, int vf, u8 port,
			 int state)
{
	if (!device->set_vf_link_state)
		return -ENOSYS;

	return device->set_vf_link_state(device, vf, port, state);
}
EXPORT_SYMBOL(ib_set_vf_link_state);

int ib_get_vf_config(struct ib_device *device, int vf, u8 port,
		     struct ifla_vf_info *info)
{
	if (!device->get_vf_config)
		return -ENOSYS;

	return device->get_vf_config(device, vf, port, info);
}
EXPORT_SYMBOL(ib_get_vf_config);

int ib_get_vf_stats(struct ib_device *device, int vf, u8 port,
		    struct ifla_vf_stats *stats)
{
	if (!device->get_vf_stats)
		return -ENOSYS;

	return device->get_vf_stats(device, vf, port, stats);
}
EXPORT_SYMBOL(ib_get_vf_stats);

int ib_set_vf_guid(struct ib_device *device, int vf, u8 port, u64 guid,
		   int type)
{
	if (!device->set_vf_guid)
		return -ENOSYS;

	return device->set_vf_guid(device, vf, port, guid, type);
}
EXPORT_SYMBOL(ib_set_vf_guid);

/**
 * ib_map_mr_sg() - Map the largest prefix of a dma mapped SG list
 *     and set it the memory region.
 * @mr:            memory region
 * @sg:            dma mapped scatterlist
 * @sg_nents:      number of entries in sg
 * @page_size:     page vector desired page size
 *
 * Constraints:
 * - The first sg element is allowed to have an offset.
 * - Each sg element must be aligned to page_size (or physically
 *   contiguous to the previous element). In case an sg element has a
 *   non contiguous offset, the mapping prefix will not include it.
 * - The last sg element is allowed to have length less than page_size.
 * - If sg_nents total byte length exceeds the mr max_num_sge * page_size
 *   then only max_num_sg entries will be mapped.
 * - If the MR was allocated with type IB_MR_TYPE_SG_GAPS_REG, non of these
 *   constraints holds and the page_size argument is ignored.
 *
 * Returns the number of sg elements that were mapped to the memory region.
 *
 * After this completes successfully, the  memory region
 * is ready for registration.
 */
int ib_map_mr_sg(struct ib_mr *mr,
		 struct scatterlist *sg,
		 int sg_nents,
		 unsigned int page_size)
{
	if (unlikely(!mr->device->map_mr_sg))
		return -ENOSYS;

	mr->page_size = page_size;

	return mr->device->map_mr_sg(mr, sg, sg_nents);
}
EXPORT_SYMBOL(ib_map_mr_sg);

/**
 * ib_sg_to_pages() - Convert the largest prefix of a sg list
 *     to a page vector
 * @mr:            memory region
 * @sgl:           dma mapped scatterlist
 * @sg_nents:      number of entries in sg
 * @set_page:      driver page assignment function pointer
 *
 * Core service helper for drivers to convert the largest
 * prefix of given sg list to a page vector. The sg list
 * prefix converted is the prefix that meet the requirements
 * of ib_map_mr_sg.
 *
 * Returns the number of sg elements that were assigned to
 * a page vector.
 */
int ib_sg_to_pages(struct ib_mr *mr,
		   struct scatterlist *sgl,
		   int sg_nents,
		   int (*set_page)(struct ib_mr *, u64))
{
	struct scatterlist *sg;
	u64 last_end_dma_addr = 0;
	unsigned int last_page_off = 0;
	u64 page_mask = ~((u64)mr->page_size - 1);
	int i, ret;

	mr->iova = sg_dma_address(&sgl[0]);
	mr->length = 0;

	for_each_sg(sgl, sg, sg_nents, i) {
		u64 dma_addr = sg_dma_address(sg);
		unsigned int dma_len = sg_dma_len(sg);
		u64 end_dma_addr = dma_addr + dma_len;
		u64 page_addr = dma_addr & page_mask;

		/*
		 * For the second and later elements, check whether either the
		 * end of element i-1 or the start of element i is not aligned
		 * on a page boundary.
		 */
		if (i && (last_page_off != 0 || page_addr != dma_addr)) {
			/* Stop mapping if there is a gap. */
			if (last_end_dma_addr != dma_addr)
				break;

			/*
			 * Coalesce this element with the last. If it is small
			 * enough just update mr->length. Otherwise start
			 * mapping from the next page.
			 */
			goto next_page;
		}

		do {
			ret = set_page(mr, page_addr);
			if (unlikely(ret < 0))
				return i ? : ret;
next_page:
			page_addr += mr->page_size;
		} while (page_addr < end_dma_addr);

		mr->length += dma_len;
		last_end_dma_addr = end_dma_addr;
		last_page_off = end_dma_addr & ~page_mask;
	}

	return i;
}
EXPORT_SYMBOL(ib_sg_to_pages);

struct ib_drain_cqe {
	struct ib_cqe cqe;
	struct completion done;
};

static void ib_drain_qp_done(struct ib_cq *cq, struct ib_wc *wc)
{
	struct ib_drain_cqe *cqe = container_of(wc->wr_cqe, struct ib_drain_cqe,
						cqe);

	complete(&cqe->done);
}

/*
 * Post a WR and block until its completion is reaped for the SQ.
 */
static void __ib_drain_sq(struct ib_qp *qp)
{
	struct ib_qp_attr attr = { .qp_state = IB_QPS_ERR };
	struct ib_drain_cqe sdrain;
	struct ib_send_wr swr = {}, *bad_swr;
	int ret;

	if (qp->send_cq->poll_ctx == IB_POLL_DIRECT) {
		WARN_ONCE(qp->send_cq->poll_ctx == IB_POLL_DIRECT,
			  "IB_POLL_DIRECT poll_ctx not supported for drain\n");
		return;
	}

	swr.wr_cqe = &sdrain.cqe;
	sdrain.cqe.done = ib_drain_qp_done;
	init_completion(&sdrain.done);

	ret = ib_modify_qp(qp, &attr, IB_QP_STATE);
	if (ret) {
		WARN_ONCE(ret, "failed to drain send queue: %d\n", ret);
		return;
	}

	ret = ib_post_send(qp, &swr, &bad_swr);
	if (ret) {
		WARN_ONCE(ret, "failed to drain send queue: %d\n", ret);
		return;
	}

	wait_for_completion(&sdrain.done);
}

/*
 * Post a WR and block until its completion is reaped for the RQ.
 */
static void __ib_drain_rq(struct ib_qp *qp)
{
	struct ib_qp_attr attr = { .qp_state = IB_QPS_ERR };
	struct ib_drain_cqe rdrain;
	struct ib_recv_wr rwr = {}, *bad_rwr;
	int ret;

	if (qp->recv_cq->poll_ctx == IB_POLL_DIRECT) {
		WARN_ONCE(qp->recv_cq->poll_ctx == IB_POLL_DIRECT,
			  "IB_POLL_DIRECT poll_ctx not supported for drain\n");
		return;
	}

	rwr.wr_cqe = &rdrain.cqe;
	rdrain.cqe.done = ib_drain_qp_done;
	init_completion(&rdrain.done);

	ret = ib_modify_qp(qp, &attr, IB_QP_STATE);
	if (ret) {
		WARN_ONCE(ret, "failed to drain recv queue: %d\n", ret);
		return;
	}

	ret = ib_post_recv(qp, &rwr, &bad_rwr);
	if (ret) {
		WARN_ONCE(ret, "failed to drain recv queue: %d\n", ret);
		return;
	}

	wait_for_completion(&rdrain.done);
}

/**
 * ib_drain_sq() - Block until all SQ CQEs have been consumed by the
 *		   application.
 * @qp:            queue pair to drain
 *
 * If the device has a provider-specific drain function, then
 * call that.  Otherwise call the generic drain function
 * __ib_drain_sq().
 *
 * The caller must:
 *
 * ensure there is room in the CQ and SQ for the drain work request and
 * completion.
 *
 * allocate the CQ using ib_alloc_cq() and the CQ poll context cannot be
 * IB_POLL_DIRECT.
 *
 * ensure that there are no other contexts that are posting WRs concurrently.
 * Otherwise the drain is not guaranteed.
 */
void ib_drain_sq(struct ib_qp *qp)
{
	if (qp->device->drain_sq)
		qp->device->drain_sq(qp);
	else
		__ib_drain_sq(qp);
}
EXPORT_SYMBOL(ib_drain_sq);

/**
 * ib_drain_rq() - Block until all RQ CQEs have been consumed by the
 *		   application.
 * @qp:            queue pair to drain
 *
 * If the device has a provider-specific drain function, then
 * call that.  Otherwise call the generic drain function
 * __ib_drain_rq().
 *
 * The caller must:
 *
 * ensure there is room in the CQ and RQ for the drain work request and
 * completion.
 *
 * allocate the CQ using ib_alloc_cq() and the CQ poll context cannot be
 * IB_POLL_DIRECT.
 *
 * ensure that there are no other contexts that are posting WRs concurrently.
 * Otherwise the drain is not guaranteed.
 */
void ib_drain_rq(struct ib_qp *qp)
{
	if (qp->device->drain_rq)
		qp->device->drain_rq(qp);
	else
		__ib_drain_rq(qp);
}
EXPORT_SYMBOL(ib_drain_rq);

/**
 * ib_drain_qp() - Block until all CQEs have been consumed by the
 *		   application on both the RQ and SQ.
 * @qp:            queue pair to drain
 *
 * The caller must:
 *
 * ensure there is room in the CQ(s), SQ, and RQ for drain work requests
 * and completions.
 *
 * allocate the CQs using ib_alloc_cq() and the CQ poll context cannot be
 * IB_POLL_DIRECT.
 *
 * ensure that there are no other contexts that are posting WRs concurrently.
 * Otherwise the drain is not guaranteed.
 */
void ib_drain_qp(struct ib_qp *qp)
{
	ib_drain_sq(qp);
<<<<<<< HEAD
	ib_drain_rq(qp);
=======
	if (!qp->srq)
		ib_drain_rq(qp);
>>>>>>> ed596a4a
}
EXPORT_SYMBOL(ib_drain_qp);<|MERGE_RESOLUTION|>--- conflicted
+++ resolved
@@ -1860,11 +1860,7 @@
 void ib_drain_qp(struct ib_qp *qp)
 {
 	ib_drain_sq(qp);
-<<<<<<< HEAD
-	ib_drain_rq(qp);
-=======
 	if (!qp->srq)
 		ib_drain_rq(qp);
->>>>>>> ed596a4a
 }
 EXPORT_SYMBOL(ib_drain_qp);