/*
 * CPU subsystem support
 */

#include <linux/kernel.h>
#include <linux/module.h>
#include <linux/init.h>
#include <linux/sched.h>
#include <linux/cpu.h>
#include <linux/topology.h>
#include <linux/device.h>
#include <linux/node.h>
#include <linux/gfp.h>
#include <linux/percpu.h>

#include "base.h"

struct bus_type cpu_subsys = {
	.name = "cpu",
	.dev_name = "cpu",
};
EXPORT_SYMBOL_GPL(cpu_subsys);

static DEFINE_PER_CPU(struct device *, cpu_sys_devices);

#ifdef CONFIG_HOTPLUG_CPU
static ssize_t show_online(struct device *dev,
			   struct device_attribute *attr,
			   char *buf)
{
	struct cpu *cpu = container_of(dev, struct cpu, dev);

	return sprintf(buf, "%u\n", !!cpu_online(cpu->dev.id));
}

static ssize_t __ref store_online(struct device *dev,
				  struct device_attribute *attr,
				  const char *buf, size_t count)
{
	struct cpu *cpu = container_of(dev, struct cpu, dev);
	ssize_t ret;

	cpu_hotplug_driver_lock();
	switch (buf[0]) {
	case '0':
		ret = cpu_down(cpu->dev.id);
		if (!ret)
			kobject_uevent(&dev->kobj, KOBJ_OFFLINE);
		break;
	case '1':
		ret = cpu_up(cpu->dev.id);
		if (!ret)
			kobject_uevent(&dev->kobj, KOBJ_ONLINE);
		break;
	default:
		ret = -EINVAL;
	}
	cpu_hotplug_driver_unlock();

	if (ret >= 0)
		ret = count;
	return ret;
}
static DEVICE_ATTR(online, 0644, show_online, store_online);

static void __cpuinit register_cpu_control(struct cpu *cpu)
{
	device_create_file(&cpu->dev, &dev_attr_online);
}
void unregister_cpu(struct cpu *cpu)
{
	int logical_cpu = cpu->dev.id;

	unregister_cpu_under_node(logical_cpu, cpu_to_node(logical_cpu));

	device_remove_file(&cpu->dev, &dev_attr_online);

	device_unregister(&cpu->dev);
	per_cpu(cpu_sys_devices, logical_cpu) = NULL;
	return;
}

#ifdef CONFIG_ARCH_CPU_PROBE_RELEASE
static ssize_t cpu_probe_store(struct device *dev,
			       struct device_attribute *attr,
			       const char *buf,
			       size_t count)
{
	return arch_cpu_probe(buf, count);
}

static ssize_t cpu_release_store(struct device *dev,
				 struct device_attribute *attr,
				 const char *buf,
				 size_t count)
{
	return arch_cpu_release(buf, count);
}

static DEVICE_ATTR(probe, S_IWUSR, NULL, cpu_probe_store);
static DEVICE_ATTR(release, S_IWUSR, NULL, cpu_release_store);
#endif /* CONFIG_ARCH_CPU_PROBE_RELEASE */

#else /* ... !CONFIG_HOTPLUG_CPU */
static inline void register_cpu_control(struct cpu *cpu)
{
}
#endif /* CONFIG_HOTPLUG_CPU */

#ifdef CONFIG_KEXEC
#include <linux/kexec.h>

static ssize_t show_crash_notes(struct device *dev, struct device_attribute *attr,
				char *buf)
{
	struct cpu *cpu = container_of(dev, struct cpu, dev);
	ssize_t rc;
	unsigned long long addr;
	int cpunum;

	cpunum = cpu->dev.id;

	/*
	 * Might be reading other cpu's data based on which cpu read thread
	 * has been scheduled. But cpu data (memory) is allocated once during
	 * boot up and this data does not change there after. Hence this
	 * operation should be safe. No locking required.
	 */
	addr = per_cpu_ptr_to_phys(per_cpu_ptr(crash_notes, cpunum));
	rc = sprintf(buf, "%Lx\n", addr);
	return rc;
}
static DEVICE_ATTR(crash_notes, 0400, show_crash_notes, NULL);
#endif

/*
 * Print cpu online, possible, present, and system maps
 */

struct cpu_attr {
	struct device_attribute attr;
	const struct cpumask *const * const map;
};

static ssize_t show_cpus_attr(struct device *dev,
			      struct device_attribute *attr,
			      char *buf)
{
	struct cpu_attr *ca = container_of(attr, struct cpu_attr, attr);
	int n = cpulist_scnprintf(buf, PAGE_SIZE-2, *(ca->map));

	buf[n++] = '\n';
	buf[n] = '\0';
	return n;
}

#define _CPU_ATTR(name, map) \
	{ __ATTR(name, 0444, show_cpus_attr, NULL), map }

/* Keep in sync with cpu_subsys_attrs */
static struct cpu_attr cpu_attrs[] = {
	_CPU_ATTR(online, &cpu_online_mask),
	_CPU_ATTR(possible, &cpu_possible_mask),
	_CPU_ATTR(present, &cpu_present_mask),
};

/*
 * Print values for NR_CPUS and offlined cpus
 */
static ssize_t print_cpus_kernel_max(struct device *dev,
				     struct device_attribute *attr, char *buf)
{
	int n = snprintf(buf, PAGE_SIZE-2, "%d\n", NR_CPUS - 1);
	return n;
}
static DEVICE_ATTR(kernel_max, 0444, print_cpus_kernel_max, NULL);

/* arch-optional setting to enable display of offline cpus >= nr_cpu_ids */
unsigned int total_cpus;

static ssize_t print_cpus_offline(struct device *dev,
				  struct device_attribute *attr, char *buf)
{
	int n = 0, len = PAGE_SIZE-2;
	cpumask_var_t offline;

	/* display offline cpus < nr_cpu_ids */
	if (!alloc_cpumask_var(&offline, GFP_KERNEL))
		return -ENOMEM;
	cpumask_andnot(offline, cpu_possible_mask, cpu_online_mask);
	n = cpulist_scnprintf(buf, len, offline);
	free_cpumask_var(offline);

	/* display offline cpus >= nr_cpu_ids */
	if (total_cpus && nr_cpu_ids < total_cpus) {
		if (n && n < len)
			buf[n++] = ',';

		if (nr_cpu_ids == total_cpus-1)
			n += snprintf(&buf[n], len - n, "%d", nr_cpu_ids);
		else
			n += snprintf(&buf[n], len - n, "%d-%d",
						      nr_cpu_ids, total_cpus-1);
	}

	n += snprintf(&buf[n], len - n, "\n");
	return n;
}
static DEVICE_ATTR(offline, 0444, print_cpus_offline, NULL);
<<<<<<< HEAD
=======

static void cpu_device_release(struct device *dev)
{
	/*
	 * This is an empty function to prevent the driver core from spitting a
	 * warning at us.  Yes, I know this is directly opposite of what the
	 * documentation for the driver core and kobjects say, and the author
	 * of this code has already been publically ridiculed for doing
	 * something as foolish as this.  However, at this point in time, it is
	 * the only way to handle the issue of statically allocated cpu
	 * devices.  The different architectures will have their cpu device
	 * code reworked to properly handle this in the near future, so this
	 * function will then be changed to correctly free up the memory held
	 * by the cpu device.
	 *
	 * Never copy this way of doing things, or you too will be made fun of
	 * on the linux-kerenl list, you have been warned.
	 */
}
>>>>>>> e2920638

/*
 * register_cpu - Setup a sysfs device for a CPU.
 * @cpu - cpu->hotpluggable field set to 1 will generate a control file in
 *	  sysfs for this CPU.
 * @num - CPU number to use when creating the device.
 *
 * Initialize and register the CPU device.
 */
int __cpuinit register_cpu(struct cpu *cpu, int num)
{
	int error;

	cpu->node_id = cpu_to_node(num);
<<<<<<< HEAD
	cpu->dev.id = num;
	cpu->dev.bus = &cpu_subsys;
=======
	memset(&cpu->dev, 0x00, sizeof(struct device));
	cpu->dev.id = num;
	cpu->dev.bus = &cpu_subsys;
	cpu->dev.release = cpu_device_release;
>>>>>>> e2920638
	error = device_register(&cpu->dev);
	if (!error && cpu->hotpluggable)
		register_cpu_control(cpu);
	if (!error)
		per_cpu(cpu_sys_devices, num) = &cpu->dev;
	if (!error)
		register_cpu_under_node(num, cpu_to_node(num));

#ifdef CONFIG_KEXEC
	if (!error)
		error = device_create_file(&cpu->dev, &dev_attr_crash_notes);
#endif
	return error;
}

struct device *get_cpu_device(unsigned cpu)
{
	if (cpu < nr_cpu_ids && cpu_possible(cpu))
		return per_cpu(cpu_sys_devices, cpu);
	else
		return NULL;
}
EXPORT_SYMBOL_GPL(get_cpu_device);

static struct attribute *cpu_root_attrs[] = {
#ifdef CONFIG_ARCH_CPU_PROBE_RELEASE
	&dev_attr_probe.attr,
	&dev_attr_release.attr,
#endif
	&cpu_attrs[0].attr.attr,
	&cpu_attrs[1].attr.attr,
	&cpu_attrs[2].attr.attr,
	&dev_attr_kernel_max.attr,
	&dev_attr_offline.attr,
	NULL
};

static struct attribute_group cpu_root_attr_group = {
	.attrs = cpu_root_attrs,
};

static const struct attribute_group *cpu_root_attr_groups[] = {
	&cpu_root_attr_group,
	NULL,
};

bool cpu_is_hotpluggable(unsigned cpu)
{
	struct device *dev = get_cpu_device(cpu);
	return dev && container_of(dev, struct cpu, dev)->hotpluggable;
}
EXPORT_SYMBOL_GPL(cpu_is_hotpluggable);

#ifdef CONFIG_GENERIC_CPU_DEVICES
static DEFINE_PER_CPU(struct cpu, cpu_devices);
#endif

static void __init cpu_dev_register_generic(void)
{
#ifdef CONFIG_GENERIC_CPU_DEVICES
	int i;

	for_each_possible_cpu(i) {
		if (register_cpu(&per_cpu(cpu_devices, i), i))
			panic("Failed to register CPU device");
	}
#endif
}

void __init cpu_dev_init(void)
{
	if (subsys_system_register(&cpu_subsys, cpu_root_attr_groups))
		panic("Failed to register CPU subsystem");

	cpu_dev_register_generic();

#if defined(CONFIG_SCHED_MC) || defined(CONFIG_SCHED_SMT)
	sched_create_sysfs_power_savings_entries(cpu_subsys.dev_root);
#endif
}<|MERGE_RESOLUTION|>--- conflicted
+++ resolved
@@ -207,8 +207,6 @@
 	return n;
 }
 static DEVICE_ATTR(offline, 0444, print_cpus_offline, NULL);
-<<<<<<< HEAD
-=======
 
 static void cpu_device_release(struct device *dev)
 {
@@ -228,7 +226,6 @@
 	 * on the linux-kerenl list, you have been warned.
 	 */
 }
->>>>>>> e2920638
 
 /*
  * register_cpu - Setup a sysfs device for a CPU.
@@ -243,15 +240,10 @@
 	int error;
 
 	cpu->node_id = cpu_to_node(num);
-<<<<<<< HEAD
-	cpu->dev.id = num;
-	cpu->dev.bus = &cpu_subsys;
-=======
 	memset(&cpu->dev, 0x00, sizeof(struct device));
 	cpu->dev.id = num;
 	cpu->dev.bus = &cpu_subsys;
 	cpu->dev.release = cpu_device_release;
->>>>>>> e2920638
 	error = device_register(&cpu->dev);
 	if (!error && cpu->hotpluggable)
 		register_cpu_control(cpu);
