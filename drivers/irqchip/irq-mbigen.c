--- conflicted
+++ resolved
@@ -263,13 +263,8 @@
 
 		parent = platform_bus_type.dev_root;
 		child = of_platform_device_create(np, NULL, parent);
-<<<<<<< HEAD
-		if (IS_ERR(child))
-			return PTR_ERR(child);
-=======
 		if (!child)
 			return -ENOMEM;
->>>>>>> ed596a4a
 
 		if (of_property_read_u32(child->dev.of_node, "num-pins",
 					 &num_pins) < 0) {
