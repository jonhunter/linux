--- conflicted
+++ resolved
@@ -246,8 +246,7 @@
 	src = &prev->host_state;
 	dest = &vmx->loaded_vmcs->host_state;
 
-	vmx_set_vmcs_host_state(dest, src->cr3, src->fs_sel, src->gs_sel,
-				src->fs_base, src->gs_base);
+	vmx_set_host_fs_gs(dest, src->fs_sel, src->gs_sel, src->fs_base, src->gs_base);
 	dest->ldt_sel = src->ldt_sel;
 #ifdef CONFIG_X86_64
 	dest->ds_sel = src->ds_sel;
@@ -3056,7 +3055,7 @@
 static int nested_vmx_check_vmentry_hw(struct kvm_vcpu *vcpu)
 {
 	struct vcpu_vmx *vmx = to_vmx(vcpu);
-	unsigned long cr4;
+	unsigned long cr3, cr4;
 	bool vm_fail;
 
 	if (!nested_early_check)
@@ -3078,6 +3077,12 @@
 	 * there is no need to preserve other bits or save/restore the field.
 	 */
 	vmcs_writel(GUEST_RFLAGS, 0);
+
+	cr3 = __get_current_cr3_fast();
+	if (unlikely(cr3 != vmx->loaded_vmcs->host_state.cr3)) {
+		vmcs_writel(HOST_CR3, cr3);
+		vmx->loaded_vmcs->host_state.cr3 = cr3;
+	}
 
 	cr4 = cr4_read_shadow();
 	if (unlikely(cr4 != vmx->loaded_vmcs->host_state.cr4)) {
@@ -5122,7 +5127,6 @@
 
 		if (!is_guest_mode(vcpu) && is_vmcs12_ext_field(field))
 			copy_vmcs02_to_vmcs12_rare(vcpu, vmcs12);
-<<<<<<< HEAD
 
 		/* Read the field, zero-extended to a u64 value */
 		value = vmcs12_read_any(vmcs12, field, offset);
@@ -5140,25 +5144,6 @@
 		if (WARN_ON_ONCE(is_guest_mode(vcpu)))
 			return nested_vmx_failInvalid(vcpu);
 
-=======
-
-		/* Read the field, zero-extended to a u64 value */
-		value = vmcs12_read_any(vmcs12, field, offset);
-	} else {
-		/*
-		 * Hyper-V TLFS (as of 6.0b) explicitly states, that while an
-		 * enlightened VMCS is active VMREAD/VMWRITE instructions are
-		 * unsupported. Unfortunately, certain versions of Windows 11
-		 * don't comply with this requirement which is not enforced in
-		 * genuine Hyper-V. Allow VMREAD from an enlightened VMCS as a
-		 * workaround, as misbehaving guests will panic on VM-Fail.
-		 * Note, enlightened VMCS is incompatible with shadow VMCS so
-		 * all VMREADs from L2 should go to L1.
-		 */
-		if (WARN_ON_ONCE(is_guest_mode(vcpu)))
-			return nested_vmx_failInvalid(vcpu);
-
->>>>>>> 95cd2cdc
 		offset = evmcs_field_offset(field, NULL);
 		if (offset < 0)
 			return nested_vmx_fail(vcpu, VMXERR_UNSUPPORTED_VMCS_COMPONENT);
