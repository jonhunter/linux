--- conflicted
+++ resolved
@@ -1705,8 +1705,6 @@
 		MSR_IA32_VMX_MISC_VMWRITE_SHADOW_RO_FIELDS;
 }
 
-<<<<<<< HEAD
-=======
 static inline bool nested_cpu_has_zero_length_injection(struct kvm_vcpu *vcpu)
 {
 	return to_vmx(vcpu)->nested.msrs.misc_low & VMX_MISC_ZERO_LEN_INS;
@@ -1718,7 +1716,6 @@
 			CPU_BASED_MONITOR_TRAP_FLAG;
 }
 
->>>>>>> e7ad3dc9
 static inline bool nested_cpu_has(struct vmcs12 *vmcs12, u32 bit)
 {
 	return vmcs12->cpu_based_vm_exec_control & bit;
