/*
 * x86 single-step support code, common to 32-bit and 64-bit.
 */
#include <linux/sched.h>
#include <linux/mm.h>
#include <linux/ptrace.h>
#include <asm/desc.h>
#include <asm/mmu_context.h>

unsigned long convert_ip_to_linear(struct task_struct *child, struct pt_regs *regs)
{
	unsigned long addr, seg;

	addr = regs->ip;
	seg = regs->cs & 0xffff;
	if (v8086_mode(regs)) {
		addr = (addr & 0xffff) + (seg << 4);
		return addr;
	}

#ifdef CONFIG_MODIFY_LDT_SYSCALL
	/*
	 * We'll assume that the code segments in the GDT
	 * are all zero-based. That is largely true: the
	 * TLS segments are used for data, and the PNPBIOS
	 * and APM bios ones we just ignore here.
	 */
	if ((seg & SEGMENT_TI_MASK) == SEGMENT_LDT) {
		struct desc_struct *desc;
		unsigned long base;

		seg >>= 3;

		mutex_lock(&child->mm->context.lock);
		if (unlikely(!child->mm->context.ldt ||
<<<<<<< HEAD
			     (seg >> 3) >= child->mm->context.ldt->size))
=======
			     seg >= child->mm->context.ldt->size))
>>>>>>> 9fe8ecca
			addr = -1L; /* bogus selector, access would fault */
		else {
			desc = &child->mm->context.ldt->entries[seg];
			base = get_desc_base(desc);

			/* 16-bit code segment? */
			if (!desc->d)
				addr &= 0xffff;
			addr += base;
		}
		mutex_unlock(&child->mm->context.lock);
	}
#endif

	return addr;
}

static int is_setting_trap_flag(struct task_struct *child, struct pt_regs *regs)
{
	int i, copied;
	unsigned char opcode[15];
	unsigned long addr = convert_ip_to_linear(child, regs);

	copied = access_process_vm(child, addr, opcode, sizeof(opcode), 0);
	for (i = 0; i < copied; i++) {
		switch (opcode[i]) {
		/* popf and iret */
		case 0x9d: case 0xcf:
			return 1;

			/* CHECKME: 64 65 */

		/* opcode and address size prefixes */
		case 0x66: case 0x67:
			continue;
		/* irrelevant prefixes (segment overrides and repeats) */
		case 0x26: case 0x2e:
		case 0x36: case 0x3e:
		case 0x64: case 0x65:
		case 0xf0: case 0xf2: case 0xf3:
			continue;

#ifdef CONFIG_X86_64
		case 0x40 ... 0x4f:
			if (!user_64bit_mode(regs))
				/* 32-bit mode: register increment */
				return 0;
			/* 64-bit mode: REX prefix */
			continue;
#endif

			/* CHECKME: f2, f3 */

		/*
		 * pushf: NOTE! We should probably not let
		 * the user see the TF bit being set. But
		 * it's more pain than it's worth to avoid
		 * it, and a debugger could emulate this
		 * all in user space if it _really_ cares.
		 */
		case 0x9c:
		default:
			return 0;
		}
	}
	return 0;
}

/*
 * Enable single-stepping.  Return nonzero if user mode is not using TF itself.
 */
static int enable_single_step(struct task_struct *child)
{
	struct pt_regs *regs = task_pt_regs(child);
	unsigned long oflags;

	/*
	 * If we stepped into a sysenter/syscall insn, it trapped in
	 * kernel mode; do_debug() cleared TF and set TIF_SINGLESTEP.
	 * If user-mode had set TF itself, then it's still clear from
	 * do_debug() and we need to set it again to restore the user
	 * state so we don't wrongly set TIF_FORCED_TF below.
	 * If enable_single_step() was used last and that is what
	 * set TIF_SINGLESTEP, then both TF and TIF_FORCED_TF are
	 * already set and our bookkeeping is fine.
	 */
	if (unlikely(test_tsk_thread_flag(child, TIF_SINGLESTEP)))
		regs->flags |= X86_EFLAGS_TF;

	/*
	 * Always set TIF_SINGLESTEP - this guarantees that
	 * we single-step system calls etc..  This will also
	 * cause us to set TF when returning to user mode.
	 */
	set_tsk_thread_flag(child, TIF_SINGLESTEP);

	oflags = regs->flags;

	/* Set TF on the kernel stack.. */
	regs->flags |= X86_EFLAGS_TF;

	/*
	 * ..but if TF is changed by the instruction we will trace,
	 * don't mark it as being "us" that set it, so that we
	 * won't clear it by hand later.
	 *
	 * Note that if we don't actually execute the popf because
	 * of a signal arriving right now or suchlike, we will lose
	 * track of the fact that it really was "us" that set it.
	 */
	if (is_setting_trap_flag(child, regs)) {
		clear_tsk_thread_flag(child, TIF_FORCED_TF);
		return 0;
	}

	/*
	 * If TF was already set, check whether it was us who set it.
	 * If not, we should never attempt a block step.
	 */
	if (oflags & X86_EFLAGS_TF)
		return test_tsk_thread_flag(child, TIF_FORCED_TF);

	set_tsk_thread_flag(child, TIF_FORCED_TF);

	return 1;
}

void set_task_blockstep(struct task_struct *task, bool on)
{
	unsigned long debugctl;

	/*
	 * Ensure irq/preemption can't change debugctl in between.
	 * Note also that both TIF_BLOCKSTEP and debugctl should
	 * be changed atomically wrt preemption.
	 *
	 * NOTE: this means that set/clear TIF_BLOCKSTEP is only safe if
	 * task is current or it can't be running, otherwise we can race
	 * with __switch_to_xtra(). We rely on ptrace_freeze_traced() but
	 * PTRACE_KILL is not safe.
	 */
	local_irq_disable();
	debugctl = get_debugctlmsr();
	if (on) {
		debugctl |= DEBUGCTLMSR_BTF;
		set_tsk_thread_flag(task, TIF_BLOCKSTEP);
	} else {
		debugctl &= ~DEBUGCTLMSR_BTF;
		clear_tsk_thread_flag(task, TIF_BLOCKSTEP);
	}
	if (task == current)
		update_debugctlmsr(debugctl);
	local_irq_enable();
}

/*
 * Enable single or block step.
 */
static void enable_step(struct task_struct *child, bool block)
{
	/*
	 * Make sure block stepping (BTF) is not enabled unless it should be.
	 * Note that we don't try to worry about any is_setting_trap_flag()
	 * instructions after the first when using block stepping.
	 * So no one should try to use debugger block stepping in a program
	 * that uses user-mode single stepping itself.
	 */
	if (enable_single_step(child) && block)
		set_task_blockstep(child, true);
	else if (test_tsk_thread_flag(child, TIF_BLOCKSTEP))
		set_task_blockstep(child, false);
}

void user_enable_single_step(struct task_struct *child)
{
	enable_step(child, 0);
}

void user_enable_block_step(struct task_struct *child)
{
	enable_step(child, 1);
}

void user_disable_single_step(struct task_struct *child)
{
	/*
	 * Make sure block stepping (BTF) is disabled.
	 */
	if (test_tsk_thread_flag(child, TIF_BLOCKSTEP))
		set_task_blockstep(child, false);

	/* Always clear TIF_SINGLESTEP... */
	clear_tsk_thread_flag(child, TIF_SINGLESTEP);

	/* But touch TF only if it was set by us.. */
	if (test_and_clear_tsk_thread_flag(child, TIF_FORCED_TF))
		task_pt_regs(child)->flags &= ~X86_EFLAGS_TF;
}<|MERGE_RESOLUTION|>--- conflicted
+++ resolved
@@ -33,11 +33,7 @@
 
 		mutex_lock(&child->mm->context.lock);
 		if (unlikely(!child->mm->context.ldt ||
-<<<<<<< HEAD
-			     (seg >> 3) >= child->mm->context.ldt->size))
-=======
 			     seg >= child->mm->context.ldt->size))
->>>>>>> 9fe8ecca
 			addr = -1L; /* bogus selector, access would fault */
 		else {
 			desc = &child->mm->context.ldt->entries[seg];
