// SPDX-License-Identifier: GPL-2.0-or-later
/*
 * Support for Intel AES-NI instructions. This file contains glue
 * code, the real AES implementation is in intel-aes_asm.S.
 *
 * Copyright (C) 2008, Intel Corp.
 *    Author: Huang Ying <ying.huang@intel.com>
 *
 * Added RFC4106 AES-GCM support for 128-bit keys under the AEAD
 * interface for 64-bit kernels.
 *    Authors: Adrian Hoban <adrian.hoban@intel.com>
 *             Gabriele Paoloni <gabriele.paoloni@intel.com>
 *             Tadeusz Struk (tadeusz.struk@intel.com)
 *             Aidan O'Mahony (aidan.o.mahony@intel.com)
 *    Copyright (c) 2010, Intel Corporation.
 */

#include <linux/hardirq.h>
#include <linux/types.h>
#include <linux/module.h>
#include <linux/err.h>
#include <crypto/algapi.h>
#include <crypto/aes.h>
#include <crypto/ctr.h>
#include <crypto/b128ops.h>
#include <crypto/gcm.h>
#include <crypto/xts.h>
#include <asm/cpu_device_id.h>
#include <asm/simd.h>
#include <crypto/scatterwalk.h>
#include <crypto/internal/aead.h>
#include <crypto/internal/simd.h>
#include <crypto/internal/skcipher.h>
#include <linux/jump_label.h>
#include <linux/workqueue.h>
#include <linux/spinlock.h>
#include <linux/static_call.h>


#define AESNI_ALIGN	16
#define AESNI_ALIGN_ATTR __attribute__ ((__aligned__(AESNI_ALIGN)))
#define AES_BLOCK_MASK	(~(AES_BLOCK_SIZE - 1))
#define AESNI_ALIGN_EXTRA ((AESNI_ALIGN - 1) & ~(CRYPTO_MINALIGN - 1))
#define CRYPTO_AES_CTX_SIZE (sizeof(struct crypto_aes_ctx) + AESNI_ALIGN_EXTRA)
#define XTS_AES_CTX_SIZE (sizeof(struct aesni_xts_ctx) + AESNI_ALIGN_EXTRA)

/* This data is stored at the end of the crypto_tfm struct.
 * It's a type of per "session" data storage location.
 * This needs to be 16 byte aligned.
 */
struct aesni_rfc4106_gcm_ctx {
	u8 hash_subkey[16] AESNI_ALIGN_ATTR;
	struct crypto_aes_ctx aes_key_expanded AESNI_ALIGN_ATTR;
	u8 nonce[4];
};

struct generic_gcmaes_ctx {
	u8 hash_subkey[16] AESNI_ALIGN_ATTR;
	struct crypto_aes_ctx aes_key_expanded AESNI_ALIGN_ATTR;
};

struct aesni_xts_ctx {
	struct crypto_aes_ctx tweak_ctx AESNI_ALIGN_ATTR;
	struct crypto_aes_ctx crypt_ctx AESNI_ALIGN_ATTR;
};

#define GCM_BLOCK_LEN 16

struct gcm_context_data {
	/* init, update and finalize context data */
	u8 aad_hash[GCM_BLOCK_LEN];
	u64 aad_length;
	u64 in_length;
	u8 partial_block_enc_key[GCM_BLOCK_LEN];
	u8 orig_IV[GCM_BLOCK_LEN];
	u8 current_counter[GCM_BLOCK_LEN];
	u64 partial_block_len;
	u64 unused;
	u8 hash_keys[GCM_BLOCK_LEN * 16];
};

static inline void *aes_align_addr(void *addr)
{
	if (crypto_tfm_ctx_alignment() >= AESNI_ALIGN)
		return addr;
	return PTR_ALIGN(addr, AESNI_ALIGN);
}

<<<<<<< HEAD
asmlinkage int aesni_set_key(struct crypto_aes_ctx *ctx, const u8 *in_key,
			     unsigned int key_len);
=======
asmlinkage void aesni_set_key(struct crypto_aes_ctx *ctx, const u8 *in_key,
			      unsigned int key_len);
>>>>>>> 0c383648
asmlinkage void aesni_enc(const void *ctx, u8 *out, const u8 *in);
asmlinkage void aesni_dec(const void *ctx, u8 *out, const u8 *in);
asmlinkage void aesni_ecb_enc(struct crypto_aes_ctx *ctx, u8 *out,
			      const u8 *in, unsigned int len);
asmlinkage void aesni_ecb_dec(struct crypto_aes_ctx *ctx, u8 *out,
			      const u8 *in, unsigned int len);
asmlinkage void aesni_cbc_enc(struct crypto_aes_ctx *ctx, u8 *out,
			      const u8 *in, unsigned int len, u8 *iv);
asmlinkage void aesni_cbc_dec(struct crypto_aes_ctx *ctx, u8 *out,
			      const u8 *in, unsigned int len, u8 *iv);
asmlinkage void aesni_cts_cbc_enc(struct crypto_aes_ctx *ctx, u8 *out,
				  const u8 *in, unsigned int len, u8 *iv);
asmlinkage void aesni_cts_cbc_dec(struct crypto_aes_ctx *ctx, u8 *out,
				  const u8 *in, unsigned int len, u8 *iv);

#define AVX_GEN2_OPTSIZE 640
#define AVX_GEN4_OPTSIZE 4096

asmlinkage void aesni_xts_enc(const struct crypto_aes_ctx *ctx, u8 *out,
			      const u8 *in, unsigned int len, u8 *iv);

asmlinkage void aesni_xts_dec(const struct crypto_aes_ctx *ctx, u8 *out,
			      const u8 *in, unsigned int len, u8 *iv);

#ifdef CONFIG_X86_64

asmlinkage void aesni_ctr_enc(struct crypto_aes_ctx *ctx, u8 *out,
			      const u8 *in, unsigned int len, u8 *iv);
DEFINE_STATIC_CALL(aesni_ctr_enc_tfm, aesni_ctr_enc);

/* Scatter / Gather routines, with args similar to above */
asmlinkage void aesni_gcm_init(void *ctx,
			       struct gcm_context_data *gdata,
			       u8 *iv,
			       u8 *hash_subkey, const u8 *aad,
			       unsigned long aad_len);
asmlinkage void aesni_gcm_enc_update(void *ctx,
				     struct gcm_context_data *gdata, u8 *out,
				     const u8 *in, unsigned long plaintext_len);
asmlinkage void aesni_gcm_dec_update(void *ctx,
				     struct gcm_context_data *gdata, u8 *out,
				     const u8 *in,
				     unsigned long ciphertext_len);
asmlinkage void aesni_gcm_finalize(void *ctx,
				   struct gcm_context_data *gdata,
				   u8 *auth_tag, unsigned long auth_tag_len);

asmlinkage void aes_ctr_enc_128_avx_by8(const u8 *in, u8 *iv,
		void *keys, u8 *out, unsigned int num_bytes);
asmlinkage void aes_ctr_enc_192_avx_by8(const u8 *in, u8 *iv,
		void *keys, u8 *out, unsigned int num_bytes);
asmlinkage void aes_ctr_enc_256_avx_by8(const u8 *in, u8 *iv,
		void *keys, u8 *out, unsigned int num_bytes);


asmlinkage void aes_xctr_enc_128_avx_by8(const u8 *in, const u8 *iv,
	const void *keys, u8 *out, unsigned int num_bytes,
	unsigned int byte_ctr);

asmlinkage void aes_xctr_enc_192_avx_by8(const u8 *in, const u8 *iv,
	const void *keys, u8 *out, unsigned int num_bytes,
	unsigned int byte_ctr);

asmlinkage void aes_xctr_enc_256_avx_by8(const u8 *in, const u8 *iv,
	const void *keys, u8 *out, unsigned int num_bytes,
	unsigned int byte_ctr);

/*
 * asmlinkage void aesni_gcm_init_avx_gen2()
 * gcm_data *my_ctx_data, context data
 * u8 *hash_subkey,  the Hash sub key input. Data starts on a 16-byte boundary.
 */
asmlinkage void aesni_gcm_init_avx_gen2(void *my_ctx_data,
					struct gcm_context_data *gdata,
					u8 *iv,
					u8 *hash_subkey,
					const u8 *aad,
					unsigned long aad_len);

asmlinkage void aesni_gcm_enc_update_avx_gen2(void *ctx,
				     struct gcm_context_data *gdata, u8 *out,
				     const u8 *in, unsigned long plaintext_len);
asmlinkage void aesni_gcm_dec_update_avx_gen2(void *ctx,
				     struct gcm_context_data *gdata, u8 *out,
				     const u8 *in,
				     unsigned long ciphertext_len);
asmlinkage void aesni_gcm_finalize_avx_gen2(void *ctx,
				   struct gcm_context_data *gdata,
				   u8 *auth_tag, unsigned long auth_tag_len);

/*
 * asmlinkage void aesni_gcm_init_avx_gen4()
 * gcm_data *my_ctx_data, context data
 * u8 *hash_subkey,  the Hash sub key input. Data starts on a 16-byte boundary.
 */
asmlinkage void aesni_gcm_init_avx_gen4(void *my_ctx_data,
					struct gcm_context_data *gdata,
					u8 *iv,
					u8 *hash_subkey,
					const u8 *aad,
					unsigned long aad_len);

asmlinkage void aesni_gcm_enc_update_avx_gen4(void *ctx,
				     struct gcm_context_data *gdata, u8 *out,
				     const u8 *in, unsigned long plaintext_len);
asmlinkage void aesni_gcm_dec_update_avx_gen4(void *ctx,
				     struct gcm_context_data *gdata, u8 *out,
				     const u8 *in,
				     unsigned long ciphertext_len);
asmlinkage void aesni_gcm_finalize_avx_gen4(void *ctx,
				   struct gcm_context_data *gdata,
				   u8 *auth_tag, unsigned long auth_tag_len);

static __ro_after_init DEFINE_STATIC_KEY_FALSE(gcm_use_avx);
static __ro_after_init DEFINE_STATIC_KEY_FALSE(gcm_use_avx2);

static inline struct
aesni_rfc4106_gcm_ctx *aesni_rfc4106_gcm_ctx_get(struct crypto_aead *tfm)
{
	return aes_align_addr(crypto_aead_ctx(tfm));
}

static inline struct
generic_gcmaes_ctx *generic_gcmaes_ctx_get(struct crypto_aead *tfm)
{
	return aes_align_addr(crypto_aead_ctx(tfm));
}
#endif

static inline struct crypto_aes_ctx *aes_ctx(void *raw_ctx)
{
	return aes_align_addr(raw_ctx);
}

static inline struct aesni_xts_ctx *aes_xts_ctx(struct crypto_skcipher *tfm)
{
	return aes_align_addr(crypto_skcipher_ctx(tfm));
}

static int aes_set_key_common(struct crypto_aes_ctx *ctx,
			      const u8 *in_key, unsigned int key_len)
{
	int err;

	if (!crypto_simd_usable())
		return aes_expandkey(ctx, in_key, key_len);

	err = aes_check_keylen(key_len);
	if (err)
		return err;

	kernel_fpu_begin();
	aesni_set_key(ctx, in_key, key_len);
	kernel_fpu_end();
	return 0;
}

static int aes_set_key(struct crypto_tfm *tfm, const u8 *in_key,
		       unsigned int key_len)
{
	return aes_set_key_common(aes_ctx(crypto_tfm_ctx(tfm)), in_key,
				  key_len);
}

static void aesni_encrypt(struct crypto_tfm *tfm, u8 *dst, const u8 *src)
{
	struct crypto_aes_ctx *ctx = aes_ctx(crypto_tfm_ctx(tfm));

	if (!crypto_simd_usable()) {
		aes_encrypt(ctx, dst, src);
	} else {
		kernel_fpu_begin();
		aesni_enc(ctx, dst, src);
		kernel_fpu_end();
	}
}

static void aesni_decrypt(struct crypto_tfm *tfm, u8 *dst, const u8 *src)
{
	struct crypto_aes_ctx *ctx = aes_ctx(crypto_tfm_ctx(tfm));

	if (!crypto_simd_usable()) {
		aes_decrypt(ctx, dst, src);
	} else {
		kernel_fpu_begin();
		aesni_dec(ctx, dst, src);
		kernel_fpu_end();
	}
}

static int aesni_skcipher_setkey(struct crypto_skcipher *tfm, const u8 *key,
			         unsigned int len)
{
	return aes_set_key_common(aes_ctx(crypto_skcipher_ctx(tfm)), key, len);
}

static int ecb_encrypt(struct skcipher_request *req)
{
	struct crypto_skcipher *tfm = crypto_skcipher_reqtfm(req);
	struct crypto_aes_ctx *ctx = aes_ctx(crypto_skcipher_ctx(tfm));
	struct skcipher_walk walk;
	unsigned int nbytes;
	int err;

	err = skcipher_walk_virt(&walk, req, false);

	while ((nbytes = walk.nbytes)) {
		kernel_fpu_begin();
		aesni_ecb_enc(ctx, walk.dst.virt.addr, walk.src.virt.addr,
			      nbytes & AES_BLOCK_MASK);
		kernel_fpu_end();
		nbytes &= AES_BLOCK_SIZE - 1;
		err = skcipher_walk_done(&walk, nbytes);
	}

	return err;
}

static int ecb_decrypt(struct skcipher_request *req)
{
	struct crypto_skcipher *tfm = crypto_skcipher_reqtfm(req);
	struct crypto_aes_ctx *ctx = aes_ctx(crypto_skcipher_ctx(tfm));
	struct skcipher_walk walk;
	unsigned int nbytes;
	int err;

	err = skcipher_walk_virt(&walk, req, false);

	while ((nbytes = walk.nbytes)) {
		kernel_fpu_begin();
		aesni_ecb_dec(ctx, walk.dst.virt.addr, walk.src.virt.addr,
			      nbytes & AES_BLOCK_MASK);
		kernel_fpu_end();
		nbytes &= AES_BLOCK_SIZE - 1;
		err = skcipher_walk_done(&walk, nbytes);
	}

	return err;
}

static int cbc_encrypt(struct skcipher_request *req)
{
	struct crypto_skcipher *tfm = crypto_skcipher_reqtfm(req);
	struct crypto_aes_ctx *ctx = aes_ctx(crypto_skcipher_ctx(tfm));
	struct skcipher_walk walk;
	unsigned int nbytes;
	int err;

	err = skcipher_walk_virt(&walk, req, false);

	while ((nbytes = walk.nbytes)) {
		kernel_fpu_begin();
		aesni_cbc_enc(ctx, walk.dst.virt.addr, walk.src.virt.addr,
			      nbytes & AES_BLOCK_MASK, walk.iv);
		kernel_fpu_end();
		nbytes &= AES_BLOCK_SIZE - 1;
		err = skcipher_walk_done(&walk, nbytes);
	}

	return err;
}

static int cbc_decrypt(struct skcipher_request *req)
{
	struct crypto_skcipher *tfm = crypto_skcipher_reqtfm(req);
	struct crypto_aes_ctx *ctx = aes_ctx(crypto_skcipher_ctx(tfm));
	struct skcipher_walk walk;
	unsigned int nbytes;
	int err;

	err = skcipher_walk_virt(&walk, req, false);

	while ((nbytes = walk.nbytes)) {
		kernel_fpu_begin();
		aesni_cbc_dec(ctx, walk.dst.virt.addr, walk.src.virt.addr,
			      nbytes & AES_BLOCK_MASK, walk.iv);
		kernel_fpu_end();
		nbytes &= AES_BLOCK_SIZE - 1;
		err = skcipher_walk_done(&walk, nbytes);
	}

	return err;
}

static int cts_cbc_encrypt(struct skcipher_request *req)
{
	struct crypto_skcipher *tfm = crypto_skcipher_reqtfm(req);
	struct crypto_aes_ctx *ctx = aes_ctx(crypto_skcipher_ctx(tfm));
	int cbc_blocks = DIV_ROUND_UP(req->cryptlen, AES_BLOCK_SIZE) - 2;
	struct scatterlist *src = req->src, *dst = req->dst;
	struct scatterlist sg_src[2], sg_dst[2];
	struct skcipher_request subreq;
	struct skcipher_walk walk;
	int err;

	skcipher_request_set_tfm(&subreq, tfm);
	skcipher_request_set_callback(&subreq, skcipher_request_flags(req),
				      NULL, NULL);

	if (req->cryptlen <= AES_BLOCK_SIZE) {
		if (req->cryptlen < AES_BLOCK_SIZE)
			return -EINVAL;
		cbc_blocks = 1;
	}

	if (cbc_blocks > 0) {
		skcipher_request_set_crypt(&subreq, req->src, req->dst,
					   cbc_blocks * AES_BLOCK_SIZE,
					   req->iv);

		err = cbc_encrypt(&subreq);
		if (err)
			return err;

		if (req->cryptlen == AES_BLOCK_SIZE)
			return 0;

		dst = src = scatterwalk_ffwd(sg_src, req->src, subreq.cryptlen);
		if (req->dst != req->src)
			dst = scatterwalk_ffwd(sg_dst, req->dst,
					       subreq.cryptlen);
	}

	/* handle ciphertext stealing */
	skcipher_request_set_crypt(&subreq, src, dst,
				   req->cryptlen - cbc_blocks * AES_BLOCK_SIZE,
				   req->iv);

	err = skcipher_walk_virt(&walk, &subreq, false);
	if (err)
		return err;

	kernel_fpu_begin();
	aesni_cts_cbc_enc(ctx, walk.dst.virt.addr, walk.src.virt.addr,
			  walk.nbytes, walk.iv);
	kernel_fpu_end();

	return skcipher_walk_done(&walk, 0);
}

static int cts_cbc_decrypt(struct skcipher_request *req)
{
	struct crypto_skcipher *tfm = crypto_skcipher_reqtfm(req);
	struct crypto_aes_ctx *ctx = aes_ctx(crypto_skcipher_ctx(tfm));
	int cbc_blocks = DIV_ROUND_UP(req->cryptlen, AES_BLOCK_SIZE) - 2;
	struct scatterlist *src = req->src, *dst = req->dst;
	struct scatterlist sg_src[2], sg_dst[2];
	struct skcipher_request subreq;
	struct skcipher_walk walk;
	int err;

	skcipher_request_set_tfm(&subreq, tfm);
	skcipher_request_set_callback(&subreq, skcipher_request_flags(req),
				      NULL, NULL);

	if (req->cryptlen <= AES_BLOCK_SIZE) {
		if (req->cryptlen < AES_BLOCK_SIZE)
			return -EINVAL;
		cbc_blocks = 1;
	}

	if (cbc_blocks > 0) {
		skcipher_request_set_crypt(&subreq, req->src, req->dst,
					   cbc_blocks * AES_BLOCK_SIZE,
					   req->iv);

		err = cbc_decrypt(&subreq);
		if (err)
			return err;

		if (req->cryptlen == AES_BLOCK_SIZE)
			return 0;

		dst = src = scatterwalk_ffwd(sg_src, req->src, subreq.cryptlen);
		if (req->dst != req->src)
			dst = scatterwalk_ffwd(sg_dst, req->dst,
					       subreq.cryptlen);
	}

	/* handle ciphertext stealing */
	skcipher_request_set_crypt(&subreq, src, dst,
				   req->cryptlen - cbc_blocks * AES_BLOCK_SIZE,
				   req->iv);

	err = skcipher_walk_virt(&walk, &subreq, false);
	if (err)
		return err;

	kernel_fpu_begin();
	aesni_cts_cbc_dec(ctx, walk.dst.virt.addr, walk.src.virt.addr,
			  walk.nbytes, walk.iv);
	kernel_fpu_end();

	return skcipher_walk_done(&walk, 0);
}

#ifdef CONFIG_X86_64
static void aesni_ctr_enc_avx_tfm(struct crypto_aes_ctx *ctx, u8 *out,
			      const u8 *in, unsigned int len, u8 *iv)
{
	/*
	 * based on key length, override with the by8 version
	 * of ctr mode encryption/decryption for improved performance
	 * aes_set_key_common() ensures that key length is one of
	 * {128,192,256}
	 */
	if (ctx->key_length == AES_KEYSIZE_128)
		aes_ctr_enc_128_avx_by8(in, iv, (void *)ctx, out, len);
	else if (ctx->key_length == AES_KEYSIZE_192)
		aes_ctr_enc_192_avx_by8(in, iv, (void *)ctx, out, len);
	else
		aes_ctr_enc_256_avx_by8(in, iv, (void *)ctx, out, len);
}

static int ctr_crypt(struct skcipher_request *req)
{
	struct crypto_skcipher *tfm = crypto_skcipher_reqtfm(req);
	struct crypto_aes_ctx *ctx = aes_ctx(crypto_skcipher_ctx(tfm));
	u8 keystream[AES_BLOCK_SIZE];
	struct skcipher_walk walk;
	unsigned int nbytes;
	int err;

	err = skcipher_walk_virt(&walk, req, false);

	while ((nbytes = walk.nbytes) > 0) {
		kernel_fpu_begin();
		if (nbytes & AES_BLOCK_MASK)
			static_call(aesni_ctr_enc_tfm)(ctx, walk.dst.virt.addr,
						       walk.src.virt.addr,
						       nbytes & AES_BLOCK_MASK,
						       walk.iv);
		nbytes &= ~AES_BLOCK_MASK;

		if (walk.nbytes == walk.total && nbytes > 0) {
			aesni_enc(ctx, keystream, walk.iv);
			crypto_xor_cpy(walk.dst.virt.addr + walk.nbytes - nbytes,
				       walk.src.virt.addr + walk.nbytes - nbytes,
				       keystream, nbytes);
			crypto_inc(walk.iv, AES_BLOCK_SIZE);
			nbytes = 0;
		}
		kernel_fpu_end();
		err = skcipher_walk_done(&walk, nbytes);
	}
	return err;
}

static void aesni_xctr_enc_avx_tfm(struct crypto_aes_ctx *ctx, u8 *out,
				   const u8 *in, unsigned int len, u8 *iv,
				   unsigned int byte_ctr)
{
	if (ctx->key_length == AES_KEYSIZE_128)
		aes_xctr_enc_128_avx_by8(in, iv, (void *)ctx, out, len,
					 byte_ctr);
	else if (ctx->key_length == AES_KEYSIZE_192)
		aes_xctr_enc_192_avx_by8(in, iv, (void *)ctx, out, len,
					 byte_ctr);
	else
		aes_xctr_enc_256_avx_by8(in, iv, (void *)ctx, out, len,
					 byte_ctr);
}

static int xctr_crypt(struct skcipher_request *req)
{
	struct crypto_skcipher *tfm = crypto_skcipher_reqtfm(req);
	struct crypto_aes_ctx *ctx = aes_ctx(crypto_skcipher_ctx(tfm));
	u8 keystream[AES_BLOCK_SIZE];
	struct skcipher_walk walk;
	unsigned int nbytes;
	unsigned int byte_ctr = 0;
	int err;
	__le32 block[AES_BLOCK_SIZE / sizeof(__le32)];

	err = skcipher_walk_virt(&walk, req, false);

	while ((nbytes = walk.nbytes) > 0) {
		kernel_fpu_begin();
		if (nbytes & AES_BLOCK_MASK)
			aesni_xctr_enc_avx_tfm(ctx, walk.dst.virt.addr,
				walk.src.virt.addr, nbytes & AES_BLOCK_MASK,
				walk.iv, byte_ctr);
		nbytes &= ~AES_BLOCK_MASK;
		byte_ctr += walk.nbytes - nbytes;

		if (walk.nbytes == walk.total && nbytes > 0) {
			memcpy(block, walk.iv, AES_BLOCK_SIZE);
			block[0] ^= cpu_to_le32(1 + byte_ctr / AES_BLOCK_SIZE);
			aesni_enc(ctx, keystream, (u8 *)block);
			crypto_xor_cpy(walk.dst.virt.addr + walk.nbytes -
				       nbytes, walk.src.virt.addr + walk.nbytes
				       - nbytes, keystream, nbytes);
			byte_ctr += nbytes;
			nbytes = 0;
		}
		kernel_fpu_end();
		err = skcipher_walk_done(&walk, nbytes);
	}
	return err;
}

static int aes_gcm_derive_hash_subkey(const struct crypto_aes_ctx *aes_key,
				      u8 hash_subkey[AES_BLOCK_SIZE])
{
	static const u8 zeroes[AES_BLOCK_SIZE];

	aes_encrypt(aes_key, hash_subkey, zeroes);
	return 0;
}

static int common_rfc4106_set_key(struct crypto_aead *aead, const u8 *key,
				  unsigned int key_len)
{
	struct aesni_rfc4106_gcm_ctx *ctx = aesni_rfc4106_gcm_ctx_get(aead);

	if (key_len < 4)
		return -EINVAL;

	/*Account for 4 byte nonce at the end.*/
	key_len -= 4;

	memcpy(ctx->nonce, key + key_len, sizeof(ctx->nonce));

	return aes_set_key_common(&ctx->aes_key_expanded, key, key_len) ?:
<<<<<<< HEAD
	       rfc4106_set_hash_subkey(ctx->hash_subkey, key, key_len);
=======
	       aes_gcm_derive_hash_subkey(&ctx->aes_key_expanded,
					  ctx->hash_subkey);
>>>>>>> 0c383648
}

/* This is the Integrity Check Value (aka the authentication tag) length and can
 * be 8, 12 or 16 bytes long. */
static int common_rfc4106_set_authsize(struct crypto_aead *aead,
				       unsigned int authsize)
{
	switch (authsize) {
	case 8:
	case 12:
	case 16:
		break;
	default:
		return -EINVAL;
	}

	return 0;
}

static int generic_gcmaes_set_authsize(struct crypto_aead *tfm,
				       unsigned int authsize)
{
	switch (authsize) {
	case 4:
	case 8:
	case 12:
	case 13:
	case 14:
	case 15:
	case 16:
		break;
	default:
		return -EINVAL;
	}

	return 0;
}

static int gcmaes_crypt_by_sg(bool enc, struct aead_request *req,
			      unsigned int assoclen, u8 *hash_subkey,
			      u8 *iv, void *aes_ctx, u8 *auth_tag,
			      unsigned long auth_tag_len)
{
	u8 databuf[sizeof(struct gcm_context_data) + (AESNI_ALIGN - 8)] __aligned(8);
	struct gcm_context_data *data = PTR_ALIGN((void *)databuf, AESNI_ALIGN);
	unsigned long left = req->cryptlen;
	struct scatter_walk assoc_sg_walk;
	struct skcipher_walk walk;
	bool do_avx, do_avx2;
	u8 *assocmem = NULL;
	u8 *assoc;
	int err;

	if (!enc)
		left -= auth_tag_len;

	do_avx = (left >= AVX_GEN2_OPTSIZE);
	do_avx2 = (left >= AVX_GEN4_OPTSIZE);

	/* Linearize assoc, if not already linear */
	if (req->src->length >= assoclen && req->src->length) {
		scatterwalk_start(&assoc_sg_walk, req->src);
		assoc = scatterwalk_map(&assoc_sg_walk);
	} else {
		gfp_t flags = (req->base.flags & CRYPTO_TFM_REQ_MAY_SLEEP) ?
			      GFP_KERNEL : GFP_ATOMIC;

		/* assoc can be any length, so must be on heap */
		assocmem = kmalloc(assoclen, flags);
		if (unlikely(!assocmem))
			return -ENOMEM;
		assoc = assocmem;

		scatterwalk_map_and_copy(assoc, req->src, 0, assoclen, 0);
	}

	kernel_fpu_begin();
	if (static_branch_likely(&gcm_use_avx2) && do_avx2)
		aesni_gcm_init_avx_gen4(aes_ctx, data, iv, hash_subkey, assoc,
					assoclen);
	else if (static_branch_likely(&gcm_use_avx) && do_avx)
		aesni_gcm_init_avx_gen2(aes_ctx, data, iv, hash_subkey, assoc,
					assoclen);
	else
		aesni_gcm_init(aes_ctx, data, iv, hash_subkey, assoc, assoclen);
	kernel_fpu_end();

	if (!assocmem)
		scatterwalk_unmap(assoc);
	else
		kfree(assocmem);

	err = enc ? skcipher_walk_aead_encrypt(&walk, req, false)
		  : skcipher_walk_aead_decrypt(&walk, req, false);

	while (walk.nbytes > 0) {
		kernel_fpu_begin();
		if (static_branch_likely(&gcm_use_avx2) && do_avx2) {
			if (enc)
				aesni_gcm_enc_update_avx_gen4(aes_ctx, data,
							      walk.dst.virt.addr,
							      walk.src.virt.addr,
							      walk.nbytes);
			else
				aesni_gcm_dec_update_avx_gen4(aes_ctx, data,
							      walk.dst.virt.addr,
							      walk.src.virt.addr,
							      walk.nbytes);
		} else if (static_branch_likely(&gcm_use_avx) && do_avx) {
			if (enc)
				aesni_gcm_enc_update_avx_gen2(aes_ctx, data,
							      walk.dst.virt.addr,
							      walk.src.virt.addr,
							      walk.nbytes);
			else
				aesni_gcm_dec_update_avx_gen2(aes_ctx, data,
							      walk.dst.virt.addr,
							      walk.src.virt.addr,
							      walk.nbytes);
		} else if (enc) {
			aesni_gcm_enc_update(aes_ctx, data, walk.dst.virt.addr,
					     walk.src.virt.addr, walk.nbytes);
		} else {
			aesni_gcm_dec_update(aes_ctx, data, walk.dst.virt.addr,
					     walk.src.virt.addr, walk.nbytes);
		}
		kernel_fpu_end();

		err = skcipher_walk_done(&walk, 0);
	}

	if (err)
		return err;

	kernel_fpu_begin();
	if (static_branch_likely(&gcm_use_avx2) && do_avx2)
		aesni_gcm_finalize_avx_gen4(aes_ctx, data, auth_tag,
					    auth_tag_len);
	else if (static_branch_likely(&gcm_use_avx) && do_avx)
		aesni_gcm_finalize_avx_gen2(aes_ctx, data, auth_tag,
					    auth_tag_len);
	else
		aesni_gcm_finalize(aes_ctx, data, auth_tag, auth_tag_len);
	kernel_fpu_end();

	return 0;
}

static int gcmaes_encrypt(struct aead_request *req, unsigned int assoclen,
			  u8 *hash_subkey, u8 *iv, void *aes_ctx)
{
	struct crypto_aead *tfm = crypto_aead_reqtfm(req);
	unsigned long auth_tag_len = crypto_aead_authsize(tfm);
	u8 auth_tag[16];
	int err;

	err = gcmaes_crypt_by_sg(true, req, assoclen, hash_subkey, iv, aes_ctx,
				 auth_tag, auth_tag_len);
	if (err)
		return err;

	scatterwalk_map_and_copy(auth_tag, req->dst,
				 req->assoclen + req->cryptlen,
				 auth_tag_len, 1);
	return 0;
}

static int gcmaes_decrypt(struct aead_request *req, unsigned int assoclen,
			  u8 *hash_subkey, u8 *iv, void *aes_ctx)
{
	struct crypto_aead *tfm = crypto_aead_reqtfm(req);
	unsigned long auth_tag_len = crypto_aead_authsize(tfm);
	u8 auth_tag_msg[16];
	u8 auth_tag[16];
	int err;

	err = gcmaes_crypt_by_sg(false, req, assoclen, hash_subkey, iv, aes_ctx,
				 auth_tag, auth_tag_len);
	if (err)
		return err;

	/* Copy out original auth_tag */
	scatterwalk_map_and_copy(auth_tag_msg, req->src,
				 req->assoclen + req->cryptlen - auth_tag_len,
				 auth_tag_len, 0);

	/* Compare generated tag with passed in tag. */
	if (crypto_memneq(auth_tag_msg, auth_tag, auth_tag_len)) {
		memzero_explicit(auth_tag, sizeof(auth_tag));
		return -EBADMSG;
	}
	return 0;
}

static int helper_rfc4106_encrypt(struct aead_request *req)
{
	struct crypto_aead *tfm = crypto_aead_reqtfm(req);
	struct aesni_rfc4106_gcm_ctx *ctx = aesni_rfc4106_gcm_ctx_get(tfm);
	void *aes_ctx = &(ctx->aes_key_expanded);
	u8 ivbuf[16 + (AESNI_ALIGN - 8)] __aligned(8);
	u8 *iv = PTR_ALIGN(&ivbuf[0], AESNI_ALIGN);
	unsigned int i;
	__be32 counter = cpu_to_be32(1);

	/* Assuming we are supporting rfc4106 64-bit extended */
	/* sequence numbers We need to have the AAD length equal */
	/* to 16 or 20 bytes */
	if (unlikely(req->assoclen != 16 && req->assoclen != 20))
		return -EINVAL;

	/* IV below built */
	for (i = 0; i < 4; i++)
		*(iv+i) = ctx->nonce[i];
	for (i = 0; i < 8; i++)
		*(iv+4+i) = req->iv[i];
	*((__be32 *)(iv+12)) = counter;

	return gcmaes_encrypt(req, req->assoclen - 8, ctx->hash_subkey, iv,
			      aes_ctx);
}

static int helper_rfc4106_decrypt(struct aead_request *req)
{
	__be32 counter = cpu_to_be32(1);
	struct crypto_aead *tfm = crypto_aead_reqtfm(req);
	struct aesni_rfc4106_gcm_ctx *ctx = aesni_rfc4106_gcm_ctx_get(tfm);
	void *aes_ctx = &(ctx->aes_key_expanded);
	u8 ivbuf[16 + (AESNI_ALIGN - 8)] __aligned(8);
	u8 *iv = PTR_ALIGN(&ivbuf[0], AESNI_ALIGN);
	unsigned int i;

	if (unlikely(req->assoclen != 16 && req->assoclen != 20))
		return -EINVAL;

	/* Assuming we are supporting rfc4106 64-bit extended */
	/* sequence numbers We need to have the AAD length */
	/* equal to 16 or 20 bytes */

	/* IV below built */
	for (i = 0; i < 4; i++)
		*(iv+i) = ctx->nonce[i];
	for (i = 0; i < 8; i++)
		*(iv+4+i) = req->iv[i];
	*((__be32 *)(iv+12)) = counter;

	return gcmaes_decrypt(req, req->assoclen - 8, ctx->hash_subkey, iv,
			      aes_ctx);
}
#endif

static int xts_setkey_aesni(struct crypto_skcipher *tfm, const u8 *key,
			    unsigned int keylen)
{
	struct aesni_xts_ctx *ctx = aes_xts_ctx(tfm);
	int err;

	err = xts_verify_key(tfm, key, keylen);
	if (err)
		return err;

	keylen /= 2;

	/* first half of xts-key is for crypt */
	err = aes_set_key_common(&ctx->crypt_ctx, key, keylen);
	if (err)
		return err;

	/* second half of xts-key is for tweak */
	return aes_set_key_common(&ctx->tweak_ctx, key + keylen, keylen);
}

typedef void (*xts_encrypt_iv_func)(const struct crypto_aes_ctx *tweak_key,
				    u8 iv[AES_BLOCK_SIZE]);
typedef void (*xts_crypt_func)(const struct crypto_aes_ctx *key,
			       const u8 *src, u8 *dst, unsigned int len,
			       u8 tweak[AES_BLOCK_SIZE]);

/* This handles cases where the source and/or destination span pages. */
static noinline int
xts_crypt_slowpath(struct skcipher_request *req, xts_crypt_func crypt_func)
{
	struct crypto_skcipher *tfm = crypto_skcipher_reqtfm(req);
<<<<<<< HEAD
	struct aesni_xts_ctx *ctx = aes_xts_ctx(tfm);
=======
	const struct aesni_xts_ctx *ctx = aes_xts_ctx(tfm);
>>>>>>> 0c383648
	int tail = req->cryptlen % AES_BLOCK_SIZE;
	struct scatterlist sg_src[2], sg_dst[2];
	struct skcipher_request subreq;
	struct skcipher_walk walk;
	struct scatterlist *src, *dst;
	int err;

	/*
	 * If the message length isn't divisible by the AES block size, then
	 * separate off the last full block and the partial block.  This ensures
	 * that they are processed in the same call to the assembly function,
	 * which is required for ciphertext stealing.
	 */
	if (tail) {
		skcipher_request_set_tfm(&subreq, tfm);
		skcipher_request_set_callback(&subreq,
					      skcipher_request_flags(req),
					      NULL, NULL);
		skcipher_request_set_crypt(&subreq, req->src, req->dst,
					   req->cryptlen - tail - AES_BLOCK_SIZE,
					   req->iv);
		req = &subreq;
	}

	err = skcipher_walk_virt(&walk, req, false);

	while (walk.nbytes) {
		kernel_fpu_begin();
		(*crypt_func)(&ctx->crypt_ctx,
			      walk.src.virt.addr, walk.dst.virt.addr,
			      walk.nbytes & ~(AES_BLOCK_SIZE - 1), req->iv);
		kernel_fpu_end();
		err = skcipher_walk_done(&walk,
					 walk.nbytes & (AES_BLOCK_SIZE - 1));
	}

	if (err || !tail)
		return err;

<<<<<<< HEAD
	/* calculate first value of T */
	aesni_enc(&ctx->tweak_ctx, walk.iv, walk.iv);

	while (walk.nbytes > 0) {
		int nbytes = walk.nbytes;

		if (nbytes < walk.total)
			nbytes &= ~(AES_BLOCK_SIZE - 1);

		if (encrypt)
			aesni_xts_encrypt(&ctx->crypt_ctx,
					  walk.dst.virt.addr, walk.src.virt.addr,
					  nbytes, walk.iv);
		else
			aesni_xts_decrypt(&ctx->crypt_ctx,
					  walk.dst.virt.addr, walk.src.virt.addr,
					  nbytes, walk.iv);
		kernel_fpu_end();
=======
	/* Do ciphertext stealing with the last full block and partial block. */

	dst = src = scatterwalk_ffwd(sg_src, req->src, req->cryptlen);
	if (req->dst != req->src)
		dst = scatterwalk_ffwd(sg_dst, req->dst, req->cryptlen);
>>>>>>> 0c383648

	skcipher_request_set_crypt(req, src, dst, AES_BLOCK_SIZE + tail,
				   req->iv);

	err = skcipher_walk_virt(&walk, req, false);
	if (err)
		return err;

	kernel_fpu_begin();
	(*crypt_func)(&ctx->crypt_ctx, walk.src.virt.addr, walk.dst.virt.addr,
		      walk.nbytes, req->iv);
	kernel_fpu_end();

	return skcipher_walk_done(&walk, 0);
}

/* __always_inline to avoid indirect call in fastpath */
static __always_inline int
xts_crypt(struct skcipher_request *req, xts_encrypt_iv_func encrypt_iv,
	  xts_crypt_func crypt_func)
{
	struct crypto_skcipher *tfm = crypto_skcipher_reqtfm(req);
	const struct aesni_xts_ctx *ctx = aes_xts_ctx(tfm);
	const unsigned int cryptlen = req->cryptlen;
	struct scatterlist *src = req->src;
	struct scatterlist *dst = req->dst;

	if (unlikely(cryptlen < AES_BLOCK_SIZE))
		return -EINVAL;

<<<<<<< HEAD
		kernel_fpu_begin();
		if (encrypt)
			aesni_xts_encrypt(&ctx->crypt_ctx,
					  walk.dst.virt.addr, walk.src.virt.addr,
					  walk.nbytes, walk.iv);
		else
			aesni_xts_decrypt(&ctx->crypt_ctx,
					  walk.dst.virt.addr, walk.src.virt.addr,
					  walk.nbytes, walk.iv);
		kernel_fpu_end();
=======
	kernel_fpu_begin();
	(*encrypt_iv)(&ctx->tweak_ctx, req->iv);
>>>>>>> 0c383648

	/*
	 * In practice, virtually all XTS plaintexts and ciphertexts are either
	 * 512 or 4096 bytes, aligned such that they don't span page boundaries.
	 * To optimize the performance of these cases, and also any other case
	 * where no page boundary is spanned, the below fast-path handles
	 * single-page sources and destinations as efficiently as possible.
	 */
	if (likely(src->length >= cryptlen && dst->length >= cryptlen &&
		   src->offset + cryptlen <= PAGE_SIZE &&
		   dst->offset + cryptlen <= PAGE_SIZE)) {
		struct page *src_page = sg_page(src);
		struct page *dst_page = sg_page(dst);
		void *src_virt = kmap_local_page(src_page) + src->offset;
		void *dst_virt = kmap_local_page(dst_page) + dst->offset;

		(*crypt_func)(&ctx->crypt_ctx, src_virt, dst_virt, cryptlen,
			      req->iv);
		kunmap_local(dst_virt);
		kunmap_local(src_virt);
		kernel_fpu_end();
		return 0;
	}
	kernel_fpu_end();
	return xts_crypt_slowpath(req, crypt_func);
}

static void aesni_xts_encrypt_iv(const struct crypto_aes_ctx *tweak_key,
				 u8 iv[AES_BLOCK_SIZE])
{
	aesni_enc(tweak_key, iv, iv);
}

static void aesni_xts_encrypt(const struct crypto_aes_ctx *key,
			      const u8 *src, u8 *dst, unsigned int len,
			      u8 tweak[AES_BLOCK_SIZE])
{
	aesni_xts_enc(key, dst, src, len, tweak);
}

static void aesni_xts_decrypt(const struct crypto_aes_ctx *key,
			      const u8 *src, u8 *dst, unsigned int len,
			      u8 tweak[AES_BLOCK_SIZE])
{
	aesni_xts_dec(key, dst, src, len, tweak);
}

static int xts_encrypt_aesni(struct skcipher_request *req)
{
	return xts_crypt(req, aesni_xts_encrypt_iv, aesni_xts_encrypt);
}

static int xts_decrypt_aesni(struct skcipher_request *req)
{
	return xts_crypt(req, aesni_xts_encrypt_iv, aesni_xts_decrypt);
}

static struct crypto_alg aesni_cipher_alg = {
	.cra_name		= "aes",
	.cra_driver_name	= "aes-aesni",
	.cra_priority		= 300,
	.cra_flags		= CRYPTO_ALG_TYPE_CIPHER,
	.cra_blocksize		= AES_BLOCK_SIZE,
	.cra_ctxsize		= CRYPTO_AES_CTX_SIZE,
	.cra_module		= THIS_MODULE,
	.cra_u	= {
		.cipher	= {
			.cia_min_keysize	= AES_MIN_KEY_SIZE,
			.cia_max_keysize	= AES_MAX_KEY_SIZE,
			.cia_setkey		= aes_set_key,
			.cia_encrypt		= aesni_encrypt,
			.cia_decrypt		= aesni_decrypt
		}
	}
};

static struct skcipher_alg aesni_skciphers[] = {
	{
		.base = {
			.cra_name		= "__ecb(aes)",
			.cra_driver_name	= "__ecb-aes-aesni",
			.cra_priority		= 400,
			.cra_flags		= CRYPTO_ALG_INTERNAL,
			.cra_blocksize		= AES_BLOCK_SIZE,
			.cra_ctxsize		= CRYPTO_AES_CTX_SIZE,
			.cra_module		= THIS_MODULE,
		},
		.min_keysize	= AES_MIN_KEY_SIZE,
		.max_keysize	= AES_MAX_KEY_SIZE,
		.setkey		= aesni_skcipher_setkey,
		.encrypt	= ecb_encrypt,
		.decrypt	= ecb_decrypt,
	}, {
		.base = {
			.cra_name		= "__cbc(aes)",
			.cra_driver_name	= "__cbc-aes-aesni",
			.cra_priority		= 400,
			.cra_flags		= CRYPTO_ALG_INTERNAL,
			.cra_blocksize		= AES_BLOCK_SIZE,
			.cra_ctxsize		= CRYPTO_AES_CTX_SIZE,
			.cra_module		= THIS_MODULE,
		},
		.min_keysize	= AES_MIN_KEY_SIZE,
		.max_keysize	= AES_MAX_KEY_SIZE,
		.ivsize		= AES_BLOCK_SIZE,
		.setkey		= aesni_skcipher_setkey,
		.encrypt	= cbc_encrypt,
		.decrypt	= cbc_decrypt,
	}, {
		.base = {
			.cra_name		= "__cts(cbc(aes))",
			.cra_driver_name	= "__cts-cbc-aes-aesni",
			.cra_priority		= 400,
			.cra_flags		= CRYPTO_ALG_INTERNAL,
			.cra_blocksize		= AES_BLOCK_SIZE,
			.cra_ctxsize		= CRYPTO_AES_CTX_SIZE,
			.cra_module		= THIS_MODULE,
		},
		.min_keysize	= AES_MIN_KEY_SIZE,
		.max_keysize	= AES_MAX_KEY_SIZE,
		.ivsize		= AES_BLOCK_SIZE,
		.walksize	= 2 * AES_BLOCK_SIZE,
		.setkey		= aesni_skcipher_setkey,
		.encrypt	= cts_cbc_encrypt,
		.decrypt	= cts_cbc_decrypt,
#ifdef CONFIG_X86_64
	}, {
		.base = {
			.cra_name		= "__ctr(aes)",
			.cra_driver_name	= "__ctr-aes-aesni",
			.cra_priority		= 400,
			.cra_flags		= CRYPTO_ALG_INTERNAL,
			.cra_blocksize		= 1,
			.cra_ctxsize		= CRYPTO_AES_CTX_SIZE,
			.cra_module		= THIS_MODULE,
		},
		.min_keysize	= AES_MIN_KEY_SIZE,
		.max_keysize	= AES_MAX_KEY_SIZE,
		.ivsize		= AES_BLOCK_SIZE,
		.chunksize	= AES_BLOCK_SIZE,
		.setkey		= aesni_skcipher_setkey,
		.encrypt	= ctr_crypt,
		.decrypt	= ctr_crypt,
#endif
	}, {
		.base = {
			.cra_name		= "__xts(aes)",
			.cra_driver_name	= "__xts-aes-aesni",
			.cra_priority		= 401,
			.cra_flags		= CRYPTO_ALG_INTERNAL,
			.cra_blocksize		= AES_BLOCK_SIZE,
			.cra_ctxsize		= XTS_AES_CTX_SIZE,
			.cra_module		= THIS_MODULE,
		},
		.min_keysize	= 2 * AES_MIN_KEY_SIZE,
		.max_keysize	= 2 * AES_MAX_KEY_SIZE,
		.ivsize		= AES_BLOCK_SIZE,
		.walksize	= 2 * AES_BLOCK_SIZE,
		.setkey		= xts_setkey_aesni,
		.encrypt	= xts_encrypt_aesni,
		.decrypt	= xts_decrypt_aesni,
	}
};

static
struct simd_skcipher_alg *aesni_simd_skciphers[ARRAY_SIZE(aesni_skciphers)];

#ifdef CONFIG_X86_64
/*
 * XCTR does not have a non-AVX implementation, so it must be enabled
 * conditionally.
 */
static struct skcipher_alg aesni_xctr = {
	.base = {
		.cra_name		= "__xctr(aes)",
		.cra_driver_name	= "__xctr-aes-aesni",
		.cra_priority		= 400,
		.cra_flags		= CRYPTO_ALG_INTERNAL,
		.cra_blocksize		= 1,
		.cra_ctxsize		= CRYPTO_AES_CTX_SIZE,
		.cra_module		= THIS_MODULE,
	},
	.min_keysize	= AES_MIN_KEY_SIZE,
	.max_keysize	= AES_MAX_KEY_SIZE,
	.ivsize		= AES_BLOCK_SIZE,
	.chunksize	= AES_BLOCK_SIZE,
	.setkey		= aesni_skcipher_setkey,
	.encrypt	= xctr_crypt,
	.decrypt	= xctr_crypt,
};

static struct simd_skcipher_alg *aesni_simd_xctr;

asmlinkage void aes_xts_encrypt_iv(const struct crypto_aes_ctx *tweak_key,
				   u8 iv[AES_BLOCK_SIZE]);

#define DEFINE_XTS_ALG(suffix, driver_name, priority)			       \
									       \
asmlinkage void								       \
aes_xts_encrypt_##suffix(const struct crypto_aes_ctx *key, const u8 *src,      \
			 u8 *dst, unsigned int len, u8 tweak[AES_BLOCK_SIZE]); \
asmlinkage void								       \
aes_xts_decrypt_##suffix(const struct crypto_aes_ctx *key, const u8 *src,      \
			 u8 *dst, unsigned int len, u8 tweak[AES_BLOCK_SIZE]); \
									       \
static int xts_encrypt_##suffix(struct skcipher_request *req)		       \
{									       \
	return xts_crypt(req, aes_xts_encrypt_iv, aes_xts_encrypt_##suffix);   \
}									       \
									       \
static int xts_decrypt_##suffix(struct skcipher_request *req)		       \
{									       \
	return xts_crypt(req, aes_xts_encrypt_iv, aes_xts_decrypt_##suffix);   \
}									       \
									       \
static struct skcipher_alg aes_xts_alg_##suffix = {			       \
	.base = {							       \
		.cra_name		= "__xts(aes)",			       \
		.cra_driver_name	= "__" driver_name,		       \
		.cra_priority		= priority,			       \
		.cra_flags		= CRYPTO_ALG_INTERNAL,		       \
		.cra_blocksize		= AES_BLOCK_SIZE,		       \
		.cra_ctxsize		= XTS_AES_CTX_SIZE,		       \
		.cra_module		= THIS_MODULE,			       \
	},								       \
	.min_keysize	= 2 * AES_MIN_KEY_SIZE,				       \
	.max_keysize	= 2 * AES_MAX_KEY_SIZE,				       \
	.ivsize		= AES_BLOCK_SIZE,				       \
	.walksize	= 2 * AES_BLOCK_SIZE,				       \
	.setkey		= xts_setkey_aesni,				       \
	.encrypt	= xts_encrypt_##suffix,				       \
	.decrypt	= xts_decrypt_##suffix,				       \
};									       \
									       \
static struct simd_skcipher_alg *aes_xts_simdalg_##suffix

DEFINE_XTS_ALG(aesni_avx, "xts-aes-aesni-avx", 500);
#if defined(CONFIG_AS_VAES) && defined(CONFIG_AS_VPCLMULQDQ)
DEFINE_XTS_ALG(vaes_avx2, "xts-aes-vaes-avx2", 600);
DEFINE_XTS_ALG(vaes_avx10_256, "xts-aes-vaes-avx10_256", 700);
DEFINE_XTS_ALG(vaes_avx10_512, "xts-aes-vaes-avx10_512", 800);
#endif

/*
 * This is a list of CPU models that are known to suffer from downclocking when
 * zmm registers (512-bit vectors) are used.  On these CPUs, the AES-XTS
 * implementation with zmm registers won't be used by default.  An
 * implementation with ymm registers (256-bit vectors) will be used instead.
 */
static const struct x86_cpu_id zmm_exclusion_list[] = {
	X86_MATCH_VFM(INTEL_SKYLAKE_X,		0),
	X86_MATCH_VFM(INTEL_ICELAKE_X,		0),
	X86_MATCH_VFM(INTEL_ICELAKE_D,		0),
	X86_MATCH_VFM(INTEL_ICELAKE,		0),
	X86_MATCH_VFM(INTEL_ICELAKE_L,		0),
	X86_MATCH_VFM(INTEL_ICELAKE_NNPI,	0),
	X86_MATCH_VFM(INTEL_TIGERLAKE_L,	0),
	X86_MATCH_VFM(INTEL_TIGERLAKE,		0),
	/* Allow Rocket Lake and later, and Sapphire Rapids and later. */
	/* Also allow AMD CPUs (starting with Zen 4, the first with AVX-512). */
	{},
};

static int __init register_xts_algs(void)
{
	int err;

	if (!boot_cpu_has(X86_FEATURE_AVX))
		return 0;
	err = simd_register_skciphers_compat(&aes_xts_alg_aesni_avx, 1,
					     &aes_xts_simdalg_aesni_avx);
	if (err)
		return err;
#if defined(CONFIG_AS_VAES) && defined(CONFIG_AS_VPCLMULQDQ)
	if (!boot_cpu_has(X86_FEATURE_AVX2) ||
	    !boot_cpu_has(X86_FEATURE_VAES) ||
	    !boot_cpu_has(X86_FEATURE_VPCLMULQDQ) ||
	    !boot_cpu_has(X86_FEATURE_PCLMULQDQ) ||
	    !cpu_has_xfeatures(XFEATURE_MASK_SSE | XFEATURE_MASK_YMM, NULL))
		return 0;
	err = simd_register_skciphers_compat(&aes_xts_alg_vaes_avx2, 1,
					     &aes_xts_simdalg_vaes_avx2);
	if (err)
		return err;

	if (!boot_cpu_has(X86_FEATURE_AVX512BW) ||
	    !boot_cpu_has(X86_FEATURE_AVX512VL) ||
	    !boot_cpu_has(X86_FEATURE_BMI2) ||
	    !cpu_has_xfeatures(XFEATURE_MASK_SSE | XFEATURE_MASK_YMM |
			       XFEATURE_MASK_AVX512, NULL))
		return 0;

	err = simd_register_skciphers_compat(&aes_xts_alg_vaes_avx10_256, 1,
					     &aes_xts_simdalg_vaes_avx10_256);
	if (err)
		return err;

	if (x86_match_cpu(zmm_exclusion_list))
		aes_xts_alg_vaes_avx10_512.base.cra_priority = 1;

	err = simd_register_skciphers_compat(&aes_xts_alg_vaes_avx10_512, 1,
					     &aes_xts_simdalg_vaes_avx10_512);
	if (err)
		return err;
#endif /* CONFIG_AS_VAES && CONFIG_AS_VPCLMULQDQ */
	return 0;
}

static void unregister_xts_algs(void)
{
	if (aes_xts_simdalg_aesni_avx)
		simd_unregister_skciphers(&aes_xts_alg_aesni_avx, 1,
					  &aes_xts_simdalg_aesni_avx);
#if defined(CONFIG_AS_VAES) && defined(CONFIG_AS_VPCLMULQDQ)
	if (aes_xts_simdalg_vaes_avx2)
		simd_unregister_skciphers(&aes_xts_alg_vaes_avx2, 1,
					  &aes_xts_simdalg_vaes_avx2);
	if (aes_xts_simdalg_vaes_avx10_256)
		simd_unregister_skciphers(&aes_xts_alg_vaes_avx10_256, 1,
					  &aes_xts_simdalg_vaes_avx10_256);
	if (aes_xts_simdalg_vaes_avx10_512)
		simd_unregister_skciphers(&aes_xts_alg_vaes_avx10_512, 1,
					  &aes_xts_simdalg_vaes_avx10_512);
#endif
}
#else /* CONFIG_X86_64 */
static int __init register_xts_algs(void)
{
	return 0;
}

static void unregister_xts_algs(void)
{
}
#endif /* !CONFIG_X86_64 */

#ifdef CONFIG_X86_64
static int generic_gcmaes_set_key(struct crypto_aead *aead, const u8 *key,
				  unsigned int key_len)
{
	struct generic_gcmaes_ctx *ctx = generic_gcmaes_ctx_get(aead);

	return aes_set_key_common(&ctx->aes_key_expanded, key, key_len) ?:
<<<<<<< HEAD
	       rfc4106_set_hash_subkey(ctx->hash_subkey, key, key_len);
=======
	       aes_gcm_derive_hash_subkey(&ctx->aes_key_expanded,
					  ctx->hash_subkey);
>>>>>>> 0c383648
}

static int generic_gcmaes_encrypt(struct aead_request *req)
{
	struct crypto_aead *tfm = crypto_aead_reqtfm(req);
	struct generic_gcmaes_ctx *ctx = generic_gcmaes_ctx_get(tfm);
	void *aes_ctx = &(ctx->aes_key_expanded);
	u8 ivbuf[16 + (AESNI_ALIGN - 8)] __aligned(8);
	u8 *iv = PTR_ALIGN(&ivbuf[0], AESNI_ALIGN);
	__be32 counter = cpu_to_be32(1);

	memcpy(iv, req->iv, 12);
	*((__be32 *)(iv+12)) = counter;

	return gcmaes_encrypt(req, req->assoclen, ctx->hash_subkey, iv,
			      aes_ctx);
}

static int generic_gcmaes_decrypt(struct aead_request *req)
{
	__be32 counter = cpu_to_be32(1);
	struct crypto_aead *tfm = crypto_aead_reqtfm(req);
	struct generic_gcmaes_ctx *ctx = generic_gcmaes_ctx_get(tfm);
	void *aes_ctx = &(ctx->aes_key_expanded);
	u8 ivbuf[16 + (AESNI_ALIGN - 8)] __aligned(8);
	u8 *iv = PTR_ALIGN(&ivbuf[0], AESNI_ALIGN);

	memcpy(iv, req->iv, 12);
	*((__be32 *)(iv+12)) = counter;

	return gcmaes_decrypt(req, req->assoclen, ctx->hash_subkey, iv,
			      aes_ctx);
}

static struct aead_alg aesni_aeads[] = { {
	.setkey			= common_rfc4106_set_key,
	.setauthsize		= common_rfc4106_set_authsize,
	.encrypt		= helper_rfc4106_encrypt,
	.decrypt		= helper_rfc4106_decrypt,
	.ivsize			= GCM_RFC4106_IV_SIZE,
	.maxauthsize		= 16,
	.base = {
		.cra_name		= "__rfc4106(gcm(aes))",
		.cra_driver_name	= "__rfc4106-gcm-aesni",
		.cra_priority		= 400,
		.cra_flags		= CRYPTO_ALG_INTERNAL,
		.cra_blocksize		= 1,
		.cra_ctxsize		= sizeof(struct aesni_rfc4106_gcm_ctx),
		.cra_alignmask		= 0,
		.cra_module		= THIS_MODULE,
	},
}, {
	.setkey			= generic_gcmaes_set_key,
	.setauthsize		= generic_gcmaes_set_authsize,
	.encrypt		= generic_gcmaes_encrypt,
	.decrypt		= generic_gcmaes_decrypt,
	.ivsize			= GCM_AES_IV_SIZE,
	.maxauthsize		= 16,
	.base = {
		.cra_name		= "__gcm(aes)",
		.cra_driver_name	= "__generic-gcm-aesni",
		.cra_priority		= 400,
		.cra_flags		= CRYPTO_ALG_INTERNAL,
		.cra_blocksize		= 1,
		.cra_ctxsize		= sizeof(struct generic_gcmaes_ctx),
		.cra_alignmask		= 0,
		.cra_module		= THIS_MODULE,
	},
} };
#else
static struct aead_alg aesni_aeads[0];
#endif

static struct simd_aead_alg *aesni_simd_aeads[ARRAY_SIZE(aesni_aeads)];

static const struct x86_cpu_id aesni_cpu_id[] = {
	X86_MATCH_FEATURE(X86_FEATURE_AES, NULL),
	{}
};
MODULE_DEVICE_TABLE(x86cpu, aesni_cpu_id);

static int __init aesni_init(void)
{
	int err;

	if (!x86_match_cpu(aesni_cpu_id))
		return -ENODEV;
#ifdef CONFIG_X86_64
	if (boot_cpu_has(X86_FEATURE_AVX2)) {
		pr_info("AVX2 version of gcm_enc/dec engaged.\n");
		static_branch_enable(&gcm_use_avx);
		static_branch_enable(&gcm_use_avx2);
	} else
	if (boot_cpu_has(X86_FEATURE_AVX)) {
		pr_info("AVX version of gcm_enc/dec engaged.\n");
		static_branch_enable(&gcm_use_avx);
	} else {
		pr_info("SSE version of gcm_enc/dec engaged.\n");
	}
	if (boot_cpu_has(X86_FEATURE_AVX)) {
		/* optimize performance of ctr mode encryption transform */
		static_call_update(aesni_ctr_enc_tfm, aesni_ctr_enc_avx_tfm);
		pr_info("AES CTR mode by8 optimization enabled\n");
	}
#endif /* CONFIG_X86_64 */

	err = crypto_register_alg(&aesni_cipher_alg);
	if (err)
		return err;

	err = simd_register_skciphers_compat(aesni_skciphers,
					     ARRAY_SIZE(aesni_skciphers),
					     aesni_simd_skciphers);
	if (err)
		goto unregister_cipher;

	err = simd_register_aeads_compat(aesni_aeads, ARRAY_SIZE(aesni_aeads),
					 aesni_simd_aeads);
	if (err)
		goto unregister_skciphers;

#ifdef CONFIG_X86_64
	if (boot_cpu_has(X86_FEATURE_AVX))
		err = simd_register_skciphers_compat(&aesni_xctr, 1,
						     &aesni_simd_xctr);
	if (err)
		goto unregister_aeads;
#endif /* CONFIG_X86_64 */

	err = register_xts_algs();
	if (err)
		goto unregister_xts;

	return 0;

unregister_xts:
	unregister_xts_algs();
#ifdef CONFIG_X86_64
	if (aesni_simd_xctr)
		simd_unregister_skciphers(&aesni_xctr, 1, &aesni_simd_xctr);
unregister_aeads:
#endif /* CONFIG_X86_64 */
	simd_unregister_aeads(aesni_aeads, ARRAY_SIZE(aesni_aeads),
				aesni_simd_aeads);

unregister_skciphers:
	simd_unregister_skciphers(aesni_skciphers, ARRAY_SIZE(aesni_skciphers),
				  aesni_simd_skciphers);
unregister_cipher:
	crypto_unregister_alg(&aesni_cipher_alg);
	return err;
}

static void __exit aesni_exit(void)
{
	simd_unregister_aeads(aesni_aeads, ARRAY_SIZE(aesni_aeads),
			      aesni_simd_aeads);
	simd_unregister_skciphers(aesni_skciphers, ARRAY_SIZE(aesni_skciphers),
				  aesni_simd_skciphers);
	crypto_unregister_alg(&aesni_cipher_alg);
#ifdef CONFIG_X86_64
	if (boot_cpu_has(X86_FEATURE_AVX))
		simd_unregister_skciphers(&aesni_xctr, 1, &aesni_simd_xctr);
#endif /* CONFIG_X86_64 */
	unregister_xts_algs();
}

late_initcall(aesni_init);
module_exit(aesni_exit);

MODULE_DESCRIPTION("Rijndael (AES) Cipher Algorithm, Intel AES-NI instructions optimized");
MODULE_LICENSE("GPL");
MODULE_ALIAS_CRYPTO("aes");<|MERGE_RESOLUTION|>--- conflicted
+++ resolved
@@ -86,13 +86,8 @@
 	return PTR_ALIGN(addr, AESNI_ALIGN);
 }
 
-<<<<<<< HEAD
-asmlinkage int aesni_set_key(struct crypto_aes_ctx *ctx, const u8 *in_key,
-			     unsigned int key_len);
-=======
 asmlinkage void aesni_set_key(struct crypto_aes_ctx *ctx, const u8 *in_key,
 			      unsigned int key_len);
->>>>>>> 0c383648
 asmlinkage void aesni_enc(const void *ctx, u8 *out, const u8 *in);
 asmlinkage void aesni_dec(const void *ctx, u8 *out, const u8 *in);
 asmlinkage void aesni_ecb_enc(struct crypto_aes_ctx *ctx, u8 *out,
@@ -617,12 +612,8 @@
 	memcpy(ctx->nonce, key + key_len, sizeof(ctx->nonce));
 
 	return aes_set_key_common(&ctx->aes_key_expanded, key, key_len) ?:
-<<<<<<< HEAD
-	       rfc4106_set_hash_subkey(ctx->hash_subkey, key, key_len);
-=======
 	       aes_gcm_derive_hash_subkey(&ctx->aes_key_expanded,
 					  ctx->hash_subkey);
->>>>>>> 0c383648
 }
 
 /* This is the Integrity Check Value (aka the authentication tag) length and can
@@ -905,11 +896,7 @@
 xts_crypt_slowpath(struct skcipher_request *req, xts_crypt_func crypt_func)
 {
 	struct crypto_skcipher *tfm = crypto_skcipher_reqtfm(req);
-<<<<<<< HEAD
-	struct aesni_xts_ctx *ctx = aes_xts_ctx(tfm);
-=======
 	const struct aesni_xts_ctx *ctx = aes_xts_ctx(tfm);
->>>>>>> 0c383648
 	int tail = req->cryptlen % AES_BLOCK_SIZE;
 	struct scatterlist sg_src[2], sg_dst[2];
 	struct skcipher_request subreq;
@@ -949,32 +936,11 @@
 	if (err || !tail)
 		return err;
 
-<<<<<<< HEAD
-	/* calculate first value of T */
-	aesni_enc(&ctx->tweak_ctx, walk.iv, walk.iv);
-
-	while (walk.nbytes > 0) {
-		int nbytes = walk.nbytes;
-
-		if (nbytes < walk.total)
-			nbytes &= ~(AES_BLOCK_SIZE - 1);
-
-		if (encrypt)
-			aesni_xts_encrypt(&ctx->crypt_ctx,
-					  walk.dst.virt.addr, walk.src.virt.addr,
-					  nbytes, walk.iv);
-		else
-			aesni_xts_decrypt(&ctx->crypt_ctx,
-					  walk.dst.virt.addr, walk.src.virt.addr,
-					  nbytes, walk.iv);
-		kernel_fpu_end();
-=======
 	/* Do ciphertext stealing with the last full block and partial block. */
 
 	dst = src = scatterwalk_ffwd(sg_src, req->src, req->cryptlen);
 	if (req->dst != req->src)
 		dst = scatterwalk_ffwd(sg_dst, req->dst, req->cryptlen);
->>>>>>> 0c383648
 
 	skcipher_request_set_crypt(req, src, dst, AES_BLOCK_SIZE + tail,
 				   req->iv);
@@ -1005,21 +971,8 @@
 	if (unlikely(cryptlen < AES_BLOCK_SIZE))
 		return -EINVAL;
 
-<<<<<<< HEAD
-		kernel_fpu_begin();
-		if (encrypt)
-			aesni_xts_encrypt(&ctx->crypt_ctx,
-					  walk.dst.virt.addr, walk.src.virt.addr,
-					  walk.nbytes, walk.iv);
-		else
-			aesni_xts_decrypt(&ctx->crypt_ctx,
-					  walk.dst.virt.addr, walk.src.virt.addr,
-					  walk.nbytes, walk.iv);
-		kernel_fpu_end();
-=======
 	kernel_fpu_begin();
 	(*encrypt_iv)(&ctx->tweak_ctx, req->iv);
->>>>>>> 0c383648
 
 	/*
 	 * In practice, virtually all XTS plaintexts and ciphertexts are either
@@ -1363,12 +1316,8 @@
 	struct generic_gcmaes_ctx *ctx = generic_gcmaes_ctx_get(aead);
 
 	return aes_set_key_common(&ctx->aes_key_expanded, key, key_len) ?:
-<<<<<<< HEAD
-	       rfc4106_set_hash_subkey(ctx->hash_subkey, key, key_len);
-=======
 	       aes_gcm_derive_hash_subkey(&ctx->aes_key_expanded,
 					  ctx->hash_subkey);
->>>>>>> 0c383648
 }
 
 static int generic_gcmaes_encrypt(struct aead_request *req)
