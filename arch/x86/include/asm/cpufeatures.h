--- conflicted
+++ resolved
@@ -438,17 +438,6 @@
 #define X86_FEATURE_SPEC_CTRL_SSBD	(18*32+31) /* Speculative Store Bypass Disable */
 
 /* AMD-defined memory encryption features, CPUID level 0x8000001f (EAX), word 19 */
-<<<<<<< HEAD
-#define X86_FEATURE_SME			(19*32+ 0) /* AMD Secure Memory Encryption */
-#define X86_FEATURE_SEV			(19*32+ 1) /* AMD Secure Encrypted Virtualization */
-#define X86_FEATURE_VM_PAGE_FLUSH	(19*32+ 2) /* "" VM Page Flush MSR is supported */
-#define X86_FEATURE_SEV_ES		(19*32+ 3) /* AMD Secure Encrypted Virtualization - Encrypted State */
-#define X86_FEATURE_SEV_SNP		(19*32+ 4) /* AMD Secure Encrypted Virtualization - Secure Nested Paging */
-#define X86_FEATURE_V_TSC_AUX		(19*32+ 9) /* "" Virtual TSC_AUX */
-#define X86_FEATURE_SME_COHERENT	(19*32+10) /* "" AMD hardware-enforced cache coherency */
-#define X86_FEATURE_DEBUG_SWAP		(19*32+14) /* AMD SEV-ES full debug state swap support */
-#define X86_FEATURE_SVSM		(19*32+28) /* SVSM present */
-=======
 #define X86_FEATURE_SME			(19*32+ 0) /* "sme" AMD Secure Memory Encryption */
 #define X86_FEATURE_SEV			(19*32+ 1) /* "sev" AMD Secure Encrypted Virtualization */
 #define X86_FEATURE_VM_PAGE_FLUSH	(19*32+ 2) /* VM Page Flush MSR is supported */
@@ -457,7 +446,7 @@
 #define X86_FEATURE_V_TSC_AUX		(19*32+ 9) /* Virtual TSC_AUX */
 #define X86_FEATURE_SME_COHERENT	(19*32+10) /* AMD hardware-enforced cache coherency */
 #define X86_FEATURE_DEBUG_SWAP		(19*32+14) /* "debug_swap" AMD SEV-ES full debug state swap support */
->>>>>>> 34b3fc55
+#define X86_FEATURE_SVSM		(19*32+28) /* SVSM present */
 
 /* AMD-defined Extended Feature 2 EAX, CPUID level 0x80000021 (EAX), word 20 */
 #define X86_FEATURE_NO_NESTED_DATA_BP	(20*32+ 0) /* No Nested Data Breakpoints */
