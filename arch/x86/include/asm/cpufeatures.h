#ifndef _ASM_X86_CPUFEATURES_H
#define _ASM_X86_CPUFEATURES_H

#ifndef _ASM_X86_REQUIRED_FEATURES_H
#include <asm/required-features.h>
#endif

#ifndef _ASM_X86_DISABLED_FEATURES_H
#include <asm/disabled-features.h>
#endif

/*
 * Defines x86 CPU feature bits
 */
<<<<<<< HEAD
#define NCAPINTS	17	/* N 32-bit words worth of info */
=======
#define NCAPINTS	18	/* N 32-bit words worth of info */
>>>>>>> ed596a4a
#define NBUGINTS	1	/* N 32-bit bug flags */

/*
 * Note: If the comment begins with a quoted string, that string is used
 * in /proc/cpuinfo instead of the macro name.  If the string is "",
 * this feature bit is not displayed in /proc/cpuinfo at all.
 */

/* Intel-defined CPU features, CPUID level 0x00000001 (edx), word 0 */
#define X86_FEATURE_FPU		( 0*32+ 0) /* Onboard FPU */
#define X86_FEATURE_VME		( 0*32+ 1) /* Virtual Mode Extensions */
#define X86_FEATURE_DE		( 0*32+ 2) /* Debugging Extensions */
#define X86_FEATURE_PSE		( 0*32+ 3) /* Page Size Extensions */
#define X86_FEATURE_TSC		( 0*32+ 4) /* Time Stamp Counter */
#define X86_FEATURE_MSR		( 0*32+ 5) /* Model-Specific Registers */
#define X86_FEATURE_PAE		( 0*32+ 6) /* Physical Address Extensions */
#define X86_FEATURE_MCE		( 0*32+ 7) /* Machine Check Exception */
#define X86_FEATURE_CX8		( 0*32+ 8) /* CMPXCHG8 instruction */
#define X86_FEATURE_APIC	( 0*32+ 9) /* Onboard APIC */
#define X86_FEATURE_SEP		( 0*32+11) /* SYSENTER/SYSEXIT */
#define X86_FEATURE_MTRR	( 0*32+12) /* Memory Type Range Registers */
#define X86_FEATURE_PGE		( 0*32+13) /* Page Global Enable */
#define X86_FEATURE_MCA		( 0*32+14) /* Machine Check Architecture */
#define X86_FEATURE_CMOV	( 0*32+15) /* CMOV instructions */
					  /* (plus FCMOVcc, FCOMI with FPU) */
#define X86_FEATURE_PAT		( 0*32+16) /* Page Attribute Table */
#define X86_FEATURE_PSE36	( 0*32+17) /* 36-bit PSEs */
#define X86_FEATURE_PN		( 0*32+18) /* Processor serial number */
#define X86_FEATURE_CLFLUSH	( 0*32+19) /* CLFLUSH instruction */
#define X86_FEATURE_DS		( 0*32+21) /* "dts" Debug Store */
#define X86_FEATURE_ACPI	( 0*32+22) /* ACPI via MSR */
#define X86_FEATURE_MMX		( 0*32+23) /* Multimedia Extensions */
#define X86_FEATURE_FXSR	( 0*32+24) /* FXSAVE/FXRSTOR, CR4.OSFXSR */
#define X86_FEATURE_XMM		( 0*32+25) /* "sse" */
#define X86_FEATURE_XMM2	( 0*32+26) /* "sse2" */
#define X86_FEATURE_SELFSNOOP	( 0*32+27) /* "ss" CPU self snoop */
#define X86_FEATURE_HT		( 0*32+28) /* Hyper-Threading */
#define X86_FEATURE_ACC		( 0*32+29) /* "tm" Automatic clock control */
#define X86_FEATURE_IA64	( 0*32+30) /* IA-64 processor */
#define X86_FEATURE_PBE		( 0*32+31) /* Pending Break Enable */

/* AMD-defined CPU features, CPUID level 0x80000001, word 1 */
/* Don't duplicate feature flags which are redundant with Intel! */
#define X86_FEATURE_SYSCALL	( 1*32+11) /* SYSCALL/SYSRET */
#define X86_FEATURE_MP		( 1*32+19) /* MP Capable. */
#define X86_FEATURE_NX		( 1*32+20) /* Execute Disable */
#define X86_FEATURE_MMXEXT	( 1*32+22) /* AMD MMX extensions */
#define X86_FEATURE_FXSR_OPT	( 1*32+25) /* FXSAVE/FXRSTOR optimizations */
#define X86_FEATURE_GBPAGES	( 1*32+26) /* "pdpe1gb" GB pages */
#define X86_FEATURE_RDTSCP	( 1*32+27) /* RDTSCP */
#define X86_FEATURE_LM		( 1*32+29) /* Long Mode (x86-64) */
#define X86_FEATURE_3DNOWEXT	( 1*32+30) /* AMD 3DNow! extensions */
#define X86_FEATURE_3DNOW	( 1*32+31) /* 3DNow! */

/* Transmeta-defined CPU features, CPUID level 0x80860001, word 2 */
#define X86_FEATURE_RECOVERY	( 2*32+ 0) /* CPU in recovery mode */
#define X86_FEATURE_LONGRUN	( 2*32+ 1) /* Longrun power control */
#define X86_FEATURE_LRTI	( 2*32+ 3) /* LongRun table interface */

/* Other features, Linux-defined mapping, word 3 */
/* This range is used for feature bits which conflict or are synthesized */
#define X86_FEATURE_CXMMX	( 3*32+ 0) /* Cyrix MMX extensions */
#define X86_FEATURE_K6_MTRR	( 3*32+ 1) /* AMD K6 nonstandard MTRRs */
#define X86_FEATURE_CYRIX_ARR	( 3*32+ 2) /* Cyrix ARRs (= MTRRs) */
#define X86_FEATURE_CENTAUR_MCR	( 3*32+ 3) /* Centaur MCRs (= MTRRs) */
/* cpu types for specific tunings: */
#define X86_FEATURE_K8		( 3*32+ 4) /* "" Opteron, Athlon64 */
#define X86_FEATURE_K7		( 3*32+ 5) /* "" Athlon */
#define X86_FEATURE_P3		( 3*32+ 6) /* "" P3 */
#define X86_FEATURE_P4		( 3*32+ 7) /* "" P4 */
#define X86_FEATURE_CONSTANT_TSC ( 3*32+ 8) /* TSC ticks at a constant rate */
#define X86_FEATURE_UP		( 3*32+ 9) /* smp kernel running on up */
#define X86_FEATURE_ART		( 3*32+10) /* Platform has always running timer (ART) */
#define X86_FEATURE_ARCH_PERFMON ( 3*32+11) /* Intel Architectural PerfMon */
#define X86_FEATURE_PEBS	( 3*32+12) /* Precise-Event Based Sampling */
#define X86_FEATURE_BTS		( 3*32+13) /* Branch Trace Store */
#define X86_FEATURE_SYSCALL32	( 3*32+14) /* "" syscall in ia32 userspace */
#define X86_FEATURE_SYSENTER32	( 3*32+15) /* "" sysenter in ia32 userspace */
#define X86_FEATURE_REP_GOOD	( 3*32+16) /* rep microcode works well */
#define X86_FEATURE_MFENCE_RDTSC ( 3*32+17) /* "" Mfence synchronizes RDTSC */
#define X86_FEATURE_LFENCE_RDTSC ( 3*32+18) /* "" Lfence synchronizes RDTSC */
#define X86_FEATURE_ACC_POWER	( 3*32+19) /* AMD Accumulated Power Mechanism */
#define X86_FEATURE_NOPL	( 3*32+20) /* The NOPL (0F 1F) instructions */
#define X86_FEATURE_ALWAYS	( 3*32+21) /* "" Always-present feature */
#define X86_FEATURE_XTOPOLOGY	( 3*32+22) /* cpu topology enum extensions */
#define X86_FEATURE_TSC_RELIABLE ( 3*32+23) /* TSC is known to be reliable */
#define X86_FEATURE_NONSTOP_TSC	( 3*32+24) /* TSC does not stop in C states */
/* free, was #define X86_FEATURE_CLFLUSH_MONITOR ( 3*32+25) * "" clflush reqd with monitor */
#define X86_FEATURE_EXTD_APICID	( 3*32+26) /* has extended APICID (8 bits) */
#define X86_FEATURE_AMD_DCM     ( 3*32+27) /* multi-node processor */
#define X86_FEATURE_APERFMPERF	( 3*32+28) /* APERFMPERF */
#define X86_FEATURE_EAGER_FPU	( 3*32+29) /* "eagerfpu" Non lazy FPU restore */
#define X86_FEATURE_NONSTOP_TSC_S3 ( 3*32+30) /* TSC doesn't stop in S3 state */
#define X86_FEATURE_MCE_RECOVERY ( 3*32+31) /* cpu has recoverable machine checks */

/* Intel-defined CPU features, CPUID level 0x00000001 (ecx), word 4 */
#define X86_FEATURE_XMM3	( 4*32+ 0) /* "pni" SSE-3 */
#define X86_FEATURE_PCLMULQDQ	( 4*32+ 1) /* PCLMULQDQ instruction */
#define X86_FEATURE_DTES64	( 4*32+ 2) /* 64-bit Debug Store */
#define X86_FEATURE_MWAIT	( 4*32+ 3) /* "monitor" Monitor/Mwait support */
#define X86_FEATURE_DSCPL	( 4*32+ 4) /* "ds_cpl" CPL Qual. Debug Store */
#define X86_FEATURE_VMX		( 4*32+ 5) /* Hardware virtualization */
#define X86_FEATURE_SMX		( 4*32+ 6) /* Safer mode */
#define X86_FEATURE_EST		( 4*32+ 7) /* Enhanced SpeedStep */
#define X86_FEATURE_TM2		( 4*32+ 8) /* Thermal Monitor 2 */
#define X86_FEATURE_SSSE3	( 4*32+ 9) /* Supplemental SSE-3 */
#define X86_FEATURE_CID		( 4*32+10) /* Context ID */
#define X86_FEATURE_SDBG	( 4*32+11) /* Silicon Debug */
#define X86_FEATURE_FMA		( 4*32+12) /* Fused multiply-add */
#define X86_FEATURE_CX16	( 4*32+13) /* CMPXCHG16B */
#define X86_FEATURE_XTPR	( 4*32+14) /* Send Task Priority Messages */
#define X86_FEATURE_PDCM	( 4*32+15) /* Performance Capabilities */
#define X86_FEATURE_PCID	( 4*32+17) /* Process Context Identifiers */
#define X86_FEATURE_DCA		( 4*32+18) /* Direct Cache Access */
#define X86_FEATURE_XMM4_1	( 4*32+19) /* "sse4_1" SSE-4.1 */
#define X86_FEATURE_XMM4_2	( 4*32+20) /* "sse4_2" SSE-4.2 */
#define X86_FEATURE_X2APIC	( 4*32+21) /* x2APIC */
#define X86_FEATURE_MOVBE	( 4*32+22) /* MOVBE instruction */
#define X86_FEATURE_POPCNT      ( 4*32+23) /* POPCNT instruction */
#define X86_FEATURE_TSC_DEADLINE_TIMER	( 4*32+24) /* Tsc deadline timer */
#define X86_FEATURE_AES		( 4*32+25) /* AES instructions */
#define X86_FEATURE_XSAVE	( 4*32+26) /* XSAVE/XRSTOR/XSETBV/XGETBV */
#define X86_FEATURE_OSXSAVE	( 4*32+27) /* "" XSAVE enabled in the OS */
#define X86_FEATURE_AVX		( 4*32+28) /* Advanced Vector Extensions */
#define X86_FEATURE_F16C	( 4*32+29) /* 16-bit fp conversions */
#define X86_FEATURE_RDRAND	( 4*32+30) /* The RDRAND instruction */
#define X86_FEATURE_HYPERVISOR	( 4*32+31) /* Running on a hypervisor */

/* VIA/Cyrix/Centaur-defined CPU features, CPUID level 0xC0000001, word 5 */
#define X86_FEATURE_XSTORE	( 5*32+ 2) /* "rng" RNG present (xstore) */
#define X86_FEATURE_XSTORE_EN	( 5*32+ 3) /* "rng_en" RNG enabled */
#define X86_FEATURE_XCRYPT	( 5*32+ 6) /* "ace" on-CPU crypto (xcrypt) */
#define X86_FEATURE_XCRYPT_EN	( 5*32+ 7) /* "ace_en" on-CPU crypto enabled */
#define X86_FEATURE_ACE2	( 5*32+ 8) /* Advanced Cryptography Engine v2 */
#define X86_FEATURE_ACE2_EN	( 5*32+ 9) /* ACE v2 enabled */
#define X86_FEATURE_PHE		( 5*32+10) /* PadLock Hash Engine */
#define X86_FEATURE_PHE_EN	( 5*32+11) /* PHE enabled */
#define X86_FEATURE_PMM		( 5*32+12) /* PadLock Montgomery Multiplier */
#define X86_FEATURE_PMM_EN	( 5*32+13) /* PMM enabled */

/* More extended AMD flags: CPUID level 0x80000001, ecx, word 6 */
#define X86_FEATURE_LAHF_LM	( 6*32+ 0) /* LAHF/SAHF in long mode */
#define X86_FEATURE_CMP_LEGACY	( 6*32+ 1) /* If yes HyperThreading not valid */
#define X86_FEATURE_SVM		( 6*32+ 2) /* Secure virtual machine */
#define X86_FEATURE_EXTAPIC	( 6*32+ 3) /* Extended APIC space */
#define X86_FEATURE_CR8_LEGACY	( 6*32+ 4) /* CR8 in 32-bit mode */
#define X86_FEATURE_ABM		( 6*32+ 5) /* Advanced bit manipulation */
#define X86_FEATURE_SSE4A	( 6*32+ 6) /* SSE-4A */
#define X86_FEATURE_MISALIGNSSE ( 6*32+ 7) /* Misaligned SSE mode */
#define X86_FEATURE_3DNOWPREFETCH ( 6*32+ 8) /* 3DNow prefetch instructions */
#define X86_FEATURE_OSVW	( 6*32+ 9) /* OS Visible Workaround */
#define X86_FEATURE_IBS		( 6*32+10) /* Instruction Based Sampling */
#define X86_FEATURE_XOP		( 6*32+11) /* extended AVX instructions */
#define X86_FEATURE_SKINIT	( 6*32+12) /* SKINIT/STGI instructions */
#define X86_FEATURE_WDT		( 6*32+13) /* Watchdog timer */
#define X86_FEATURE_LWP		( 6*32+15) /* Light Weight Profiling */
#define X86_FEATURE_FMA4	( 6*32+16) /* 4 operands MAC instructions */
#define X86_FEATURE_TCE		( 6*32+17) /* translation cache extension */
#define X86_FEATURE_NODEID_MSR	( 6*32+19) /* NodeId MSR */
#define X86_FEATURE_TBM		( 6*32+21) /* trailing bit manipulations */
#define X86_FEATURE_TOPOEXT	( 6*32+22) /* topology extensions CPUID leafs */
#define X86_FEATURE_PERFCTR_CORE ( 6*32+23) /* core performance counter extensions */
#define X86_FEATURE_PERFCTR_NB  ( 6*32+24) /* NB performance counter extensions */
#define X86_FEATURE_BPEXT	(6*32+26) /* data breakpoint extension */
#define X86_FEATURE_PTSC	( 6*32+27) /* performance time-stamp counter */
#define X86_FEATURE_PERFCTR_L2	( 6*32+28) /* L2 performance counter extensions */
#define X86_FEATURE_MWAITX	( 6*32+29) /* MWAIT extension (MONITORX/MWAITX) */

/*
 * Auxiliary flags: Linux defined - For features scattered in various
 * CPUID levels like 0x6, 0xA etc, word 7.
 *
 * Reuse free bits when adding new feature flags!
 */

#define X86_FEATURE_CPB		( 7*32+ 2) /* AMD Core Performance Boost */
#define X86_FEATURE_EPB		( 7*32+ 3) /* IA32_ENERGY_PERF_BIAS support */

#define X86_FEATURE_HW_PSTATE	( 7*32+ 8) /* AMD HW-PState */
#define X86_FEATURE_PROC_FEEDBACK ( 7*32+ 9) /* AMD ProcFeedbackInterface */

#define X86_FEATURE_INTEL_PT	( 7*32+15) /* Intel Processor Trace */

/* Virtualization flags: Linux defined, word 8 */
#define X86_FEATURE_TPR_SHADOW  ( 8*32+ 0) /* Intel TPR Shadow */
#define X86_FEATURE_VNMI        ( 8*32+ 1) /* Intel Virtual NMI */
#define X86_FEATURE_FLEXPRIORITY ( 8*32+ 2) /* Intel FlexPriority */
#define X86_FEATURE_EPT         ( 8*32+ 3) /* Intel Extended Page Table */
#define X86_FEATURE_VPID        ( 8*32+ 4) /* Intel Virtual Processor ID */

#define X86_FEATURE_VMMCALL     ( 8*32+15) /* Prefer vmmcall to vmcall */
#define X86_FEATURE_XENPV       ( 8*32+16) /* "" Xen paravirtual guest */


/* Intel-defined CPU features, CPUID level 0x00000007:0 (ebx), word 9 */
#define X86_FEATURE_FSGSBASE	( 9*32+ 0) /* {RD/WR}{FS/GS}BASE instructions*/
#define X86_FEATURE_TSC_ADJUST	( 9*32+ 1) /* TSC adjustment MSR 0x3b */
#define X86_FEATURE_BMI1	( 9*32+ 3) /* 1st group bit manipulation extensions */
#define X86_FEATURE_HLE		( 9*32+ 4) /* Hardware Lock Elision */
#define X86_FEATURE_AVX2	( 9*32+ 5) /* AVX2 instructions */
#define X86_FEATURE_SMEP	( 9*32+ 7) /* Supervisor Mode Execution Protection */
#define X86_FEATURE_BMI2	( 9*32+ 8) /* 2nd group bit manipulation extensions */
#define X86_FEATURE_ERMS	( 9*32+ 9) /* Enhanced REP MOVSB/STOSB */
#define X86_FEATURE_INVPCID	( 9*32+10) /* Invalidate Processor Context ID */
#define X86_FEATURE_RTM		( 9*32+11) /* Restricted Transactional Memory */
#define X86_FEATURE_CQM		( 9*32+12) /* Cache QoS Monitoring */
#define X86_FEATURE_MPX		( 9*32+14) /* Memory Protection Extension */
#define X86_FEATURE_AVX512F	( 9*32+16) /* AVX-512 Foundation */
#define X86_FEATURE_AVX512DQ	( 9*32+17) /* AVX-512 DQ (Double/Quad granular) Instructions */
#define X86_FEATURE_RDSEED	( 9*32+18) /* The RDSEED instruction */
#define X86_FEATURE_ADX		( 9*32+19) /* The ADCX and ADOX instructions */
#define X86_FEATURE_SMAP	( 9*32+20) /* Supervisor Mode Access Prevention */
#define X86_FEATURE_PCOMMIT	( 9*32+22) /* PCOMMIT instruction */
#define X86_FEATURE_CLFLUSHOPT	( 9*32+23) /* CLFLUSHOPT instruction */
#define X86_FEATURE_CLWB	( 9*32+24) /* CLWB instruction */
#define X86_FEATURE_AVX512PF	( 9*32+26) /* AVX-512 Prefetch */
#define X86_FEATURE_AVX512ER	( 9*32+27) /* AVX-512 Exponential and Reciprocal */
#define X86_FEATURE_AVX512CD	( 9*32+28) /* AVX-512 Conflict Detection */
#define X86_FEATURE_SHA_NI	( 9*32+29) /* SHA1/SHA256 Instruction Extensions */
#define X86_FEATURE_AVX512BW	( 9*32+30) /* AVX-512 BW (Byte/Word granular) Instructions */
#define X86_FEATURE_AVX512VL	( 9*32+31) /* AVX-512 VL (128/256 Vector Length) Extensions */

/* Extended state features, CPUID level 0x0000000d:1 (eax), word 10 */
#define X86_FEATURE_XSAVEOPT	(10*32+ 0) /* XSAVEOPT */
#define X86_FEATURE_XSAVEC	(10*32+ 1) /* XSAVEC */
#define X86_FEATURE_XGETBV1	(10*32+ 2) /* XGETBV with ECX = 1 */
#define X86_FEATURE_XSAVES	(10*32+ 3) /* XSAVES/XRSTORS */

/* Intel-defined CPU QoS Sub-leaf, CPUID level 0x0000000F:0 (edx), word 11 */
#define X86_FEATURE_CQM_LLC	(11*32+ 1) /* LLC QoS if 1 */

/* Intel-defined CPU QoS Sub-leaf, CPUID level 0x0000000F:1 (edx), word 12 */
#define X86_FEATURE_CQM_OCCUP_LLC (12*32+ 0) /* LLC occupancy monitoring if 1 */
#define X86_FEATURE_CQM_MBM_TOTAL (12*32+ 1) /* LLC Total MBM monitoring */
#define X86_FEATURE_CQM_MBM_LOCAL (12*32+ 2) /* LLC Local MBM monitoring */

/* AMD-defined CPU features, CPUID level 0x80000008 (ebx), word 13 */
#define X86_FEATURE_CLZERO	(13*32+0) /* CLZERO instruction */
#define X86_FEATURE_IRPERF	(13*32+1) /* Instructions Retired Count */

/* Thermal and Power Management Leaf, CPUID level 0x00000006 (eax), word 14 */
#define X86_FEATURE_DTHERM	(14*32+ 0) /* Digital Thermal Sensor */
#define X86_FEATURE_IDA		(14*32+ 1) /* Intel Dynamic Acceleration */
#define X86_FEATURE_ARAT	(14*32+ 2) /* Always Running APIC Timer */
#define X86_FEATURE_PLN		(14*32+ 4) /* Intel Power Limit Notification */
#define X86_FEATURE_PTS		(14*32+ 6) /* Intel Package Thermal Status */
#define X86_FEATURE_HWP		(14*32+ 7) /* Intel Hardware P-states */
#define X86_FEATURE_HWP_NOTIFY	(14*32+ 8) /* HWP Notification */
#define X86_FEATURE_HWP_ACT_WINDOW (14*32+ 9) /* HWP Activity Window */
#define X86_FEATURE_HWP_EPP	(14*32+10) /* HWP Energy Perf. Preference */
#define X86_FEATURE_HWP_PKG_REQ (14*32+11) /* HWP Package Level Request */

/* AMD SVM Feature Identification, CPUID level 0x8000000a (edx), word 15 */
#define X86_FEATURE_NPT		(15*32+ 0) /* Nested Page Table support */
#define X86_FEATURE_LBRV	(15*32+ 1) /* LBR Virtualization support */
#define X86_FEATURE_SVML	(15*32+ 2) /* "svm_lock" SVM locking MSR */
#define X86_FEATURE_NRIPS	(15*32+ 3) /* "nrip_save" SVM next_rip save */
#define X86_FEATURE_TSCRATEMSR  (15*32+ 4) /* "tsc_scale" TSC scaling support */
#define X86_FEATURE_VMCBCLEAN   (15*32+ 5) /* "vmcb_clean" VMCB clean bits support */
#define X86_FEATURE_FLUSHBYASID (15*32+ 6) /* flush-by-ASID support */
#define X86_FEATURE_DECODEASSISTS (15*32+ 7) /* Decode Assists support */
#define X86_FEATURE_PAUSEFILTER (15*32+10) /* filtered pause intercept */
#define X86_FEATURE_PFTHRESHOLD (15*32+12) /* pause filter threshold */
#define X86_FEATURE_AVIC	(15*32+13) /* Virtual Interrupt Controller */

/* Intel-defined CPU features, CPUID level 0x00000007:0 (ecx), word 16 */
#define X86_FEATURE_PKU		(16*32+ 3) /* Protection Keys for Userspace */
#define X86_FEATURE_OSPKE	(16*32+ 4) /* OS Protection Keys Enable */

<<<<<<< HEAD
=======
/* AMD-defined CPU features, CPUID level 0x80000007 (ebx), word 17 */
#define X86_FEATURE_OVERFLOW_RECOV (17*32+0) /* MCA overflow recovery support */
#define X86_FEATURE_SUCCOR	(17*32+1) /* Uncorrectable error containment and recovery */
#define X86_FEATURE_SMCA	(17*32+3) /* Scalable MCA */

>>>>>>> ed596a4a
/*
 * BUG word(s)
 */
#define X86_BUG(x)		(NCAPINTS*32 + (x))

#define X86_BUG_F00F		X86_BUG(0) /* Intel F00F */
#define X86_BUG_FDIV		X86_BUG(1) /* FPU FDIV */
#define X86_BUG_COMA		X86_BUG(2) /* Cyrix 6x86 coma */
#define X86_BUG_AMD_TLB_MMATCH	X86_BUG(3) /* "tlb_mmatch" AMD Erratum 383 */
#define X86_BUG_AMD_APIC_C1E	X86_BUG(4) /* "apic_c1e" AMD Erratum 400 */
#define X86_BUG_11AP		X86_BUG(5) /* Bad local APIC aka 11AP */
#define X86_BUG_FXSAVE_LEAK	X86_BUG(6) /* FXSAVE leaks FOP/FIP/FOP */
#define X86_BUG_CLFLUSH_MONITOR	X86_BUG(7) /* AAI65, CLFLUSH required before MONITOR */
#define X86_BUG_SYSRET_SS_ATTRS	X86_BUG(8) /* SYSRET doesn't fix up SS attrs */
#define X86_BUG_NULL_SEG	X86_BUG(9) /* Nulling a selector preserves the base */
#define X86_BUG_SWAPGS_FENCE	X86_BUG(10) /* SWAPGS without input dep on GS */


#ifdef CONFIG_X86_32
/*
 * 64-bit kernels don't use X86_BUG_ESPFIX.  Make the define conditional
 * to avoid confusion.
 */
#define X86_BUG_ESPFIX		X86_BUG(9) /* "" IRET to 16-bit SS corrupts ESP/RSP high bits */
#endif

#endif /* _ASM_X86_CPUFEATURES_H */<|MERGE_RESOLUTION|>--- conflicted
+++ resolved
@@ -12,11 +12,7 @@
 /*
  * Defines x86 CPU feature bits
  */
-<<<<<<< HEAD
-#define NCAPINTS	17	/* N 32-bit words worth of info */
-=======
 #define NCAPINTS	18	/* N 32-bit words worth of info */
->>>>>>> ed596a4a
 #define NBUGINTS	1	/* N 32-bit bug flags */
 
 /*
@@ -286,14 +282,11 @@
 #define X86_FEATURE_PKU		(16*32+ 3) /* Protection Keys for Userspace */
 #define X86_FEATURE_OSPKE	(16*32+ 4) /* OS Protection Keys Enable */
 
-<<<<<<< HEAD
-=======
 /* AMD-defined CPU features, CPUID level 0x80000007 (ebx), word 17 */
 #define X86_FEATURE_OVERFLOW_RECOV (17*32+0) /* MCA overflow recovery support */
 #define X86_FEATURE_SUCCOR	(17*32+1) /* Uncorrectable error containment and recovery */
 #define X86_FEATURE_SMCA	(17*32+3) /* Scalable MCA */
 
->>>>>>> ed596a4a
 /*
  * BUG word(s)
  */
