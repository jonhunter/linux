/*
 * Machine specific setup for xen
 *
 * Jeremy Fitzhardinge <jeremy@xensource.com>, XenSource Inc, 2007
 */

#include <linux/module.h>
#include <linux/sched.h>
#include <linux/mm.h>
#include <linux/pm.h>
#include <linux/memblock.h>
#include <linux/cpuidle.h>

#include <asm/elf.h>
#include <asm/vdso.h>
#include <asm/e820.h>
#include <asm/setup.h>
#include <asm/acpi.h>
#include <asm/xen/hypervisor.h>
#include <asm/xen/hypercall.h>

#include <xen/xen.h>
#include <xen/page.h>
#include <xen/interface/callback.h>
#include <xen/interface/memory.h>
#include <xen/interface/physdev.h>
#include <xen/features.h>

#include "xen-ops.h"
#include "vdso.h"

/* These are code, but not functions.  Defined in entry.S */
extern const char xen_hypervisor_callback[];
extern const char xen_failsafe_callback[];
extern void xen_sysenter_target(void);
extern void xen_syscall_target(void);
extern void xen_syscall32_target(void);

/* Amount of extra memory space we add to the e820 ranges */
phys_addr_t xen_extra_mem_start, xen_extra_mem_size;

/* 
 * The maximum amount of extra memory compared to the base size.  The
 * main scaling factor is the size of struct page.  At extreme ratios
 * of base:extra, all the base memory can be filled with page
 * structures for the extra memory, leaving no space for anything
 * else.
 * 
 * 10x seems like a reasonable balance between scaling flexibility and
 * leaving a practically usable system.
 */
#define EXTRA_MEM_RATIO		(10)

static void __init xen_add_extra_mem(unsigned long pages)
{
	unsigned long pfn;

	u64 size = (u64)pages * PAGE_SIZE;
	u64 extra_start = xen_extra_mem_start + xen_extra_mem_size;

	if (!pages)
		return;

	e820_add_region(extra_start, size, E820_RAM);
	sanitize_e820_map(e820.map, ARRAY_SIZE(e820.map), &e820.nr_map);

	memblock_x86_reserve_range(extra_start, extra_start + size, "XEN EXTRA");

	xen_extra_mem_size += size;

	xen_max_p2m_pfn = PFN_DOWN(extra_start + size);

	for (pfn = PFN_DOWN(extra_start); pfn <= xen_max_p2m_pfn; pfn++)
		__set_phys_to_machine(pfn, INVALID_P2M_ENTRY);
}

static unsigned long __init xen_release_chunk(phys_addr_t start_addr,
					      phys_addr_t end_addr)
{
	struct xen_memory_reservation reservation = {
		.address_bits = 0,
		.extent_order = 0,
		.domid        = DOMID_SELF
	};
	unsigned long start, end;
	unsigned long len = 0;
	unsigned long pfn;
	int ret;

	start = PFN_UP(start_addr);
	end = PFN_DOWN(end_addr);

	if (end <= start)
		return 0;

	for(pfn = start; pfn < end; pfn++) {
		unsigned long mfn = pfn_to_mfn(pfn);

		/* Make sure pfn exists to start with */
		if (mfn == INVALID_P2M_ENTRY || mfn_to_pfn(mfn) != pfn)
			continue;

		set_xen_guest_handle(reservation.extent_start, &mfn);
		reservation.nr_extents = 1;

		ret = HYPERVISOR_memory_op(XENMEM_decrease_reservation,
					   &reservation);
		WARN(ret != 1, "Failed to release pfn %lx err=%d\n", pfn, ret);
		if (ret == 1) {
			__set_phys_to_machine(pfn, INVALID_P2M_ENTRY);
			len++;
		}
	}
	printk(KERN_INFO "Freeing  %lx-%lx pfn range: %lu pages freed\n",
	       start, end, len);

	return len;
}

static unsigned long __init xen_return_unused_memory(unsigned long max_pfn,
						     const struct e820map *e820)
{
	phys_addr_t max_addr = PFN_PHYS(max_pfn);
	phys_addr_t last_end = ISA_END_ADDRESS;
	unsigned long released = 0;
	int i;

	/* Free any unused memory above the low 1Mbyte. */
	for (i = 0; i < e820->nr_map && last_end < max_addr; i++) {
		phys_addr_t end = e820->map[i].addr;
		end = min(max_addr, end);

		if (last_end < end)
			released += xen_release_chunk(last_end, end);
		last_end = max(last_end, e820->map[i].addr + e820->map[i].size);
	}

	if (last_end < max_addr)
		released += xen_release_chunk(last_end, max_addr);

	printk(KERN_INFO "released %lu pages of unused memory\n", released);
	return released;
}

static unsigned long __init xen_set_identity(const struct e820entry *list,
					     ssize_t map_size)
{
	phys_addr_t last = xen_initial_domain() ? 0 : ISA_END_ADDRESS;
	phys_addr_t start_pci = last;
	const struct e820entry *entry;
	unsigned long identity = 0;
	int i;

	for (i = 0, entry = list; i < map_size; i++, entry++) {
		phys_addr_t start = entry->addr;
		phys_addr_t end = start + entry->size;

		if (start < last)
			start = last;

		if (end <= start)
			continue;

		/* Skip over the 1MB region. */
		if (last > end)
			continue;

		if ((entry->type == E820_RAM) || (entry->type == E820_UNUSABLE)) {
			if (start > start_pci)
				identity += set_phys_range_identity(
						PFN_UP(start_pci), PFN_DOWN(start));

			/* Without saving 'last' we would gooble RAM too
			 * at the end of the loop. */
			last = end;
			start_pci = end;
			continue;
		}
		start_pci = min(start, start_pci);
		last = end;
	}
	if (last > start_pci)
		identity += set_phys_range_identity(
					PFN_UP(start_pci), PFN_DOWN(last));
	return identity;
}

static unsigned long __init xen_get_max_pages(void)
{
	unsigned long max_pages = MAX_DOMAIN_PAGES;
	domid_t domid = DOMID_SELF;
	int ret;

	ret = HYPERVISOR_memory_op(XENMEM_maximum_reservation, &domid);
	if (ret > 0)
		max_pages = ret;
	return min(max_pages, MAX_DOMAIN_PAGES);
}

/**
 * machine_specific_memory_setup - Hook for machine specific memory setup.
 **/
char * __init xen_memory_setup(void)
{
	static struct e820entry map[E820MAX] __initdata;
	static struct e820entry map_raw[E820MAX] __initdata;

	unsigned long max_pfn = xen_start_info->nr_pages;
	unsigned long long mem_end;
	int rc;
	struct xen_memory_map memmap;
	unsigned long extra_pages = 0;
	unsigned long extra_limit;
	unsigned long identity_pages = 0;
	int i;
	int op;

	max_pfn = min(MAX_DOMAIN_PAGES, max_pfn);
	mem_end = PFN_PHYS(max_pfn);

	memmap.nr_entries = E820MAX;
	set_xen_guest_handle(memmap.buffer, map);

	op = xen_initial_domain() ?
		XENMEM_machine_memory_map :
		XENMEM_memory_map;
	rc = HYPERVISOR_memory_op(op, &memmap);
	if (rc == -ENOSYS) {
		BUG_ON(xen_initial_domain());
		memmap.nr_entries = 1;
		map[0].addr = 0ULL;
		map[0].size = mem_end;
		/* 8MB slack (to balance backend allocations). */
		map[0].size += 8ULL << 20;
		map[0].type = E820_RAM;
		rc = 0;
	}
	BUG_ON(rc);

	memcpy(map_raw, map, sizeof(map));
	e820.nr_map = 0;
	xen_extra_mem_start = mem_end;
	for (i = 0; i < memmap.nr_entries; i++) {
		unsigned long long end;

		/* Guard against non-page aligned E820 entries. */
		if (map[i].type == E820_RAM)
			map[i].size -= (map[i].size + map[i].addr) % PAGE_SIZE;

		end = map[i].addr + map[i].size;
		if (map[i].type == E820_RAM && end > mem_end) {
			/* RAM off the end - may be partially included */
			u64 delta = min(map[i].size, end - mem_end);

			map[i].size -= delta;
			end -= delta;

			extra_pages += PFN_DOWN(delta);
			/*
			 * Set RAM below 4GB that is not for us to be unusable.
			 * This prevents "System RAM" address space from being
			 * used as potential resource for I/O address (happens
			 * when 'allocate_resource' is called).
			 */
			if (delta &&
				(xen_initial_domain() && end < 0x100000000ULL))
				e820_add_region(end, delta, E820_UNUSABLE);
		}

		if (map[i].size > 0 && end > xen_extra_mem_start)
			xen_extra_mem_start = end;

		/* Add region if any remains */
		if (map[i].size > 0)
			e820_add_region(map[i].addr, map[i].size, map[i].type);
	}
	/* Align the balloon area so that max_low_pfn does not get set
	 * to be at the _end_ of the PCI gap at the far end (fee01000).
	 * Note that xen_extra_mem_start gets set in the loop above to be
	 * past the last E820 region. */
	if (xen_initial_domain() && (xen_extra_mem_start < (1ULL<<32)))
		xen_extra_mem_start = (1ULL<<32);

	/*
	 * In domU, the ISA region is normal, usable memory, but we
	 * reserve ISA memory anyway because too many things poke
	 * about in there.
	 *
	 * In Dom0, the host E820 information can leave gaps in the
	 * ISA range, which would cause us to release those pages.  To
	 * avoid this, we unconditionally reserve them here.
	 */
	e820_add_region(ISA_START_ADDRESS, ISA_END_ADDRESS - ISA_START_ADDRESS,
			E820_RESERVED);

	/*
	 * Reserve Xen bits:
	 *  - mfn_list
	 *  - xen_start_info
	 * See comment above "struct start_info" in <xen/interface/xen.h>
	 */
	memblock_x86_reserve_range(__pa(xen_start_info->mfn_list),
		      __pa(xen_start_info->pt_base),
			"XEN START INFO");

	sanitize_e820_map(e820.map, ARRAY_SIZE(e820.map), &e820.nr_map);

	extra_limit = xen_get_max_pages();
<<<<<<< HEAD
	if (extra_limit >= max_pfn)
		extra_pages = extra_limit - max_pfn;
	else
		extra_pages = 0;
=======
	if (max_pfn + extra_pages > extra_limit) {
		if (extra_limit > max_pfn)
			extra_pages = extra_limit - max_pfn;
		else
			extra_pages = 0;
	}
>>>>>>> b4cbb8a4

	extra_pages += xen_return_unused_memory(xen_start_info->nr_pages, &e820);

	/*
	 * Clamp the amount of extra memory to a EXTRA_MEM_RATIO
	 * factor the base size.  On non-highmem systems, the base
	 * size is the full initial memory allocation; on highmem it
	 * is limited to the max size of lowmem, so that it doesn't
	 * get completely filled.
	 *
	 * In principle there could be a problem in lowmem systems if
	 * the initial memory is also very large with respect to
	 * lowmem, but we won't try to deal with that here.
	 */
	extra_limit = min(EXTRA_MEM_RATIO * min(max_pfn, PFN_DOWN(MAXMEM)),
			  max_pfn + extra_pages);

	if (extra_limit >= max_pfn)
		extra_pages = extra_limit - max_pfn;
	else
		extra_pages = 0;

	xen_add_extra_mem(extra_pages);

	/*
	 * Set P2M for all non-RAM pages and E820 gaps to be identity
	 * type PFNs. We supply it with the non-sanitized version
	 * of the E820.
	 */
	identity_pages = xen_set_identity(map_raw, memmap.nr_entries);
	printk(KERN_INFO "Set %ld page(s) to 1-1 mapping.\n", identity_pages);
	return "Xen";
}

/*
 * Set the bit indicating "nosegneg" library variants should be used.
 * We only need to bother in pure 32-bit mode; compat 32-bit processes
 * can have un-truncated segments, so wrapping around is allowed.
 */
static void __init fiddle_vdso(void)
{
#ifdef CONFIG_X86_32
	u32 *mask;
	mask = VDSO32_SYMBOL(&vdso32_int80_start, NOTE_MASK);
	*mask |= 1 << VDSO_NOTE_NONEGSEG_BIT;
	mask = VDSO32_SYMBOL(&vdso32_sysenter_start, NOTE_MASK);
	*mask |= 1 << VDSO_NOTE_NONEGSEG_BIT;
#endif
}

static int __cpuinit register_callback(unsigned type, const void *func)
{
	struct callback_register callback = {
		.type = type,
		.address = XEN_CALLBACK(__KERNEL_CS, func),
		.flags = CALLBACKF_mask_events,
	};

	return HYPERVISOR_callback_op(CALLBACKOP_register, &callback);
}

void __cpuinit xen_enable_sysenter(void)
{
	int ret;
	unsigned sysenter_feature;

#ifdef CONFIG_X86_32
	sysenter_feature = X86_FEATURE_SEP;
#else
	sysenter_feature = X86_FEATURE_SYSENTER32;
#endif

	if (!boot_cpu_has(sysenter_feature))
		return;

	ret = register_callback(CALLBACKTYPE_sysenter, xen_sysenter_target);
	if(ret != 0)
		setup_clear_cpu_cap(sysenter_feature);
}

void __cpuinit xen_enable_syscall(void)
{
#ifdef CONFIG_X86_64
	int ret;

	ret = register_callback(CALLBACKTYPE_syscall, xen_syscall_target);
	if (ret != 0) {
		printk(KERN_ERR "Failed to set syscall callback: %d\n", ret);
		/* Pretty fatal; 64-bit userspace has no other
		   mechanism for syscalls. */
	}

	if (boot_cpu_has(X86_FEATURE_SYSCALL32)) {
		ret = register_callback(CALLBACKTYPE_syscall32,
					xen_syscall32_target);
		if (ret != 0)
			setup_clear_cpu_cap(X86_FEATURE_SYSCALL32);
	}
#endif /* CONFIG_X86_64 */
}

void __init xen_arch_setup(void)
{
	xen_panic_handler_init();

	HYPERVISOR_vm_assist(VMASST_CMD_enable, VMASST_TYPE_4gb_segments);
	HYPERVISOR_vm_assist(VMASST_CMD_enable, VMASST_TYPE_writable_pagetables);

	if (!xen_feature(XENFEAT_auto_translated_physmap))
		HYPERVISOR_vm_assist(VMASST_CMD_enable,
				     VMASST_TYPE_pae_extended_cr3);

	if (register_callback(CALLBACKTYPE_event, xen_hypervisor_callback) ||
	    register_callback(CALLBACKTYPE_failsafe, xen_failsafe_callback))
		BUG();

	xen_enable_sysenter();
	xen_enable_syscall();

#ifdef CONFIG_ACPI
	if (!(xen_start_info->flags & SIF_INITDOMAIN)) {
		printk(KERN_INFO "ACPI in unprivileged domain disabled\n");
		disable_acpi();
	}
#endif

	memcpy(boot_command_line, xen_start_info->cmd_line,
	       MAX_GUEST_CMDLINE > COMMAND_LINE_SIZE ?
	       COMMAND_LINE_SIZE : MAX_GUEST_CMDLINE);

	/* Set up idle, making sure it calls safe_halt() pvop */
#ifdef CONFIG_X86_32
	boot_cpu_data.hlt_works_ok = 1;
#endif
	disable_cpuidle();
	boot_option_idle_override = IDLE_HALT;

	fiddle_vdso();
}<|MERGE_RESOLUTION|>--- conflicted
+++ resolved
@@ -306,19 +306,12 @@
 	sanitize_e820_map(e820.map, ARRAY_SIZE(e820.map), &e820.nr_map);
 
 	extra_limit = xen_get_max_pages();
-<<<<<<< HEAD
-	if (extra_limit >= max_pfn)
-		extra_pages = extra_limit - max_pfn;
-	else
-		extra_pages = 0;
-=======
 	if (max_pfn + extra_pages > extra_limit) {
 		if (extra_limit > max_pfn)
 			extra_pages = extra_limit - max_pfn;
 		else
 			extra_pages = 0;
 	}
->>>>>>> b4cbb8a4
 
 	extra_pages += xen_return_unused_memory(xen_start_info->nr_pages, &e820);
 
