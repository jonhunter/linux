--- conflicted
+++ resolved
@@ -516,11 +516,7 @@
 }
 
 #ifdef CONFIG_PCI_MSI
-<<<<<<< HEAD
-static void __init xen_msi_init(void)
-=======
 static void __init xen_hvm_msi_init(void)
->>>>>>> e9542fdb
 {
 	if (!disable_apic) {
 		/*
