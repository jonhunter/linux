/* SPDX-License-Identifier: GPL-2.0 WITH Linux-syscall-note */
/*
 * asm/bootinfo-virt.h -- Virtual-m68k-specific boot information definitions
 */

#ifndef _UAPI_ASM_M68K_BOOTINFO_VIRT_H
#define _UAPI_ASM_M68K_BOOTINFO_VIRT_H

#define BI_VIRT_QEMU_VERSION	0x8000
#define BI_VIRT_GF_PIC_BASE	0x8001
#define BI_VIRT_GF_RTC_BASE	0x8002
#define BI_VIRT_GF_TTY_BASE	0x8003
#define BI_VIRT_VIRTIO_BASE	0x8004
#define BI_VIRT_CTRL_BASE	0x8005

<<<<<<< HEAD
/*
 * A random seed used to initialize the RNG. Record format:
 *
 *   - length       [ 2 bytes, 16-bit big endian ]
 *   - seed data    [ `length` bytes, padded to preserve 2-byte alignment ]
 */
#define BI_VIRT_RNG_SEED	0x8006
=======
/* No longer used -- replaced with BI_RNG_SEED -- but don't reuse this index:
 * #define BI_VIRT_RNG_SEED	0x8006 */
>>>>>>> 7365df19

#define VIRT_BOOTI_VERSION	MK_BI_VERSION(2, 0)

#endif /* _UAPI_ASM_M68K_BOOTINFO_MAC_H */<|MERGE_RESOLUTION|>--- conflicted
+++ resolved
@@ -13,18 +13,8 @@
 #define BI_VIRT_VIRTIO_BASE	0x8004
 #define BI_VIRT_CTRL_BASE	0x8005
 
-<<<<<<< HEAD
-/*
- * A random seed used to initialize the RNG. Record format:
- *
- *   - length       [ 2 bytes, 16-bit big endian ]
- *   - seed data    [ `length` bytes, padded to preserve 2-byte alignment ]
- */
-#define BI_VIRT_RNG_SEED	0x8006
-=======
 /* No longer used -- replaced with BI_RNG_SEED -- but don't reuse this index:
  * #define BI_VIRT_RNG_SEED	0x8006 */
->>>>>>> 7365df19
 
 #define VIRT_BOOTI_VERSION	MK_BI_VERSION(2, 0)
 
