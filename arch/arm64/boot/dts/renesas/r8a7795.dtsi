--- conflicted
+++ resolved
@@ -120,10 +120,6 @@
 		compatible = "fixed-clock";
 		#clock-cells = <0>;
 		clock-frequency = <0>;
-<<<<<<< HEAD
-		status = "disabled";
-=======
->>>>>>> ed596a4a
 	};
 
 	soc {
