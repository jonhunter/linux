--- conflicted
+++ resolved
@@ -501,8 +501,6 @@
 
 &main_mcan0 {
 	status = "disabled";
-<<<<<<< HEAD
-=======
 };
 
 &epwm0 {
@@ -515,5 +513,4 @@
 
 &epwm2 {
 	status = "disabled";
->>>>>>> 7365df19
 };