--- conflicted
+++ resolved
@@ -132,15 +132,8 @@
 "4:	mov	%w0, %w6\n"
 "	b	3b\n"
 "	.popsection\n"
-<<<<<<< HEAD
-"	.pushsection __ex_table,\"a\"\n"
-"	.align	3\n"
-"	.quad	1b, 4b, 2b, 4b\n"
-"	.popsection\n"
-=======
 	_ASM_EXTABLE(1b, 4b)
 	_ASM_EXTABLE(2b, 4b)
->>>>>>> 6f40fed1
 ALTERNATIVE("nop", SET_PSTATE_PAN(1), ARM64_HAS_PAN, CONFIG_ARM64_PAN)
 	: "+r" (ret), "=&r" (val), "+Q" (*uaddr), "=&r" (tmp)
 	: "r" (oldval), "r" (newval), "Ir" (-EFAULT)
