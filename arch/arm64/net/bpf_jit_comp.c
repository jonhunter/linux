--- conflicted
+++ resolved
@@ -633,15 +633,7 @@
 					    &func_addr, &func_addr_fixed);
 		if (ret < 0)
 			return ret;
-<<<<<<< HEAD
-		if (func_addr_fixed)
-			/* We can use optimized emission here. */
-			emit_a64_mov_i64(tmp, func_addr, ctx);
-		else
-			emit_addr_mov_i64(tmp, func_addr, ctx);
-=======
 		emit_addr_mov_i64(tmp, func_addr, ctx);
->>>>>>> cf26057a
 		emit(A64_BLR(tmp), ctx);
 		emit(A64_MOV(1, r0, A64_R(0)), ctx);
 		break;
