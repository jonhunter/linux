--- conflicted
+++ resolved
@@ -43,11 +43,8 @@
 #include <linux/pm_runtime.h>
 #include <linux/of.h>
 #include <linux/of_device.h>
-<<<<<<< HEAD
-=======
 #include <linux/platform_device.h>
 #include <linux/platform_data/dmtimer-omap.h>
->>>>>>> c8a1cecc
 
 #include <plat/dmtimer.h>
 
@@ -113,13 +110,6 @@
 
 	omap_dm_timer_write_reg(timer, OMAP_TIMER_IF_CTRL_REG, 0x06);
 
-<<<<<<< HEAD
-static void omap_dm_timer_reset(struct omap_dm_timer *timer)
-{
-	omap_dm_timer_write_reg(timer, OMAP_TIMER_IF_CTRL_REG, 0x06);
-	omap_dm_timer_wait_for_reset(timer);
-	__omap_dm_timer_reset(timer, 0, 0);
-=======
 	do {
 		l = __omap_dm_timer_read(timer,
 					 OMAP_TIMER_V1_SYS_STAT_OFFSET, 0);
@@ -138,16 +128,12 @@
 	timer->posted = 0;
 
 	return 0;
->>>>>>> c8a1cecc
 }
 
 static int omap_dm_timer_prepare(struct omap_dm_timer *timer)
 {
-<<<<<<< HEAD
-=======
 	int rc;
 
->>>>>>> c8a1cecc
 	/*
 	 * FIXME: OMAP1 devices do not use the clock framework for dmtimers so
 	 * do not call clk_get() for these devices.
@@ -163,10 +149,6 @@
 
 	omap_dm_timer_enable(timer);
 
-<<<<<<< HEAD
-	if (timer->capability & OMAP_TIMER_NEEDS_RESET)
-		omap_dm_timer_reset(timer);
-=======
 	if (timer->capability & OMAP_TIMER_NEEDS_RESET) {
 		rc = omap_dm_timer_reset(timer);
 		if (rc) {
@@ -174,7 +156,6 @@
 			return rc;
 		}
 	}
->>>>>>> c8a1cecc
 
 	__omap_dm_timer_enable_posted(timer);
 	omap_dm_timer_disable(timer);
