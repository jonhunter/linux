obj-y                                   += common.o
obj-y                                   += io.o
obj-y                                   += irq.o
obj-y                                   += clock.o
obj-y                                   += timer.o
obj-y					+= fuse.o
obj-y					+= pmc.o
obj-y					+= flowctrl.o
obj-y					+= powergate.o
obj-y					+= apbio.o
obj-y					+= pm.o
obj-$(CONFIG_CPU_IDLE)			+= cpuidle.o
obj-$(CONFIG_CPU_IDLE)			+= sleep.o
obj-$(CONFIG_ARCH_TEGRA_2x_SOC)         += tegra20_clocks.o
obj-$(CONFIG_ARCH_TEGRA_2x_SOC)         += tegra20_clocks_data.o
obj-$(CONFIG_ARCH_TEGRA_2x_SOC)		+= tegra20_speedo.o
obj-$(CONFIG_ARCH_TEGRA_2x_SOC)		+= tegra2_emc.o
obj-$(CONFIG_ARCH_TEGRA_2x_SOC)		+= sleep-tegra20.o
ifeq ($(CONFIG_CPU_IDLE),y)
obj-$(CONFIG_ARCH_TEGRA_2x_SOC)		+= cpuidle-tegra20.o
endif
obj-$(CONFIG_ARCH_TEGRA_3x_SOC)		+= tegra30_clocks.o
obj-$(CONFIG_ARCH_TEGRA_3x_SOC)		+= tegra30_clocks_data.o
obj-$(CONFIG_ARCH_TEGRA_3x_SOC)		+= tegra30_speedo.o
<<<<<<< HEAD
obj-$(CONFIG_ARCH_TEGRA_3x_SOC)		+= sleep-t30.o
=======
obj-$(CONFIG_ARCH_TEGRA_3x_SOC)		+= sleep-tegra30.o
ifeq ($(CONFIG_CPU_IDLE),y)
obj-$(CONFIG_ARCH_TEGRA_3x_SOC)		+= cpuidle-tegra30.o
endif
>>>>>>> c3e5dba4
obj-$(CONFIG_SMP)			+= platsmp.o headsmp.o
obj-$(CONFIG_SMP)                       += reset.o
obj-$(CONFIG_HOTPLUG_CPU)               += hotplug.o
obj-$(CONFIG_CPU_FREQ)                  += cpu-tegra.o
obj-$(CONFIG_TEGRA_PCI)			+= pcie.o

obj-$(CONFIG_ARCH_TEGRA_2x_SOC)		+= board-dt-tegra20.o
obj-$(CONFIG_ARCH_TEGRA_3x_SOC)		+= board-dt-tegra30.o

obj-$(CONFIG_ARCH_TEGRA_2x_SOC)		+= board-harmony-pcie.o

obj-$(CONFIG_ARCH_TEGRA_2x_SOC)		+= board-paz00.o<|MERGE_RESOLUTION|>--- conflicted
+++ resolved
@@ -22,14 +22,10 @@
 obj-$(CONFIG_ARCH_TEGRA_3x_SOC)		+= tegra30_clocks.o
 obj-$(CONFIG_ARCH_TEGRA_3x_SOC)		+= tegra30_clocks_data.o
 obj-$(CONFIG_ARCH_TEGRA_3x_SOC)		+= tegra30_speedo.o
-<<<<<<< HEAD
-obj-$(CONFIG_ARCH_TEGRA_3x_SOC)		+= sleep-t30.o
-=======
 obj-$(CONFIG_ARCH_TEGRA_3x_SOC)		+= sleep-tegra30.o
 ifeq ($(CONFIG_CPU_IDLE),y)
 obj-$(CONFIG_ARCH_TEGRA_3x_SOC)		+= cpuidle-tegra30.o
 endif
->>>>>>> c3e5dba4
 obj-$(CONFIG_SMP)			+= platsmp.o headsmp.o
 obj-$(CONFIG_SMP)                       += reset.o
 obj-$(CONFIG_HOTPLUG_CPU)               += hotplug.o
