--- conflicted
+++ resolved
@@ -33,15 +33,7 @@
 #include <asm/smp_twd.h>
 #include <asm/sched_clock.h>
 
-<<<<<<< HEAD
-#include <mach/irqs.h>
-
 #include "board.h"
-#include "clock.h"
-#include "iomap.h"
-=======
-#include "board.h"
->>>>>>> 46e8a79e
 
 #define RTC_SECONDS            0x08
 #define RTC_SHADOW_SECONDS     0x0c
