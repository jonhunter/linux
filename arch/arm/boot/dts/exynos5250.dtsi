--- conflicted
+++ resolved
@@ -103,15 +103,12 @@
 		compatible = "samsung,exynos4210-pd";
 		reg = <0x10044040 0x20>;
 		#power-domain-cells = <0>;
-<<<<<<< HEAD
-=======
 	};
 
 	pd_disp1: disp1-power-domain@100440A0 {
 		compatible = "samsung,exynos4210-pd";
 		reg = <0x100440A0 0x20>;
 		#power-domain-cells = <0>;
->>>>>>> 007760cf
 	};
 
 	clock: clock-controller@10010000 {
