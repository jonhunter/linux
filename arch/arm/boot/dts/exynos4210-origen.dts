/*
 * Samsung's Exynos4210 based Origen board device tree source
 *
 * Copyright (c) 2010-2011 Samsung Electronics Co., Ltd.
 *		http://www.samsung.com
 * Copyright (c) 2010-2011 Linaro Ltd.
 *		www.linaro.org
 *
 * Device tree source file for Insignal's Origen board which is based on
 * Samsung's Exynos4210 SoC.
 *
 * This program is free software; you can redistribute it and/or modify
 * it under the terms of the GNU General Public License version 2 as
 * published by the Free Software Foundation.
*/

/dts-v1/;
#include "exynos4210.dtsi"
#include <dt-bindings/input/input.h>

/ {
	model = "Insignal Origen evaluation board based on Exynos4210";
	compatible = "insignal,origen", "samsung,exynos4210", "samsung,exynos4";

	memory {
		reg = <0x40000000 0x10000000
		       0x50000000 0x10000000
		       0x60000000 0x10000000
		       0x70000000 0x10000000>;
	};

	chosen {
		bootargs ="root=/dev/ram0 rw ramdisk=8192 initrd=0x41000000,8M console=ttySAC2,115200 init=/linuxrc";
		stdout-path = &serial_2;
	};

	regulators {
		compatible = "simple-bus";
		#address-cells = <1>;
		#size-cells = <0>;

		mmc_reg: regulator@0 {
			compatible = "regulator-fixed";
			reg = <0>;
			regulator-name = "VMEM_VDD_2.8V";
			regulator-min-microvolt = <2800000>;
			regulator-max-microvolt = <2800000>;
			gpio = <&gpx1 1 0>;
			enable-active-high;
		};
	};

	gpio_keys {
		compatible = "gpio-keys";
		#address-cells = <1>;
		#size-cells = <0>;

		up {
			label = "Up";
			gpios = <&gpx2 0 1>;
			linux,code = <KEY_UP>;
			gpio-key,wakeup;
		};

		down {
			label = "Down";
			gpios = <&gpx2 1 1>;
			linux,code = <KEY_DOWN>;
			gpio-key,wakeup;
		};

		back {
			label = "Back";
			gpios = <&gpx1 7 1>;
			linux,code = <KEY_BACK>;
			gpio-key,wakeup;
		};

		home {
			label = "Home";
			gpios = <&gpx1 6 1>;
			linux,code = <KEY_HOME>;
			gpio-key,wakeup;
		};

		menu {
			label = "Menu";
			gpios = <&gpx1 5 1>;
			linux,code = <KEY_MENU>;
			gpio-key,wakeup;
		};
	};

	leds {
		compatible = "gpio-leds";
		status {
			gpios = <&gpx1 3 1>;
			linux,default-trigger = "heartbeat";
		};
	};

	fixed-rate-clocks {
		xxti {
			compatible = "samsung,clock-xxti";
			clock-frequency = <0>;
		};

		xusbxti {
			compatible = "samsung,clock-xusbxti";
			clock-frequency = <24000000>;
		};
	};

	display-timings {
		native-mode = <&timing0>;
		timing0: timing {
			clock-frequency = <47500000>;
			hactive = <1024>;
			vactive = <600>;
			hfront-porch = <64>;
			hback-porch = <16>;
			hsync-len = <48>;
			vback-porch = <64>;
			vfront-porch = <16>;
			vsync-len = <3>;
		};
	};
};

<<<<<<< HEAD
=======
&cpu0 {
	cpu0-supply = <&buck1_reg>;
};

>>>>>>> 3cb5ff02
&fimd {
	pinctrl-0 = <&lcd_en &lcd_clk &lcd_data24 &pwm0_out>;
	pinctrl-names = "default";
	status = "okay";
};

&g2d {
	status = "okay";
};

&i2c_0 {
	status = "okay";
	samsung,i2c-sda-delay = <100>;
	samsung,i2c-max-bus-freq = <20000>;
	pinctrl-0 = <&i2c0_bus>;
	pinctrl-names = "default";

	max8997_pmic@66 {
		compatible = "maxim,max8997-pmic";
		reg = <0x66>;
		interrupt-parent = <&gpx0>;
		interrupts = <4 0>, <3 0>;

		max8997,pmic-buck1-dvs-voltage = <1350000>;
		max8997,pmic-buck2-dvs-voltage = <1100000>;
		max8997,pmic-buck5-dvs-voltage = <1200000>;

		regulators {
			ldo1_reg: LDO1 {
				regulator-name = "VDD_ABB_3.3V";
				regulator-min-microvolt = <3300000>;
				regulator-max-microvolt = <3300000>;
			};

			ldo2_reg: LDO2 {
				regulator-name = "VDD_ALIVE_1.1V";
				regulator-min-microvolt = <1100000>;
				regulator-max-microvolt = <1100000>;
				regulator-always-on;
			};

			ldo3_reg: LDO3 {
				regulator-name = "VMIPI_1.1V";
				regulator-min-microvolt = <1100000>;
				regulator-max-microvolt = <1100000>;
			};

			ldo4_reg: LDO4 {
				regulator-name = "VDD_RTC_1.8V";
				regulator-min-microvolt = <1800000>;
				regulator-max-microvolt	= <1800000>;
				regulator-always-on;
			};

			ldo6_reg: LDO6 {
				regulator-name = "VMIPI_1.8V";
				regulator-min-microvolt = <1800000>;
				regulator-max-microvolt	= <1800000>;
				regulator-always-on;
			};

			ldo7_reg: LDO7 {
				regulator-name = "VDD_AUD_1.8V";
				regulator-min-microvolt = <1800000>;
				regulator-max-microvolt	= <1800000>;
			};

			ldo8_reg: LDO8 {
				regulator-name = "VADC_3.3V";
				regulator-min-microvolt = <3300000>;
				regulator-max-microvolt	= <3300000>;
			};

			ldo9_reg: LDO9 {
				regulator-name = "DVDD_SWB_2.8V";
				regulator-min-microvolt = <2800000>;
				regulator-max-microvolt	= <2800000>;
				regulator-always-on;
			};

			ldo10_reg: LDO10 {
				regulator-name = "VDD_PLL_1.1V";
				regulator-min-microvolt = <1100000>;
				regulator-max-microvolt	= <1100000>;
				regulator-always-on;
			};

			ldo11_reg: LDO11 {
				regulator-name = "VDD_AUD_3V";
				regulator-min-microvolt = <3000000>;
				regulator-max-microvolt	= <3000000>;
			};

			ldo14_reg: LDO14 {
				regulator-name = "AVDD18_SWB_1.8V";
				regulator-min-microvolt = <1800000>;
				regulator-max-microvolt	= <1800000>;
				regulator-always-on;
			};

			ldo17_reg: LDO17 {
				regulator-name = "VDD_SWB_3.3V";
				regulator-min-microvolt = <3300000>;
				regulator-max-microvolt	= <3300000>;
				regulator-always-on;
			};

			ldo21_reg: LDO21 {
				regulator-name = "VDD_MIF_1.2V";
				regulator-min-microvolt = <1200000>;
				regulator-max-microvolt	= <1200000>;
				regulator-always-on;
			};

			buck1_reg: BUCK1 {
				/*
				* HACK: The real name is VDD_ARM_1.2V,
				* but exynos-cpufreq does not support
				* DT-based regulator lookup yet.
				*/
				regulator-name = "vdd_arm";
				regulator-min-microvolt = <950000>;
				regulator-max-microvolt	= <1350000>;
				regulator-always-on;
				regulator-boot-on;
			};

			buck2_reg: BUCK2 {
				regulator-name = "VDD_INT_1.1V";
				regulator-min-microvolt = <900000>;
				regulator-max-microvolt	= <1100000>;
				regulator-always-on;
				regulator-boot-on;
			};

			buck3_reg: BUCK3 {
				regulator-name = "VDD_G3D_1.1V";
				regulator-min-microvolt = <900000>;
				regulator-max-microvolt = <1100000>;
			};

			buck5_reg: BUCK5 {
				regulator-name = "VDDQ_M1M2_1.2V";
				regulator-min-microvolt = <1200000>;
				regulator-max-microvolt = <1200000>;
				regulator-always-on;
			};

			buck7_reg: BUCK7 {
				regulator-name = "VDD_LCD_3.3V";
				regulator-min-microvolt = <3300000>;
				regulator-max-microvolt = <3300000>;
				regulator-boot-on;
				regulator-always-on;
			};
		};
	};
};

&mfc {
	samsung,mfc-r = <0x43000000 0x800000>;
	samsung,mfc-l = <0x51000000 0x800000>;
	status = "okay";
};

&sdhci_0 {
	bus-width = <4>;
	pinctrl-0 = <&sd0_clk &sd0_cmd &sd0_bus4 &sd0_cd>;
	pinctrl-names = "default";
	vmmc-supply = <&mmc_reg>;
	status = "okay";
};

&sdhci_2 {
	bus-width = <4>;
	pinctrl-0 = <&sd2_clk &sd2_cmd &sd2_bus4 &sd2_cd>;
	pinctrl-names = "default";
	vmmc-supply = <&mmc_reg>;
	status = "okay";
};

&serial_0 {
	status = "okay";
};

&serial_1 {
	status = "okay";
};

&serial_2 {
	status = "okay";
};

&serial_3 {
	status = "okay";
};

&rtc {
	status = "okay";
};

&tmu {
	status = "okay";
};

&watchdog {
	status = "okay";
};<|MERGE_RESOLUTION|>--- conflicted
+++ resolved
@@ -127,13 +127,10 @@
 	};
 };
 
-<<<<<<< HEAD
-=======
 &cpu0 {
 	cpu0-supply = <&buck1_reg>;
 };
 
->>>>>>> 3cb5ff02
 &fimd {
 	pinctrl-0 = <&lcd_en &lcd_clk &lcd_data24 &pwm0_out>;
 	pinctrl-names = "default";
