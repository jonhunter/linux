--- conflicted
+++ resolved
@@ -720,8 +720,6 @@
 			status = "disabled";
 			#address-cells = <1>;
 			#size-cells = <0>;
-<<<<<<< HEAD
-=======
 		};
 
 		usb_otg: usb@01c13000 {
@@ -735,7 +733,6 @@
 			extcon = <&usbphy 0>;
 			allwinner,sram = <&otg_sram 1>;
 			status = "disabled";
->>>>>>> 9fe8ecca
 		};
 
 		usbphy: phy@01c13400 {
