// SPDX-License-Identifier: GPL-2.0
/*
 * Device Tree Source for the iWave-RZG1E SODIMM carrier board
 *
 * Copyright (C) 2017 Renesas Electronics Corp.
 */

/*
 * SSI-SGTL5000
 *
 * This command is required when Playback/Capture
 *
 *      amixer set "DVC Out" 100%
 *      amixer set "DVC In" 100%
 *
 * You can use Mute
 *
 *      amixer set "DVC Out Mute" on
 *      amixer set "DVC In Mute" on
 *
 * You can use Volume Ramp
 *
 *      amixer set "DVC Out Ramp Up Rate"   "0.125 dB/64 steps"
 *      amixer set "DVC Out Ramp Down Rate" "0.125 dB/512 steps"
 *      amixer set "DVC Out Ramp" on
 *      aplay xxx.wav &
 *      amixer set "DVC Out"  80%  // Volume Down
 *      amixer set "DVC Out" 100%  // Volume Up
 */

/dts-v1/;
#include "r8a7745-iwg22m.dtsi"
#include <dt-bindings/pwm/pwm.h>

/ {
	model = "iWave Systems RainboW-G22D-SODIMM board based on RZ/G1E";
	compatible = "iwave,g22d", "iwave,g22m", "renesas,r8a7745";

	aliases {
		ethernet0 = &avb;
		serial3 = &scif4;
		serial5 = &hscif1;
	};

	chosen {
		bootargs = "ignore_loglevel rw root=/dev/nfs ip=on";
		stdout-path = "serial3:115200n8";
	};

	audio_clock: audio_clock {
		compatible = "fixed-clock";
		#clock-cells = <0>;
		clock-frequency = <26000000>;
	};

	rsnd_sgtl5000: sound {
		compatible = "simple-audio-card";
		simple-audio-card,format = "i2s";
		simple-audio-card,bitclock-master = <&sndcodec>;
		simple-audio-card,frame-master = <&sndcodec>;

		sndcpu: simple-audio-card,cpu {
			sound-dai = <&rcar_sound>;
		};

		sndcodec: simple-audio-card,codec {
			sound-dai = <&sgtl5000>;
		};
	};

	vccq_sdhi0: regulator-vccq-sdhi0 {
		compatible = "regulator-gpio";

		regulator-name = "SDHI0 VccQ";
		regulator-min-microvolt = <1800000>;
		regulator-max-microvolt = <3300000>;

		gpios = <&gpio0 20 GPIO_ACTIVE_LOW>;
		gpios-states = <1>;
		states = <3300000 1>, <1800000 0>;
	};

	vccq_panel: regulator-vccq-panel {
		compatible = "regulator-fixed";
		regulator-name = "Panel VccQ";
		regulator-min-microvolt = <3300000>;
		regulator-max-microvolt = <3300000>;
		gpio = <&gpio1 13 GPIO_ACTIVE_LOW>;
		enable-active-high;
	};

	backlight_lcd: backlight {
		compatible = "pwm-backlight";
		pwms = <&tpu 3 5000000 PWM_POLARITY_INVERTED>;
		brightness-levels = <0 4 8 16 32 64 128 255>;
		default-brightness-level = <7>;
	};

	lcd_panel: lcd {
		compatible = "edt,etm043080dh6gp";
		power-supply = <&vccq_panel>;
		backlight = <&backlight_lcd>;

		port {
			lcd_in: endpoint {
				remote-endpoint = <&du_out_rgb0>;
			};
		};
	};
};

&du {
	pinctrl-0 = <&du0_pins>;
	pinctrl-names = "default";

	status = "okay";

	ports {
		port@0 {
			endpoint {
				remote-endpoint = <&lcd_in>;
			};
		};
	};
};

&avb {
	pinctrl-0 = <&avb_pins>;
	pinctrl-names = "default";

	phy-handle = <&phy3>;
	phy-mode = "gmii";
	renesas,no-ether-link;
	status = "okay";

	phy3: ethernet-phy@3 {
	/*
	 * On some older versions of the platform (before R4.0) the phy address
	 * may be 1 or 3. The address is fixed to 3 for R4.0 onwards.
	 */
		reg = <3>;
		micrel,led-mode = <1>;
	};
};

&can0 {
	pinctrl-0 = <&can0_pins>;
	pinctrl-names = "default";

	status = "okay";
};

&hscif1 {
	pinctrl-0 = <&hscif1_pins>;
	pinctrl-names = "default";

	uart-has-rtscts;
	status = "okay";
};

&hsusb {
	status = "okay";
	pinctrl-0 = <&usb0_pins>;
	pinctrl-names = "default";
};

&i2c5 {
	pinctrl-0 = <&i2c5_pins>;
	pinctrl-names = "default";

	status = "okay";
	clock-frequency = <400000>;

	stmpe811@44 {
		compatible = "st,stmpe811";
		reg = <0x44>;
		interrupt-parent = <&gpio4>;
		interrupts = <4 IRQ_TYPE_LEVEL_LOW>;

		/* 3.25 MHz ADC clock speed */
		st,adc-freq = <1>;
		/* ADC converstion time: 80 clocks */
		st,sample-time = <4>;
		/* 12-bit ADC */
		st,mod-12b = <1>;
		/* internal ADC reference */
		st,ref-sel = <0>;

		stmpe_touchscreen {
			compatible = "st,stmpe-ts";
			/* 8 sample average control */
			st,ave-ctrl = <3>;
			/* 7 length fractional part in z */
			st,fraction-z = <7>;
			/*
			 * 50 mA typical 80 mA max touchscreen drivers
			 * current limit value
			 */
			st,i-drive = <1>;
			/* 1 ms panel driver settling time */
			st,settling = <3>;
			/* 5 ms touch detect interrupt delay */
			st,touch-det-delay = <5>;
		};
	};

	sgtl5000: codec@a {
		compatible = "fsl,sgtl5000";
		#sound-dai-cells = <0>;
		reg = <0x0a>;
		clocks = <&audio_clock>;
		VDDA-supply = <&reg_3p3v>;
		VDDIO-supply = <&reg_3p3v>;
	};
};

&pci1 {
	status = "okay";
	pinctrl-0 = <&usb1_pins>;
	pinctrl-names = "default";
};

&pfc {
	avb_pins: avb {
		groups = "avb_mdio", "avb_gmii";
		function = "avb";
	};

	backlight_pins: backlight {
<<<<<<< HEAD
		renesas,groups = "tpu_to3_c";
		renesas,function = "tpu";
=======
		groups = "tpu_to3_c";
		function = "tpu";
>>>>>>> 99ae78f1
	};

	can0_pins: can0 {
		groups = "can0_data";
		function = "can0";
	};

	du0_pins: du0 {
<<<<<<< HEAD
		renesas,groups = "du0_rgb666", "du0_sync", "du0_disp",
				 "du0_clk0_out";
		renesas,function = "du0";
=======
		groups = "du0_rgb666", "du0_sync", "du0_disp", "du0_clk0_out";
		function = "du0";
>>>>>>> 99ae78f1
	};

	hscif1_pins: hscif1 {
		groups = "hscif1_data", "hscif1_ctrl";
		function = "hscif1";
	};

	i2c5_pins: i2c5 {
		groups = "i2c5_b";
		function = "i2c5";
	};

	scif4_pins: scif4 {
		groups = "scif4_data_b";
		function = "scif4";
	};

	sdhi0_pins: sd0 {
		groups = "sdhi0_data4", "sdhi0_ctrl";
		function = "sdhi0";
		power-source = <3300>;
	};

	sound_pins: sound {
		groups = "ssi34_ctrl", "ssi3_data", "ssi4_data";
		function = "ssi";
	};

	usb0_pins: usb0 {
		groups = "usb0";
		function = "usb0";
	};

	usb1_pins: usb1 {
		groups = "usb1";
		function = "usb1";
	};
};

&rcar_sound {
	pinctrl-0 = <&sound_pins>;
	pinctrl-names = "default";
	status = "okay";

	/* Single DAI */

	#sound-dai-cells = <0>;

	rcar_sound,dai {
		dai0 {
			playback = <&ssi3 &src3 &dvc0>;
			capture = <&ssi4 &src4 &dvc1>;
		};
	};
};

&scif4 {
	pinctrl-0 = <&scif4_pins>;
	pinctrl-names = "default";

	status = "okay";
};

&sdhi0 {
	pinctrl-0 = <&sdhi0_pins>;
	pinctrl-names = "default";

	vmmc-supply = <&reg_3p3v>;
	vqmmc-supply = <&vccq_sdhi0>;
	cd-gpios = <&gpio6 6 GPIO_ACTIVE_LOW>;
	status = "okay";
};

&ssi4 {
	shared-pin;
};

&tpu {
	pinctrl-0 = <&backlight_pins>;
	pinctrl-names = "default";
	status = "okay";
};

&usbphy {
	status = "okay";
};<|MERGE_RESOLUTION|>--- conflicted
+++ resolved
@@ -227,13 +227,8 @@
 	};
 
 	backlight_pins: backlight {
-<<<<<<< HEAD
-		renesas,groups = "tpu_to3_c";
-		renesas,function = "tpu";
-=======
 		groups = "tpu_to3_c";
 		function = "tpu";
->>>>>>> 99ae78f1
 	};
 
 	can0_pins: can0 {
@@ -242,14 +237,8 @@
 	};
 
 	du0_pins: du0 {
-<<<<<<< HEAD
-		renesas,groups = "du0_rgb666", "du0_sync", "du0_disp",
-				 "du0_clk0_out";
-		renesas,function = "du0";
-=======
 		groups = "du0_rgb666", "du0_sync", "du0_disp", "du0_clk0_out";
 		function = "du0";
->>>>>>> 99ae78f1
 	};
 
 	hscif1_pins: hscif1 {
