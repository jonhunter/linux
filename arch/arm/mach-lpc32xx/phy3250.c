/*
 * Platform support for LPC32xx SoC
 *
 * Author: Kevin Wells <kevin.wells@nxp.com>
 *
 * Copyright (C) 2012 Roland Stigge <stigge@antcom.de>
 * Copyright (C) 2010 NXP Semiconductors
 *
 * This program is free software; you can redistribute it and/or modify
 * it under the terms of the GNU General Public License as published by
 * the Free Software Foundation; either version 2 of the License, or
 * (at your option) any later version.
 *
 * This program is distributed in the hope that it will be useful,
 * but WITHOUT ANY WARRANTY; without even the implied warranty of
 * MERCHANTABILITY or FITNESS FOR A PARTICULAR PURPOSE.  See the
 * GNU General Public License for more details.
 */

#include <linux/init.h>
#include <linux/platform_device.h>
#include <linux/device.h>
#include <linux/interrupt.h>
#include <linux/irq.h>
#include <linux/dma-mapping.h>
#include <linux/device.h>
#include <linux/gpio.h>
#include <linux/amba/bus.h>
#include <linux/amba/clcd.h>
#include <linux/amba/pl08x.h>
#include <linux/amba/mmci.h>
#include <linux/of.h>
#include <linux/of_address.h>
#include <linux/of_irq.h>
#include <linux/of_platform.h>
#include <linux/clk.h>
#include <linux/mtd/lpc32xx_slc.h>
#include <linux/mtd/lpc32xx_mlc.h>

#include <asm/setup.h>
#include <asm/mach-types.h>
#include <asm/mach/arch.h>

#include <mach/hardware.h>
#include <mach/platform.h>
#include <mach/board.h>
#include "common.h"

/*
 * AMBA LCD controller
 */
static struct clcd_panel conn_lcd_panel = {
	.mode		= {
		.name		= "QVGA portrait",
		.refresh	= 60,
		.xres		= 240,
		.yres		= 320,
		.pixclock	= 191828,
		.left_margin	= 22,
		.right_margin	= 11,
		.upper_margin	= 2,
		.lower_margin	= 1,
		.hsync_len	= 5,
		.vsync_len	= 2,
		.sync		= 0,
		.vmode		= FB_VMODE_NONINTERLACED,
	},
	.width		= -1,
	.height		= -1,
	.tim2		= (TIM2_IVS | TIM2_IHS),
	.cntl		= (CNTL_BGR | CNTL_LCDTFT | CNTL_LCDVCOMP(1) |
				CNTL_LCDBPP16_565),
	.bpp		= 16,
};
#define PANEL_SIZE (3 * SZ_64K)

static int lpc32xx_clcd_setup(struct clcd_fb *fb)
{
	dma_addr_t dma;

	fb->fb.screen_base = dma_alloc_wc(&fb->dev->dev, PANEL_SIZE, &dma,
					  GFP_KERNEL);
	if (!fb->fb.screen_base) {
		printk(KERN_ERR "CLCD: unable to map framebuffer\n");
		return -ENOMEM;
	}

	fb->fb.fix.smem_start = dma;
	fb->fb.fix.smem_len = PANEL_SIZE;
	fb->panel = &conn_lcd_panel;

	return 0;
}

static int lpc32xx_clcd_mmap(struct clcd_fb *fb, struct vm_area_struct *vma)
{
	return dma_mmap_wc(&fb->dev->dev, vma, fb->fb.screen_base,
			   fb->fb.fix.smem_start, fb->fb.fix.smem_len);
}

static void lpc32xx_clcd_remove(struct clcd_fb *fb)
{
	dma_free_wc(&fb->dev->dev, fb->fb.fix.smem_len, fb->fb.screen_base,
		    fb->fb.fix.smem_start);
}

static struct clcd_board lpc32xx_clcd_data = {
	.name		= "Phytec LCD",
	.check		= clcdfb_check,
	.decode		= clcdfb_decode,
	.setup		= lpc32xx_clcd_setup,
	.mmap		= lpc32xx_clcd_mmap,
	.remove		= lpc32xx_clcd_remove,
};

static struct pl08x_channel_data pl08x_slave_channels[] = {
	{
		.bus_id = "nand-slc",
		.min_signal = 1, /* SLC NAND Flash */
		.max_signal = 1,
		.periph_buses = PL08X_AHB1,
	},
	{
		.bus_id = "nand-mlc",
		.min_signal = 12, /* MLC NAND Flash */
		.max_signal = 12,
		.periph_buses = PL08X_AHB1,
	},
};

static int pl08x_get_signal(const struct pl08x_channel_data *cd)
{
	return cd->min_signal;
}

static void pl08x_put_signal(const struct pl08x_channel_data *cd, int ch)
{
}

static struct pl08x_platform_data pl08x_pd = {
	.slave_channels = &pl08x_slave_channels[0],
	.num_slave_channels = ARRAY_SIZE(pl08x_slave_channels),
	.get_xfer_signal = pl08x_get_signal,
	.put_xfer_signal = pl08x_put_signal,
	.lli_buses = PL08X_AHB1,
	.mem_buses = PL08X_AHB1,
};

static struct mmci_platform_data lpc32xx_mmci_data = {
	.ocr_mask	= MMC_VDD_30_31 | MMC_VDD_31_32 |
			  MMC_VDD_32_33 | MMC_VDD_33_34,
};

static struct lpc32xx_slc_platform_data lpc32xx_slc_data = {
	.dma_filter = pl08x_filter_id,
};

static struct lpc32xx_mlc_platform_data lpc32xx_mlc_data = {
	.dma_filter = pl08x_filter_id,
};

static const struct of_dev_auxdata const lpc32xx_auxdata_lookup[] __initconst = {
	OF_DEV_AUXDATA("arm,pl022", 0x20084000, "dev:ssp0", NULL),
	OF_DEV_AUXDATA("arm,pl022", 0x2008C000, "dev:ssp1", NULL),
	OF_DEV_AUXDATA("arm,pl110", 0x31040000, "dev:clcd", &lpc32xx_clcd_data),
	OF_DEV_AUXDATA("arm,pl080", 0x31000000, "pl08xdmac", &pl08x_pd),
	OF_DEV_AUXDATA("arm,pl18x", 0x20098000, "20098000.sd",
		       &lpc32xx_mmci_data),
	OF_DEV_AUXDATA("nxp,lpc3220-slc", 0x20020000, "20020000.flash",
		       &lpc32xx_slc_data),
	OF_DEV_AUXDATA("nxp,lpc3220-mlc", 0x200a8000, "200a8000.flash",
		       &lpc32xx_mlc_data),
	{ }
};

static void __init lpc3250_machine_init(void)
{
	u32 tmp;

	/* Setup LCD muxing to RGB565 */
	tmp = __raw_readl(LPC32XX_CLKPWR_LCDCLK_CTRL) &
		~(LPC32XX_CLKPWR_LCDCTRL_LCDTYPE_MSK |
		LPC32XX_CLKPWR_LCDCTRL_PSCALE_MSK);
	tmp |= LPC32XX_CLKPWR_LCDCTRL_LCDTYPE_TFT16;
	__raw_writel(tmp, LPC32XX_CLKPWR_LCDCLK_CTRL);

	lpc32xx_serial_init();

	/* Test clock needed for UDA1380 initial init */
	__raw_writel(LPC32XX_CLKPWR_TESTCLK2_SEL_MOSC |
		LPC32XX_CLKPWR_TESTCLK_TESTCLK2_EN,
		LPC32XX_CLKPWR_TEST_CLK_SEL);

	of_platform_populate(NULL, of_default_bus_match_table,
			     lpc32xx_auxdata_lookup, NULL);
}

static const char *const lpc32xx_dt_compat[] __initconst = {
	"nxp,lpc3220",
	"nxp,lpc3230",
	"nxp,lpc3240",
	"nxp,lpc3250",
	NULL
};

DT_MACHINE_START(LPC32XX_DT, "LPC32XX SoC (Flattened Device Tree)")
	.atag_offset	= 0x100,
	.map_io		= lpc32xx_map_io,
<<<<<<< HEAD
	.init_irq	= lpc32xx_init_irq,
=======
>>>>>>> ed596a4a
	.init_machine	= lpc3250_machine_init,
	.dt_compat	= lpc32xx_dt_compat,
MACHINE_END<|MERGE_RESOLUTION|>--- conflicted
+++ resolved
@@ -206,10 +206,6 @@
 DT_MACHINE_START(LPC32XX_DT, "LPC32XX SoC (Flattened Device Tree)")
 	.atag_offset	= 0x100,
 	.map_io		= lpc32xx_map_io,
-<<<<<<< HEAD
-	.init_irq	= lpc32xx_init_irq,
-=======
->>>>>>> ed596a4a
 	.init_machine	= lpc3250_machine_init,
 	.dt_compat	= lpc32xx_dt_compat,
 MACHINE_END