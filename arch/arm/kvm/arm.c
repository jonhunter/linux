--- conflicted
+++ resolved
@@ -1053,28 +1053,6 @@
 }
 
 static void cpu_hyp_reinit(void)
-<<<<<<< HEAD
-{
-	if (is_kernel_in_hyp_mode()) {
-		/*
-		 * cpu_init_stage2() is safe to call even if the PM
-		 * event was cancelled before the CPU was reset.
-		 */
-		cpu_init_stage2(NULL);
-	} else {
-		if (__hyp_get_vectors() == hyp_default_vectors)
-			cpu_init_hyp_mode(NULL);
-	}
-}
-
-static int hyp_init_cpu_notify(struct notifier_block *self,
-			       unsigned long action, void *cpu)
-{
-	switch (action) {
-	case CPU_STARTING:
-	case CPU_STARTING_FROZEN:
-		cpu_hyp_reinit();
-=======
 {
 	if (is_kernel_in_hyp_mode()) {
 		/*
@@ -1085,7 +1063,6 @@
 	} else {
 		if (__hyp_get_vectors() == hyp_default_vectors)
 			cpu_init_hyp_mode(NULL);
->>>>>>> ed596a4a
 	}
 }
 
@@ -1134,10 +1111,6 @@
 				    unsigned long cmd,
 				    void *v)
 {
-<<<<<<< HEAD
-	if (cmd == CPU_PM_EXIT) {
-		cpu_hyp_reinit();
-=======
 	/*
 	 * kvm_arm_hardware_enabled is left with its old value over
 	 * PM_ENTER->PM_EXIT. It is used to indicate PM_EXIT should
@@ -1153,7 +1126,6 @@
 			 */
 			cpu_hyp_reset();
 
->>>>>>> ed596a4a
 		return NOTIFY_OK;
 	case CPU_PM_EXIT:
 		if (__this_cpu_read(kvm_arm_hardware_enabled))
@@ -1212,22 +1184,6 @@
 	 * Enable hardware so that subsystem initialisation can access EL2.
 	 */
 	on_each_cpu(_kvm_arch_hardware_enable, NULL, 1);
-
-	/*
-	 * Register CPU lower-power notifier
-	 */
-	hyp_cpu_pm_init();
-
-	/*
-	 * Register CPU Hotplug notifier
-	 */
-	cpu_notifier_register_begin();
-	err = __register_cpu_notifier(&hyp_init_cpu_nb);
-	cpu_notifier_register_done();
-	if (err) {
-		kvm_err("Cannot register KVM init CPU notifier (%d)\n", err);
-		return err;
-	}
 
 	/*
 	 * Register CPU lower-power notifier
