/*
 * omap_hwmod_2xxx_3xxx_ipblock_data.c - common IP block data for OMAP2/3
 *
 * Copyright (C) 2011 Nokia Corporation
 * Copyright (C) 2012 Texas Instruments, Inc.
 * Paul Walmsley
 *
 * This program is free software; you can redistribute it and/or modify
 * it under the terms of the GNU General Public License version 2 as
 * published by the Free Software Foundation.
 */

#include <plat-omap/dma-omap.h>

<<<<<<< HEAD
#include "../plat-omap/common.h"

=======
>>>>>>> 8a6ff8a0
#include "omap_hwmod.h"
#include "hdq1w.h"

#include "omap_hwmod_common_data.h"
#include "dma.h"

/* UART */

static struct omap_hwmod_class_sysconfig omap2_uart_sysc = {
	.rev_offs	= 0x50,
	.sysc_offs	= 0x54,
	.syss_offs	= 0x58,
	.sysc_flags	= (SYSC_HAS_SIDLEMODE |
			   SYSC_HAS_ENAWAKEUP | SYSC_HAS_SOFTRESET |
			   SYSC_HAS_AUTOIDLE | SYSS_HAS_RESET_STATUS),
	.idlemodes	= (SIDLE_FORCE | SIDLE_NO | SIDLE_SMART),
	.sysc_fields	= &omap_hwmod_sysc_type1,
};

struct omap_hwmod_class omap2_uart_class = {
	.name	= "uart",
	.sysc	= &omap2_uart_sysc,
};

/*
 * 'dss' class
 * display sub-system
 */

static struct omap_hwmod_class_sysconfig omap2_dss_sysc = {
	.rev_offs	= 0x0000,
	.sysc_offs	= 0x0010,
	.syss_offs	= 0x0014,
	.sysc_flags	= (SYSC_HAS_SOFTRESET | SYSC_HAS_AUTOIDLE |
			   SYSS_HAS_RESET_STATUS),
	.sysc_fields	= &omap_hwmod_sysc_type1,
};

struct omap_hwmod_class omap2_dss_hwmod_class = {
	.name	= "dss",
	.sysc	= &omap2_dss_sysc,
	.reset	= omap_dss_reset,
};

/*
 * 'rfbi' class
 * remote frame buffer interface
 */

static struct omap_hwmod_class_sysconfig omap2_rfbi_sysc = {
	.rev_offs	= 0x0000,
	.sysc_offs	= 0x0010,
	.syss_offs	= 0x0014,
	.sysc_flags	= (SYSC_HAS_SIDLEMODE | SYSC_HAS_SOFTRESET |
			   SYSC_HAS_AUTOIDLE),
	.idlemodes	= (SIDLE_FORCE | SIDLE_NO | SIDLE_SMART),
	.sysc_fields	= &omap_hwmod_sysc_type1,
};

struct omap_hwmod_class omap2_rfbi_hwmod_class = {
	.name	= "rfbi",
	.sysc	= &omap2_rfbi_sysc,
};

/*
 * 'venc' class
 * video encoder
 */

struct omap_hwmod_class omap2_venc_hwmod_class = {
	.name = "venc",
};


/* Common DMA request line data */
struct omap_hwmod_dma_info omap2_uart1_sdma_reqs[] = {
	{ .name = "rx", .dma_req = OMAP24XX_DMA_UART1_RX, },
	{ .name = "tx", .dma_req = OMAP24XX_DMA_UART1_TX, },
	{ .dma_req = -1 }
};

struct omap_hwmod_dma_info omap2_uart2_sdma_reqs[] = {
	{ .name = "rx", .dma_req = OMAP24XX_DMA_UART2_RX, },
	{ .name = "tx", .dma_req = OMAP24XX_DMA_UART2_TX, },
	{ .dma_req = -1 }
};

struct omap_hwmod_dma_info omap2_uart3_sdma_reqs[] = {
	{ .name = "rx", .dma_req = OMAP24XX_DMA_UART3_RX, },
	{ .name = "tx", .dma_req = OMAP24XX_DMA_UART3_TX, },
	{ .dma_req = -1 }
};

struct omap_hwmod_dma_info omap2_i2c1_sdma_reqs[] = {
	{ .name = "tx", .dma_req = OMAP24XX_DMA_I2C1_TX },
	{ .name = "rx", .dma_req = OMAP24XX_DMA_I2C1_RX },
	{ .dma_req = -1 }
};

struct omap_hwmod_dma_info omap2_i2c2_sdma_reqs[] = {
	{ .name = "tx", .dma_req = OMAP24XX_DMA_I2C2_TX },
	{ .name = "rx", .dma_req = OMAP24XX_DMA_I2C2_RX },
	{ .dma_req = -1 }
};

struct omap_hwmod_dma_info omap2_mcspi1_sdma_reqs[] = {
	{ .name = "tx0", .dma_req = 35 }, /* DMA_SPI1_TX0 */
	{ .name = "rx0", .dma_req = 36 }, /* DMA_SPI1_RX0 */
	{ .name = "tx1", .dma_req = 37 }, /* DMA_SPI1_TX1 */
	{ .name = "rx1", .dma_req = 38 }, /* DMA_SPI1_RX1 */
	{ .name = "tx2", .dma_req = 39 }, /* DMA_SPI1_TX2 */
	{ .name = "rx2", .dma_req = 40 }, /* DMA_SPI1_RX2 */
	{ .name = "tx3", .dma_req = 41 }, /* DMA_SPI1_TX3 */
	{ .name = "rx3", .dma_req = 42 }, /* DMA_SPI1_RX3 */
	{ .dma_req = -1 }
};

struct omap_hwmod_dma_info omap2_mcspi2_sdma_reqs[] = {
	{ .name = "tx0", .dma_req = 43 }, /* DMA_SPI2_TX0 */
	{ .name = "rx0", .dma_req = 44 }, /* DMA_SPI2_RX0 */
	{ .name = "tx1", .dma_req = 45 }, /* DMA_SPI2_TX1 */
	{ .name = "rx1", .dma_req = 46 }, /* DMA_SPI2_RX1 */
	{ .dma_req = -1 }
};

struct omap_hwmod_dma_info omap2_mcbsp1_sdma_reqs[] = {
	{ .name = "rx", .dma_req = 32 },
	{ .name = "tx", .dma_req = 31 },
	{ .dma_req = -1 }
};

struct omap_hwmod_dma_info omap2_mcbsp2_sdma_reqs[] = {
	{ .name = "rx", .dma_req = 34 },
	{ .name = "tx", .dma_req = 33 },
	{ .dma_req = -1 }
};

struct omap_hwmod_dma_info omap2_mcbsp3_sdma_reqs[] = {
	{ .name = "rx", .dma_req = 18 },
	{ .name = "tx", .dma_req = 17 },
	{ .dma_req = -1 }
};

/* Other IP block data */


/*
 * omap_hwmod class data
 */

struct omap_hwmod_class l3_hwmod_class = {
	.name = "l3"
};

struct omap_hwmod_class l4_hwmod_class = {
	.name = "l4"
};

struct omap_hwmod_class mpu_hwmod_class = {
	.name = "mpu"
};

struct omap_hwmod_class iva_hwmod_class = {
	.name = "iva"
};

/* Common MPU IRQ line data */

struct omap_hwmod_irq_info omap2_timer1_mpu_irqs[] = {
	{ .irq = 37 + OMAP_INTC_START, },
	{ .irq = -1 },
};

struct omap_hwmod_irq_info omap2_timer2_mpu_irqs[] = {
	{ .irq = 38 + OMAP_INTC_START, },
	{ .irq = -1 },
};

struct omap_hwmod_irq_info omap2_timer3_mpu_irqs[] = {
	{ .irq = 39 + OMAP_INTC_START, },
	{ .irq = -1 },
};

struct omap_hwmod_irq_info omap2_timer4_mpu_irqs[] = {
	{ .irq = 40 + OMAP_INTC_START, },
	{ .irq = -1 },
};

struct omap_hwmod_irq_info omap2_timer5_mpu_irqs[] = {
	{ .irq = 41 + OMAP_INTC_START, },
	{ .irq = -1 },
};

struct omap_hwmod_irq_info omap2_timer6_mpu_irqs[] = {
	{ .irq = 42 + OMAP_INTC_START, },
	{ .irq = -1 },
};

struct omap_hwmod_irq_info omap2_timer7_mpu_irqs[] = {
	{ .irq = 43 + OMAP_INTC_START, },
	{ .irq = -1 },
};

struct omap_hwmod_irq_info omap2_timer8_mpu_irqs[] = {
	{ .irq = 44 + OMAP_INTC_START, },
	{ .irq = -1 },
};

struct omap_hwmod_irq_info omap2_timer9_mpu_irqs[] = {
	{ .irq = 45 + OMAP_INTC_START, },
	{ .irq = -1 },
};

struct omap_hwmod_irq_info omap2_timer10_mpu_irqs[] = {
	{ .irq = 46 + OMAP_INTC_START, },
	{ .irq = -1 },
};

struct omap_hwmod_irq_info omap2_timer11_mpu_irqs[] = {
	{ .irq = 47 + OMAP_INTC_START, },
	{ .irq = -1 },
};

struct omap_hwmod_irq_info omap2_uart1_mpu_irqs[] = {
	{ .irq = 72 + OMAP_INTC_START, },
	{ .irq = -1 },
};

struct omap_hwmod_irq_info omap2_uart2_mpu_irqs[] = {
	{ .irq = 73 + OMAP_INTC_START, },
	{ .irq = -1 },
};

struct omap_hwmod_irq_info omap2_uart3_mpu_irqs[] = {
	{ .irq = 74 + OMAP_INTC_START, },
	{ .irq = -1 },
};

struct omap_hwmod_irq_info omap2_dispc_irqs[] = {
	{ .irq = 25 + OMAP_INTC_START, },
	{ .irq = -1 },
};

struct omap_hwmod_irq_info omap2_i2c1_mpu_irqs[] = {
	{ .irq = 56 + OMAP_INTC_START, },
	{ .irq = -1 },
};

struct omap_hwmod_irq_info omap2_i2c2_mpu_irqs[] = {
	{ .irq = 57 + OMAP_INTC_START, },
	{ .irq = -1 },
};

struct omap_hwmod_irq_info omap2_gpio1_irqs[] = {
	{ .irq = 29 + OMAP_INTC_START, }, /* INT_24XX_GPIO_BANK1 */
	{ .irq = -1 },
};

struct omap_hwmod_irq_info omap2_gpio2_irqs[] = {
	{ .irq = 30 + OMAP_INTC_START, }, /* INT_24XX_GPIO_BANK2 */
	{ .irq = -1 },
};

struct omap_hwmod_irq_info omap2_gpio3_irqs[] = {
	{ .irq = 31 + OMAP_INTC_START, }, /* INT_24XX_GPIO_BANK3 */
	{ .irq = -1 },
};

struct omap_hwmod_irq_info omap2_gpio4_irqs[] = {
	{ .irq = 32 + OMAP_INTC_START, }, /* INT_24XX_GPIO_BANK4 */
	{ .irq = -1 },
};

struct omap_hwmod_irq_info omap2_dma_system_irqs[] = {
	{ .name = "0", .irq = 12 + OMAP_INTC_START, }, /* INT_24XX_SDMA_IRQ0 */
	{ .name = "1", .irq = 13 + OMAP_INTC_START, }, /* INT_24XX_SDMA_IRQ1 */
	{ .name = "2", .irq = 14 + OMAP_INTC_START, }, /* INT_24XX_SDMA_IRQ2 */
	{ .name = "3", .irq = 15 + OMAP_INTC_START, }, /* INT_24XX_SDMA_IRQ3 */
	{ .irq = -1 },
};

struct omap_hwmod_irq_info omap2_mcspi1_mpu_irqs[] = {
	{ .irq = 65 + OMAP_INTC_START, },
	{ .irq = -1 },
};

struct omap_hwmod_irq_info omap2_mcspi2_mpu_irqs[] = {
	{ .irq = 66 + OMAP_INTC_START, },
	{ .irq = -1 },
};

struct omap_hwmod_class_sysconfig omap2_hdq1w_sysc = {
	.rev_offs	= 0x0,
	.sysc_offs	= 0x14,
	.syss_offs	= 0x18,
	.sysc_flags	= (SYSC_HAS_SOFTRESET | SYSC_HAS_AUTOIDLE |
			   SYSS_HAS_RESET_STATUS),
	.sysc_fields    = &omap_hwmod_sysc_type1,
};

struct omap_hwmod_class omap2_hdq1w_class = {
	.name	= "hdq1w",
	.sysc	= &omap2_hdq1w_sysc,
	.reset	= &omap_hdq1w_reset,
};

struct omap_hwmod_irq_info omap2_hdq1w_mpu_irqs[] = {
	{ .irq = 58 + OMAP_INTC_START, },
	{ .irq = -1 },
};
<|MERGE_RESOLUTION|>--- conflicted
+++ resolved
@@ -12,11 +12,6 @@
 
 #include <plat-omap/dma-omap.h>
 
-<<<<<<< HEAD
-#include "../plat-omap/common.h"
-
-=======
->>>>>>> 8a6ff8a0
 #include "omap_hwmod.h"
 #include "hdq1w.h"
 
