--- conflicted
+++ resolved
@@ -214,11 +214,7 @@
 
 	if (!ret && ((*direction == DMA_FROM_DEVICE) ||
 				(*direction == DMA_BIDIRECTIONAL))) {
-<<<<<<< HEAD
-		__be64 *pua = IOMMU_TABLE_USERSPACE_ENTRY_RM(tbl, entry);
-=======
 		__be64 *pua = IOMMU_TABLE_USERSPACE_ENTRY_RO(tbl, entry);
->>>>>>> 0fd79184
 		/*
 		 * kvmppc_rm_tce_iommu_do_map() updates the UA cache after
 		 * calling this so we still get here a valid UA.
@@ -410,13 +406,7 @@
 		if (ret != H_SUCCESS) {
 			kvmppc_rm_clear_tce(vcpu->kvm, stit->tbl, entry);
 			return ret;
-<<<<<<< HEAD
-
-		WARN_ON_ONCE_RM(1);
-		kvmppc_rm_clear_tce(vcpu->kvm, stit->tbl, entry);
-=======
 		}
->>>>>>> 0fd79184
 	}
 
 	kvmppc_tce_put(stt, entry, tce);
@@ -564,13 +554,7 @@
 				kvmppc_rm_clear_tce(vcpu->kvm, stit->tbl,
 						entry);
 				goto unlock_exit;
-<<<<<<< HEAD
-
-			WARN_ON_ONCE_RM(1);
-			kvmppc_rm_clear_tce(vcpu->kvm, stit->tbl, entry);
-=======
 			}
->>>>>>> 0fd79184
 		}
 
 		kvmppc_tce_put(stt, entry + i, tce);
