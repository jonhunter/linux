/*
 * Copyright (C) 2001 Mike Corrigan & Dave Engebretsen, IBM Corporation
 *
 * Rewrite, cleanup:
 *
 * Copyright (C) 2004 Olof Johansson <olof@lixom.net>, IBM Corporation
 * Copyright (C) 2006 Olof Johansson <olof@lixom.net>
 *
 * Dynamic DMA mapping support, pSeries-specific parts, both SMP and LPAR.
 *
 *
 * This program is free software; you can redistribute it and/or modify
 * it under the terms of the GNU General Public License as published by
 * the Free Software Foundation; either version 2 of the License, or
 * (at your option) any later version.
 *
 * This program is distributed in the hope that it will be useful,
 * but WITHOUT ANY WARRANTY; without even the implied warranty of
 * MERCHANTABILITY or FITNESS FOR A PARTICULAR PURPOSE.  See the
 * GNU General Public License for more details.
 *
 * You should have received a copy of the GNU General Public License
 * along with this program; if not, write to the Free Software
 * Foundation, Inc., 59 Temple Place, Suite 330, Boston, MA  02111-1307 USA
 */

#include <linux/init.h>
#include <linux/types.h>
#include <linux/slab.h>
#include <linux/mm.h>
#include <linux/memblock.h>
#include <linux/spinlock.h>
#include <linux/string.h>
#include <linux/pci.h>
#include <linux/dma-mapping.h>
#include <linux/crash_dump.h>
#include <linux/memory.h>
#include <linux/of.h>
#include <linux/iommu.h>
#include <linux/rculist.h>
#include <asm/io.h>
#include <asm/prom.h>
#include <asm/rtas.h>
#include <asm/iommu.h>
#include <asm/pci-bridge.h>
#include <asm/machdep.h>
#include <asm/firmware.h>
#include <asm/tce.h>
#include <asm/ppc-pci.h>
#include <asm/udbg.h>
#include <asm/mmzone.h>
#include <asm/plpar_wrappers.h>

#include "pseries.h"

static struct iommu_table_group *iommu_pseries_alloc_group(int node)
{
	struct iommu_table_group *table_group = NULL;
	struct iommu_table *tbl = NULL;
	struct iommu_table_group_link *tgl = NULL;

	table_group = kzalloc_node(sizeof(struct iommu_table_group), GFP_KERNEL,
			   node);
	if (!table_group)
		goto fail_exit;

	tbl = kzalloc_node(sizeof(struct iommu_table), GFP_KERNEL, node);
	if (!tbl)
		goto fail_exit;

	tgl = kzalloc_node(sizeof(struct iommu_table_group_link), GFP_KERNEL,
			node);
	if (!tgl)
		goto fail_exit;

	INIT_LIST_HEAD_RCU(&tbl->it_group_list);
	tgl->table_group = table_group;
	list_add_rcu(&tgl->next, &tbl->it_group_list);

	table_group->tables[0] = tbl;

	return table_group;

fail_exit:
	kfree(tgl);
	kfree(table_group);
	kfree(tbl);

	return NULL;
}

static void iommu_pseries_free_group(struct iommu_table_group *table_group,
		const char *node_name)
{
	struct iommu_table *tbl;
#ifdef CONFIG_IOMMU_API
	struct iommu_table_group_link *tgl;
#endif

	if (!table_group)
		return;

	tbl = table_group->tables[0];
#ifdef CONFIG_IOMMU_API
	tgl = list_first_entry_or_null(&tbl->it_group_list,
			struct iommu_table_group_link, next);

	WARN_ON_ONCE(!tgl);
	if (tgl) {
		list_del_rcu(&tgl->next);
		kfree(tgl);
	}
	if (table_group->group) {
		iommu_group_put(table_group->group);
		BUG_ON(table_group->group);
	}
#endif
	iommu_free_table(tbl, node_name);

	kfree(table_group);
}

static void tce_invalidate_pSeries_sw(struct iommu_table *tbl,
				      __be64 *startp, __be64 *endp)
{
	u64 __iomem *invalidate = (u64 __iomem *)tbl->it_index;
	unsigned long start, end, inc;

	start = __pa(startp);
	end = __pa(endp);
	inc = L1_CACHE_BYTES; /* invalidate a cacheline of TCEs at a time */

	/* If this is non-zero, change the format.  We shift the
	 * address and or in the magic from the device tree. */
	if (tbl->it_busno) {
		start <<= 12;
		end <<= 12;
		inc <<= 12;
		start |= tbl->it_busno;
		end |= tbl->it_busno;
	}

	end |= inc - 1; /* round up end to be different than start */

	mb(); /* Make sure TCEs in memory are written */
	while (start <= end) {
		out_be64(invalidate, start);
		start += inc;
	}
}

static int tce_build_pSeries(struct iommu_table *tbl, long index,
			      long npages, unsigned long uaddr,
			      enum dma_data_direction direction,
			      struct dma_attrs *attrs)
{
	u64 proto_tce;
	__be64 *tcep, *tces;
	u64 rpn;

	proto_tce = TCE_PCI_READ; // Read allowed

	if (direction != DMA_TO_DEVICE)
		proto_tce |= TCE_PCI_WRITE;

	tces = tcep = ((__be64 *)tbl->it_base) + index;

	while (npages--) {
		/* can't move this out since we might cross MEMBLOCK boundary */
		rpn = __pa(uaddr) >> TCE_SHIFT;
		*tcep = cpu_to_be64(proto_tce | (rpn & TCE_RPN_MASK) << TCE_RPN_SHIFT);

		uaddr += TCE_PAGE_SIZE;
		tcep++;
	}

	if (tbl->it_type & TCE_PCI_SWINV_CREATE)
		tce_invalidate_pSeries_sw(tbl, tces, tcep - 1);
	return 0;
}


static void tce_free_pSeries(struct iommu_table *tbl, long index, long npages)
{
	__be64 *tcep, *tces;

	tces = tcep = ((__be64 *)tbl->it_base) + index;

	while (npages--)
		*(tcep++) = 0;

	if (tbl->it_type & TCE_PCI_SWINV_FREE)
		tce_invalidate_pSeries_sw(tbl, tces, tcep - 1);
}

static unsigned long tce_get_pseries(struct iommu_table *tbl, long index)
{
	__be64 *tcep;

	tcep = ((__be64 *)tbl->it_base) + index;

	return be64_to_cpu(*tcep);
}

static void tce_free_pSeriesLP(struct iommu_table*, long, long);
static void tce_freemulti_pSeriesLP(struct iommu_table*, long, long);

static int tce_build_pSeriesLP(struct iommu_table *tbl, long tcenum,
				long npages, unsigned long uaddr,
				enum dma_data_direction direction,
				struct dma_attrs *attrs)
{
	u64 rc = 0;
	u64 proto_tce, tce;
	u64 rpn;
	int ret = 0;
	long tcenum_start = tcenum, npages_start = npages;

	rpn = __pa(uaddr) >> TCE_SHIFT;
	proto_tce = TCE_PCI_READ;
	if (direction != DMA_TO_DEVICE)
		proto_tce |= TCE_PCI_WRITE;

	while (npages--) {
		tce = proto_tce | (rpn & TCE_RPN_MASK) << TCE_RPN_SHIFT;
		rc = plpar_tce_put((u64)tbl->it_index, (u64)tcenum << 12, tce);

		if (unlikely(rc == H_NOT_ENOUGH_RESOURCES)) {
			ret = (int)rc;
			tce_free_pSeriesLP(tbl, tcenum_start,
			                   (npages_start - (npages + 1)));
			break;
		}

		if (rc && printk_ratelimit()) {
			printk("tce_build_pSeriesLP: plpar_tce_put failed. rc=%lld\n", rc);
			printk("\tindex   = 0x%llx\n", (u64)tbl->it_index);
			printk("\ttcenum  = 0x%llx\n", (u64)tcenum);
			printk("\ttce val = 0x%llx\n", tce );
			dump_stack();
		}

		tcenum++;
		rpn++;
	}
	return ret;
}

static DEFINE_PER_CPU(__be64 *, tce_page);

static int tce_buildmulti_pSeriesLP(struct iommu_table *tbl, long tcenum,
				     long npages, unsigned long uaddr,
				     enum dma_data_direction direction,
				     struct dma_attrs *attrs)
{
	u64 rc = 0;
	u64 proto_tce;
	__be64 *tcep;
	u64 rpn;
	long l, limit;
	long tcenum_start = tcenum, npages_start = npages;
	int ret = 0;
	unsigned long flags;

	if ((npages == 1) || !firmware_has_feature(FW_FEATURE_MULTITCE)) {
		return tce_build_pSeriesLP(tbl, tcenum, npages, uaddr,
		                           direction, attrs);
	}

	local_irq_save(flags);	/* to protect tcep and the page behind it */

	tcep = __this_cpu_read(tce_page);

	/* This is safe to do since interrupts are off when we're called
	 * from iommu_alloc{,_sg}()
	 */
	if (!tcep) {
		tcep = (__be64 *)__get_free_page(GFP_ATOMIC);
		/* If allocation fails, fall back to the loop implementation */
		if (!tcep) {
			local_irq_restore(flags);
			return tce_build_pSeriesLP(tbl, tcenum, npages, uaddr,
					    direction, attrs);
		}
		__this_cpu_write(tce_page, tcep);
	}

	rpn = __pa(uaddr) >> TCE_SHIFT;
	proto_tce = TCE_PCI_READ;
	if (direction != DMA_TO_DEVICE)
		proto_tce |= TCE_PCI_WRITE;

	/* We can map max one pageful of TCEs at a time */
	do {
		/*
		 * Set up the page with TCE data, looping through and setting
		 * the values.
		 */
		limit = min_t(long, npages, 4096/TCE_ENTRY_SIZE);

		for (l = 0; l < limit; l++) {
			tcep[l] = cpu_to_be64(proto_tce | (rpn & TCE_RPN_MASK) << TCE_RPN_SHIFT);
			rpn++;
		}

		rc = plpar_tce_put_indirect((u64)tbl->it_index,
					    (u64)tcenum << 12,
					    (u64)__pa(tcep),
					    limit);

		npages -= limit;
		tcenum += limit;
	} while (npages > 0 && !rc);

	local_irq_restore(flags);

	if (unlikely(rc == H_NOT_ENOUGH_RESOURCES)) {
		ret = (int)rc;
		tce_freemulti_pSeriesLP(tbl, tcenum_start,
		                        (npages_start - (npages + limit)));
		return ret;
	}

	if (rc && printk_ratelimit()) {
		printk("tce_buildmulti_pSeriesLP: plpar_tce_put failed. rc=%lld\n", rc);
		printk("\tindex   = 0x%llx\n", (u64)tbl->it_index);
		printk("\tnpages  = 0x%llx\n", (u64)npages);
		printk("\ttce[0] val = 0x%llx\n", tcep[0]);
		dump_stack();
	}
	return ret;
}

static void tce_free_pSeriesLP(struct iommu_table *tbl, long tcenum, long npages)
{
	u64 rc;

	while (npages--) {
		rc = plpar_tce_put((u64)tbl->it_index, (u64)tcenum << 12, 0);

		if (rc && printk_ratelimit()) {
			printk("tce_free_pSeriesLP: plpar_tce_put failed. rc=%lld\n", rc);
			printk("\tindex   = 0x%llx\n", (u64)tbl->it_index);
			printk("\ttcenum  = 0x%llx\n", (u64)tcenum);
			dump_stack();
		}

		tcenum++;
	}
}


static void tce_freemulti_pSeriesLP(struct iommu_table *tbl, long tcenum, long npages)
{
	u64 rc;

	if (!firmware_has_feature(FW_FEATURE_MULTITCE))
		return tce_free_pSeriesLP(tbl, tcenum, npages);

	rc = plpar_tce_stuff((u64)tbl->it_index, (u64)tcenum << 12, 0, npages);

	if (rc && printk_ratelimit()) {
		printk("tce_freemulti_pSeriesLP: plpar_tce_stuff failed\n");
		printk("\trc      = %lld\n", rc);
		printk("\tindex   = 0x%llx\n", (u64)tbl->it_index);
		printk("\tnpages  = 0x%llx\n", (u64)npages);
		dump_stack();
	}
}

static unsigned long tce_get_pSeriesLP(struct iommu_table *tbl, long tcenum)
{
	u64 rc;
	unsigned long tce_ret;

	rc = plpar_tce_get((u64)tbl->it_index, (u64)tcenum << 12, &tce_ret);

	if (rc && printk_ratelimit()) {
		printk("tce_get_pSeriesLP: plpar_tce_get failed. rc=%lld\n", rc);
		printk("\tindex   = 0x%llx\n", (u64)tbl->it_index);
		printk("\ttcenum  = 0x%llx\n", (u64)tcenum);
		dump_stack();
	}

	return tce_ret;
}

/* this is compatible with cells for the device tree property */
struct dynamic_dma_window_prop {
	__be32	liobn;		/* tce table number */
	__be64	dma_base;	/* address hi,lo */
	__be32	tce_shift;	/* ilog2(tce_page_size) */
	__be32	window_shift;	/* ilog2(tce_window_size) */
};

struct direct_window {
	struct device_node *device;
	const struct dynamic_dma_window_prop *prop;
	struct list_head list;
};

/* Dynamic DMA Window support */
struct ddw_query_response {
	u32 windows_available;
	u32 largest_available_block;
	u32 page_size;
	u32 migration_capable;
};

struct ddw_create_response {
	u32 liobn;
	u32 addr_hi;
	u32 addr_lo;
};

static LIST_HEAD(direct_window_list);
/* prevents races between memory on/offline and window creation */
static DEFINE_SPINLOCK(direct_window_list_lock);
/* protects initializing window twice for same device */
static DEFINE_MUTEX(direct_window_init_mutex);
#define DIRECT64_PROPNAME "linux,direct64-ddr-window-info"

static int tce_clearrange_multi_pSeriesLP(unsigned long start_pfn,
					unsigned long num_pfn, const void *arg)
{
	const struct dynamic_dma_window_prop *maprange = arg;
	int rc;
	u64 tce_size, num_tce, dma_offset, next;
	u32 tce_shift;
	long limit;

	tce_shift = be32_to_cpu(maprange->tce_shift);
	tce_size = 1ULL << tce_shift;
	next = start_pfn << PAGE_SHIFT;
	num_tce = num_pfn << PAGE_SHIFT;

	/* round back to the beginning of the tce page size */
	num_tce += next & (tce_size - 1);
	next &= ~(tce_size - 1);

	/* covert to number of tces */
	num_tce |= tce_size - 1;
	num_tce >>= tce_shift;

	do {
		/*
		 * Set up the page with TCE data, looping through and setting
		 * the values.
		 */
		limit = min_t(long, num_tce, 512);
		dma_offset = next + be64_to_cpu(maprange->dma_base);

		rc = plpar_tce_stuff((u64)be32_to_cpu(maprange->liobn),
					     dma_offset,
					     0, limit);
		next += limit * tce_size;
		num_tce -= limit;
	} while (num_tce > 0 && !rc);

	return rc;
}

static int tce_setrange_multi_pSeriesLP(unsigned long start_pfn,
					unsigned long num_pfn, const void *arg)
{
	const struct dynamic_dma_window_prop *maprange = arg;
	u64 tce_size, num_tce, dma_offset, next, proto_tce, liobn;
	__be64 *tcep;
	u32 tce_shift;
	u64 rc = 0;
	long l, limit;

	local_irq_disable();	/* to protect tcep and the page behind it */
	tcep = __this_cpu_read(tce_page);

	if (!tcep) {
		tcep = (__be64 *)__get_free_page(GFP_ATOMIC);
		if (!tcep) {
			local_irq_enable();
			return -ENOMEM;
		}
		__this_cpu_write(tce_page, tcep);
	}

	proto_tce = TCE_PCI_READ | TCE_PCI_WRITE;

	liobn = (u64)be32_to_cpu(maprange->liobn);
	tce_shift = be32_to_cpu(maprange->tce_shift);
	tce_size = 1ULL << tce_shift;
	next = start_pfn << PAGE_SHIFT;
	num_tce = num_pfn << PAGE_SHIFT;

	/* round back to the beginning of the tce page size */
	num_tce += next & (tce_size - 1);
	next &= ~(tce_size - 1);

	/* covert to number of tces */
	num_tce |= tce_size - 1;
	num_tce >>= tce_shift;

	/* We can map max one pageful of TCEs at a time */
	do {
		/*
		 * Set up the page with TCE data, looping through and setting
		 * the values.
		 */
		limit = min_t(long, num_tce, 4096/TCE_ENTRY_SIZE);
		dma_offset = next + be64_to_cpu(maprange->dma_base);

		for (l = 0; l < limit; l++) {
			tcep[l] = cpu_to_be64(proto_tce | next);
			next += tce_size;
		}

		rc = plpar_tce_put_indirect(liobn,
					    dma_offset,
					    (u64)__pa(tcep),
					    limit);

		num_tce -= limit;
	} while (num_tce > 0 && !rc);

	/* error cleanup: caller will clear whole range */

	local_irq_enable();
	return rc;
}

static int tce_setrange_multi_pSeriesLP_walk(unsigned long start_pfn,
		unsigned long num_pfn, void *arg)
{
	return tce_setrange_multi_pSeriesLP(start_pfn, num_pfn, arg);
}

static void iommu_table_setparms(struct pci_controller *phb,
				 struct device_node *dn,
				 struct iommu_table *tbl)
{
	struct device_node *node;
	const unsigned long *basep, *sw_inval;
	const u32 *sizep;

	node = phb->dn;

	basep = of_get_property(node, "linux,tce-base", NULL);
	sizep = of_get_property(node, "linux,tce-size", NULL);
	if (basep == NULL || sizep == NULL) {
		printk(KERN_ERR "PCI_DMA: iommu_table_setparms: %s has "
				"missing tce entries !\n", dn->full_name);
		return;
	}

	tbl->it_base = (unsigned long)__va(*basep);

	if (!is_kdump_kernel())
		memset((void *)tbl->it_base, 0, *sizep);

	tbl->it_busno = phb->bus->number;
	tbl->it_page_shift = IOMMU_PAGE_SHIFT_4K;

	/* Units of tce entries */
	tbl->it_offset = phb->dma_window_base_cur >> tbl->it_page_shift;

	/* Test if we are going over 2GB of DMA space */
	if (phb->dma_window_base_cur + phb->dma_window_size > 0x80000000ul) {
		udbg_printf("PCI_DMA: Unexpected number of IOAs under this PHB.\n");
		panic("PCI_DMA: Unexpected number of IOAs under this PHB.\n");
	}

	phb->dma_window_base_cur += phb->dma_window_size;

	/* Set the tce table size - measured in entries */
	tbl->it_size = phb->dma_window_size >> tbl->it_page_shift;

	tbl->it_index = 0;
	tbl->it_blocksize = 16;
	tbl->it_type = TCE_PCI;

	sw_inval = of_get_property(node, "linux,tce-sw-invalidate-info", NULL);
	if (sw_inval) {
		/*
		 * This property contains information on how to
		 * invalidate the TCE entry.  The first property is
		 * the base MMIO address used to invalidate entries.
		 * The second property tells us the format of the TCE
		 * invalidate (whether it needs to be shifted) and
		 * some magic routing info to add to our invalidate
		 * command.
		 */
		tbl->it_index = (unsigned long) ioremap(sw_inval[0], 8);
		tbl->it_busno = sw_inval[1]; /* overload this with magic */
		tbl->it_type = TCE_PCI_SWINV_CREATE | TCE_PCI_SWINV_FREE;
	}
}

/*
 * iommu_table_setparms_lpar
 *
 * Function: On pSeries LPAR systems, return TCE table info, given a pci bus.
 */
static void iommu_table_setparms_lpar(struct pci_controller *phb,
				      struct device_node *dn,
				      struct iommu_table *tbl,
				      const __be32 *dma_window)
{
	unsigned long offset, size;

	of_parse_dma_window(dn, dma_window, &tbl->it_index, &offset, &size);

	tbl->it_busno = phb->bus->number;
	tbl->it_page_shift = IOMMU_PAGE_SHIFT_4K;
	tbl->it_base   = 0;
	tbl->it_blocksize  = 16;
	tbl->it_type = TCE_PCI;
	tbl->it_offset = offset >> tbl->it_page_shift;
	tbl->it_size = size >> tbl->it_page_shift;
}

struct iommu_table_ops iommu_table_pseries_ops = {
	.set = tce_build_pSeries,
	.clear = tce_free_pSeries,
	.get = tce_get_pseries
};

static void pci_dma_bus_setup_pSeries(struct pci_bus *bus)
{
	struct device_node *dn;
	struct iommu_table *tbl;
	struct device_node *isa_dn, *isa_dn_orig;
	struct device_node *tmp;
	struct pci_dn *pci;
	int children;

	dn = pci_bus_to_OF_node(bus);

	pr_debug("pci_dma_bus_setup_pSeries: setting up bus %s\n", dn->full_name);

	if (bus->self) {
		/* This is not a root bus, any setup will be done for the
		 * device-side of the bridge in iommu_dev_setup_pSeries().
		 */
		return;
	}
	pci = PCI_DN(dn);

	/* Check if the ISA bus on the system is under
	 * this PHB.
	 */
	isa_dn = isa_dn_orig = of_find_node_by_type(NULL, "isa");

	while (isa_dn && isa_dn != dn)
		isa_dn = isa_dn->parent;

	of_node_put(isa_dn_orig);

	/* Count number of direct PCI children of the PHB. */
	for (children = 0, tmp = dn->child; tmp; tmp = tmp->sibling)
		children++;

	pr_debug("Children: %d\n", children);

	/* Calculate amount of DMA window per slot. Each window must be
	 * a power of two (due to pci_alloc_consistent requirements).
	 *
	 * Keep 256MB aside for PHBs with ISA.
	 */

	if (!isa_dn) {
		/* No ISA/IDE - just set window size and return */
		pci->phb->dma_window_size = 0x80000000ul; /* To be divided */

		while (pci->phb->dma_window_size * children > 0x80000000ul)
			pci->phb->dma_window_size >>= 1;
		pr_debug("No ISA/IDE, window size is 0x%llx\n",
			 pci->phb->dma_window_size);
		pci->phb->dma_window_base_cur = 0;

		return;
	}

	/* If we have ISA, then we probably have an IDE
	 * controller too. Allocate a 128MB table but
	 * skip the first 128MB to avoid stepping on ISA
	 * space.
	 */
	pci->phb->dma_window_size = 0x8000000ul;
	pci->phb->dma_window_base_cur = 0x8000000ul;

	pci->table_group = iommu_pseries_alloc_group(pci->phb->node);
	tbl = pci->table_group->tables[0];

	iommu_table_setparms(pci->phb, dn, tbl);
	tbl->it_ops = &iommu_table_pseries_ops;
	iommu_init_table(tbl, pci->phb->node);
	iommu_register_group(pci->table_group, pci_domain_nr(bus), 0);

	/* Divide the rest (1.75GB) among the children */
	pci->phb->dma_window_size = 0x80000000ul;
	while (pci->phb->dma_window_size * children > 0x70000000ul)
		pci->phb->dma_window_size >>= 1;

	pr_debug("ISA/IDE, window size is 0x%llx\n", pci->phb->dma_window_size);
}

struct iommu_table_ops iommu_table_lpar_multi_ops = {
	.set = tce_buildmulti_pSeriesLP,
	.clear = tce_freemulti_pSeriesLP,
	.get = tce_get_pSeriesLP
};

static void pci_dma_bus_setup_pSeriesLP(struct pci_bus *bus)
{
	struct iommu_table *tbl;
	struct device_node *dn, *pdn;
	struct pci_dn *ppci;
	const __be32 *dma_window = NULL;

	dn = pci_bus_to_OF_node(bus);

	pr_debug("pci_dma_bus_setup_pSeriesLP: setting up bus %s\n",
		 dn->full_name);

	/* Find nearest ibm,dma-window, walking up the device tree */
	for (pdn = dn; pdn != NULL; pdn = pdn->parent) {
		dma_window = of_get_property(pdn, "ibm,dma-window", NULL);
		if (dma_window != NULL)
			break;
	}

	if (dma_window == NULL) {
		pr_debug("  no ibm,dma-window property !\n");
		return;
	}

	ppci = PCI_DN(pdn);

	pr_debug("  parent is %s, iommu_table: 0x%p\n",
		 pdn->full_name, ppci->table_group);

	if (!ppci->table_group) {
		ppci->table_group = iommu_pseries_alloc_group(ppci->phb->node);
		tbl = ppci->table_group->tables[0];
		iommu_table_setparms_lpar(ppci->phb, pdn, tbl, dma_window);
		tbl->it_ops = &iommu_table_lpar_multi_ops;
		iommu_init_table(tbl, ppci->phb->node);
		iommu_register_group(ppci->table_group,
				pci_domain_nr(bus), 0);
		pr_debug("  created table: %p\n", ppci->table_group);
	}
}


static void pci_dma_dev_setup_pSeries(struct pci_dev *dev)
{
	struct device_node *dn;
	struct iommu_table *tbl;

	pr_debug("pci_dma_dev_setup_pSeries: %s\n", pci_name(dev));

	dn = dev->dev.of_node;

	/* If we're the direct child of a root bus, then we need to allocate
	 * an iommu table ourselves. The bus setup code should have setup
	 * the window sizes already.
	 */
	if (!dev->bus->self) {
		struct pci_controller *phb = PCI_DN(dn)->phb;

		pr_debug(" --> first child, no bridge. Allocating iommu table.\n");
		PCI_DN(dn)->table_group = iommu_pseries_alloc_group(phb->node);
		tbl = PCI_DN(dn)->table_group->tables[0];
		iommu_table_setparms(phb, dn, tbl);
		tbl->it_ops = &iommu_table_pseries_ops;
		iommu_init_table(tbl, phb->node);
		iommu_register_group(PCI_DN(dn)->table_group,
				pci_domain_nr(phb->bus), 0);
		set_iommu_table_base(&dev->dev, tbl);
		iommu_add_device(&dev->dev);
		return;
	}

	/* If this device is further down the bus tree, search upwards until
	 * an already allocated iommu table is found and use that.
	 */

	while (dn && PCI_DN(dn) && PCI_DN(dn)->table_group == NULL)
		dn = dn->parent;

	if (dn && PCI_DN(dn)) {
		set_iommu_table_base(&dev->dev,
				PCI_DN(dn)->table_group->tables[0]);
		iommu_add_device(&dev->dev);
	} else
		printk(KERN_WARNING "iommu: Device %s has no iommu table\n",
		       pci_name(dev));
}

static int __read_mostly disable_ddw;

static int __init disable_ddw_setup(char *str)
{
	disable_ddw = 1;
	printk(KERN_INFO "ppc iommu: disabling ddw.\n");

	return 0;
}

early_param("disable_ddw", disable_ddw_setup);

static void remove_ddw(struct device_node *np, bool remove_prop)
{
	struct dynamic_dma_window_prop *dwp;
	struct property *win64;
	u32 ddw_avail[3];
	u64 liobn;
	int ret = 0;

	ret = of_property_read_u32_array(np, "ibm,ddw-applicable",
					 &ddw_avail[0], 3);

	win64 = of_find_property(np, DIRECT64_PROPNAME, NULL);
	if (!win64)
		return;

	if (ret || win64->length < sizeof(*dwp))
		goto delprop;

	dwp = win64->value;
	liobn = (u64)be32_to_cpu(dwp->liobn);

	/* clear the whole window, note the arg is in kernel pages */
	ret = tce_clearrange_multi_pSeriesLP(0,
		1ULL << (be32_to_cpu(dwp->window_shift) - PAGE_SHIFT), dwp);
	if (ret)
		pr_warning("%s failed to clear tces in window.\n",
			 np->full_name);
	else
		pr_debug("%s successfully cleared tces in window.\n",
			 np->full_name);

	ret = rtas_call(ddw_avail[2], 1, 1, NULL, liobn);
	if (ret)
		pr_warning("%s: failed to remove direct window: rtas returned "
			"%d to ibm,remove-pe-dma-window(%x) %llx\n",
			np->full_name, ret, ddw_avail[2], liobn);
	else
		pr_debug("%s: successfully removed direct window: rtas returned "
			"%d to ibm,remove-pe-dma-window(%x) %llx\n",
			np->full_name, ret, ddw_avail[2], liobn);

delprop:
	if (remove_prop)
		ret = of_remove_property(np, win64);
	if (ret)
		pr_warning("%s: failed to remove direct window property: %d\n",
			np->full_name, ret);
}

static u64 find_existing_ddw(struct device_node *pdn)
{
	struct direct_window *window;
	const struct dynamic_dma_window_prop *direct64;
	u64 dma_addr = 0;

	spin_lock(&direct_window_list_lock);
	/* check if we already created a window and dupe that config if so */
	list_for_each_entry(window, &direct_window_list, list) {
		if (window->device == pdn) {
			direct64 = window->prop;
			dma_addr = be64_to_cpu(direct64->dma_base);
			break;
		}
	}
	spin_unlock(&direct_window_list_lock);

	return dma_addr;
}

static int find_existing_ddw_windows(void)
{
	int len;
	struct device_node *pdn;
	struct direct_window *window;
	const struct dynamic_dma_window_prop *direct64;

	if (!firmware_has_feature(FW_FEATURE_LPAR))
		return 0;

	for_each_node_with_property(pdn, DIRECT64_PROPNAME) {
		direct64 = of_get_property(pdn, DIRECT64_PROPNAME, &len);
		if (!direct64)
			continue;

		window = kzalloc(sizeof(*window), GFP_KERNEL);
		if (!window || len < sizeof(struct dynamic_dma_window_prop)) {
			kfree(window);
			remove_ddw(pdn, true);
			continue;
		}

		window->device = pdn;
		window->prop = direct64;
		spin_lock(&direct_window_list_lock);
		list_add(&window->list, &direct_window_list);
		spin_unlock(&direct_window_list_lock);
	}

	return 0;
}
machine_arch_initcall(pseries, find_existing_ddw_windows);

static int query_ddw(struct pci_dev *dev, const u32 *ddw_avail,
			struct ddw_query_response *query)
{
	struct device_node *dn;
	struct pci_dn *pdn;
	u32 cfg_addr;
	u64 buid;
	int ret;

	/*
	 * Get the config address and phb buid of the PE window.
	 * Rely on eeh to retrieve this for us.
	 * Retrieve them from the pci device, not the node with the
	 * dma-window property
	 */
	dn = pci_device_to_OF_node(dev);
	pdn = PCI_DN(dn);
	buid = pdn->phb->buid;
<<<<<<< HEAD
	cfg_addr = (pdn->busno << 8) | pdn->devfn;
=======
	cfg_addr = ((pdn->busno << 16) | (pdn->devfn << 8));
>>>>>>> 33688abb

	ret = rtas_call(ddw_avail[0], 3, 5, (u32 *)query,
		  cfg_addr, BUID_HI(buid), BUID_LO(buid));
	dev_info(&dev->dev, "ibm,query-pe-dma-windows(%x) %x %x %x"
		" returned %d\n", ddw_avail[0], cfg_addr, BUID_HI(buid),
		BUID_LO(buid), ret);
	return ret;
}

static int create_ddw(struct pci_dev *dev, const u32 *ddw_avail,
			struct ddw_create_response *create, int page_shift,
			int window_shift)
{
	struct device_node *dn;
	struct pci_dn *pdn;
	u32 cfg_addr;
	u64 buid;
	int ret;

	/*
	 * Get the config address and phb buid of the PE window.
	 * Rely on eeh to retrieve this for us.
	 * Retrieve them from the pci device, not the node with the
	 * dma-window property
	 */
	dn = pci_device_to_OF_node(dev);
	pdn = PCI_DN(dn);
	buid = pdn->phb->buid;
<<<<<<< HEAD
	cfg_addr = (pdn->busno << 8) | pdn->devfn;
=======
	cfg_addr = ((pdn->busno << 16) | (pdn->devfn << 8));
>>>>>>> 33688abb

	do {
		/* extra outputs are LIOBN and dma-addr (hi, lo) */
		ret = rtas_call(ddw_avail[1], 5, 4, (u32 *)create,
				cfg_addr, BUID_HI(buid), BUID_LO(buid),
				page_shift, window_shift);
	} while (rtas_busy_delay(ret));
	dev_info(&dev->dev,
		"ibm,create-pe-dma-window(%x) %x %x %x %x %x returned %d "
		"(liobn = 0x%x starting addr = %x %x)\n", ddw_avail[1],
		 cfg_addr, BUID_HI(buid), BUID_LO(buid), page_shift,
		 window_shift, ret, create->liobn, create->addr_hi, create->addr_lo);

	return ret;
}

struct failed_ddw_pdn {
	struct device_node *pdn;
	struct list_head list;
};

static LIST_HEAD(failed_ddw_pdn_list);

/*
 * If the PE supports dynamic dma windows, and there is space for a table
 * that can map all pages in a linear offset, then setup such a table,
 * and record the dma-offset in the struct device.
 *
 * dev: the pci device we are checking
 * pdn: the parent pe node with the ibm,dma_window property
 * Future: also check if we can remap the base window for our base page size
 *
 * returns the dma offset for use by dma_set_mask
 */
static u64 enable_ddw(struct pci_dev *dev, struct device_node *pdn)
{
	int len, ret;
	struct ddw_query_response query;
	struct ddw_create_response create;
	int page_shift;
	u64 dma_addr, max_addr;
	struct device_node *dn;
	u32 ddw_avail[3];
	struct direct_window *window;
	struct property *win64;
	struct dynamic_dma_window_prop *ddwprop;
	struct failed_ddw_pdn *fpdn;

	mutex_lock(&direct_window_init_mutex);

	dma_addr = find_existing_ddw(pdn);
	if (dma_addr != 0)
		goto out_unlock;

	/*
	 * If we already went through this for a previous function of
	 * the same device and failed, we don't want to muck with the
	 * DMA window again, as it will race with in-flight operations
	 * and can lead to EEHs. The above mutex protects access to the
	 * list.
	 */
	list_for_each_entry(fpdn, &failed_ddw_pdn_list, list) {
		if (!strcmp(fpdn->pdn->full_name, pdn->full_name))
			goto out_unlock;
	}

	/*
	 * the ibm,ddw-applicable property holds the tokens for:
	 * ibm,query-pe-dma-window
	 * ibm,create-pe-dma-window
	 * ibm,remove-pe-dma-window
	 * for the given node in that order.
	 * the property is actually in the parent, not the PE
	 */
	ret = of_property_read_u32_array(pdn, "ibm,ddw-applicable",
					 &ddw_avail[0], 3);
	if (ret)
		goto out_failed;

       /*
	 * Query if there is a second window of size to map the
	 * whole partition.  Query returns number of windows, largest
	 * block assigned to PE (partition endpoint), and two bitmasks
	 * of page sizes: supported and supported for migrate-dma.
	 */
	dn = pci_device_to_OF_node(dev);
	ret = query_ddw(dev, ddw_avail, &query);
	if (ret != 0)
		goto out_failed;

	if (query.windows_available == 0) {
		/*
		 * no additional windows are available for this device.
		 * We might be able to reallocate the existing window,
		 * trading in for a larger page size.
		 */
		dev_dbg(&dev->dev, "no free dynamic windows");
		goto out_failed;
	}
	if (query.page_size & 4) {
		page_shift = 24; /* 16MB */
	} else if (query.page_size & 2) {
		page_shift = 16; /* 64kB */
	} else if (query.page_size & 1) {
		page_shift = 12; /* 4kB */
	} else {
		dev_dbg(&dev->dev, "no supported direct page size in mask %x",
			  query.page_size);
		goto out_failed;
	}
	/* verify the window * number of ptes will map the partition */
	/* check largest block * page size > max memory hotplug addr */
	max_addr = memory_hotplug_max();
	if (query.largest_available_block < (max_addr >> page_shift)) {
		dev_dbg(&dev->dev, "can't map partiton max 0x%llx with %u "
			  "%llu-sized pages\n", max_addr,  query.largest_available_block,
			  1ULL << page_shift);
		goto out_failed;
	}
	len = order_base_2(max_addr);
	win64 = kzalloc(sizeof(struct property), GFP_KERNEL);
	if (!win64) {
		dev_info(&dev->dev,
			"couldn't allocate property for 64bit dma window\n");
		goto out_failed;
	}
	win64->name = kstrdup(DIRECT64_PROPNAME, GFP_KERNEL);
	win64->value = ddwprop = kmalloc(sizeof(*ddwprop), GFP_KERNEL);
	win64->length = sizeof(*ddwprop);
	if (!win64->name || !win64->value) {
		dev_info(&dev->dev,
			"couldn't allocate property name and value\n");
		goto out_free_prop;
	}

	ret = create_ddw(dev, ddw_avail, &create, page_shift, len);
	if (ret != 0)
		goto out_free_prop;

	ddwprop->liobn = cpu_to_be32(create.liobn);
	ddwprop->dma_base = cpu_to_be64(((u64)create.addr_hi << 32) |
			create.addr_lo);
	ddwprop->tce_shift = cpu_to_be32(page_shift);
	ddwprop->window_shift = cpu_to_be32(len);

	dev_dbg(&dev->dev, "created tce table LIOBN 0x%x for %s\n",
		  create.liobn, dn->full_name);

	window = kzalloc(sizeof(*window), GFP_KERNEL);
	if (!window)
		goto out_clear_window;

	ret = walk_system_ram_range(0, memblock_end_of_DRAM() >> PAGE_SHIFT,
			win64->value, tce_setrange_multi_pSeriesLP_walk);
	if (ret) {
		dev_info(&dev->dev, "failed to map direct window for %s: %d\n",
			 dn->full_name, ret);
		goto out_free_window;
	}

	ret = of_add_property(pdn, win64);
	if (ret) {
		dev_err(&dev->dev, "unable to add dma window property for %s: %d",
			 pdn->full_name, ret);
		goto out_free_window;
	}

	window->device = pdn;
	window->prop = ddwprop;
	spin_lock(&direct_window_list_lock);
	list_add(&window->list, &direct_window_list);
	spin_unlock(&direct_window_list_lock);

	dma_addr = be64_to_cpu(ddwprop->dma_base);
	goto out_unlock;

out_free_window:
	kfree(window);

out_clear_window:
	remove_ddw(pdn, true);

out_free_prop:
	kfree(win64->name);
	kfree(win64->value);
	kfree(win64);

out_failed:

	fpdn = kzalloc(sizeof(*fpdn), GFP_KERNEL);
	if (!fpdn)
		goto out_unlock;
	fpdn->pdn = pdn;
	list_add(&fpdn->list, &failed_ddw_pdn_list);

out_unlock:
	mutex_unlock(&direct_window_init_mutex);
	return dma_addr;
}

static void pci_dma_dev_setup_pSeriesLP(struct pci_dev *dev)
{
	struct device_node *pdn, *dn;
	struct iommu_table *tbl;
	const __be32 *dma_window = NULL;
	struct pci_dn *pci;

	pr_debug("pci_dma_dev_setup_pSeriesLP: %s\n", pci_name(dev));

	/* dev setup for LPAR is a little tricky, since the device tree might
	 * contain the dma-window properties per-device and not necessarily
	 * for the bus. So we need to search upwards in the tree until we
	 * either hit a dma-window property, OR find a parent with a table
	 * already allocated.
	 */
	dn = pci_device_to_OF_node(dev);
	pr_debug("  node is %s\n", dn->full_name);

	for (pdn = dn; pdn && PCI_DN(pdn) && !PCI_DN(pdn)->table_group;
	     pdn = pdn->parent) {
		dma_window = of_get_property(pdn, "ibm,dma-window", NULL);
		if (dma_window)
			break;
	}

	if (!pdn || !PCI_DN(pdn)) {
		printk(KERN_WARNING "pci_dma_dev_setup_pSeriesLP: "
		       "no DMA window found for pci dev=%s dn=%s\n",
				 pci_name(dev), of_node_full_name(dn));
		return;
	}
	pr_debug("  parent is %s\n", pdn->full_name);

	pci = PCI_DN(pdn);
	if (!pci->table_group) {
		pci->table_group = iommu_pseries_alloc_group(pci->phb->node);
		tbl = pci->table_group->tables[0];
		iommu_table_setparms_lpar(pci->phb, pdn, tbl, dma_window);
		tbl->it_ops = &iommu_table_lpar_multi_ops;
		iommu_init_table(tbl, pci->phb->node);
		iommu_register_group(pci->table_group,
				pci_domain_nr(pci->phb->bus), 0);
		pr_debug("  created table: %p\n", pci->table_group);
	} else {
		pr_debug("  found DMA window, table: %p\n", pci->table_group);
	}

	set_iommu_table_base(&dev->dev, pci->table_group->tables[0]);
	iommu_add_device(&dev->dev);
}

static int dma_set_mask_pSeriesLP(struct device *dev, u64 dma_mask)
{
	bool ddw_enabled = false;
	struct device_node *pdn, *dn;
	struct pci_dev *pdev;
	const __be32 *dma_window = NULL;
	u64 dma_offset;

	if (!dev->dma_mask)
		return -EIO;

	if (!dev_is_pci(dev))
		goto check_mask;

	pdev = to_pci_dev(dev);

	/* only attempt to use a new window if 64-bit DMA is requested */
	if (!disable_ddw && dma_mask == DMA_BIT_MASK(64)) {
		dn = pci_device_to_OF_node(pdev);
		dev_dbg(dev, "node is %s\n", dn->full_name);

		/*
		 * the device tree might contain the dma-window properties
		 * per-device and not necessarily for the bus. So we need to
		 * search upwards in the tree until we either hit a dma-window
		 * property, OR find a parent with a table already allocated.
		 */
		for (pdn = dn; pdn && PCI_DN(pdn) && !PCI_DN(pdn)->table_group;
				pdn = pdn->parent) {
			dma_window = of_get_property(pdn, "ibm,dma-window", NULL);
			if (dma_window)
				break;
		}
		if (pdn && PCI_DN(pdn)) {
			dma_offset = enable_ddw(pdev, pdn);
			if (dma_offset != 0) {
				dev_info(dev, "Using 64-bit direct DMA at offset %llx\n", dma_offset);
				set_dma_offset(dev, dma_offset);
				set_dma_ops(dev, &dma_direct_ops);
				ddw_enabled = true;
			}
		}
	}

	/* fall back on iommu ops */
	if (!ddw_enabled && get_dma_ops(dev) != &dma_iommu_ops) {
		dev_info(dev, "Restoring 32-bit DMA via iommu\n");
		set_dma_ops(dev, &dma_iommu_ops);
	}

check_mask:
	if (!dma_supported(dev, dma_mask))
		return -EIO;

	*dev->dma_mask = dma_mask;
	return 0;
}

static u64 dma_get_required_mask_pSeriesLP(struct device *dev)
{
	if (!dev->dma_mask)
		return 0;

	if (!disable_ddw && dev_is_pci(dev)) {
		struct pci_dev *pdev = to_pci_dev(dev);
		struct device_node *dn;

		dn = pci_device_to_OF_node(pdev);

		/* search upwards for ibm,dma-window */
		for (; dn && PCI_DN(dn) && !PCI_DN(dn)->table_group;
				dn = dn->parent)
			if (of_get_property(dn, "ibm,dma-window", NULL))
				break;
		/* if there is a ibm,ddw-applicable property require 64 bits */
		if (dn && PCI_DN(dn) &&
				of_get_property(dn, "ibm,ddw-applicable", NULL))
			return DMA_BIT_MASK(64);
	}

	return dma_iommu_ops.get_required_mask(dev);
}

static int iommu_mem_notifier(struct notifier_block *nb, unsigned long action,
		void *data)
{
	struct direct_window *window;
	struct memory_notify *arg = data;
	int ret = 0;

	switch (action) {
	case MEM_GOING_ONLINE:
		spin_lock(&direct_window_list_lock);
		list_for_each_entry(window, &direct_window_list, list) {
			ret |= tce_setrange_multi_pSeriesLP(arg->start_pfn,
					arg->nr_pages, window->prop);
			/* XXX log error */
		}
		spin_unlock(&direct_window_list_lock);
		break;
	case MEM_CANCEL_ONLINE:
	case MEM_OFFLINE:
		spin_lock(&direct_window_list_lock);
		list_for_each_entry(window, &direct_window_list, list) {
			ret |= tce_clearrange_multi_pSeriesLP(arg->start_pfn,
					arg->nr_pages, window->prop);
			/* XXX log error */
		}
		spin_unlock(&direct_window_list_lock);
		break;
	default:
		break;
	}
	if (ret && action != MEM_CANCEL_ONLINE)
		return NOTIFY_BAD;

	return NOTIFY_OK;
}

static struct notifier_block iommu_mem_nb = {
	.notifier_call = iommu_mem_notifier,
};

static int iommu_reconfig_notifier(struct notifier_block *nb, unsigned long action, void *data)
{
	int err = NOTIFY_OK;
	struct of_reconfig_data *rd = data;
	struct device_node *np = rd->dn;
	struct pci_dn *pci = PCI_DN(np);
	struct direct_window *window;

	switch (action) {
	case OF_RECONFIG_DETACH_NODE:
		/*
		 * Removing the property will invoke the reconfig
		 * notifier again, which causes dead-lock on the
		 * read-write semaphore of the notifier chain. So
		 * we have to remove the property when releasing
		 * the device node.
		 */
		remove_ddw(np, false);
		if (pci && pci->table_group)
			iommu_pseries_free_group(pci->table_group,
					np->full_name);

		spin_lock(&direct_window_list_lock);
		list_for_each_entry(window, &direct_window_list, list) {
			if (window->device == np) {
				list_del(&window->list);
				kfree(window);
				break;
			}
		}
		spin_unlock(&direct_window_list_lock);
		break;
	default:
		err = NOTIFY_DONE;
		break;
	}
	return err;
}

static struct notifier_block iommu_reconfig_nb = {
	.notifier_call = iommu_reconfig_notifier,
};

/* These are called very early. */
void iommu_init_early_pSeries(void)
{
	if (of_chosen && of_get_property(of_chosen, "linux,iommu-off", NULL))
		return;

	if (firmware_has_feature(FW_FEATURE_LPAR)) {
		pseries_pci_controller_ops.dma_bus_setup = pci_dma_bus_setup_pSeriesLP;
		pseries_pci_controller_ops.dma_dev_setup = pci_dma_dev_setup_pSeriesLP;
		ppc_md.dma_set_mask = dma_set_mask_pSeriesLP;
		ppc_md.dma_get_required_mask = dma_get_required_mask_pSeriesLP;
	} else {
		pseries_pci_controller_ops.dma_bus_setup = pci_dma_bus_setup_pSeries;
		pseries_pci_controller_ops.dma_dev_setup = pci_dma_dev_setup_pSeries;
	}


	of_reconfig_notifier_register(&iommu_reconfig_nb);
	register_memory_notifier(&iommu_mem_nb);

	set_pci_dma_ops(&dma_iommu_ops);
}

static int __init disable_multitce(char *str)
{
	if (strcmp(str, "off") == 0 &&
	    firmware_has_feature(FW_FEATURE_LPAR) &&
	    firmware_has_feature(FW_FEATURE_MULTITCE)) {
		printk(KERN_INFO "Disabling MULTITCE firmware feature\n");
		powerpc_firmware_features &= ~FW_FEATURE_MULTITCE;
	}
	return 1;
}

__setup("multitce=", disable_multitce);

machine_subsys_initcall_sync(pseries, tce_iommu_bus_notifier_init);<|MERGE_RESOLUTION|>--- conflicted
+++ resolved
@@ -927,11 +927,7 @@
 	dn = pci_device_to_OF_node(dev);
 	pdn = PCI_DN(dn);
 	buid = pdn->phb->buid;
-<<<<<<< HEAD
-	cfg_addr = (pdn->busno << 8) | pdn->devfn;
-=======
 	cfg_addr = ((pdn->busno << 16) | (pdn->devfn << 8));
->>>>>>> 33688abb
 
 	ret = rtas_call(ddw_avail[0], 3, 5, (u32 *)query,
 		  cfg_addr, BUID_HI(buid), BUID_LO(buid));
@@ -960,11 +956,7 @@
 	dn = pci_device_to_OF_node(dev);
 	pdn = PCI_DN(dn);
 	buid = pdn->phb->buid;
-<<<<<<< HEAD
-	cfg_addr = (pdn->busno << 8) | pdn->devfn;
-=======
 	cfg_addr = ((pdn->busno << 16) | (pdn->devfn << 8));
->>>>>>> 33688abb
 
 	do {
 		/* extra outputs are LIOBN and dma-addr (hi, lo) */
