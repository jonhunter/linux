// SPDX-License-Identifier: GPL-2.0
/*
 * Copyright IBM Corp. 2012
 *
 * Author(s):
 *   Jan Glauber <jang@linux.vnet.ibm.com>
 */

#define KMSG_COMPONENT "zpci"
#define pr_fmt(fmt) KMSG_COMPONENT ": " fmt

#include <linux/compat.h>
#include <linux/kernel.h>
#include <linux/miscdevice.h>
#include <linux/slab.h>
#include <linux/err.h>
#include <linux/delay.h>
#include <linux/pci.h>
#include <linux/uaccess.h>
#include <asm/pci_debug.h>
#include <asm/pci_clp.h>
#include <asm/clp.h>
#include <uapi/asm/clp.h>

bool zpci_unique_uid;

static void update_uid_checking(bool new)
{
	if (zpci_unique_uid != new)
		zpci_dbg(1, "uid checking:%d\n", new);

	zpci_unique_uid = new;
}

static inline void zpci_err_clp(unsigned int rsp, int rc)
{
	struct {
		unsigned int rsp;
		int rc;
	} __packed data = {rsp, rc};

	zpci_err_hex(&data, sizeof(data));
}

/*
 * Call Logical Processor with c=1, lps=0 and command 1
 * to get the bit mask of installed logical processors
 */
static inline int clp_get_ilp(unsigned long *ilp)
{
	unsigned long mask;
	int cc = 3;

	asm volatile (
		"	.insn	rrf,0xb9a00000,%[mask],%[cmd],8,0\n"
		"0:	ipm	%[cc]\n"
		"	srl	%[cc],28\n"
		"1:\n"
		EX_TABLE(0b, 1b)
		: [cc] "+d" (cc), [mask] "=d" (mask) : [cmd] "a" (1)
		: "cc");
	*ilp = mask;
	return cc;
}

/*
 * Call Logical Processor with c=0, the give constant lps and an lpcb request.
 */
static inline int clp_req(void *data, unsigned int lps)
{
	struct { u8 _[CLP_BLK_SIZE]; } *req = data;
	u64 ignored;
	int cc = 3;

	asm volatile (
		"	.insn	rrf,0xb9a00000,%[ign],%[req],0,%[lps]\n"
		"0:	ipm	%[cc]\n"
		"	srl	%[cc],28\n"
		"1:\n"
		EX_TABLE(0b, 1b)
		: [cc] "+d" (cc), [ign] "=d" (ignored), "+m" (*req)
		: [req] "a" (req), [lps] "i" (lps)
		: "cc");
	return cc;
}

static void *clp_alloc_block(gfp_t gfp_mask)
{
	return (void *) __get_free_pages(gfp_mask, get_order(CLP_BLK_SIZE));
}

static void clp_free_block(void *ptr)
{
	free_pages((unsigned long) ptr, get_order(CLP_BLK_SIZE));
}

static void clp_store_query_pci_fngrp(struct zpci_dev *zdev,
				      struct clp_rsp_query_pci_grp *response)
{
	zdev->tlb_refresh = response->refresh;
	zdev->dma_mask = response->dasm;
	zdev->msi_addr = response->msia;
	zdev->max_msi = response->noi;
	zdev->fmb_update = response->mui;

	switch (response->version) {
	case 1:
		zdev->max_bus_speed = PCIE_SPEED_5_0GT;
		break;
	default:
		zdev->max_bus_speed = PCI_SPEED_UNKNOWN;
		break;
	}
}

static int clp_query_pci_fngrp(struct zpci_dev *zdev, u8 pfgid)
{
	struct clp_req_rsp_query_pci_grp *rrb;
	int rc;

	rrb = clp_alloc_block(GFP_KERNEL);
	if (!rrb)
		return -ENOMEM;

	memset(rrb, 0, sizeof(*rrb));
	rrb->request.hdr.len = sizeof(rrb->request);
	rrb->request.hdr.cmd = CLP_QUERY_PCI_FNGRP;
	rrb->response.hdr.len = sizeof(rrb->response);
	rrb->request.pfgid = pfgid;

	rc = clp_req(rrb, CLP_LPS_PCI);
	if (!rc && rrb->response.hdr.rsp == CLP_RC_OK)
		clp_store_query_pci_fngrp(zdev, &rrb->response);
	else {
		zpci_err("Q PCI FGRP:\n");
		zpci_err_clp(rrb->response.hdr.rsp, rc);
		rc = -EIO;
	}
	clp_free_block(rrb);
	return rc;
}

static int clp_store_query_pci_fn(struct zpci_dev *zdev,
				  struct clp_rsp_query_pci *response)
{
	int i;

	for (i = 0; i < PCI_BAR_COUNT; i++) {
		zdev->bars[i].val = le32_to_cpu(response->bar[i]);
		zdev->bars[i].size = response->bar_size[i];
	}
	zdev->start_dma = response->sdma;
	zdev->end_dma = response->edma;
	zdev->pchid = response->pchid;
	zdev->pfgid = response->pfgid;
	zdev->pft = response->pft;
	zdev->vfn = response->vfn;
	zdev->uid = response->uid;
	zdev->fmb_length = sizeof(u32) * response->fmb_len;

	memcpy(zdev->pfip, response->pfip, sizeof(zdev->pfip));
	if (response->util_str_avail) {
		memcpy(zdev->util_str, response->util_str,
		       sizeof(zdev->util_str));
	}
	zdev->mio_capable = response->mio_addr_avail;
	for (i = 0; i < PCI_BAR_COUNT; i++) {
<<<<<<< HEAD
		if (!(response->mio_valid & (1 << (PCI_BAR_COUNT - i - 1))))
			continue;

		zdev->bars[i].mio_wb = (void __iomem *) response->addr[i].wb;
		zdev->bars[i].mio_wt = (void __iomem *) response->addr[i].wt;
=======
		if (!(response->mio.valid & (1 << (PCI_BAR_COUNT - i - 1))))
			continue;

		zdev->bars[i].mio_wb = (void __iomem *) response->mio.addr[i].wb;
		zdev->bars[i].mio_wt = (void __iomem *) response->mio.addr[i].wt;
>>>>>>> 4b972a01
	}
	return 0;
}

static int clp_query_pci_fn(struct zpci_dev *zdev, u32 fh)
{
	struct clp_req_rsp_query_pci *rrb;
	int rc;

	rrb = clp_alloc_block(GFP_KERNEL);
	if (!rrb)
		return -ENOMEM;

	memset(rrb, 0, sizeof(*rrb));
	rrb->request.hdr.len = sizeof(rrb->request);
	rrb->request.hdr.cmd = CLP_QUERY_PCI_FN;
	rrb->response.hdr.len = sizeof(rrb->response);
	rrb->request.fh = fh;

	rc = clp_req(rrb, CLP_LPS_PCI);
	if (!rc && rrb->response.hdr.rsp == CLP_RC_OK) {
		rc = clp_store_query_pci_fn(zdev, &rrb->response);
		if (rc)
			goto out;
		rc = clp_query_pci_fngrp(zdev, rrb->response.pfgid);
	} else {
		zpci_err("Q PCI FN:\n");
		zpci_err_clp(rrb->response.hdr.rsp, rc);
		rc = -EIO;
	}
out:
	clp_free_block(rrb);
	return rc;
}

int clp_add_pci_device(u32 fid, u32 fh, int configured)
{
	struct zpci_dev *zdev;
	int rc = -ENOMEM;

	zpci_dbg(3, "add fid:%x, fh:%x, c:%d\n", fid, fh, configured);
	zdev = kzalloc(sizeof(*zdev), GFP_KERNEL);
	if (!zdev)
		goto error;

	zdev->fh = fh;
	zdev->fid = fid;

	/* Query function properties and update zdev */
	rc = clp_query_pci_fn(zdev, fh);
	if (rc)
		goto error;

	if (configured)
		zdev->state = ZPCI_FN_STATE_CONFIGURED;
	else
		zdev->state = ZPCI_FN_STATE_STANDBY;

	rc = zpci_create_device(zdev);
	if (rc)
		goto error;
	return 0;

error:
	zpci_dbg(0, "add fid:%x, rc:%d\n", fid, rc);
	kfree(zdev);
	return rc;
}

/*
 * Enable/Disable a given PCI function defined by its function handle.
 */
static int clp_set_pci_fn(u32 *fh, u8 nr_dma_as, u8 command)
{
	struct clp_req_rsp_set_pci *rrb;
	int rc, retries = 100;

	rrb = clp_alloc_block(GFP_KERNEL);
	if (!rrb)
		return -ENOMEM;

	do {
		memset(rrb, 0, sizeof(*rrb));
		rrb->request.hdr.len = sizeof(rrb->request);
		rrb->request.hdr.cmd = CLP_SET_PCI_FN;
		rrb->response.hdr.len = sizeof(rrb->response);
		rrb->request.fh = *fh;
		rrb->request.oc = command;
		rrb->request.ndas = nr_dma_as;

		rc = clp_req(rrb, CLP_LPS_PCI);
		if (rrb->response.hdr.rsp == CLP_RC_SETPCIFN_BUSY) {
			retries--;
			if (retries < 0)
				break;
			msleep(20);
		}
	} while (rrb->response.hdr.rsp == CLP_RC_SETPCIFN_BUSY);

	if (!rc && rrb->response.hdr.rsp == CLP_RC_OK)
		*fh = rrb->response.fh;
	else {
		zpci_err("Set PCI FN:\n");
		zpci_err_clp(rrb->response.hdr.rsp, rc);
		rc = -EIO;
	}
	clp_free_block(rrb);
	return rc;
}

int clp_enable_fh(struct zpci_dev *zdev, u8 nr_dma_as)
{
	u32 fh = zdev->fh;
	int rc;

	rc = clp_set_pci_fn(&fh, nr_dma_as, CLP_SET_ENABLE_PCI_FN);
	zpci_dbg(3, "ena fid:%x, fh:%x, rc:%d\n", zdev->fid, fh, rc);
	if (rc)
		goto out;

	zdev->fh = fh;
	if (zdev->mio_capable) {
		rc = clp_set_pci_fn(&fh, nr_dma_as, CLP_SET_ENABLE_MIO);
		zpci_dbg(3, "ena mio fid:%x, fh:%x, rc:%d\n", zdev->fid, fh, rc);
		if (rc)
			clp_disable_fh(zdev);
	}
out:
	return rc;
}

int clp_disable_fh(struct zpci_dev *zdev)
{
	u32 fh = zdev->fh;
	int rc;

	if (!zdev_enabled(zdev))
		return 0;

	rc = clp_set_pci_fn(&fh, 0, CLP_SET_DISABLE_PCI_FN);
	zpci_dbg(3, "dis fid:%x, fh:%x, rc:%d\n", zdev->fid, fh, rc);
	if (!rc)
		zdev->fh = fh;

	return rc;
}

static int clp_list_pci(struct clp_req_rsp_list_pci *rrb, void *data,
			void (*cb)(struct clp_fh_list_entry *, void *))
{
	u64 resume_token = 0;
	int entries, i, rc;

	do {
		memset(rrb, 0, sizeof(*rrb));
		rrb->request.hdr.len = sizeof(rrb->request);
		rrb->request.hdr.cmd = CLP_LIST_PCI;
		/* store as many entries as possible */
		rrb->response.hdr.len = CLP_BLK_SIZE - LIST_PCI_HDR_LEN;
		rrb->request.resume_token = resume_token;

		/* Get PCI function handle list */
		rc = clp_req(rrb, CLP_LPS_PCI);
		if (rc || rrb->response.hdr.rsp != CLP_RC_OK) {
			zpci_err("List PCI FN:\n");
			zpci_err_clp(rrb->response.hdr.rsp, rc);
			rc = -EIO;
			goto out;
		}

		update_uid_checking(rrb->response.uid_checking);
		WARN_ON_ONCE(rrb->response.entry_size !=
			sizeof(struct clp_fh_list_entry));

		entries = (rrb->response.hdr.len - LIST_PCI_HDR_LEN) /
			rrb->response.entry_size;

		resume_token = rrb->response.resume_token;
		for (i = 0; i < entries; i++)
			cb(&rrb->response.fh_list[i], data);
	} while (resume_token);
out:
	return rc;
}

static void __clp_add(struct clp_fh_list_entry *entry, void *data)
{
	struct zpci_dev *zdev;

	if (!entry->vendor_id)
		return;

	zdev = get_zdev_by_fid(entry->fid);
	if (!zdev)
		clp_add_pci_device(entry->fid, entry->fh, entry->config_state);
}

static void __clp_update(struct clp_fh_list_entry *entry, void *data)
{
	struct zpci_dev *zdev;

	if (!entry->vendor_id)
		return;

	zdev = get_zdev_by_fid(entry->fid);
	if (!zdev)
		return;

	zdev->fh = entry->fh;
}

int clp_scan_pci_devices(void)
{
	struct clp_req_rsp_list_pci *rrb;
	int rc;

	rrb = clp_alloc_block(GFP_KERNEL);
	if (!rrb)
		return -ENOMEM;

	rc = clp_list_pci(rrb, NULL, __clp_add);

	clp_free_block(rrb);
	return rc;
}

int clp_rescan_pci_devices(void)
{
	struct clp_req_rsp_list_pci *rrb;
	int rc;

	zpci_remove_reserved_devices();

	rrb = clp_alloc_block(GFP_KERNEL);
	if (!rrb)
		return -ENOMEM;

	rc = clp_list_pci(rrb, NULL, __clp_add);

	clp_free_block(rrb);
	return rc;
}

int clp_rescan_pci_devices_simple(void)
{
	struct clp_req_rsp_list_pci *rrb;
	int rc;

	rrb = clp_alloc_block(GFP_NOWAIT);
	if (!rrb)
		return -ENOMEM;

	rc = clp_list_pci(rrb, NULL, __clp_update);

	clp_free_block(rrb);
	return rc;
}

struct clp_state_data {
	u32 fid;
	enum zpci_state state;
};

static void __clp_get_state(struct clp_fh_list_entry *entry, void *data)
{
	struct clp_state_data *sd = data;

	if (entry->fid != sd->fid)
		return;

	sd->state = entry->config_state;
}

int clp_get_state(u32 fid, enum zpci_state *state)
{
	struct clp_req_rsp_list_pci *rrb;
	struct clp_state_data sd = {fid, ZPCI_FN_STATE_RESERVED};
	int rc;

	rrb = clp_alloc_block(GFP_ATOMIC);
	if (!rrb)
		return -ENOMEM;

	rc = clp_list_pci(rrb, &sd, __clp_get_state);
	if (!rc)
		*state = sd.state;

	clp_free_block(rrb);
	return rc;
}

static int clp_base_slpc(struct clp_req *req, struct clp_req_rsp_slpc *lpcb)
{
	unsigned long limit = PAGE_SIZE - sizeof(lpcb->request);

	if (lpcb->request.hdr.len != sizeof(lpcb->request) ||
	    lpcb->response.hdr.len > limit)
		return -EINVAL;
	return clp_req(lpcb, CLP_LPS_BASE) ? -EOPNOTSUPP : 0;
}

static int clp_base_command(struct clp_req *req, struct clp_req_hdr *lpcb)
{
	switch (lpcb->cmd) {
	case 0x0001: /* store logical-processor characteristics */
		return clp_base_slpc(req, (void *) lpcb);
	default:
		return -EINVAL;
	}
}

static int clp_pci_slpc(struct clp_req *req, struct clp_req_rsp_slpc *lpcb)
{
	unsigned long limit = PAGE_SIZE - sizeof(lpcb->request);

	if (lpcb->request.hdr.len != sizeof(lpcb->request) ||
	    lpcb->response.hdr.len > limit)
		return -EINVAL;
	return clp_req(lpcb, CLP_LPS_PCI) ? -EOPNOTSUPP : 0;
}

static int clp_pci_list(struct clp_req *req, struct clp_req_rsp_list_pci *lpcb)
{
	unsigned long limit = PAGE_SIZE - sizeof(lpcb->request);

	if (lpcb->request.hdr.len != sizeof(lpcb->request) ||
	    lpcb->response.hdr.len > limit)
		return -EINVAL;
	if (lpcb->request.reserved2 != 0)
		return -EINVAL;
	return clp_req(lpcb, CLP_LPS_PCI) ? -EOPNOTSUPP : 0;
}

static int clp_pci_query(struct clp_req *req,
			 struct clp_req_rsp_query_pci *lpcb)
{
	unsigned long limit = PAGE_SIZE - sizeof(lpcb->request);

	if (lpcb->request.hdr.len != sizeof(lpcb->request) ||
	    lpcb->response.hdr.len > limit)
		return -EINVAL;
	if (lpcb->request.reserved2 != 0 || lpcb->request.reserved3 != 0)
		return -EINVAL;
	return clp_req(lpcb, CLP_LPS_PCI) ? -EOPNOTSUPP : 0;
}

static int clp_pci_query_grp(struct clp_req *req,
			     struct clp_req_rsp_query_pci_grp *lpcb)
{
	unsigned long limit = PAGE_SIZE - sizeof(lpcb->request);

	if (lpcb->request.hdr.len != sizeof(lpcb->request) ||
	    lpcb->response.hdr.len > limit)
		return -EINVAL;
	if (lpcb->request.reserved2 != 0 || lpcb->request.reserved3 != 0 ||
	    lpcb->request.reserved4 != 0)
		return -EINVAL;
	return clp_req(lpcb, CLP_LPS_PCI) ? -EOPNOTSUPP : 0;
}

static int clp_pci_command(struct clp_req *req, struct clp_req_hdr *lpcb)
{
	switch (lpcb->cmd) {
	case 0x0001: /* store logical-processor characteristics */
		return clp_pci_slpc(req, (void *) lpcb);
	case 0x0002: /* list PCI functions */
		return clp_pci_list(req, (void *) lpcb);
	case 0x0003: /* query PCI function */
		return clp_pci_query(req, (void *) lpcb);
	case 0x0004: /* query PCI function group */
		return clp_pci_query_grp(req, (void *) lpcb);
	default:
		return -EINVAL;
	}
}

static int clp_normal_command(struct clp_req *req)
{
	struct clp_req_hdr *lpcb;
	void __user *uptr;
	int rc;

	rc = -EINVAL;
	if (req->lps != 0 && req->lps != 2)
		goto out;

	rc = -ENOMEM;
	lpcb = clp_alloc_block(GFP_KERNEL);
	if (!lpcb)
		goto out;

	rc = -EFAULT;
	uptr = (void __force __user *)(unsigned long) req->data_p;
	if (copy_from_user(lpcb, uptr, PAGE_SIZE) != 0)
		goto out_free;

	rc = -EINVAL;
	if (lpcb->fmt != 0 || lpcb->reserved1 != 0 || lpcb->reserved2 != 0)
		goto out_free;

	switch (req->lps) {
	case 0:
		rc = clp_base_command(req, lpcb);
		break;
	case 2:
		rc = clp_pci_command(req, lpcb);
		break;
	}
	if (rc)
		goto out_free;

	rc = -EFAULT;
	if (copy_to_user(uptr, lpcb, PAGE_SIZE) != 0)
		goto out_free;

	rc = 0;

out_free:
	clp_free_block(lpcb);
out:
	return rc;
}

static int clp_immediate_command(struct clp_req *req)
{
	void __user *uptr;
	unsigned long ilp;
	int exists;

	if (req->cmd > 1 || clp_get_ilp(&ilp) != 0)
		return -EINVAL;

	uptr = (void __force __user *)(unsigned long) req->data_p;
	if (req->cmd == 0) {
		/* Command code 0: test for a specific processor */
		exists = test_bit_inv(req->lps, &ilp);
		return put_user(exists, (int __user *) uptr);
	}
	/* Command code 1: return bit mask of installed processors */
	return put_user(ilp, (unsigned long __user *) uptr);
}

static long clp_misc_ioctl(struct file *filp, unsigned int cmd,
			   unsigned long arg)
{
	struct clp_req req;
	void __user *argp;

	if (cmd != CLP_SYNC)
		return -EINVAL;

	argp = is_compat_task() ? compat_ptr(arg) : (void __user *) arg;
	if (copy_from_user(&req, argp, sizeof(req)))
		return -EFAULT;
	if (req.r != 0)
		return -EINVAL;
	return req.c ? clp_immediate_command(&req) : clp_normal_command(&req);
}

static int clp_misc_release(struct inode *inode, struct file *filp)
{
	return 0;
}

static const struct file_operations clp_misc_fops = {
	.owner = THIS_MODULE,
	.open = nonseekable_open,
	.release = clp_misc_release,
	.unlocked_ioctl = clp_misc_ioctl,
	.compat_ioctl = clp_misc_ioctl,
	.llseek = no_llseek,
};

static struct miscdevice clp_misc_device = {
	.minor = MISC_DYNAMIC_MINOR,
	.name = "clp",
	.fops = &clp_misc_fops,
};

static int __init clp_misc_init(void)
{
	return misc_register(&clp_misc_device);
}

device_initcall(clp_misc_init);<|MERGE_RESOLUTION|>--- conflicted
+++ resolved
@@ -165,19 +165,11 @@
 	}
 	zdev->mio_capable = response->mio_addr_avail;
 	for (i = 0; i < PCI_BAR_COUNT; i++) {
-<<<<<<< HEAD
-		if (!(response->mio_valid & (1 << (PCI_BAR_COUNT - i - 1))))
-			continue;
-
-		zdev->bars[i].mio_wb = (void __iomem *) response->addr[i].wb;
-		zdev->bars[i].mio_wt = (void __iomem *) response->addr[i].wt;
-=======
 		if (!(response->mio.valid & (1 << (PCI_BAR_COUNT - i - 1))))
 			continue;
 
 		zdev->bars[i].mio_wb = (void __iomem *) response->mio.addr[i].wb;
 		zdev->bars[i].mio_wt = (void __iomem *) response->mio.addr[i].wt;
->>>>>>> 4b972a01
 	}
 	return 0;
 }
