// SPDX-License-Identifier: GPL-2.0-or-later
/*
 *  fs/eventpoll.c (Efficient event retrieval implementation)
 *  Copyright (C) 2001,...,2009	 Davide Libenzi
 *
 *  Davide Libenzi <davidel@xmailserver.org>
 */

#include <linux/init.h>
#include <linux/kernel.h>
#include <linux/sched/signal.h>
#include <linux/fs.h>
#include <linux/file.h>
#include <linux/signal.h>
#include <linux/errno.h>
#include <linux/mm.h>
#include <linux/slab.h>
#include <linux/poll.h>
#include <linux/string.h>
#include <linux/list.h>
#include <linux/hash.h>
#include <linux/spinlock.h>
#include <linux/syscalls.h>
#include <linux/rbtree.h>
#include <linux/wait.h>
#include <linux/eventpoll.h>
#include <linux/mount.h>
#include <linux/bitops.h>
#include <linux/mutex.h>
#include <linux/anon_inodes.h>
#include <linux/device.h>
#include <linux/uaccess.h>
#include <asm/io.h>
#include <asm/mman.h>
#include <linux/atomic.h>
#include <linux/proc_fs.h>
#include <linux/seq_file.h>
#include <linux/compat.h>
#include <linux/rculist.h>
#include <net/busy_poll.h>

/*
 * LOCKING:
 * There are three level of locking required by epoll :
 *
 * 1) epmutex (mutex)
 * 2) ep->mtx (mutex)
 * 3) ep->lock (rwlock)
 *
 * The acquire order is the one listed above, from 1 to 3.
 * We need a rwlock (ep->lock) because we manipulate objects
 * from inside the poll callback, that might be triggered from
 * a wake_up() that in turn might be called from IRQ context.
 * So we can't sleep inside the poll callback and hence we need
 * a spinlock. During the event transfer loop (from kernel to
 * user space) we could end up sleeping due a copy_to_user(), so
 * we need a lock that will allow us to sleep. This lock is a
 * mutex (ep->mtx). It is acquired during the event transfer loop,
 * during epoll_ctl(EPOLL_CTL_DEL) and during eventpoll_release_file().
 * Then we also need a global mutex to serialize eventpoll_release_file()
 * and ep_free().
 * This mutex is acquired by ep_free() during the epoll file
 * cleanup path and it is also acquired by eventpoll_release_file()
 * if a file has been pushed inside an epoll set and it is then
 * close()d without a previous call to epoll_ctl(EPOLL_CTL_DEL).
 * It is also acquired when inserting an epoll fd onto another epoll
 * fd. We do this so that we walk the epoll tree and ensure that this
 * insertion does not create a cycle of epoll file descriptors, which
 * could lead to deadlock. We need a global mutex to prevent two
 * simultaneous inserts (A into B and B into A) from racing and
 * constructing a cycle without either insert observing that it is
 * going to.
 * It is necessary to acquire multiple "ep->mtx"es at once in the
 * case when one epoll fd is added to another. In this case, we
 * always acquire the locks in the order of nesting (i.e. after
 * epoll_ctl(e1, EPOLL_CTL_ADD, e2), e1->mtx will always be acquired
 * before e2->mtx). Since we disallow cycles of epoll file
 * descriptors, this ensures that the mutexes are well-ordered. In
 * order to communicate this nesting to lockdep, when walking a tree
 * of epoll file descriptors, we use the current recursion depth as
 * the lockdep subkey.
 * It is possible to drop the "ep->mtx" and to use the global
 * mutex "epmutex" (together with "ep->lock") to have it working,
 * but having "ep->mtx" will make the interface more scalable.
 * Events that require holding "epmutex" are very rare, while for
 * normal operations the epoll private "ep->mtx" will guarantee
 * a better scalability.
 */

/* Epoll private bits inside the event mask */
#define EP_PRIVATE_BITS (EPOLLWAKEUP | EPOLLONESHOT | EPOLLET | EPOLLEXCLUSIVE)

#define EPOLLINOUT_BITS (EPOLLIN | EPOLLOUT)

#define EPOLLEXCLUSIVE_OK_BITS (EPOLLINOUT_BITS | EPOLLERR | EPOLLHUP | \
				EPOLLWAKEUP | EPOLLET | EPOLLEXCLUSIVE)

/* Maximum number of nesting allowed inside epoll sets */
#define EP_MAX_NESTS 4

#define EP_MAX_EVENTS (INT_MAX / sizeof(struct epoll_event))

#define EP_UNACTIVE_PTR ((void *) -1L)

#define EP_ITEM_COST (sizeof(struct epitem) + sizeof(struct eppoll_entry))

struct epoll_filefd {
	struct file *file;
	int fd;
} __packed;

/*
 * Structure used to track possible nested calls, for too deep recursions
 * and loop cycles.
 */
struct nested_call_node {
	struct list_head llink;
	void *cookie;
	void *ctx;
};

/*
 * This structure is used as collector for nested calls, to check for
 * maximum recursion dept and loop cycles.
 */
struct nested_calls {
	struct list_head tasks_call_list;
	spinlock_t lock;
};

/*
 * Each file descriptor added to the eventpoll interface will
 * have an entry of this type linked to the "rbr" RB tree.
 * Avoid increasing the size of this struct, there can be many thousands
 * of these on a server and we do not want this to take another cache line.
 */
struct epitem {
	union {
		/* RB tree node links this structure to the eventpoll RB tree */
		struct rb_node rbn;
		/* Used to free the struct epitem */
		struct rcu_head rcu;
	};

	/* List header used to link this structure to the eventpoll ready list */
	struct list_head rdllink;

	/*
	 * Works together "struct eventpoll"->ovflist in keeping the
	 * single linked chain of items.
	 */
	struct epitem *next;

	/* The file descriptor information this item refers to */
	struct epoll_filefd ffd;

	/* Number of active wait queue attached to poll operations */
	int nwait;

	/* List containing poll wait queues */
	struct list_head pwqlist;

	/* The "container" of this item */
	struct eventpoll *ep;

	/* List header used to link this item to the "struct file" items list */
	struct list_head fllink;

	/* wakeup_source used when EPOLLWAKEUP is set */
	struct wakeup_source __rcu *ws;

	/* The structure that describe the interested events and the source fd */
	struct epoll_event event;
};

/*
 * This structure is stored inside the "private_data" member of the file
 * structure and represents the main data structure for the eventpoll
 * interface.
 */
struct eventpoll {
	/*
	 * This mutex is used to ensure that files are not removed
	 * while epoll is using them. This is held during the event
	 * collection loop, the file cleanup path, the epoll file exit
	 * code and the ctl operations.
	 */
	struct mutex mtx;

	/* Wait queue used by sys_epoll_wait() */
	wait_queue_head_t wq;

	/* Wait queue used by file->poll() */
	wait_queue_head_t poll_wait;

	/* List of ready file descriptors */
	struct list_head rdllist;

	/* Lock which protects rdllist and ovflist */
	rwlock_t lock;

	/* RB tree root used to store monitored fd structs */
	struct rb_root_cached rbr;

	/*
	 * This is a single linked list that chains all the "struct epitem" that
	 * happened while transferring ready events to userspace w/out
	 * holding ->lock.
	 */
	struct epitem *ovflist;

	/* wakeup_source used when ep_scan_ready_list is running */
	struct wakeup_source *ws;

	/* The user that created the eventpoll descriptor */
	struct user_struct *user;

	struct file *file;

	/* used to optimize loop detection check */
	u64 gen;

#ifdef CONFIG_NET_RX_BUSY_POLL
	/* used to track busy poll napi_id */
	unsigned int napi_id;
#endif

#ifdef CONFIG_DEBUG_LOCK_ALLOC
	/* tracks wakeup nests for lockdep validation */
	u8 nests;
#endif
};

/* Wait structure used by the poll hooks */
struct eppoll_entry {
	/* List header used to link this structure to the "struct epitem" */
	struct list_head llink;

	/* The "base" pointer is set to the container "struct epitem" */
	struct epitem *base;

	/*
	 * Wait queue item that will be linked to the target file wait
	 * queue head.
	 */
	wait_queue_entry_t wait;

	/* The wait queue head that linked the "wait" wait queue item */
	wait_queue_head_t *whead;
};

/* Wrapper struct used by poll queueing */
struct ep_pqueue {
	poll_table pt;
	struct epitem *epi;
};

/* Used by the ep_send_events() function as callback private data */
struct ep_send_events_data {
	int maxevents;
	struct epoll_event __user *events;
	int res;
};

/*
 * Configuration options available inside /proc/sys/fs/epoll/
 */
/* Maximum number of epoll watched descriptors, per user */
static long max_user_watches __read_mostly;

/*
 * This mutex is used to serialize ep_free() and eventpoll_release_file().
 */
static DEFINE_MUTEX(epmutex);

static u64 loop_check_gen = 0;

/* Used to check for epoll file descriptor inclusion loops */
static struct nested_calls poll_loop_ncalls;

/* Slab cache used to allocate "struct epitem" */
static struct kmem_cache *epi_cache __read_mostly;

/* Slab cache used to allocate "struct eppoll_entry" */
static struct kmem_cache *pwq_cache __read_mostly;

/*
 * List of files with newly added links, where we may need to limit the number
 * of emanating paths. Protected by the epmutex.
 */
static LIST_HEAD(tfile_check_list);

#ifdef CONFIG_SYSCTL

#include <linux/sysctl.h>

static long long_zero;
static long long_max = LONG_MAX;

struct ctl_table epoll_table[] = {
	{
		.procname	= "max_user_watches",
		.data		= &max_user_watches,
		.maxlen		= sizeof(max_user_watches),
		.mode		= 0644,
		.proc_handler	= proc_doulongvec_minmax,
		.extra1		= &long_zero,
		.extra2		= &long_max,
	},
	{ }
};
#endif /* CONFIG_SYSCTL */

static const struct file_operations eventpoll_fops;

static inline int is_file_epoll(struct file *f)
{
	return f->f_op == &eventpoll_fops;
}

/* Setup the structure that is used as key for the RB tree */
static inline void ep_set_ffd(struct epoll_filefd *ffd,
			      struct file *file, int fd)
{
	ffd->file = file;
	ffd->fd = fd;
}

/* Compare RB tree keys */
static inline int ep_cmp_ffd(struct epoll_filefd *p1,
			     struct epoll_filefd *p2)
{
	return (p1->file > p2->file ? +1:
	        (p1->file < p2->file ? -1 : p1->fd - p2->fd));
}

/* Tells us if the item is currently linked */
static inline int ep_is_linked(struct epitem *epi)
{
	return !list_empty(&epi->rdllink);
}

static inline struct eppoll_entry *ep_pwq_from_wait(wait_queue_entry_t *p)
{
	return container_of(p, struct eppoll_entry, wait);
}

/* Get the "struct epitem" from a wait queue pointer */
static inline struct epitem *ep_item_from_wait(wait_queue_entry_t *p)
{
	return container_of(p, struct eppoll_entry, wait)->base;
}

/* Get the "struct epitem" from an epoll queue wrapper */
static inline struct epitem *ep_item_from_epqueue(poll_table *p)
{
	return container_of(p, struct ep_pqueue, pt)->epi;
}

/* Initialize the poll safe wake up structure */
static void ep_nested_calls_init(struct nested_calls *ncalls)
{
	INIT_LIST_HEAD(&ncalls->tasks_call_list);
	spin_lock_init(&ncalls->lock);
}

/**
 * ep_events_available - Checks if ready events might be available.
 *
 * @ep: Pointer to the eventpoll context.
 *
 * Returns: Returns a value different than zero if ready events are available,
 *          or zero otherwise.
 */
static inline int ep_events_available(struct eventpoll *ep)
{
	return !list_empty_careful(&ep->rdllist) ||
		READ_ONCE(ep->ovflist) != EP_UNACTIVE_PTR;
}

#ifdef CONFIG_NET_RX_BUSY_POLL
static bool ep_busy_loop_end(void *p, unsigned long start_time)
{
	struct eventpoll *ep = p;

	return ep_events_available(ep) || busy_loop_timeout(start_time);
}

/*
 * Busy poll if globally on and supporting sockets found && no events,
 * busy loop will return if need_resched or ep_events_available.
 *
 * we must do our busy polling with irqs enabled
 */
static void ep_busy_loop(struct eventpoll *ep, int nonblock)
{
	unsigned int napi_id = READ_ONCE(ep->napi_id);

	if ((napi_id >= MIN_NAPI_ID) && net_busy_loop_on())
		napi_busy_loop(napi_id, nonblock ? NULL : ep_busy_loop_end, ep);
}

static inline void ep_reset_busy_poll_napi_id(struct eventpoll *ep)
{
	if (ep->napi_id)
		ep->napi_id = 0;
}

/*
 * Set epoll busy poll NAPI ID from sk.
 */
static inline void ep_set_busy_poll_napi_id(struct epitem *epi)
{
	struct eventpoll *ep;
	unsigned int napi_id;
	struct socket *sock;
	struct sock *sk;
	int err;

	if (!net_busy_loop_on())
		return;

	sock = sock_from_file(epi->ffd.file, &err);
	if (!sock)
		return;

	sk = sock->sk;
	if (!sk)
		return;

	napi_id = READ_ONCE(sk->sk_napi_id);
	ep = epi->ep;

	/* Non-NAPI IDs can be rejected
	 *	or
	 * Nothing to do if we already have this ID
	 */
	if (napi_id < MIN_NAPI_ID || napi_id == ep->napi_id)
		return;

	/* record NAPI ID for use in next busy poll */
	ep->napi_id = napi_id;
}

#else

static inline void ep_busy_loop(struct eventpoll *ep, int nonblock)
{
}

static inline void ep_reset_busy_poll_napi_id(struct eventpoll *ep)
{
}

static inline void ep_set_busy_poll_napi_id(struct epitem *epi)
{
}

#endif /* CONFIG_NET_RX_BUSY_POLL */

/**
 * ep_call_nested - Perform a bound (possibly) nested call, by checking
 *                  that the recursion limit is not exceeded, and that
 *                  the same nested call (by the meaning of same cookie) is
 *                  no re-entered.
 *
 * @ncalls: Pointer to the nested_calls structure to be used for this call.
 * @nproc: Nested call core function pointer.
 * @priv: Opaque data to be passed to the @nproc callback.
 * @cookie: Cookie to be used to identify this nested call.
 * @ctx: This instance context.
 *
 * Returns: Returns the code returned by the @nproc callback, or -1 if
 *          the maximum recursion limit has been exceeded.
 */
static int ep_call_nested(struct nested_calls *ncalls,
			  int (*nproc)(void *, void *, int), void *priv,
			  void *cookie, void *ctx)
{
	int error, call_nests = 0;
	unsigned long flags;
	struct list_head *lsthead = &ncalls->tasks_call_list;
	struct nested_call_node *tncur;
	struct nested_call_node tnode;

	spin_lock_irqsave(&ncalls->lock, flags);

	/*
	 * Try to see if the current task is already inside this wakeup call.
	 * We use a list here, since the population inside this set is always
	 * very much limited.
	 */
	list_for_each_entry(tncur, lsthead, llink) {
		if (tncur->ctx == ctx &&
		    (tncur->cookie == cookie || ++call_nests > EP_MAX_NESTS)) {
			/*
			 * Ops ... loop detected or maximum nest level reached.
			 * We abort this wake by breaking the cycle itself.
			 */
			error = -1;
			goto out_unlock;
		}
	}

	/* Add the current task and cookie to the list */
	tnode.ctx = ctx;
	tnode.cookie = cookie;
	list_add(&tnode.llink, lsthead);

	spin_unlock_irqrestore(&ncalls->lock, flags);

	/* Call the nested function */
	error = (*nproc)(priv, cookie, call_nests);

	/* Remove the current task from the list */
	spin_lock_irqsave(&ncalls->lock, flags);
	list_del(&tnode.llink);
out_unlock:
	spin_unlock_irqrestore(&ncalls->lock, flags);

	return error;
}

/*
 * As described in commit 0ccf831cb lockdep: annotate epoll
 * the use of wait queues used by epoll is done in a very controlled
 * manner. Wake ups can nest inside each other, but are never done
 * with the same locking. For example:
 *
 *   dfd = socket(...);
 *   efd1 = epoll_create();
 *   efd2 = epoll_create();
 *   epoll_ctl(efd1, EPOLL_CTL_ADD, dfd, ...);
 *   epoll_ctl(efd2, EPOLL_CTL_ADD, efd1, ...);
 *
 * When a packet arrives to the device underneath "dfd", the net code will
 * issue a wake_up() on its poll wake list. Epoll (efd1) has installed a
 * callback wakeup entry on that queue, and the wake_up() performed by the
 * "dfd" net code will end up in ep_poll_callback(). At this point epoll
 * (efd1) notices that it may have some event ready, so it needs to wake up
 * the waiters on its poll wait list (efd2). So it calls ep_poll_safewake()
 * that ends up in another wake_up(), after having checked about the
 * recursion constraints. That are, no more than EP_MAX_POLLWAKE_NESTS, to
 * avoid stack blasting.
 *
 * When CONFIG_DEBUG_LOCK_ALLOC is enabled, make sure lockdep can handle
 * this special case of epoll.
 */
#ifdef CONFIG_DEBUG_LOCK_ALLOC

static void ep_poll_safewake(struct eventpoll *ep, struct epitem *epi)
{
	struct eventpoll *ep_src;
	unsigned long flags;
	u8 nests = 0;

	/*
	 * To set the subclass or nesting level for spin_lock_irqsave_nested()
	 * it might be natural to create a per-cpu nest count. However, since
	 * we can recurse on ep->poll_wait.lock, and a non-raw spinlock can
	 * schedule() in the -rt kernel, the per-cpu variable are no longer
	 * protected. Thus, we are introducing a per eventpoll nest field.
	 * If we are not being call from ep_poll_callback(), epi is NULL and
	 * we are at the first level of nesting, 0. Otherwise, we are being
	 * called from ep_poll_callback() and if a previous wakeup source is
	 * not an epoll file itself, we are at depth 1 since the wakeup source
	 * is depth 0. If the wakeup source is a previous epoll file in the
	 * wakeup chain then we use its nests value and record ours as
	 * nests + 1. The previous epoll file nests value is stable since its
	 * already holding its own poll_wait.lock.
	 */
	if (epi) {
		if ((is_file_epoll(epi->ffd.file))) {
			ep_src = epi->ffd.file->private_data;
			nests = ep_src->nests;
		} else {
			nests = 1;
		}
	}
	spin_lock_irqsave_nested(&ep->poll_wait.lock, flags, nests);
	ep->nests = nests + 1;
	wake_up_locked_poll(&ep->poll_wait, EPOLLIN);
	ep->nests = 0;
	spin_unlock_irqrestore(&ep->poll_wait.lock, flags);
}

#else

static void ep_poll_safewake(struct eventpoll *ep, struct epitem *epi)
{
	wake_up_poll(&ep->poll_wait, EPOLLIN);
}

#endif

static void ep_remove_wait_queue(struct eppoll_entry *pwq)
{
	wait_queue_head_t *whead;

	rcu_read_lock();
	/*
	 * If it is cleared by POLLFREE, it should be rcu-safe.
	 * If we read NULL we need a barrier paired with
	 * smp_store_release() in ep_poll_callback(), otherwise
	 * we rely on whead->lock.
	 */
	whead = smp_load_acquire(&pwq->whead);
	if (whead)
		remove_wait_queue(whead, &pwq->wait);
	rcu_read_unlock();
}

/*
 * This function unregisters poll callbacks from the associated file
 * descriptor.  Must be called with "mtx" held (or "epmutex" if called from
 * ep_free).
 */
static void ep_unregister_pollwait(struct eventpoll *ep, struct epitem *epi)
{
	struct list_head *lsthead = &epi->pwqlist;
	struct eppoll_entry *pwq;

	while (!list_empty(lsthead)) {
		pwq = list_first_entry(lsthead, struct eppoll_entry, llink);

		list_del(&pwq->llink);
		ep_remove_wait_queue(pwq);
		kmem_cache_free(pwq_cache, pwq);
	}
}

/* call only when ep->mtx is held */
static inline struct wakeup_source *ep_wakeup_source(struct epitem *epi)
{
	return rcu_dereference_check(epi->ws, lockdep_is_held(&epi->ep->mtx));
}

/* call only when ep->mtx is held */
static inline void ep_pm_stay_awake(struct epitem *epi)
{
	struct wakeup_source *ws = ep_wakeup_source(epi);

	if (ws)
		__pm_stay_awake(ws);
}

static inline bool ep_has_wakeup_source(struct epitem *epi)
{
	return rcu_access_pointer(epi->ws) ? true : false;
}

/* call when ep->mtx cannot be held (ep_poll_callback) */
static inline void ep_pm_stay_awake_rcu(struct epitem *epi)
{
	struct wakeup_source *ws;

	rcu_read_lock();
	ws = rcu_dereference(epi->ws);
	if (ws)
		__pm_stay_awake(ws);
	rcu_read_unlock();
}

/**
 * ep_scan_ready_list - Scans the ready list in a way that makes possible for
 *                      the scan code, to call f_op->poll(). Also allows for
 *                      O(NumReady) performance.
 *
 * @ep: Pointer to the epoll private data structure.
 * @sproc: Pointer to the scan callback.
 * @priv: Private opaque data passed to the @sproc callback.
 * @depth: The current depth of recursive f_op->poll calls.
 * @ep_locked: caller already holds ep->mtx
 *
 * Returns: The same integer error code returned by the @sproc callback.
 */
static __poll_t ep_scan_ready_list(struct eventpoll *ep,
			      __poll_t (*sproc)(struct eventpoll *,
					   struct list_head *, void *),
			      void *priv, int depth, bool ep_locked)
{
	__poll_t res;
	struct epitem *epi, *nepi;
	LIST_HEAD(txlist);

	lockdep_assert_irqs_enabled();

	/*
	 * We need to lock this because we could be hit by
	 * eventpoll_release_file() and epoll_ctl().
	 */

	if (!ep_locked)
		mutex_lock_nested(&ep->mtx, depth);

	/*
	 * Steal the ready list, and re-init the original one to the
	 * empty list. Also, set ep->ovflist to NULL so that events
	 * happening while looping w/out locks, are not lost. We cannot
	 * have the poll callback to queue directly on ep->rdllist,
	 * because we want the "sproc" callback to be able to do it
	 * in a lockless way.
	 */
	write_lock_irq(&ep->lock);
	list_splice_init(&ep->rdllist, &txlist);
	WRITE_ONCE(ep->ovflist, NULL);
	write_unlock_irq(&ep->lock);

	/*
	 * Now call the callback function.
	 */
	res = (*sproc)(ep, &txlist, priv);

	write_lock_irq(&ep->lock);
	/*
	 * During the time we spent inside the "sproc" callback, some
	 * other events might have been queued by the poll callback.
	 * We re-insert them inside the main ready-list here.
	 */
	for (nepi = READ_ONCE(ep->ovflist); (epi = nepi) != NULL;
	     nepi = epi->next, epi->next = EP_UNACTIVE_PTR) {
		/*
		 * We need to check if the item is already in the list.
		 * During the "sproc" callback execution time, items are
		 * queued into ->ovflist but the "txlist" might already
		 * contain them, and the list_splice() below takes care of them.
		 */
		if (!ep_is_linked(epi)) {
			/*
			 * ->ovflist is LIFO, so we have to reverse it in order
			 * to keep in FIFO.
			 */
			list_add(&epi->rdllink, &ep->rdllist);
			ep_pm_stay_awake(epi);
		}
	}
	/*
	 * We need to set back ep->ovflist to EP_UNACTIVE_PTR, so that after
	 * releasing the lock, events will be queued in the normal way inside
	 * ep->rdllist.
	 */
	WRITE_ONCE(ep->ovflist, EP_UNACTIVE_PTR);

	/*
	 * Quickly re-inject items left on "txlist".
	 */
	list_splice(&txlist, &ep->rdllist);
	__pm_relax(ep->ws);
	write_unlock_irq(&ep->lock);

	if (!ep_locked)
		mutex_unlock(&ep->mtx);

	return res;
}

static void epi_rcu_free(struct rcu_head *head)
{
	struct epitem *epi = container_of(head, struct epitem, rcu);
	kmem_cache_free(epi_cache, epi);
}

/*
 * Removes a "struct epitem" from the eventpoll RB tree and deallocates
 * all the associated resources. Must be called with "mtx" held.
 */
static int ep_remove(struct eventpoll *ep, struct epitem *epi)
{
	struct file *file = epi->ffd.file;

	lockdep_assert_irqs_enabled();

	/*
	 * Removes poll wait queue hooks.
	 */
	ep_unregister_pollwait(ep, epi);

	/* Remove the current item from the list of epoll hooks */
	spin_lock(&file->f_lock);
	list_del_rcu(&epi->fllink);
	spin_unlock(&file->f_lock);

	rb_erase_cached(&epi->rbn, &ep->rbr);

	write_lock_irq(&ep->lock);
	if (ep_is_linked(epi))
		list_del_init(&epi->rdllink);
	write_unlock_irq(&ep->lock);

	wakeup_source_unregister(ep_wakeup_source(epi));
	/*
	 * At this point it is safe to free the eventpoll item. Use the union
	 * field epi->rcu, since we are trying to minimize the size of
	 * 'struct epitem'. The 'rbn' field is no longer in use. Protected by
	 * ep->mtx. The rcu read side, reverse_path_check_proc(), does not make
	 * use of the rbn field.
	 */
	call_rcu(&epi->rcu, epi_rcu_free);

	atomic_long_dec(&ep->user->epoll_watches);

	return 0;
}

static void ep_free(struct eventpoll *ep)
{
	struct rb_node *rbp;
	struct epitem *epi;

	/* We need to release all tasks waiting for these file */
	if (waitqueue_active(&ep->poll_wait))
		ep_poll_safewake(ep, NULL);

	/*
	 * We need to lock this because we could be hit by
	 * eventpoll_release_file() while we're freeing the "struct eventpoll".
	 * We do not need to hold "ep->mtx" here because the epoll file
	 * is on the way to be removed and no one has references to it
	 * anymore. The only hit might come from eventpoll_release_file() but
	 * holding "epmutex" is sufficient here.
	 */
	mutex_lock(&epmutex);

	/*
	 * Walks through the whole tree by unregistering poll callbacks.
	 */
	for (rbp = rb_first_cached(&ep->rbr); rbp; rbp = rb_next(rbp)) {
		epi = rb_entry(rbp, struct epitem, rbn);

		ep_unregister_pollwait(ep, epi);
		cond_resched();
	}

	/*
	 * Walks through the whole tree by freeing each "struct epitem". At this
	 * point we are sure no poll callbacks will be lingering around, and also by
	 * holding "epmutex" we can be sure that no file cleanup code will hit
	 * us during this operation. So we can avoid the lock on "ep->lock".
	 * We do not need to lock ep->mtx, either, we only do it to prevent
	 * a lockdep warning.
	 */
	mutex_lock(&ep->mtx);
	while ((rbp = rb_first_cached(&ep->rbr)) != NULL) {
		epi = rb_entry(rbp, struct epitem, rbn);
		ep_remove(ep, epi);
		cond_resched();
	}
	mutex_unlock(&ep->mtx);

	mutex_unlock(&epmutex);
	mutex_destroy(&ep->mtx);
	free_uid(ep->user);
	wakeup_source_unregister(ep->ws);
	kfree(ep);
}

static int ep_eventpoll_release(struct inode *inode, struct file *file)
{
	struct eventpoll *ep = file->private_data;

	if (ep)
		ep_free(ep);

	return 0;
}

static __poll_t ep_read_events_proc(struct eventpoll *ep, struct list_head *head,
			       void *priv);
static void ep_ptable_queue_proc(struct file *file, wait_queue_head_t *whead,
				 poll_table *pt);

/*
 * Differs from ep_eventpoll_poll() in that internal callers already have
 * the ep->mtx so we need to start from depth=1, such that mutex_lock_nested()
 * is correctly annotated.
 */
static __poll_t ep_item_poll(const struct epitem *epi, poll_table *pt,
				 int depth)
{
	struct eventpoll *ep;
	bool locked;

	pt->_key = epi->event.events;
	if (!is_file_epoll(epi->ffd.file))
		return vfs_poll(epi->ffd.file, pt) & epi->event.events;

	ep = epi->ffd.file->private_data;
	poll_wait(epi->ffd.file, &ep->poll_wait, pt);
	locked = pt && (pt->_qproc == ep_ptable_queue_proc);

	return ep_scan_ready_list(epi->ffd.file->private_data,
				  ep_read_events_proc, &depth, depth,
				  locked) & epi->event.events;
}

static __poll_t ep_read_events_proc(struct eventpoll *ep, struct list_head *head,
			       void *priv)
{
	struct epitem *epi, *tmp;
	poll_table pt;
	int depth = *(int *)priv;

	init_poll_funcptr(&pt, NULL);
	depth++;

	list_for_each_entry_safe(epi, tmp, head, rdllink) {
		if (ep_item_poll(epi, &pt, depth)) {
			return EPOLLIN | EPOLLRDNORM;
		} else {
			/*
			 * Item has been dropped into the ready list by the poll
			 * callback, but it's not actually ready, as far as
			 * caller requested events goes. We can remove it here.
			 */
			__pm_relax(ep_wakeup_source(epi));
			list_del_init(&epi->rdllink);
		}
	}

	return 0;
}

static __poll_t ep_eventpoll_poll(struct file *file, poll_table *wait)
{
	struct eventpoll *ep = file->private_data;
	int depth = 0;

	/* Insert inside our poll wait queue */
	poll_wait(file, &ep->poll_wait, wait);

	/*
	 * Proceed to find out if wanted events are really available inside
	 * the ready list.
	 */
	return ep_scan_ready_list(ep, ep_read_events_proc,
				  &depth, depth, false);
}

#ifdef CONFIG_PROC_FS
static void ep_show_fdinfo(struct seq_file *m, struct file *f)
{
	struct eventpoll *ep = f->private_data;
	struct rb_node *rbp;

	mutex_lock(&ep->mtx);
	for (rbp = rb_first_cached(&ep->rbr); rbp; rbp = rb_next(rbp)) {
		struct epitem *epi = rb_entry(rbp, struct epitem, rbn);
		struct inode *inode = file_inode(epi->ffd.file);

		seq_printf(m, "tfd: %8d events: %8x data: %16llx "
			   " pos:%lli ino:%lx sdev:%x\n",
			   epi->ffd.fd, epi->event.events,
			   (long long)epi->event.data,
			   (long long)epi->ffd.file->f_pos,
			   inode->i_ino, inode->i_sb->s_dev);
		if (seq_has_overflowed(m))
			break;
	}
	mutex_unlock(&ep->mtx);
}
#endif

/* File callbacks that implement the eventpoll file behaviour */
static const struct file_operations eventpoll_fops = {
#ifdef CONFIG_PROC_FS
	.show_fdinfo	= ep_show_fdinfo,
#endif
	.release	= ep_eventpoll_release,
	.poll		= ep_eventpoll_poll,
	.llseek		= noop_llseek,
};

/*
 * This is called from eventpoll_release() to unlink files from the eventpoll
 * interface. We need to have this facility to cleanup correctly files that are
 * closed without being removed from the eventpoll interface.
 */
void eventpoll_release_file(struct file *file)
{
	struct eventpoll *ep;
	struct epitem *epi, *next;

	/*
	 * We don't want to get "file->f_lock" because it is not
	 * necessary. It is not necessary because we're in the "struct file"
	 * cleanup path, and this means that no one is using this file anymore.
	 * So, for example, epoll_ctl() cannot hit here since if we reach this
	 * point, the file counter already went to zero and fget() would fail.
	 * The only hit might come from ep_free() but by holding the mutex
	 * will correctly serialize the operation. We do need to acquire
	 * "ep->mtx" after "epmutex" because ep_remove() requires it when called
	 * from anywhere but ep_free().
	 *
	 * Besides, ep_remove() acquires the lock, so we can't hold it here.
	 */
	mutex_lock(&epmutex);
	list_for_each_entry_safe(epi, next, &file->f_ep_links, fllink) {
		ep = epi->ep;
		mutex_lock_nested(&ep->mtx, 0);
		ep_remove(ep, epi);
		mutex_unlock(&ep->mtx);
	}
	mutex_unlock(&epmutex);
}

static int ep_alloc(struct eventpoll **pep)
{
	int error;
	struct user_struct *user;
	struct eventpoll *ep;

	user = get_current_user();
	error = -ENOMEM;
	ep = kzalloc(sizeof(*ep), GFP_KERNEL);
	if (unlikely(!ep))
		goto free_uid;

	mutex_init(&ep->mtx);
	rwlock_init(&ep->lock);
	init_waitqueue_head(&ep->wq);
	init_waitqueue_head(&ep->poll_wait);
	INIT_LIST_HEAD(&ep->rdllist);
	ep->rbr = RB_ROOT_CACHED;
	ep->ovflist = EP_UNACTIVE_PTR;
	ep->user = user;

	*pep = ep;

	return 0;

free_uid:
	free_uid(user);
	return error;
}

/*
 * Search the file inside the eventpoll tree. The RB tree operations
 * are protected by the "mtx" mutex, and ep_find() must be called with
 * "mtx" held.
 */
static struct epitem *ep_find(struct eventpoll *ep, struct file *file, int fd)
{
	int kcmp;
	struct rb_node *rbp;
	struct epitem *epi, *epir = NULL;
	struct epoll_filefd ffd;

	ep_set_ffd(&ffd, file, fd);
	for (rbp = ep->rbr.rb_root.rb_node; rbp; ) {
		epi = rb_entry(rbp, struct epitem, rbn);
		kcmp = ep_cmp_ffd(&ffd, &epi->ffd);
		if (kcmp > 0)
			rbp = rbp->rb_right;
		else if (kcmp < 0)
			rbp = rbp->rb_left;
		else {
			epir = epi;
			break;
		}
	}

	return epir;
}

#ifdef CONFIG_CHECKPOINT_RESTORE
static struct epitem *ep_find_tfd(struct eventpoll *ep, int tfd, unsigned long toff)
{
	struct rb_node *rbp;
	struct epitem *epi;

	for (rbp = rb_first_cached(&ep->rbr); rbp; rbp = rb_next(rbp)) {
		epi = rb_entry(rbp, struct epitem, rbn);
		if (epi->ffd.fd == tfd) {
			if (toff == 0)
				return epi;
			else
				toff--;
		}
		cond_resched();
	}

	return NULL;
}

struct file *get_epoll_tfile_raw_ptr(struct file *file, int tfd,
				     unsigned long toff)
{
	struct file *file_raw;
	struct eventpoll *ep;
	struct epitem *epi;

	if (!is_file_epoll(file))
		return ERR_PTR(-EINVAL);

	ep = file->private_data;

	mutex_lock(&ep->mtx);
	epi = ep_find_tfd(ep, tfd, toff);
	if (epi)
		file_raw = epi->ffd.file;
	else
		file_raw = ERR_PTR(-ENOENT);
	mutex_unlock(&ep->mtx);

	return file_raw;
}
#endif /* CONFIG_CHECKPOINT_RESTORE */

/**
 * Adds a new entry to the tail of the list in a lockless way, i.e.
 * multiple CPUs are allowed to call this function concurrently.
 *
 * Beware: it is necessary to prevent any other modifications of the
 *         existing list until all changes are completed, in other words
 *         concurrent list_add_tail_lockless() calls should be protected
 *         with a read lock, where write lock acts as a barrier which
 *         makes sure all list_add_tail_lockless() calls are fully
 *         completed.
 *
 *        Also an element can be locklessly added to the list only in one
 *        direction i.e. either to the tail either to the head, otherwise
 *        concurrent access will corrupt the list.
 *
 * Returns %false if element has been already added to the list, %true
 * otherwise.
 */
static inline bool list_add_tail_lockless(struct list_head *new,
					  struct list_head *head)
{
	struct list_head *prev;

	/*
	 * This is simple 'new->next = head' operation, but cmpxchg()
	 * is used in order to detect that same element has been just
	 * added to the list from another CPU: the winner observes
	 * new->next == new.
	 */
	if (cmpxchg(&new->next, new, head) != new)
		return false;

	/*
	 * Initially ->next of a new element must be updated with the head
	 * (we are inserting to the tail) and only then pointers are atomically
	 * exchanged.  XCHG guarantees memory ordering, thus ->next should be
	 * updated before pointers are actually swapped and pointers are
	 * swapped before prev->next is updated.
	 */

	prev = xchg(&head->prev, new);

	/*
	 * It is safe to modify prev->next and new->prev, because a new element
	 * is added only to the tail and new->next is updated before XCHG.
	 */

	prev->next = new;
	new->prev = prev;

	return true;
}

/**
 * Chains a new epi entry to the tail of the ep->ovflist in a lockless way,
 * i.e. multiple CPUs are allowed to call this function concurrently.
 *
 * Returns %false if epi element has been already chained, %true otherwise.
 */
static inline bool chain_epi_lockless(struct epitem *epi)
{
	struct eventpoll *ep = epi->ep;

	/* Fast preliminary check */
	if (epi->next != EP_UNACTIVE_PTR)
		return false;

	/* Check that the same epi has not been just chained from another CPU */
	if (cmpxchg(&epi->next, EP_UNACTIVE_PTR, NULL) != EP_UNACTIVE_PTR)
		return false;

	/* Atomically exchange tail */
	epi->next = xchg(&ep->ovflist, epi);

	return true;
}

/*
 * This is the callback that is passed to the wait queue wakeup
 * mechanism. It is called by the stored file descriptors when they
 * have events to report.
 *
 * This callback takes a read lock in order not to content with concurrent
 * events from another file descriptors, thus all modifications to ->rdllist
 * or ->ovflist are lockless.  Read lock is paired with the write lock from
 * ep_scan_ready_list(), which stops all list modifications and guarantees
 * that lists state is seen correctly.
 *
 * Another thing worth to mention is that ep_poll_callback() can be called
 * concurrently for the same @epi from different CPUs if poll table was inited
 * with several wait queues entries.  Plural wakeup from different CPUs of a
 * single wait queue is serialized by wq.lock, but the case when multiple wait
 * queues are used should be detected accordingly.  This is detected using
 * cmpxchg() operation.
 */
static int ep_poll_callback(wait_queue_entry_t *wait, unsigned mode, int sync, void *key)
{
	int pwake = 0;
	struct epitem *epi = ep_item_from_wait(wait);
	struct eventpoll *ep = epi->ep;
	__poll_t pollflags = key_to_poll(key);
	unsigned long flags;
	int ewake = 0;

	read_lock_irqsave(&ep->lock, flags);

	ep_set_busy_poll_napi_id(epi);

	/*
	 * If the event mask does not contain any poll(2) event, we consider the
	 * descriptor to be disabled. This condition is likely the effect of the
	 * EPOLLONESHOT bit that disables the descriptor when an event is received,
	 * until the next EPOLL_CTL_MOD will be issued.
	 */
	if (!(epi->event.events & ~EP_PRIVATE_BITS))
		goto out_unlock;

	/*
	 * Check the events coming with the callback. At this stage, not
	 * every device reports the events in the "key" parameter of the
	 * callback. We need to be able to handle both cases here, hence the
	 * test for "key" != NULL before the event match test.
	 */
	if (pollflags && !(pollflags & epi->event.events))
		goto out_unlock;

	/*
	 * If we are transferring events to userspace, we can hold no locks
	 * (because we're accessing user memory, and because of linux f_op->poll()
	 * semantics). All the events that happen during that period of time are
	 * chained in ep->ovflist and requeued later on.
	 */
	if (READ_ONCE(ep->ovflist) != EP_UNACTIVE_PTR) {
		if (chain_epi_lockless(epi))
			ep_pm_stay_awake_rcu(epi);
	} else if (!ep_is_linked(epi)) {
		/* In the usual case, add event to ready list. */
		if (list_add_tail_lockless(&epi->rdllink, &ep->rdllist))
			ep_pm_stay_awake_rcu(epi);
	}

	/*
	 * Wake up ( if active ) both the eventpoll wait list and the ->poll()
	 * wait list.
	 */
	if (waitqueue_active(&ep->wq)) {
		if ((epi->event.events & EPOLLEXCLUSIVE) &&
					!(pollflags & POLLFREE)) {
			switch (pollflags & EPOLLINOUT_BITS) {
			case EPOLLIN:
				if (epi->event.events & EPOLLIN)
					ewake = 1;
				break;
			case EPOLLOUT:
				if (epi->event.events & EPOLLOUT)
					ewake = 1;
				break;
			case 0:
				ewake = 1;
				break;
			}
		}
		wake_up(&ep->wq);
	}
	if (waitqueue_active(&ep->poll_wait))
		pwake++;

out_unlock:
	read_unlock_irqrestore(&ep->lock, flags);

	/* We have to call this outside the lock */
	if (pwake)
		ep_poll_safewake(ep, epi);

	if (!(epi->event.events & EPOLLEXCLUSIVE))
		ewake = 1;

	if (pollflags & POLLFREE) {
		/*
		 * If we race with ep_remove_wait_queue() it can miss
		 * ->whead = NULL and do another remove_wait_queue() after
		 * us, so we can't use __remove_wait_queue().
		 */
		list_del_init(&wait->entry);
		/*
		 * ->whead != NULL protects us from the race with ep_free()
		 * or ep_remove(), ep_remove_wait_queue() takes whead->lock
		 * held by the caller. Once we nullify it, nothing protects
		 * ep/epi or even wait.
		 */
		smp_store_release(&ep_pwq_from_wait(wait)->whead, NULL);
	}

	return ewake;
}

/*
 * This is the callback that is used to add our wait queue to the
 * target file wakeup lists.
 */
static void ep_ptable_queue_proc(struct file *file, wait_queue_head_t *whead,
				 poll_table *pt)
{
	struct epitem *epi = ep_item_from_epqueue(pt);
	struct eppoll_entry *pwq;

	if (epi->nwait >= 0 && (pwq = kmem_cache_alloc(pwq_cache, GFP_KERNEL))) {
		init_waitqueue_func_entry(&pwq->wait, ep_poll_callback);
		pwq->whead = whead;
		pwq->base = epi;
		if (epi->event.events & EPOLLEXCLUSIVE)
			add_wait_queue_exclusive(whead, &pwq->wait);
		else
			add_wait_queue(whead, &pwq->wait);
		list_add_tail(&pwq->llink, &epi->pwqlist);
		epi->nwait++;
	} else {
		/* We have to signal that an error occurred */
		epi->nwait = -1;
	}
}

static void ep_rbtree_insert(struct eventpoll *ep, struct epitem *epi)
{
	int kcmp;
	struct rb_node **p = &ep->rbr.rb_root.rb_node, *parent = NULL;
	struct epitem *epic;
	bool leftmost = true;

	while (*p) {
		parent = *p;
		epic = rb_entry(parent, struct epitem, rbn);
		kcmp = ep_cmp_ffd(&epi->ffd, &epic->ffd);
		if (kcmp > 0) {
			p = &parent->rb_right;
			leftmost = false;
		} else
			p = &parent->rb_left;
	}
	rb_link_node(&epi->rbn, parent, p);
	rb_insert_color_cached(&epi->rbn, &ep->rbr, leftmost);
}



#define PATH_ARR_SIZE 5
/*
 * These are the number paths of length 1 to 5, that we are allowing to emanate
 * from a single file of interest. For example, we allow 1000 paths of length
 * 1, to emanate from each file of interest. This essentially represents the
 * potential wakeup paths, which need to be limited in order to avoid massive
 * uncontrolled wakeup storms. The common use case should be a single ep which
 * is connected to n file sources. In this case each file source has 1 path
 * of length 1. Thus, the numbers below should be more than sufficient. These
 * path limits are enforced during an EPOLL_CTL_ADD operation, since a modify
 * and delete can't add additional paths. Protected by the epmutex.
 */
static const int path_limits[PATH_ARR_SIZE] = { 1000, 500, 100, 50, 10 };
static int path_count[PATH_ARR_SIZE];

static int path_count_inc(int nests)
{
	/* Allow an arbitrary number of depth 1 paths */
	if (nests == 0)
		return 0;

	if (++path_count[nests] > path_limits[nests])
		return -1;
	return 0;
}

static void path_count_init(void)
{
	int i;

	for (i = 0; i < PATH_ARR_SIZE; i++)
		path_count[i] = 0;
}

static int reverse_path_check_proc(void *priv, void *cookie, int call_nests)
{
	int error = 0;
	struct file *file = priv;
	struct file *child_file;
	struct epitem *epi;

	/* CTL_DEL can remove links here, but that can't increase our count */
	rcu_read_lock();
	list_for_each_entry_rcu(epi, &file->f_ep_links, fllink) {
		child_file = epi->ep->file;
		if (is_file_epoll(child_file)) {
			if (list_empty(&child_file->f_ep_links)) {
				if (path_count_inc(call_nests)) {
					error = -1;
					break;
				}
			} else {
				error = ep_call_nested(&poll_loop_ncalls,
							reverse_path_check_proc,
							child_file, child_file,
							current);
			}
			if (error != 0)
				break;
		} else {
			printk(KERN_ERR "reverse_path_check_proc: "
				"file is not an ep!\n");
		}
	}
	rcu_read_unlock();
	return error;
}

/**
 * reverse_path_check - The tfile_check_list is list of file *, which have
 *                      links that are proposed to be newly added. We need to
 *                      make sure that those added links don't add too many
 *                      paths such that we will spend all our time waking up
 *                      eventpoll objects.
 *
 * Returns: Returns zero if the proposed links don't create too many paths,
 *	    -1 otherwise.
 */
static int reverse_path_check(void)
{
	int error = 0;
	struct file *current_file;

	/* let's call this for all tfiles */
	list_for_each_entry(current_file, &tfile_check_list, f_tfile_llink) {
		path_count_init();
		error = ep_call_nested(&poll_loop_ncalls,
					reverse_path_check_proc, current_file,
					current_file, current);
		if (error)
			break;
	}
	return error;
}

static int ep_create_wakeup_source(struct epitem *epi)
{
	struct name_snapshot n;
	struct wakeup_source *ws;

	if (!epi->ep->ws) {
		epi->ep->ws = wakeup_source_register(NULL, "eventpoll");
		if (!epi->ep->ws)
			return -ENOMEM;
	}

	take_dentry_name_snapshot(&n, epi->ffd.file->f_path.dentry);
	ws = wakeup_source_register(NULL, n.name.name);
	release_dentry_name_snapshot(&n);

	if (!ws)
		return -ENOMEM;
	rcu_assign_pointer(epi->ws, ws);

	return 0;
}

/* rare code path, only used when EPOLL_CTL_MOD removes a wakeup source */
static noinline void ep_destroy_wakeup_source(struct epitem *epi)
{
	struct wakeup_source *ws = ep_wakeup_source(epi);

	RCU_INIT_POINTER(epi->ws, NULL);

	/*
	 * wait for ep_pm_stay_awake_rcu to finish, synchronize_rcu is
	 * used internally by wakeup_source_remove, too (called by
	 * wakeup_source_unregister), so we cannot use call_rcu
	 */
	synchronize_rcu();
	wakeup_source_unregister(ws);
}

/*
 * Must be called with "mtx" held.
 */
static int ep_insert(struct eventpoll *ep, const struct epoll_event *event,
		     struct file *tfile, int fd, int full_check)
{
	int error, pwake = 0;
	__poll_t revents;
	long user_watches;
	struct epitem *epi;
	struct ep_pqueue epq;

	lockdep_assert_irqs_enabled();

	user_watches = atomic_long_read(&ep->user->epoll_watches);
	if (unlikely(user_watches >= max_user_watches))
		return -ENOSPC;
	if (!(epi = kmem_cache_alloc(epi_cache, GFP_KERNEL)))
		return -ENOMEM;

	/* Item initialization follow here ... */
	INIT_LIST_HEAD(&epi->rdllink);
	INIT_LIST_HEAD(&epi->fllink);
	INIT_LIST_HEAD(&epi->pwqlist);
	epi->ep = ep;
	ep_set_ffd(&epi->ffd, tfile, fd);
	epi->event = *event;
	epi->nwait = 0;
	epi->next = EP_UNACTIVE_PTR;
	if (epi->event.events & EPOLLWAKEUP) {
		error = ep_create_wakeup_source(epi);
		if (error)
			goto error_create_wakeup_source;
	} else {
		RCU_INIT_POINTER(epi->ws, NULL);
	}

	/* Add the current item to the list of active epoll hook for this file */
	spin_lock(&tfile->f_lock);
	list_add_tail_rcu(&epi->fllink, &tfile->f_ep_links);
	spin_unlock(&tfile->f_lock);

	/*
	 * Add the current item to the RB tree. All RB tree operations are
	 * protected by "mtx", and ep_insert() is called with "mtx" held.
	 */
	ep_rbtree_insert(ep, epi);

	/* now check if we've created too many backpaths */
	error = -EINVAL;
	if (full_check && reverse_path_check())
		goto error_remove_epi;

	/* Initialize the poll table using the queue callback */
	epq.epi = epi;
	init_poll_funcptr(&epq.pt, ep_ptable_queue_proc);

	/*
	 * Attach the item to the poll hooks and get current event bits.
	 * We can safely use the file* here because its usage count has
	 * been increased by the caller of this function. Note that after
	 * this operation completes, the poll callback can start hitting
	 * the new item.
	 */
	revents = ep_item_poll(epi, &epq.pt, 1);

	/*
	 * We have to check if something went wrong during the poll wait queue
	 * install process. Namely an allocation for a wait queue failed due
	 * high memory pressure.
	 */
	error = -ENOMEM;
	if (epi->nwait < 0)
		goto error_unregister;

	/* We have to drop the new item inside our item list to keep track of it */
	write_lock_irq(&ep->lock);

	/* record NAPI ID of new item if present */
	ep_set_busy_poll_napi_id(epi);

	/* If the file is already "ready" we drop it inside the ready list */
	if (revents && !ep_is_linked(epi)) {
		list_add_tail(&epi->rdllink, &ep->rdllist);
		ep_pm_stay_awake(epi);

		/* Notify waiting tasks that events are available */
		if (waitqueue_active(&ep->wq))
			wake_up(&ep->wq);
		if (waitqueue_active(&ep->poll_wait))
			pwake++;
	}

	write_unlock_irq(&ep->lock);

	atomic_long_inc(&ep->user->epoll_watches);

	/* We have to call this outside the lock */
	if (pwake)
		ep_poll_safewake(ep, NULL);

	return 0;

error_unregister:
	ep_unregister_pollwait(ep, epi);
error_remove_epi:
	spin_lock(&tfile->f_lock);
	list_del_rcu(&epi->fllink);
	spin_unlock(&tfile->f_lock);

	rb_erase_cached(&epi->rbn, &ep->rbr);

	/*
	 * We need to do this because an event could have been arrived on some
	 * allocated wait queue. Note that we don't care about the ep->ovflist
	 * list, since that is used/cleaned only inside a section bound by "mtx".
	 * And ep_insert() is called with "mtx" held.
	 */
	write_lock_irq(&ep->lock);
	if (ep_is_linked(epi))
		list_del_init(&epi->rdllink);
	write_unlock_irq(&ep->lock);

	wakeup_source_unregister(ep_wakeup_source(epi));

error_create_wakeup_source:
	kmem_cache_free(epi_cache, epi);

	return error;
}

/*
 * Modify the interest event mask by dropping an event if the new mask
 * has a match in the current file status. Must be called with "mtx" held.
 */
static int ep_modify(struct eventpoll *ep, struct epitem *epi,
		     const struct epoll_event *event)
{
	int pwake = 0;
	poll_table pt;

	lockdep_assert_irqs_enabled();

	init_poll_funcptr(&pt, NULL);

	/*
	 * Set the new event interest mask before calling f_op->poll();
	 * otherwise we might miss an event that happens between the
	 * f_op->poll() call and the new event set registering.
	 */
	epi->event.events = event->events; /* need barrier below */
	epi->event.data = event->data; /* protected by mtx */
	if (epi->event.events & EPOLLWAKEUP) {
		if (!ep_has_wakeup_source(epi))
			ep_create_wakeup_source(epi);
	} else if (ep_has_wakeup_source(epi)) {
		ep_destroy_wakeup_source(epi);
	}

	/*
	 * The following barrier has two effects:
	 *
	 * 1) Flush epi changes above to other CPUs.  This ensures
	 *    we do not miss events from ep_poll_callback if an
	 *    event occurs immediately after we call f_op->poll().
	 *    We need this because we did not take ep->lock while
	 *    changing epi above (but ep_poll_callback does take
	 *    ep->lock).
	 *
	 * 2) We also need to ensure we do not miss _past_ events
	 *    when calling f_op->poll().  This barrier also
	 *    pairs with the barrier in wq_has_sleeper (see
	 *    comments for wq_has_sleeper).
	 *
	 * This barrier will now guarantee ep_poll_callback or f_op->poll
	 * (or both) will notice the readiness of an item.
	 */
	smp_mb();

	/*
	 * Get current event bits. We can safely use the file* here because
	 * its usage count has been increased by the caller of this function.
	 * If the item is "hot" and it is not registered inside the ready
	 * list, push it inside.
	 */
	if (ep_item_poll(epi, &pt, 1)) {
		write_lock_irq(&ep->lock);
		if (!ep_is_linked(epi)) {
			list_add_tail(&epi->rdllink, &ep->rdllist);
			ep_pm_stay_awake(epi);

			/* Notify waiting tasks that events are available */
			if (waitqueue_active(&ep->wq))
				wake_up(&ep->wq);
			if (waitqueue_active(&ep->poll_wait))
				pwake++;
		}
		write_unlock_irq(&ep->lock);
	}

	/* We have to call this outside the lock */
	if (pwake)
		ep_poll_safewake(ep, NULL);

	return 0;
}

static __poll_t ep_send_events_proc(struct eventpoll *ep, struct list_head *head,
			       void *priv)
{
	struct ep_send_events_data *esed = priv;
	__poll_t revents;
	struct epitem *epi, *tmp;
	struct epoll_event __user *uevent = esed->events;
	struct wakeup_source *ws;
	poll_table pt;

	init_poll_funcptr(&pt, NULL);
	esed->res = 0;

	/*
	 * We can loop without lock because we are passed a task private list.
	 * Items cannot vanish during the loop because ep_scan_ready_list() is
	 * holding "mtx" during this call.
	 */
	lockdep_assert_held(&ep->mtx);

	list_for_each_entry_safe(epi, tmp, head, rdllink) {
		if (esed->res >= esed->maxevents)
			break;

		/*
		 * Activate ep->ws before deactivating epi->ws to prevent
		 * triggering auto-suspend here (in case we reactive epi->ws
		 * below).
		 *
		 * This could be rearranged to delay the deactivation of epi->ws
		 * instead, but then epi->ws would temporarily be out of sync
		 * with ep_is_linked().
		 */
		ws = ep_wakeup_source(epi);
		if (ws) {
			if (ws->active)
				__pm_stay_awake(ep->ws);
			__pm_relax(ws);
		}

		list_del_init(&epi->rdllink);

		/*
		 * If the event mask intersect the caller-requested one,
		 * deliver the event to userspace. Again, ep_scan_ready_list()
		 * is holding ep->mtx, so no operations coming from userspace
		 * can change the item.
		 */
		revents = ep_item_poll(epi, &pt, 1);
		if (!revents)
			continue;

		if (__put_user(revents, &uevent->events) ||
		    __put_user(epi->event.data, &uevent->data)) {
			list_add(&epi->rdllink, head);
			ep_pm_stay_awake(epi);
			if (!esed->res)
				esed->res = -EFAULT;
			return 0;
		}
		esed->res++;
		uevent++;
		if (epi->event.events & EPOLLONESHOT)
			epi->event.events &= EP_PRIVATE_BITS;
		else if (!(epi->event.events & EPOLLET)) {
			/*
			 * If this file has been added with Level
			 * Trigger mode, we need to insert back inside
			 * the ready list, so that the next call to
			 * epoll_wait() will check again the events
			 * availability. At this point, no one can insert
			 * into ep->rdllist besides us. The epoll_ctl()
			 * callers are locked out by
			 * ep_scan_ready_list() holding "mtx" and the
			 * poll callback will queue them in ep->ovflist.
			 */
			list_add_tail(&epi->rdllink, &ep->rdllist);
			ep_pm_stay_awake(epi);
		}
	}

	return 0;
}

static int ep_send_events(struct eventpoll *ep,
			  struct epoll_event __user *events, int maxevents)
{
	struct ep_send_events_data esed;

	esed.maxevents = maxevents;
	esed.events = events;

	ep_scan_ready_list(ep, ep_send_events_proc, &esed, 0, false);
	return esed.res;
}

static inline struct timespec64 ep_set_mstimeout(long ms)
{
	struct timespec64 now, ts = {
		.tv_sec = ms / MSEC_PER_SEC,
		.tv_nsec = NSEC_PER_MSEC * (ms % MSEC_PER_SEC),
	};

	ktime_get_ts64(&now);
	return timespec64_add_safe(now, ts);
}

/**
 * ep_poll - Retrieves ready events, and delivers them to the caller supplied
 *           event buffer.
 *
 * @ep: Pointer to the eventpoll context.
 * @events: Pointer to the userspace buffer where the ready events should be
 *          stored.
 * @maxevents: Size (in terms of number of events) of the caller event buffer.
 * @timeout: Maximum timeout for the ready events fetch operation, in
 *           milliseconds. If the @timeout is zero, the function will not block,
 *           while if the @timeout is less than zero, the function will block
 *           until at least one event has been retrieved (or an error
 *           occurred).
 *
 * Returns: Returns the number of ready events which have been fetched, or an
 *          error code, in case of error.
 */
static int ep_poll(struct eventpoll *ep, struct epoll_event __user *events,
		   int maxevents, long timeout)
{
	int res = 0, eavail, timed_out = 0;
	u64 slack = 0;
	wait_queue_entry_t wait;
	ktime_t expires, *to = NULL;

	lockdep_assert_irqs_enabled();

	if (timeout > 0) {
		struct timespec64 end_time = ep_set_mstimeout(timeout);

		slack = select_estimate_accuracy(&end_time);
		to = &expires;
		*to = timespec64_to_ktime(end_time);
	} else if (timeout == 0) {
		/*
		 * Avoid the unnecessary trip to the wait queue loop, if the
		 * caller specified a non blocking operation. We still need
		 * lock because we could race and not see an epi being added
		 * to the ready list while in irq callback. Thus incorrectly
		 * returning 0 back to userspace.
		 */
		timed_out = 1;

		write_lock_irq(&ep->lock);
		eavail = ep_events_available(ep);
		write_unlock_irq(&ep->lock);

		goto send_events;
	}

fetch_events:

	if (!ep_events_available(ep))
		ep_busy_loop(ep, timed_out);

	eavail = ep_events_available(ep);
	if (eavail)
		goto send_events;

	/*
	 * Busy poll timed out.  Drop NAPI ID for now, we can add
	 * it back in when we have moved a socket with a valid NAPI
	 * ID onto the ready list.
	 */
	ep_reset_busy_poll_napi_id(ep);

	do {
		/*
		 * Internally init_wait() uses autoremove_wake_function(),
		 * thus wait entry is removed from the wait queue on each
		 * wakeup. Why it is important? In case of several waiters
		 * each new wakeup will hit the next waiter, giving it the
		 * chance to harvest new event. Otherwise wakeup can be
		 * lost. This is also good performance-wise, because on
		 * normal wakeup path no need to call __remove_wait_queue()
		 * explicitly, thus ep->lock is not taken, which halts the
		 * event delivery.
		 */
		init_wait(&wait);

		write_lock_irq(&ep->lock);
		/*
		 * Barrierless variant, waitqueue_active() is called under
		 * the same lock on wakeup ep_poll_callback() side, so it
		 * is safe to avoid an explicit barrier.
		 */
		__set_current_state(TASK_INTERRUPTIBLE);

		/*
		 * Do the final check under the lock. ep_scan_ready_list()
		 * plays with two lists (->rdllist and ->ovflist) and there
		 * is always a race when both lists are empty for short
		 * period of time although events are pending, so lock is
		 * important.
		 */
		eavail = ep_events_available(ep);
		if (!eavail) {
			if (signal_pending(current))
				res = -EINTR;
			else
				__add_wait_queue_exclusive(&ep->wq, &wait);
		}
		write_unlock_irq(&ep->lock);

		if (eavail || res)
			break;

		if (!schedule_hrtimeout_range(to, slack, HRTIMER_MODE_ABS)) {
			timed_out = 1;
			break;
		}

		/* We were woken up, thus go and try to harvest some events */
		eavail = 1;

	} while (0);

	__set_current_state(TASK_RUNNING);

	if (!list_empty_careful(&wait.entry)) {
		write_lock_irq(&ep->lock);
		__remove_wait_queue(&ep->wq, &wait);
		write_unlock_irq(&ep->lock);
	}

send_events:
	if (fatal_signal_pending(current)) {
		/*
		 * Always short-circuit for fatal signals to allow
		 * threads to make a timely exit without the chance of
		 * finding more events available and fetching
		 * repeatedly.
		 */
		res = -EINTR;
	}
	/*
	 * Try to transfer events to user space. In case we get 0 events and
	 * there's still timeout left over, we go trying again in search of
	 * more luck.
	 */
	if (!res && eavail &&
	    !(res = ep_send_events(ep, events, maxevents)) && !timed_out)
		goto fetch_events;

	return res;
}

/**
 * ep_loop_check_proc - Callback function to be passed to the @ep_call_nested()
 *                      API, to verify that adding an epoll file inside another
 *                      epoll structure, does not violate the constraints, in
 *                      terms of closed loops, or too deep chains (which can
 *                      result in excessive stack usage).
 *
 * @priv: Pointer to the epoll file to be currently checked.
 * @cookie: Original cookie for this call. This is the top-of-the-chain epoll
 *          data structure pointer.
 * @call_nests: Current dept of the @ep_call_nested() call stack.
 *
 * Returns: Returns zero if adding the epoll @file inside current epoll
 *          structure @ep does not violate the constraints, or -1 otherwise.
 */
static int ep_loop_check_proc(void *priv, void *cookie, int call_nests)
{
	int error = 0;
	struct file *file = priv;
	struct eventpoll *ep = file->private_data;
	struct eventpoll *ep_tovisit;
	struct rb_node *rbp;
	struct epitem *epi;

	mutex_lock_nested(&ep->mtx, call_nests + 1);
	ep->gen = loop_check_gen;
	for (rbp = rb_first_cached(&ep->rbr); rbp; rbp = rb_next(rbp)) {
		epi = rb_entry(rbp, struct epitem, rbn);
		if (unlikely(is_file_epoll(epi->ffd.file))) {
			ep_tovisit = epi->ffd.file->private_data;
			if (ep_tovisit->gen == loop_check_gen)
				continue;
			error = ep_call_nested(&poll_loop_ncalls,
					ep_loop_check_proc, epi->ffd.file,
					ep_tovisit, current);
			if (error != 0)
				break;
		} else {
			/*
			 * If we've reached a file that is not associated with
			 * an ep, then we need to check if the newly added
			 * links are going to add too many wakeup paths. We do
			 * this by adding it to the tfile_check_list, if it's
			 * not already there, and calling reverse_path_check()
			 * during ep_insert().
			 */
			if (list_empty(&epi->ffd.file->f_tfile_llink)) {
				if (get_file_rcu(epi->ffd.file))
					list_add(&epi->ffd.file->f_tfile_llink,
						 &tfile_check_list);
			}
		}
	}
	mutex_unlock(&ep->mtx);

	return error;
}

/**
 * ep_loop_check - Performs a check to verify that adding an epoll file (@file)
 *                 another epoll file (represented by @ep) does not create
 *                 closed loops or too deep chains.
 *
 * @ep: Pointer to the epoll private data structure.
 * @file: Pointer to the epoll file to be checked.
 *
 * Returns: Returns zero if adding the epoll @file inside current epoll
 *          structure @ep does not violate the constraints, or -1 otherwise.
 */
static int ep_loop_check(struct eventpoll *ep, struct file *file)
{
	return ep_call_nested(&poll_loop_ncalls,
			      ep_loop_check_proc, file, ep, current);
}

static void clear_tfile_check_list(void)
{
	struct file *file;

	/* first clear the tfile_check_list */
	while (!list_empty(&tfile_check_list)) {
		file = list_first_entry(&tfile_check_list, struct file,
					f_tfile_llink);
		list_del_init(&file->f_tfile_llink);
		fput(file);
	}
	INIT_LIST_HEAD(&tfile_check_list);
}

/*
 * Open an eventpoll file descriptor.
 */
static int do_epoll_create(int flags)
{
	int error, fd;
	struct eventpoll *ep = NULL;
	struct file *file;

	/* Check the EPOLL_* constant for consistency.  */
	BUILD_BUG_ON(EPOLL_CLOEXEC != O_CLOEXEC);

	if (flags & ~EPOLL_CLOEXEC)
		return -EINVAL;
	/*
	 * Create the internal data structure ("struct eventpoll").
	 */
	error = ep_alloc(&ep);
	if (error < 0)
		return error;
	/*
	 * Creates all the items needed to setup an eventpoll file. That is,
	 * a file structure and a free file descriptor.
	 */
	fd = get_unused_fd_flags(O_RDWR | (flags & O_CLOEXEC));
	if (fd < 0) {
		error = fd;
		goto out_free_ep;
	}
	file = anon_inode_getfile("[eventpoll]", &eventpoll_fops, ep,
				 O_RDWR | (flags & O_CLOEXEC));
	if (IS_ERR(file)) {
		error = PTR_ERR(file);
		goto out_free_fd;
	}
	ep->file = file;
	fd_install(fd, file);
	return fd;

out_free_fd:
	put_unused_fd(fd);
out_free_ep:
	ep_free(ep);
	return error;
}

SYSCALL_DEFINE1(epoll_create1, int, flags)
{
	return do_epoll_create(flags);
}

SYSCALL_DEFINE1(epoll_create, int, size)
{
	if (size <= 0)
		return -EINVAL;

	return do_epoll_create(0);
}

static inline int epoll_mutex_lock(struct mutex *mutex, int depth,
				   bool nonblock)
{
	if (!nonblock) {
		mutex_lock_nested(mutex, depth);
		return 0;
	}
	if (mutex_trylock(mutex))
		return 0;
	return -EAGAIN;
}

int do_epoll_ctl(int epfd, int op, int fd, struct epoll_event *epds,
		 bool nonblock)
{
	int error;
	int full_check = 0;
	struct fd f, tf;
	struct eventpoll *ep;
	struct epitem *epi;
	struct eventpoll *tep = NULL;

	error = -EBADF;
	f = fdget(epfd);
	if (!f.file)
		goto error_return;

	/* Get the "struct file *" for the target file */
	tf = fdget(fd);
	if (!tf.file)
		goto error_fput;

	/* The target file descriptor must support poll */
	error = -EPERM;
	if (!file_can_poll(tf.file))
		goto error_tgt_fput;

	/* Check if EPOLLWAKEUP is allowed */
	if (ep_op_has_event(op))
		ep_take_care_of_epollwakeup(epds);

	/*
	 * We have to check that the file structure underneath the file descriptor
	 * the user passed to us _is_ an eventpoll file. And also we do not permit
	 * adding an epoll file descriptor inside itself.
	 */
	error = -EINVAL;
	if (f.file == tf.file || !is_file_epoll(f.file))
		goto error_tgt_fput;

	/*
	 * epoll adds to the wakeup queue at EPOLL_CTL_ADD time only,
	 * so EPOLLEXCLUSIVE is not allowed for a EPOLL_CTL_MOD operation.
	 * Also, we do not currently supported nested exclusive wakeups.
	 */
	if (ep_op_has_event(op) && (epds->events & EPOLLEXCLUSIVE)) {
		if (op == EPOLL_CTL_MOD)
			goto error_tgt_fput;
		if (op == EPOLL_CTL_ADD && (is_file_epoll(tf.file) ||
				(epds->events & ~EPOLLEXCLUSIVE_OK_BITS)))
			goto error_tgt_fput;
	}

	/*
	 * At this point it is safe to assume that the "private_data" contains
	 * our own data structure.
	 */
	ep = f.file->private_data;

	/*
	 * When we insert an epoll file descriptor, inside another epoll file
	 * descriptor, there is the change of creating closed loops, which are
	 * better be handled here, than in more critical paths. While we are
	 * checking for loops we also determine the list of files reachable
	 * and hang them on the tfile_check_list, so we can check that we
	 * haven't created too many possible wakeup paths.
	 *
	 * We do not need to take the global 'epumutex' on EPOLL_CTL_ADD when
	 * the epoll file descriptor is attaching directly to a wakeup source,
	 * unless the epoll file descriptor is nested. The purpose of taking the
	 * 'epmutex' on add is to prevent complex toplogies such as loops and
	 * deep wakeup paths from forming in parallel through multiple
	 * EPOLL_CTL_ADD operations.
	 */
	error = epoll_mutex_lock(&ep->mtx, 0, nonblock);
	if (error)
		goto error_tgt_fput;
	if (op == EPOLL_CTL_ADD) {
		if (!list_empty(&f.file->f_ep_links) ||
				ep->gen == loop_check_gen ||
						is_file_epoll(tf.file)) {
			mutex_unlock(&ep->mtx);
			error = epoll_mutex_lock(&epmutex, 0, nonblock);
			if (error)
				goto error_tgt_fput;
			loop_check_gen++;
			full_check = 1;
			if (is_file_epoll(tf.file)) {
				error = -ELOOP;
				if (ep_loop_check(ep, tf.file) != 0)
					goto error_tgt_fput;
			} else {
				get_file(tf.file);
				list_add(&tf.file->f_tfile_llink,
							&tfile_check_list);
			}
			error = epoll_mutex_lock(&ep->mtx, 0, nonblock);
			if (error)
				goto error_tgt_fput;
			if (is_file_epoll(tf.file)) {
				tep = tf.file->private_data;
				error = epoll_mutex_lock(&tep->mtx, 1, nonblock);
				if (error) {
					mutex_unlock(&ep->mtx);
					goto error_tgt_fput;
				}
			}
		}
	}

	/*
	 * Try to lookup the file inside our RB tree, Since we grabbed "mtx"
	 * above, we can be sure to be able to use the item looked up by
	 * ep_find() till we release the mutex.
	 */
	epi = ep_find(ep, tf.file, fd);

	error = -EINVAL;
	switch (op) {
	case EPOLL_CTL_ADD:
		if (!epi) {
			epds->events |= EPOLLERR | EPOLLHUP;
			error = ep_insert(ep, epds, tf.file, fd, full_check);
		} else
			error = -EEXIST;
		break;
	case EPOLL_CTL_DEL:
		if (epi)
			error = ep_remove(ep, epi);
		else
			error = -ENOENT;
		break;
	case EPOLL_CTL_MOD:
		if (epi) {
			if (!(epi->event.events & EPOLLEXCLUSIVE)) {
				epds->events |= EPOLLERR | EPOLLHUP;
				error = ep_modify(ep, epi, epds);
			}
		} else
			error = -ENOENT;
		break;
	}
	if (tep != NULL)
		mutex_unlock(&tep->mtx);
	mutex_unlock(&ep->mtx);

error_tgt_fput:
	if (full_check) {
		clear_tfile_check_list();
<<<<<<< HEAD
=======
		loop_check_gen++;
>>>>>>> ea9fc513
		mutex_unlock(&epmutex);
	}

	fdput(tf);
error_fput:
	fdput(f);
error_return:

	return error;
}

/*
 * The following function implements the controller interface for
 * the eventpoll file that enables the insertion/removal/change of
 * file descriptors inside the interest set.
 */
SYSCALL_DEFINE4(epoll_ctl, int, epfd, int, op, int, fd,
		struct epoll_event __user *, event)
{
	struct epoll_event epds;

	if (ep_op_has_event(op) &&
	    copy_from_user(&epds, event, sizeof(struct epoll_event)))
		return -EFAULT;

	return do_epoll_ctl(epfd, op, fd, &epds, false);
}

/*
 * Implement the event wait interface for the eventpoll file. It is the kernel
 * part of the user space epoll_wait(2).
 */
static int do_epoll_wait(int epfd, struct epoll_event __user *events,
			 int maxevents, int timeout)
{
	int error;
	struct fd f;
	struct eventpoll *ep;

	/* The maximum number of event must be greater than zero */
	if (maxevents <= 0 || maxevents > EP_MAX_EVENTS)
		return -EINVAL;

	/* Verify that the area passed by the user is writeable */
	if (!access_ok(events, maxevents * sizeof(struct epoll_event)))
		return -EFAULT;

	/* Get the "struct file *" for the eventpoll file */
	f = fdget(epfd);
	if (!f.file)
		return -EBADF;

	/*
	 * We have to check that the file structure underneath the fd
	 * the user passed to us _is_ an eventpoll file.
	 */
	error = -EINVAL;
	if (!is_file_epoll(f.file))
		goto error_fput;

	/*
	 * At this point it is safe to assume that the "private_data" contains
	 * our own data structure.
	 */
	ep = f.file->private_data;

	/* Time to fish for events ... */
	error = ep_poll(ep, events, maxevents, timeout);

error_fput:
	fdput(f);
	return error;
}

SYSCALL_DEFINE4(epoll_wait, int, epfd, struct epoll_event __user *, events,
		int, maxevents, int, timeout)
{
	return do_epoll_wait(epfd, events, maxevents, timeout);
}

/*
 * Implement the event wait interface for the eventpoll file. It is the kernel
 * part of the user space epoll_pwait(2).
 */
SYSCALL_DEFINE6(epoll_pwait, int, epfd, struct epoll_event __user *, events,
		int, maxevents, int, timeout, const sigset_t __user *, sigmask,
		size_t, sigsetsize)
{
	int error;

	/*
	 * If the caller wants a certain signal mask to be set during the wait,
	 * we apply it here.
	 */
	error = set_user_sigmask(sigmask, sigsetsize);
	if (error)
		return error;

	error = do_epoll_wait(epfd, events, maxevents, timeout);
	restore_saved_sigmask_unless(error == -EINTR);

	return error;
}

#ifdef CONFIG_COMPAT
COMPAT_SYSCALL_DEFINE6(epoll_pwait, int, epfd,
			struct epoll_event __user *, events,
			int, maxevents, int, timeout,
			const compat_sigset_t __user *, sigmask,
			compat_size_t, sigsetsize)
{
	long err;

	/*
	 * If the caller wants a certain signal mask to be set during the wait,
	 * we apply it here.
	 */
	err = set_compat_user_sigmask(sigmask, sigsetsize);
	if (err)
		return err;

	err = do_epoll_wait(epfd, events, maxevents, timeout);
	restore_saved_sigmask_unless(err == -EINTR);

	return err;
}
#endif

static int __init eventpoll_init(void)
{
	struct sysinfo si;

	si_meminfo(&si);
	/*
	 * Allows top 4% of lomem to be allocated for epoll watches (per user).
	 */
	max_user_watches = (((si.totalram - si.totalhigh) / 25) << PAGE_SHIFT) /
		EP_ITEM_COST;
	BUG_ON(max_user_watches < 0);

	/*
	 * Initialize the structure used to perform epoll file descriptor
	 * inclusion loops checks.
	 */
	ep_nested_calls_init(&poll_loop_ncalls);

	/*
	 * We can have many thousands of epitems, so prevent this from
	 * using an extra cache line on 64-bit (and smaller) CPUs
	 */
	BUILD_BUG_ON(sizeof(void *) <= 8 && sizeof(struct epitem) > 128);

	/* Allocates slab cache used to allocate "struct epitem" items */
	epi_cache = kmem_cache_create("eventpoll_epi", sizeof(struct epitem),
			0, SLAB_HWCACHE_ALIGN|SLAB_PANIC|SLAB_ACCOUNT, NULL);

	/* Allocates slab cache used to allocate "struct eppoll_entry" */
	pwq_cache = kmem_cache_create("eventpoll_pwq",
		sizeof(struct eppoll_entry), 0, SLAB_PANIC|SLAB_ACCOUNT, NULL);

	return 0;
}
fs_initcall(eventpoll_init);<|MERGE_RESOLUTION|>--- conflicted
+++ resolved
@@ -2252,10 +2252,7 @@
 error_tgt_fput:
 	if (full_check) {
 		clear_tfile_check_list();
-<<<<<<< HEAD
-=======
 		loop_check_gen++;
->>>>>>> ea9fc513
 		mutex_unlock(&epmutex);
 	}
 
