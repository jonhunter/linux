/*
 * fs/kernfs/mount.c - kernfs mount implementation
 *
 * Copyright (c) 2001-3 Patrick Mochel
 * Copyright (c) 2007 SUSE Linux Products GmbH
 * Copyright (c) 2007, 2013 Tejun Heo <tj@kernel.org>
 *
 * This file is released under the GPLv2.
 */

#include <linux/fs.h>
#include <linux/mount.h>
#include <linux/init.h>
#include <linux/magic.h>
#include <linux/slab.h>
#include <linux/pagemap.h>
#include <linux/namei.h>
<<<<<<< HEAD
=======
#include <linux/seq_file.h>
>>>>>>> ed596a4a

#include "kernfs-internal.h"

struct kmem_cache *kernfs_node_cache;

static int kernfs_sop_remount_fs(struct super_block *sb, int *flags, char *data)
{
	struct kernfs_root *root = kernfs_info(sb)->root;
	struct kernfs_syscall_ops *scops = root->syscall_ops;

	if (scops && scops->remount_fs)
		return scops->remount_fs(root, flags, data);
	return 0;
}

static int kernfs_sop_show_options(struct seq_file *sf, struct dentry *dentry)
{
	struct kernfs_root *root = kernfs_root(dentry->d_fsdata);
	struct kernfs_syscall_ops *scops = root->syscall_ops;

	if (scops && scops->show_options)
		return scops->show_options(sf, root);
	return 0;
}

static int kernfs_sop_show_path(struct seq_file *sf, struct dentry *dentry)
{
	struct kernfs_node *node = dentry->d_fsdata;
	struct kernfs_root *root = kernfs_root(node);
	struct kernfs_syscall_ops *scops = root->syscall_ops;

	if (scops && scops->show_path)
		return scops->show_path(sf, node, root);

	seq_dentry(sf, dentry, " \t\n\\");
	return 0;
}

const struct super_operations kernfs_sops = {
	.statfs		= simple_statfs,
	.drop_inode	= generic_delete_inode,
	.evict_inode	= kernfs_evict_inode,

	.remount_fs	= kernfs_sop_remount_fs,
	.show_options	= kernfs_sop_show_options,
	.show_path	= kernfs_sop_show_path,
};

/**
 * kernfs_root_from_sb - determine kernfs_root associated with a super_block
 * @sb: the super_block in question
 *
 * Return the kernfs_root associated with @sb.  If @sb is not a kernfs one,
 * %NULL is returned.
 */
struct kernfs_root *kernfs_root_from_sb(struct super_block *sb)
{
	if (sb->s_op == &kernfs_sops)
		return kernfs_info(sb)->root;
	return NULL;
}

/*
 * find the next ancestor in the path down to @child, where @parent was the
 * ancestor whose descendant we want to find.
 *
 * Say the path is /a/b/c/d.  @child is d, @parent is NULL.  We return the root
 * node.  If @parent is b, then we return the node for c.
 * Passing in d as @parent is not ok.
 */
static struct kernfs_node *find_next_ancestor(struct kernfs_node *child,
					      struct kernfs_node *parent)
{
	if (child == parent) {
		pr_crit_once("BUG in find_next_ancestor: called with parent == child");
		return NULL;
	}

	while (child->parent != parent) {
		if (!child->parent)
			return NULL;
		child = child->parent;
	}

	return child;
}

/**
 * kernfs_node_dentry - get a dentry for the given kernfs_node
 * @kn: kernfs_node for which a dentry is needed
 * @sb: the kernfs super_block
 */
struct dentry *kernfs_node_dentry(struct kernfs_node *kn,
				  struct super_block *sb)
{
	struct dentry *dentry;
	struct kernfs_node *knparent = NULL;

	BUG_ON(sb->s_op != &kernfs_sops);

	dentry = dget(sb->s_root);

	/* Check if this is the root kernfs_node */
	if (!kn->parent)
		return dentry;

	knparent = find_next_ancestor(kn, NULL);
	if (WARN_ON(!knparent))
		return ERR_PTR(-EINVAL);

	do {
		struct dentry *dtmp;
		struct kernfs_node *kntmp;

		if (kn == knparent)
			return dentry;
		kntmp = find_next_ancestor(kn, knparent);
		if (WARN_ON(!kntmp))
			return ERR_PTR(-EINVAL);
<<<<<<< HEAD
		mutex_lock(&d_inode(dentry)->i_mutex);
		dtmp = lookup_one_len(kntmp->name, dentry, strlen(kntmp->name));
		mutex_unlock(&d_inode(dentry)->i_mutex);
=======
		dtmp = lookup_one_len_unlocked(kntmp->name, dentry,
					       strlen(kntmp->name));
>>>>>>> ed596a4a
		dput(dentry);
		if (IS_ERR(dtmp))
			return dtmp;
		knparent = kntmp;
		dentry = dtmp;
	} while (true);
}

static int kernfs_fill_super(struct super_block *sb, unsigned long magic)
{
	struct kernfs_super_info *info = kernfs_info(sb);
	struct inode *inode;
	struct dentry *root;

	info->sb = sb;
	sb->s_blocksize = PAGE_SIZE;
	sb->s_blocksize_bits = PAGE_SHIFT;
	sb->s_magic = magic;
	sb->s_op = &kernfs_sops;
	sb->s_time_gran = 1;

	/* get root inode, initialize and unlock it */
	mutex_lock(&kernfs_mutex);
	inode = kernfs_get_inode(sb, info->root->kn);
	mutex_unlock(&kernfs_mutex);
	if (!inode) {
		pr_debug("kernfs: could not get root inode\n");
		return -ENOMEM;
	}

	/* instantiate and link root dentry */
	root = d_make_root(inode);
	if (!root) {
		pr_debug("%s: could not get root dentry!\n", __func__);
		return -ENOMEM;
	}
	kernfs_get(info->root->kn);
	root->d_fsdata = info->root->kn;
	sb->s_root = root;
	sb->s_d_op = &kernfs_dops;
	return 0;
}

static int kernfs_test_super(struct super_block *sb, void *data)
{
	struct kernfs_super_info *sb_info = kernfs_info(sb);
	struct kernfs_super_info *info = data;

	return sb_info->root == info->root && sb_info->ns == info->ns;
}

static int kernfs_set_super(struct super_block *sb, void *data)
{
	int error;
	error = set_anon_super(sb, data);
	if (!error)
		sb->s_fs_info = data;
	return error;
}

/**
 * kernfs_super_ns - determine the namespace tag of a kernfs super_block
 * @sb: super_block of interest
 *
 * Return the namespace tag associated with kernfs super_block @sb.
 */
const void *kernfs_super_ns(struct super_block *sb)
{
	struct kernfs_super_info *info = kernfs_info(sb);

	return info->ns;
}

/**
 * kernfs_mount_ns - kernfs mount helper
 * @fs_type: file_system_type of the fs being mounted
 * @flags: mount flags specified for the mount
 * @root: kernfs_root of the hierarchy being mounted
 * @magic: file system specific magic number
 * @new_sb_created: tell the caller if we allocated a new superblock
 * @ns: optional namespace tag of the mount
 *
 * This is to be called from each kernfs user's file_system_type->mount()
 * implementation, which should pass through the specified @fs_type and
 * @flags, and specify the hierarchy and namespace tag to mount via @root
 * and @ns, respectively.
 *
 * The return value can be passed to the vfs layer verbatim.
 */
struct dentry *kernfs_mount_ns(struct file_system_type *fs_type, int flags,
				struct kernfs_root *root, unsigned long magic,
				bool *new_sb_created, const void *ns)
{
	struct super_block *sb;
	struct kernfs_super_info *info;
	int error;

	info = kzalloc(sizeof(*info), GFP_KERNEL);
	if (!info)
		return ERR_PTR(-ENOMEM);

	info->root = root;
	info->ns = ns;

	sb = sget(fs_type, kernfs_test_super, kernfs_set_super, flags, info);
	if (IS_ERR(sb) || sb->s_fs_info != info)
		kfree(info);
	if (IS_ERR(sb))
		return ERR_CAST(sb);

	if (new_sb_created)
		*new_sb_created = !sb->s_root;

	if (!sb->s_root) {
		struct kernfs_super_info *info = kernfs_info(sb);

		error = kernfs_fill_super(sb, magic);
		if (error) {
			deactivate_locked_super(sb);
			return ERR_PTR(error);
		}
		sb->s_flags |= MS_ACTIVE;

		mutex_lock(&kernfs_mutex);
		list_add(&info->node, &root->supers);
		mutex_unlock(&kernfs_mutex);
	}

	return dget(sb->s_root);
}

/**
 * kernfs_kill_sb - kill_sb for kernfs
 * @sb: super_block being killed
 *
 * This can be used directly for file_system_type->kill_sb().  If a kernfs
 * user needs extra cleanup, it can implement its own kill_sb() and call
 * this function at the end.
 */
void kernfs_kill_sb(struct super_block *sb)
{
	struct kernfs_super_info *info = kernfs_info(sb);
	struct kernfs_node *root_kn = sb->s_root->d_fsdata;

	mutex_lock(&kernfs_mutex);
	list_del(&info->node);
	mutex_unlock(&kernfs_mutex);

	/*
	 * Remove the superblock from fs_supers/s_instances
	 * so we can't find it, before freeing kernfs_super_info.
	 */
	kill_anon_super(sb);
	kfree(info);
	kernfs_put(root_kn);
}

/**
 * kernfs_pin_sb: try to pin the superblock associated with a kernfs_root
 * @kernfs_root: the kernfs_root in question
 * @ns: the namespace tag
 *
 * Pin the superblock so the superblock won't be destroyed in subsequent
 * operations.  This can be used to block ->kill_sb() which may be useful
 * for kernfs users which dynamically manage superblocks.
 *
 * Returns NULL if there's no superblock associated to this kernfs_root, or
 * -EINVAL if the superblock is being freed.
 */
struct super_block *kernfs_pin_sb(struct kernfs_root *root, const void *ns)
{
	struct kernfs_super_info *info;
	struct super_block *sb = NULL;

	mutex_lock(&kernfs_mutex);
	list_for_each_entry(info, &root->supers, node) {
		if (info->ns == ns) {
			sb = info->sb;
			if (!atomic_inc_not_zero(&info->sb->s_active))
				sb = ERR_PTR(-EINVAL);
			break;
		}
	}
	mutex_unlock(&kernfs_mutex);
	return sb;
}

void __init kernfs_init(void)
{
	kernfs_node_cache = kmem_cache_create("kernfs_node_cache",
					      sizeof(struct kernfs_node),
					      0, SLAB_PANIC, NULL);
}<|MERGE_RESOLUTION|>--- conflicted
+++ resolved
@@ -15,10 +15,7 @@
 #include <linux/slab.h>
 #include <linux/pagemap.h>
 #include <linux/namei.h>
-<<<<<<< HEAD
-=======
 #include <linux/seq_file.h>
->>>>>>> ed596a4a
 
 #include "kernfs-internal.h"
 
@@ -138,14 +135,8 @@
 		kntmp = find_next_ancestor(kn, knparent);
 		if (WARN_ON(!kntmp))
 			return ERR_PTR(-EINVAL);
-<<<<<<< HEAD
-		mutex_lock(&d_inode(dentry)->i_mutex);
-		dtmp = lookup_one_len(kntmp->name, dentry, strlen(kntmp->name));
-		mutex_unlock(&d_inode(dentry)->i_mutex);
-=======
 		dtmp = lookup_one_len_unlocked(kntmp->name, dentry,
 					       strlen(kntmp->name));
->>>>>>> ed596a4a
 		dput(dentry);
 		if (IS_ERR(dtmp))
 			return dtmp;
