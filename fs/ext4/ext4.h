--- conflicted
+++ resolved
@@ -421,12 +421,8 @@
 			   EXT4_PROJINHERIT_FL | EXT4_CASEFOLD_FL)
 
 /* Flags that are appropriate for regular files (all but dir-specific ones). */
-<<<<<<< HEAD
-#define EXT4_REG_FLMASK (~(EXT4_DIRSYNC_FL | EXT4_TOPDIR_FL | EXT4_CASEFOLD_FL))
-=======
 #define EXT4_REG_FLMASK (~(EXT4_DIRSYNC_FL | EXT4_TOPDIR_FL | EXT4_CASEFOLD_FL |\
 			   EXT4_PROJINHERIT_FL))
->>>>>>> 6fb08f1a
 
 /* Flags that are appropriate for non-directories/regular files. */
 #define EXT4_OTHER_FLMASK (EXT4_NODUMP_FL | EXT4_NOATIME_FL)
@@ -2342,11 +2338,6 @@
 		return err;
 
 	ext4_fname_from_fscrypt_name(fname, &name);
-<<<<<<< HEAD
-	return 0;
-}
-
-=======
 
 #ifdef CONFIG_UNICODE
 	ext4_fname_setup_ci_filename(dir, iname, &fname->cf_name);
@@ -2354,7 +2345,6 @@
 	return 0;
 }
 
->>>>>>> 6fb08f1a
 static inline int ext4_fname_prepare_lookup(struct inode *dir,
 					    struct dentry *dentry,
 					    struct ext4_filename *fname)
@@ -2367,13 +2357,10 @@
 		return err;
 
 	ext4_fname_from_fscrypt_name(fname, &name);
-<<<<<<< HEAD
-=======
 
 #ifdef CONFIG_UNICODE
 	ext4_fname_setup_ci_filename(dir, &dentry->d_name, &fname->cf_name);
 #endif
->>>>>>> 6fb08f1a
 	return 0;
 }
 
@@ -2417,9 +2404,6 @@
 	return ext4_fname_setup_filename(dir, &dentry->d_name, 1, fname);
 }
 
-<<<<<<< HEAD
-static inline void ext4_fname_free_filename(struct ext4_filename *fname) { }
-=======
 static inline void ext4_fname_free_filename(struct ext4_filename *fname)
 {
 #ifdef CONFIG_UNICODE
@@ -2427,7 +2411,6 @@
 	fname->cf_name.name = NULL;
 #endif
 }
->>>>>>> 6fb08f1a
 #endif /* !CONFIG_FS_ENCRYPTION */
 
 /* dir.c */
@@ -3164,16 +3147,6 @@
 				 struct ext4_dir_entry_2 *de,
 				 int blocksize, int csum_size,
 				 unsigned int parent_ino, int dotdot_real_len);
-<<<<<<< HEAD
-extern void initialize_dirent_tail(struct ext4_dir_entry_tail *t,
-				   unsigned int blocksize);
-extern int ext4_handle_dirty_dirent_node(handle_t *handle,
-					 struct inode *inode,
-					 struct buffer_head *bh);
-extern int ext4_ci_compare(const struct inode *parent,
-			   const struct qstr *name,
-			   const struct qstr *entry);
-=======
 extern void ext4_initialize_dirent_tail(struct buffer_head *bh,
 					unsigned int blocksize);
 extern int ext4_handle_dirty_dirblock(handle_t *handle, struct inode *inode,
@@ -3181,7 +3154,6 @@
 extern int ext4_ci_compare(const struct inode *parent,
 			   const struct qstr *fname,
 			   const struct qstr *entry, bool quick);
->>>>>>> 6fb08f1a
 
 #define S_SHIFT 12
 static const unsigned char ext4_type_by_mode[(S_IFMT >> S_SHIFT) + 1] = {
