/*
 * fs/fs-writeback.c
 *
 * Copyright (C) 2002, Linus Torvalds.
 *
 * Contains all the functions related to writing back and waiting
 * upon dirty inodes against superblocks, and writing back dirty
 * pages against inodes.  ie: data writeback.  Writeout of the
 * inode itself is not handled here.
 *
 * 10Apr2002	Andrew Morton
 *		Split out of fs/inode.c
 *		Additions for address_space-based writeback
 */

#include <linux/kernel.h>
#include <linux/export.h>
#include <linux/spinlock.h>
#include <linux/slab.h>
#include <linux/sched.h>
#include <linux/fs.h>
#include <linux/mm.h>
#include <linux/pagemap.h>
#include <linux/kthread.h>
#include <linux/writeback.h>
#include <linux/blkdev.h>
#include <linux/backing-dev.h>
#include <linux/tracepoint.h>
#include <linux/device.h>
#include <linux/memcontrol.h>
#include "internal.h"

/*
 * 4MB minimal write chunk size
 */
#define MIN_WRITEBACK_PAGES	(4096UL >> (PAGE_CACHE_SHIFT - 10))

struct wb_completion {
	atomic_t		cnt;
};

/*
 * Passed into wb_writeback(), essentially a subset of writeback_control
 */
struct wb_writeback_work {
	long nr_pages;
	struct super_block *sb;
	unsigned long *older_than_this;
	enum writeback_sync_modes sync_mode;
	unsigned int tagged_writepages:1;
	unsigned int for_kupdate:1;
	unsigned int range_cyclic:1;
	unsigned int for_background:1;
	unsigned int for_sync:1;	/* sync(2) WB_SYNC_ALL writeback */
	unsigned int auto_free:1;	/* free on completion */
	unsigned int single_wait:1;
	unsigned int single_done:1;
	enum wb_reason reason;		/* why was writeback initiated? */

	struct list_head list;		/* pending work list */
	struct wb_completion *done;	/* set if the caller waits */
};

/*
 * If one wants to wait for one or more wb_writeback_works, each work's
 * ->done should be set to a wb_completion defined using the following
 * macro.  Once all work items are issued with wb_queue_work(), the caller
 * can wait for the completion of all using wb_wait_for_completion().  Work
 * items which are waited upon aren't freed automatically on completion.
 */
#define DEFINE_WB_COMPLETION_ONSTACK(cmpl)				\
	struct wb_completion cmpl = {					\
		.cnt		= ATOMIC_INIT(1),			\
	}


/*
 * If an inode is constantly having its pages dirtied, but then the
 * updates stop dirtytime_expire_interval seconds in the past, it's
 * possible for the worst case time between when an inode has its
 * timestamps updated and when they finally get written out to be two
 * dirtytime_expire_intervals.  We set the default to 12 hours (in
 * seconds), which means most of the time inodes will have their
 * timestamps written to disk after 12 hours, but in the worst case a
 * few inodes might not their timestamps updated for 24 hours.
 */
unsigned int dirtytime_expire_interval = 12 * 60 * 60;

static inline struct inode *wb_inode(struct list_head *head)
{
	return list_entry(head, struct inode, i_wb_list);
}

/*
 * Include the creation of the trace points after defining the
 * wb_writeback_work structure and inline functions so that the definition
 * remains local to this file.
 */
#define CREATE_TRACE_POINTS
#include <trace/events/writeback.h>

EXPORT_TRACEPOINT_SYMBOL_GPL(wbc_writepage);

static bool wb_io_lists_populated(struct bdi_writeback *wb)
{
	if (wb_has_dirty_io(wb)) {
		return false;
	} else {
		set_bit(WB_has_dirty_io, &wb->state);
		WARN_ON_ONCE(!wb->avg_write_bandwidth);
		atomic_long_add(wb->avg_write_bandwidth,
				&wb->bdi->tot_write_bandwidth);
		return true;
	}
}

static void wb_io_lists_depopulated(struct bdi_writeback *wb)
{
	if (wb_has_dirty_io(wb) && list_empty(&wb->b_dirty) &&
	    list_empty(&wb->b_io) && list_empty(&wb->b_more_io)) {
		clear_bit(WB_has_dirty_io, &wb->state);
		WARN_ON_ONCE(atomic_long_sub_return(wb->avg_write_bandwidth,
					&wb->bdi->tot_write_bandwidth) < 0);
	}
}

/**
 * inode_wb_list_move_locked - move an inode onto a bdi_writeback IO list
 * @inode: inode to be moved
 * @wb: target bdi_writeback
 * @head: one of @wb->b_{dirty|io|more_io}
 *
 * Move @inode->i_wb_list to @list of @wb and set %WB_has_dirty_io.
 * Returns %true if @inode is the first occupant of the !dirty_time IO
 * lists; otherwise, %false.
 */
static bool inode_wb_list_move_locked(struct inode *inode,
				      struct bdi_writeback *wb,
				      struct list_head *head)
{
	assert_spin_locked(&wb->list_lock);

	list_move(&inode->i_wb_list, head);

	/* dirty_time doesn't count as dirty_io until expiration */
	if (head != &wb->b_dirty_time)
		return wb_io_lists_populated(wb);

	wb_io_lists_depopulated(wb);
	return false;
}

/**
 * inode_wb_list_del_locked - remove an inode from its bdi_writeback IO list
 * @inode: inode to be removed
 * @wb: bdi_writeback @inode is being removed from
 *
 * Remove @inode which may be on one of @wb->b_{dirty|io|more_io} lists and
 * clear %WB_has_dirty_io if all are empty afterwards.
 */
static void inode_wb_list_del_locked(struct inode *inode,
				     struct bdi_writeback *wb)
{
	assert_spin_locked(&wb->list_lock);

	list_del_init(&inode->i_wb_list);
	wb_io_lists_depopulated(wb);
}

static void wb_wakeup(struct bdi_writeback *wb)
{
	spin_lock_bh(&wb->work_lock);
	if (test_bit(WB_registered, &wb->state))
		mod_delayed_work(bdi_wq, &wb->dwork, 0);
	spin_unlock_bh(&wb->work_lock);
}

static void wb_queue_work(struct bdi_writeback *wb,
			  struct wb_writeback_work *work)
{
	trace_writeback_queue(wb->bdi, work);

	spin_lock_bh(&wb->work_lock);
	if (!test_bit(WB_registered, &wb->state)) {
		if (work->single_wait)
			work->single_done = 1;
		goto out_unlock;
	}
	if (work->done)
		atomic_inc(&work->done->cnt);
	list_add_tail(&work->list, &wb->work_list);
	mod_delayed_work(bdi_wq, &wb->dwork, 0);
out_unlock:
	spin_unlock_bh(&wb->work_lock);
}

/**
 * wb_wait_for_completion - wait for completion of bdi_writeback_works
 * @bdi: bdi work items were issued to
 * @done: target wb_completion
 *
 * Wait for one or more work items issued to @bdi with their ->done field
 * set to @done, which should have been defined with
 * DEFINE_WB_COMPLETION_ONSTACK().  This function returns after all such
 * work items are completed.  Work items which are waited upon aren't freed
 * automatically on completion.
 */
static void wb_wait_for_completion(struct backing_dev_info *bdi,
				   struct wb_completion *done)
{
	atomic_dec(&done->cnt);		/* put down the initial count */
	wait_event(bdi->wb_waitq, !atomic_read(&done->cnt));
}

#ifdef CONFIG_CGROUP_WRITEBACK

/* parameters for foreign inode detection, see wb_detach_inode() */
#define WB_FRN_TIME_SHIFT	13	/* 1s = 2^13, upto 8 secs w/ 16bit */
#define WB_FRN_TIME_AVG_SHIFT	3	/* avg = avg * 7/8 + new * 1/8 */
#define WB_FRN_TIME_CUT_DIV	2	/* ignore rounds < avg / 2 */
#define WB_FRN_TIME_PERIOD	(2 * (1 << WB_FRN_TIME_SHIFT))	/* 2s */

#define WB_FRN_HIST_SLOTS	16	/* inode->i_wb_frn_history is 16bit */
#define WB_FRN_HIST_UNIT	(WB_FRN_TIME_PERIOD / WB_FRN_HIST_SLOTS)
					/* each slot's duration is 2s / 16 */
#define WB_FRN_HIST_THR_SLOTS	(WB_FRN_HIST_SLOTS / 2)
					/* if foreign slots >= 8, switch */
#define WB_FRN_HIST_MAX_SLOTS	(WB_FRN_HIST_THR_SLOTS / 2 + 1)
					/* one round can affect upto 5 slots */

void __inode_attach_wb(struct inode *inode, struct page *page)
{
	struct backing_dev_info *bdi = inode_to_bdi(inode);
	struct bdi_writeback *wb = NULL;

	if (inode_cgwb_enabled(inode)) {
		struct cgroup_subsys_state *memcg_css;

		if (page) {
			memcg_css = mem_cgroup_css_from_page(page);
			wb = wb_get_create(bdi, memcg_css, GFP_ATOMIC);
		} else {
			/* must pin memcg_css, see wb_get_create() */
			memcg_css = task_get_css(current, memory_cgrp_id);
			wb = wb_get_create(bdi, memcg_css, GFP_ATOMIC);
			css_put(memcg_css);
		}
	}

	if (!wb)
		wb = &bdi->wb;

	/*
	 * There may be multiple instances of this function racing to
	 * update the same inode.  Use cmpxchg() to tell the winner.
	 */
	if (unlikely(cmpxchg(&inode->i_wb, NULL, wb)))
		wb_put(wb);
}

/**
 * locked_inode_to_wb_and_lock_list - determine a locked inode's wb and lock it
 * @inode: inode of interest with i_lock held
 *
 * Returns @inode's wb with its list_lock held.  @inode->i_lock must be
 * held on entry and is released on return.  The returned wb is guaranteed
 * to stay @inode's associated wb until its list_lock is released.
 */
static struct bdi_writeback *
locked_inode_to_wb_and_lock_list(struct inode *inode)
	__releases(&inode->i_lock)
	__acquires(&wb->list_lock)
{
	while (true) {
		struct bdi_writeback *wb = inode_to_wb(inode);

		/*
		 * inode_to_wb() association is protected by both
		 * @inode->i_lock and @wb->list_lock but list_lock nests
		 * outside i_lock.  Drop i_lock and verify that the
		 * association hasn't changed after acquiring list_lock.
		 */
		wb_get(wb);
		spin_unlock(&inode->i_lock);
		spin_lock(&wb->list_lock);
		wb_put(wb);		/* not gonna deref it anymore */

		/* i_wb may have changed inbetween, can't use inode_to_wb() */
		if (likely(wb == inode->i_wb))
			return wb;	/* @inode already has ref */

		spin_unlock(&wb->list_lock);
		cpu_relax();
		spin_lock(&inode->i_lock);
	}
}

/**
 * inode_to_wb_and_lock_list - determine an inode's wb and lock it
 * @inode: inode of interest
 *
 * Same as locked_inode_to_wb_and_lock_list() but @inode->i_lock isn't held
 * on entry.
 */
static struct bdi_writeback *inode_to_wb_and_lock_list(struct inode *inode)
	__acquires(&wb->list_lock)
{
	spin_lock(&inode->i_lock);
	return locked_inode_to_wb_and_lock_list(inode);
}

struct inode_switch_wbs_context {
	struct inode		*inode;
	struct bdi_writeback	*new_wb;

	struct rcu_head		rcu_head;
	struct work_struct	work;
};

static void inode_switch_wbs_work_fn(struct work_struct *work)
{
	struct inode_switch_wbs_context *isw =
		container_of(work, struct inode_switch_wbs_context, work);
	struct inode *inode = isw->inode;
	struct address_space *mapping = inode->i_mapping;
	struct bdi_writeback *old_wb = inode->i_wb;
	struct bdi_writeback *new_wb = isw->new_wb;
	struct radix_tree_iter iter;
	bool switched = false;
	void **slot;

	/*
	 * By the time control reaches here, RCU grace period has passed
	 * since I_WB_SWITCH assertion and all wb stat update transactions
	 * between unlocked_inode_to_wb_begin/end() are guaranteed to be
	 * synchronizing against mapping->tree_lock.
	 *
	 * Grabbing old_wb->list_lock, inode->i_lock and mapping->tree_lock
	 * gives us exclusion against all wb related operations on @inode
	 * including IO list manipulations and stat updates.
	 */
	if (old_wb < new_wb) {
		spin_lock(&old_wb->list_lock);
		spin_lock_nested(&new_wb->list_lock, SINGLE_DEPTH_NESTING);
	} else {
		spin_lock(&new_wb->list_lock);
		spin_lock_nested(&old_wb->list_lock, SINGLE_DEPTH_NESTING);
	}
	spin_lock(&inode->i_lock);
	spin_lock_irq(&mapping->tree_lock);

	/*
	 * Once I_FREEING is visible under i_lock, the eviction path owns
	 * the inode and we shouldn't modify ->i_wb_list.
	 */
	if (unlikely(inode->i_state & I_FREEING))
		goto skip_switch;

	/*
	 * Count and transfer stats.  Note that PAGECACHE_TAG_DIRTY points
	 * to possibly dirty pages while PAGECACHE_TAG_WRITEBACK points to
	 * pages actually under underwriteback.
	 */
	radix_tree_for_each_tagged(slot, &mapping->page_tree, &iter, 0,
				   PAGECACHE_TAG_DIRTY) {
		struct page *page = radix_tree_deref_slot_protected(slot,
							&mapping->tree_lock);
		if (likely(page) && PageDirty(page)) {
			__dec_wb_stat(old_wb, WB_RECLAIMABLE);
			__inc_wb_stat(new_wb, WB_RECLAIMABLE);
		}
	}

	radix_tree_for_each_tagged(slot, &mapping->page_tree, &iter, 0,
				   PAGECACHE_TAG_WRITEBACK) {
		struct page *page = radix_tree_deref_slot_protected(slot,
							&mapping->tree_lock);
		if (likely(page)) {
			WARN_ON_ONCE(!PageWriteback(page));
			__dec_wb_stat(old_wb, WB_WRITEBACK);
			__inc_wb_stat(new_wb, WB_WRITEBACK);
		}
	}

	wb_get(new_wb);

	/*
	 * Transfer to @new_wb's IO list if necessary.  The specific list
	 * @inode was on is ignored and the inode is put on ->b_dirty which
	 * is always correct including from ->b_dirty_time.  The transfer
	 * preserves @inode->dirtied_when ordering.
	 */
	if (!list_empty(&inode->i_wb_list)) {
		struct inode *pos;

		inode_wb_list_del_locked(inode, old_wb);
		inode->i_wb = new_wb;
		list_for_each_entry(pos, &new_wb->b_dirty, i_wb_list)
			if (time_after_eq(inode->dirtied_when,
					  pos->dirtied_when))
				break;
		inode_wb_list_move_locked(inode, new_wb, pos->i_wb_list.prev);
	} else {
		inode->i_wb = new_wb;
	}

	/* ->i_wb_frn updates may race wbc_detach_inode() but doesn't matter */
	inode->i_wb_frn_winner = 0;
	inode->i_wb_frn_avg_time = 0;
	inode->i_wb_frn_history = 0;
	switched = true;
skip_switch:
	/*
	 * Paired with load_acquire in unlocked_inode_to_wb_begin() and
	 * ensures that the new wb is visible if they see !I_WB_SWITCH.
	 */
	smp_store_release(&inode->i_state, inode->i_state & ~I_WB_SWITCH);

	spin_unlock_irq(&mapping->tree_lock);
	spin_unlock(&inode->i_lock);
	spin_unlock(&new_wb->list_lock);
	spin_unlock(&old_wb->list_lock);

	if (switched) {
		wb_wakeup(new_wb);
		wb_put(old_wb);
	}
	wb_put(new_wb);

	iput(inode);
	kfree(isw);
<<<<<<< HEAD
}

static void inode_switch_wbs_rcu_fn(struct rcu_head *rcu_head)
{
	struct inode_switch_wbs_context *isw = container_of(rcu_head,
				struct inode_switch_wbs_context, rcu_head);

	/* needs to grab bh-unsafe locks, bounce to work item */
	INIT_WORK(&isw->work, inode_switch_wbs_work_fn);
	schedule_work(&isw->work);
}

/**
 * inode_switch_wbs - change the wb association of an inode
 * @inode: target inode
 * @new_wb_id: ID of the new wb
 *
 * Switch @inode's wb association to the wb identified by @new_wb_id.  The
 * switching is performed asynchronously and may fail silently.
 */
static void inode_switch_wbs(struct inode *inode, int new_wb_id)
{
	struct backing_dev_info *bdi = inode_to_bdi(inode);
	struct cgroup_subsys_state *memcg_css;
	struct inode_switch_wbs_context *isw;

	/* noop if seems to be already in progress */
	if (inode->i_state & I_WB_SWITCH)
		return;

	isw = kzalloc(sizeof(*isw), GFP_ATOMIC);
	if (!isw)
		return;

	/* find and pin the new wb */
	rcu_read_lock();
	memcg_css = css_from_id(new_wb_id, &memory_cgrp_subsys);
	if (memcg_css)
		isw->new_wb = wb_get_create(bdi, memcg_css, GFP_ATOMIC);
	rcu_read_unlock();
	if (!isw->new_wb)
		goto out_free;

	/* while holding I_WB_SWITCH, no one else can update the association */
	spin_lock(&inode->i_lock);
	if (inode->i_state & (I_WB_SWITCH | I_FREEING) ||
	    inode_to_wb(inode) == isw->new_wb) {
		spin_unlock(&inode->i_lock);
		goto out_free;
	}
	inode->i_state |= I_WB_SWITCH;
	spin_unlock(&inode->i_lock);

	ihold(inode);
	isw->inode = inode;

	/*
	 * In addition to synchronizing among switchers, I_WB_SWITCH tells
	 * the RCU protected stat update paths to grab the mapping's
	 * tree_lock so that stat transfer can synchronize against them.
	 * Let's continue after I_WB_SWITCH is guaranteed to be visible.
	 */
	call_rcu(&isw->rcu_head, inode_switch_wbs_rcu_fn);
	return;

out_free:
	if (isw->new_wb)
		wb_put(isw->new_wb);
	kfree(isw);
}

/**
 * wbc_attach_and_unlock_inode - associate wbc with target inode and unlock it
 * @wbc: writeback_control of interest
 * @inode: target inode
 *
 * @inode is locked and about to be written back under the control of @wbc.
 * Record @inode's writeback context into @wbc and unlock the i_lock.  On
 * writeback completion, wbc_detach_inode() should be called.  This is used
 * to track the cgroup writeback context.
 */
void wbc_attach_and_unlock_inode(struct writeback_control *wbc,
				 struct inode *inode)
{
	if (!inode_cgwb_enabled(inode)) {
		spin_unlock(&inode->i_lock);
		return;
	}

	wbc->wb = inode_to_wb(inode);
	wbc->inode = inode;

	wbc->wb_id = wbc->wb->memcg_css->id;
	wbc->wb_lcand_id = inode->i_wb_frn_winner;
	wbc->wb_tcand_id = 0;
	wbc->wb_bytes = 0;
	wbc->wb_lcand_bytes = 0;
	wbc->wb_tcand_bytes = 0;

	wb_get(wbc->wb);
	spin_unlock(&inode->i_lock);

	/*
	 * A dying wb indicates that the memcg-blkcg mapping has changed
	 * and a new wb is already serving the memcg.  Switch immediately.
	 */
	if (unlikely(wb_dying(wbc->wb)))
		inode_switch_wbs(inode, wbc->wb_id);
}

/**
 * wbc_detach_inode - disassociate wbc from inode and perform foreign detection
 * @wbc: writeback_control of the just finished writeback
 *
 * To be called after a writeback attempt of an inode finishes and undoes
 * wbc_attach_and_unlock_inode().  Can be called under any context.
 *
 * As concurrent write sharing of an inode is expected to be very rare and
 * memcg only tracks page ownership on first-use basis severely confining
 * the usefulness of such sharing, cgroup writeback tracks ownership
 * per-inode.  While the support for concurrent write sharing of an inode
 * is deemed unnecessary, an inode being written to by different cgroups at
 * different points in time is a lot more common, and, more importantly,
 * charging only by first-use can too readily lead to grossly incorrect
 * behaviors (single foreign page can lead to gigabytes of writeback to be
 * incorrectly attributed).
 *
 * To resolve this issue, cgroup writeback detects the majority dirtier of
 * an inode and transfers the ownership to it.  To avoid unnnecessary
 * oscillation, the detection mechanism keeps track of history and gives
 * out the switch verdict only if the foreign usage pattern is stable over
 * a certain amount of time and/or writeback attempts.
 *
 * On each writeback attempt, @wbc tries to detect the majority writer
 * using Boyer-Moore majority vote algorithm.  In addition to the byte
 * count from the majority voting, it also counts the bytes written for the
 * current wb and the last round's winner wb (max of last round's current
 * wb, the winner from two rounds ago, and the last round's majority
 * candidate).  Keeping track of the historical winner helps the algorithm
 * to semi-reliably detect the most active writer even when it's not the
 * absolute majority.
 *
 * Once the winner of the round is determined, whether the winner is
 * foreign or not and how much IO time the round consumed is recorded in
 * inode->i_wb_frn_history.  If the amount of recorded foreign IO time is
 * over a certain threshold, the switch verdict is given.
 */
void wbc_detach_inode(struct writeback_control *wbc)
{
	struct bdi_writeback *wb = wbc->wb;
	struct inode *inode = wbc->inode;
	unsigned long avg_time, max_bytes, max_time;
	u16 history;
	int max_id;

	if (!wb)
		return;

	history = inode->i_wb_frn_history;
	avg_time = inode->i_wb_frn_avg_time;

	/* pick the winner of this round */
	if (wbc->wb_bytes >= wbc->wb_lcand_bytes &&
	    wbc->wb_bytes >= wbc->wb_tcand_bytes) {
		max_id = wbc->wb_id;
		max_bytes = wbc->wb_bytes;
	} else if (wbc->wb_lcand_bytes >= wbc->wb_tcand_bytes) {
		max_id = wbc->wb_lcand_id;
		max_bytes = wbc->wb_lcand_bytes;
	} else {
		max_id = wbc->wb_tcand_id;
		max_bytes = wbc->wb_tcand_bytes;
	}

	/*
	 * Calculate the amount of IO time the winner consumed and fold it
	 * into the running average kept per inode.  If the consumed IO
	 * time is lower than avag / WB_FRN_TIME_CUT_DIV, ignore it for
	 * deciding whether to switch or not.  This is to prevent one-off
	 * small dirtiers from skewing the verdict.
	 */
	max_time = DIV_ROUND_UP((max_bytes >> PAGE_SHIFT) << WB_FRN_TIME_SHIFT,
				wb->avg_write_bandwidth);
	if (avg_time)
		avg_time += (max_time >> WB_FRN_TIME_AVG_SHIFT) -
			    (avg_time >> WB_FRN_TIME_AVG_SHIFT);
	else
		avg_time = max_time;	/* immediate catch up on first run */

	if (max_time >= avg_time / WB_FRN_TIME_CUT_DIV) {
		int slots;

		/*
		 * The switch verdict is reached if foreign wb's consume
		 * more than a certain proportion of IO time in a
		 * WB_FRN_TIME_PERIOD.  This is loosely tracked by 16 slot
		 * history mask where each bit represents one sixteenth of
		 * the period.  Determine the number of slots to shift into
		 * history from @max_time.
		 */
		slots = min(DIV_ROUND_UP(max_time, WB_FRN_HIST_UNIT),
			    (unsigned long)WB_FRN_HIST_MAX_SLOTS);
		history <<= slots;
		if (wbc->wb_id != max_id)
			history |= (1U << slots) - 1;

		/*
		 * Switch if the current wb isn't the consistent winner.
		 * If there are multiple closely competing dirtiers, the
		 * inode may switch across them repeatedly over time, which
		 * is okay.  The main goal is avoiding keeping an inode on
		 * the wrong wb for an extended period of time.
		 */
		if (hweight32(history) > WB_FRN_HIST_THR_SLOTS)
			inode_switch_wbs(inode, max_id);
	}

	/*
	 * Multiple instances of this function may race to update the
	 * following fields but we don't mind occassional inaccuracies.
	 */
	inode->i_wb_frn_winner = max_id;
	inode->i_wb_frn_avg_time = min(avg_time, (unsigned long)U16_MAX);
	inode->i_wb_frn_history = history;

	wb_put(wbc->wb);
	wbc->wb = NULL;
}

/**
 * wbc_account_io - account IO issued during writeback
 * @wbc: writeback_control of the writeback in progress
 * @page: page being written out
 * @bytes: number of bytes being written out
 *
 * @bytes from @page are about to written out during the writeback
 * controlled by @wbc.  Keep the book for foreign inode detection.  See
 * wbc_detach_inode().
 */
void wbc_account_io(struct writeback_control *wbc, struct page *page,
		    size_t bytes)
{
	int id;

	/*
	 * pageout() path doesn't attach @wbc to the inode being written
	 * out.  This is intentional as we don't want the function to block
	 * behind a slow cgroup.  Ultimately, we want pageout() to kick off
	 * regular writeback instead of writing things out itself.
	 */
	if (!wbc->wb)
		return;

	rcu_read_lock();
	id = mem_cgroup_css_from_page(page)->id;
	rcu_read_unlock();

	if (id == wbc->wb_id) {
		wbc->wb_bytes += bytes;
		return;
	}

	if (id == wbc->wb_lcand_id)
		wbc->wb_lcand_bytes += bytes;

	/* Boyer-Moore majority vote algorithm */
	if (!wbc->wb_tcand_bytes)
		wbc->wb_tcand_id = id;
	if (id == wbc->wb_tcand_id)
		wbc->wb_tcand_bytes += bytes;
	else
		wbc->wb_tcand_bytes -= min(bytes, wbc->wb_tcand_bytes);
=======
>>>>>>> 9fe8ecca
}
EXPORT_SYMBOL_GPL(wbc_account_io);

<<<<<<< HEAD
=======
static void inode_switch_wbs_rcu_fn(struct rcu_head *rcu_head)
{
	struct inode_switch_wbs_context *isw = container_of(rcu_head,
				struct inode_switch_wbs_context, rcu_head);

	/* needs to grab bh-unsafe locks, bounce to work item */
	INIT_WORK(&isw->work, inode_switch_wbs_work_fn);
	schedule_work(&isw->work);
}

/**
 * inode_switch_wbs - change the wb association of an inode
 * @inode: target inode
 * @new_wb_id: ID of the new wb
 *
 * Switch @inode's wb association to the wb identified by @new_wb_id.  The
 * switching is performed asynchronously and may fail silently.
 */
static void inode_switch_wbs(struct inode *inode, int new_wb_id)
{
	struct backing_dev_info *bdi = inode_to_bdi(inode);
	struct cgroup_subsys_state *memcg_css;
	struct inode_switch_wbs_context *isw;

	/* noop if seems to be already in progress */
	if (inode->i_state & I_WB_SWITCH)
		return;

	isw = kzalloc(sizeof(*isw), GFP_ATOMIC);
	if (!isw)
		return;

	/* find and pin the new wb */
	rcu_read_lock();
	memcg_css = css_from_id(new_wb_id, &memory_cgrp_subsys);
	if (memcg_css)
		isw->new_wb = wb_get_create(bdi, memcg_css, GFP_ATOMIC);
	rcu_read_unlock();
	if (!isw->new_wb)
		goto out_free;

	/* while holding I_WB_SWITCH, no one else can update the association */
	spin_lock(&inode->i_lock);
	if (inode->i_state & (I_WB_SWITCH | I_FREEING) ||
	    inode_to_wb(inode) == isw->new_wb) {
		spin_unlock(&inode->i_lock);
		goto out_free;
	}
	inode->i_state |= I_WB_SWITCH;
	spin_unlock(&inode->i_lock);

	ihold(inode);
	isw->inode = inode;

	/*
	 * In addition to synchronizing among switchers, I_WB_SWITCH tells
	 * the RCU protected stat update paths to grab the mapping's
	 * tree_lock so that stat transfer can synchronize against them.
	 * Let's continue after I_WB_SWITCH is guaranteed to be visible.
	 */
	call_rcu(&isw->rcu_head, inode_switch_wbs_rcu_fn);
	return;

out_free:
	if (isw->new_wb)
		wb_put(isw->new_wb);
	kfree(isw);
}

/**
 * wbc_attach_and_unlock_inode - associate wbc with target inode and unlock it
 * @wbc: writeback_control of interest
 * @inode: target inode
 *
 * @inode is locked and about to be written back under the control of @wbc.
 * Record @inode's writeback context into @wbc and unlock the i_lock.  On
 * writeback completion, wbc_detach_inode() should be called.  This is used
 * to track the cgroup writeback context.
 */
void wbc_attach_and_unlock_inode(struct writeback_control *wbc,
				 struct inode *inode)
{
	if (!inode_cgwb_enabled(inode)) {
		spin_unlock(&inode->i_lock);
		return;
	}

	wbc->wb = inode_to_wb(inode);
	wbc->inode = inode;

	wbc->wb_id = wbc->wb->memcg_css->id;
	wbc->wb_lcand_id = inode->i_wb_frn_winner;
	wbc->wb_tcand_id = 0;
	wbc->wb_bytes = 0;
	wbc->wb_lcand_bytes = 0;
	wbc->wb_tcand_bytes = 0;

	wb_get(wbc->wb);
	spin_unlock(&inode->i_lock);

	/*
	 * A dying wb indicates that the memcg-blkcg mapping has changed
	 * and a new wb is already serving the memcg.  Switch immediately.
	 */
	if (unlikely(wb_dying(wbc->wb)))
		inode_switch_wbs(inode, wbc->wb_id);
}

/**
 * wbc_detach_inode - disassociate wbc from inode and perform foreign detection
 * @wbc: writeback_control of the just finished writeback
 *
 * To be called after a writeback attempt of an inode finishes and undoes
 * wbc_attach_and_unlock_inode().  Can be called under any context.
 *
 * As concurrent write sharing of an inode is expected to be very rare and
 * memcg only tracks page ownership on first-use basis severely confining
 * the usefulness of such sharing, cgroup writeback tracks ownership
 * per-inode.  While the support for concurrent write sharing of an inode
 * is deemed unnecessary, an inode being written to by different cgroups at
 * different points in time is a lot more common, and, more importantly,
 * charging only by first-use can too readily lead to grossly incorrect
 * behaviors (single foreign page can lead to gigabytes of writeback to be
 * incorrectly attributed).
 *
 * To resolve this issue, cgroup writeback detects the majority dirtier of
 * an inode and transfers the ownership to it.  To avoid unnnecessary
 * oscillation, the detection mechanism keeps track of history and gives
 * out the switch verdict only if the foreign usage pattern is stable over
 * a certain amount of time and/or writeback attempts.
 *
 * On each writeback attempt, @wbc tries to detect the majority writer
 * using Boyer-Moore majority vote algorithm.  In addition to the byte
 * count from the majority voting, it also counts the bytes written for the
 * current wb and the last round's winner wb (max of last round's current
 * wb, the winner from two rounds ago, and the last round's majority
 * candidate).  Keeping track of the historical winner helps the algorithm
 * to semi-reliably detect the most active writer even when it's not the
 * absolute majority.
 *
 * Once the winner of the round is determined, whether the winner is
 * foreign or not and how much IO time the round consumed is recorded in
 * inode->i_wb_frn_history.  If the amount of recorded foreign IO time is
 * over a certain threshold, the switch verdict is given.
 */
void wbc_detach_inode(struct writeback_control *wbc)
{
	struct bdi_writeback *wb = wbc->wb;
	struct inode *inode = wbc->inode;
	unsigned long avg_time, max_bytes, max_time;
	u16 history;
	int max_id;

	if (!wb)
		return;

	history = inode->i_wb_frn_history;
	avg_time = inode->i_wb_frn_avg_time;

	/* pick the winner of this round */
	if (wbc->wb_bytes >= wbc->wb_lcand_bytes &&
	    wbc->wb_bytes >= wbc->wb_tcand_bytes) {
		max_id = wbc->wb_id;
		max_bytes = wbc->wb_bytes;
	} else if (wbc->wb_lcand_bytes >= wbc->wb_tcand_bytes) {
		max_id = wbc->wb_lcand_id;
		max_bytes = wbc->wb_lcand_bytes;
	} else {
		max_id = wbc->wb_tcand_id;
		max_bytes = wbc->wb_tcand_bytes;
	}

	/*
	 * Calculate the amount of IO time the winner consumed and fold it
	 * into the running average kept per inode.  If the consumed IO
	 * time is lower than avag / WB_FRN_TIME_CUT_DIV, ignore it for
	 * deciding whether to switch or not.  This is to prevent one-off
	 * small dirtiers from skewing the verdict.
	 */
	max_time = DIV_ROUND_UP((max_bytes >> PAGE_SHIFT) << WB_FRN_TIME_SHIFT,
				wb->avg_write_bandwidth);
	if (avg_time)
		avg_time += (max_time >> WB_FRN_TIME_AVG_SHIFT) -
			    (avg_time >> WB_FRN_TIME_AVG_SHIFT);
	else
		avg_time = max_time;	/* immediate catch up on first run */

	if (max_time >= avg_time / WB_FRN_TIME_CUT_DIV) {
		int slots;

		/*
		 * The switch verdict is reached if foreign wb's consume
		 * more than a certain proportion of IO time in a
		 * WB_FRN_TIME_PERIOD.  This is loosely tracked by 16 slot
		 * history mask where each bit represents one sixteenth of
		 * the period.  Determine the number of slots to shift into
		 * history from @max_time.
		 */
		slots = min(DIV_ROUND_UP(max_time, WB_FRN_HIST_UNIT),
			    (unsigned long)WB_FRN_HIST_MAX_SLOTS);
		history <<= slots;
		if (wbc->wb_id != max_id)
			history |= (1U << slots) - 1;

		/*
		 * Switch if the current wb isn't the consistent winner.
		 * If there are multiple closely competing dirtiers, the
		 * inode may switch across them repeatedly over time, which
		 * is okay.  The main goal is avoiding keeping an inode on
		 * the wrong wb for an extended period of time.
		 */
		if (hweight32(history) > WB_FRN_HIST_THR_SLOTS)
			inode_switch_wbs(inode, max_id);
	}

	/*
	 * Multiple instances of this function may race to update the
	 * following fields but we don't mind occassional inaccuracies.
	 */
	inode->i_wb_frn_winner = max_id;
	inode->i_wb_frn_avg_time = min(avg_time, (unsigned long)U16_MAX);
	inode->i_wb_frn_history = history;

	wb_put(wbc->wb);
	wbc->wb = NULL;
}

/**
 * wbc_account_io - account IO issued during writeback
 * @wbc: writeback_control of the writeback in progress
 * @page: page being written out
 * @bytes: number of bytes being written out
 *
 * @bytes from @page are about to written out during the writeback
 * controlled by @wbc.  Keep the book for foreign inode detection.  See
 * wbc_detach_inode().
 */
void wbc_account_io(struct writeback_control *wbc, struct page *page,
		    size_t bytes)
{
	int id;

	/*
	 * pageout() path doesn't attach @wbc to the inode being written
	 * out.  This is intentional as we don't want the function to block
	 * behind a slow cgroup.  Ultimately, we want pageout() to kick off
	 * regular writeback instead of writing things out itself.
	 */
	if (!wbc->wb)
		return;

	rcu_read_lock();
	id = mem_cgroup_css_from_page(page)->id;
	rcu_read_unlock();

	if (id == wbc->wb_id) {
		wbc->wb_bytes += bytes;
		return;
	}

	if (id == wbc->wb_lcand_id)
		wbc->wb_lcand_bytes += bytes;

	/* Boyer-Moore majority vote algorithm */
	if (!wbc->wb_tcand_bytes)
		wbc->wb_tcand_id = id;
	if (id == wbc->wb_tcand_id)
		wbc->wb_tcand_bytes += bytes;
	else
		wbc->wb_tcand_bytes -= min(bytes, wbc->wb_tcand_bytes);
}
EXPORT_SYMBOL_GPL(wbc_account_io);

>>>>>>> 9fe8ecca
/**
 * inode_congested - test whether an inode is congested
 * @inode: inode to test for congestion
 * @cong_bits: mask of WB_[a]sync_congested bits to test
 *
 * Tests whether @inode is congested.  @cong_bits is the mask of congestion
 * bits to test and the return value is the mask of set bits.
 *
 * If cgroup writeback is enabled for @inode, the congestion state is
 * determined by whether the cgwb (cgroup bdi_writeback) for the blkcg
 * associated with @inode is congested; otherwise, the root wb's congestion
 * state is used.
 */
int inode_congested(struct inode *inode, int cong_bits)
{
	/*
	 * Once set, ->i_wb never becomes NULL while the inode is alive.
	 * Start transaction iff ->i_wb is visible.
	 */
	if (inode && inode_to_wb_is_valid(inode)) {
		struct bdi_writeback *wb;
		bool locked, congested;

		wb = unlocked_inode_to_wb_begin(inode, &locked);
		congested = wb_congested(wb, cong_bits);
		unlocked_inode_to_wb_end(inode, locked);
		return congested;
	}

	return wb_congested(&inode_to_bdi(inode)->wb, cong_bits);
}
EXPORT_SYMBOL_GPL(inode_congested);

/**
 * wb_wait_for_single_work - wait for completion of a single bdi_writeback_work
 * @bdi: bdi the work item was issued to
 * @work: work item to wait for
 *
 * Wait for the completion of @work which was issued to one of @bdi's
 * bdi_writeback's.  The caller must have set @work->single_wait before
 * issuing it.  This wait operates independently fo
 * wb_wait_for_completion() and also disables automatic freeing of @work.
 */
static void wb_wait_for_single_work(struct backing_dev_info *bdi,
				    struct wb_writeback_work *work)
{
	if (WARN_ON_ONCE(!work->single_wait))
		return;

	wait_event(bdi->wb_waitq, work->single_done);

	/*
	 * Paired with smp_wmb() in wb_do_writeback() and ensures that all
	 * modifications to @work prior to assertion of ->single_done is
	 * visible to the caller once this function returns.
	 */
	smp_rmb();
}

/**
 * wb_split_bdi_pages - split nr_pages to write according to bandwidth
 * @wb: target bdi_writeback to split @nr_pages to
 * @nr_pages: number of pages to write for the whole bdi
 *
 * Split @wb's portion of @nr_pages according to @wb's write bandwidth in
 * relation to the total write bandwidth of all wb's w/ dirty inodes on
 * @wb->bdi.
 */
static long wb_split_bdi_pages(struct bdi_writeback *wb, long nr_pages)
{
	unsigned long this_bw = wb->avg_write_bandwidth;
	unsigned long tot_bw = atomic_long_read(&wb->bdi->tot_write_bandwidth);

	if (nr_pages == LONG_MAX)
		return LONG_MAX;

	/*
	 * This may be called on clean wb's and proportional distribution
	 * may not make sense, just use the original @nr_pages in those
	 * cases.  In general, we wanna err on the side of writing more.
	 */
	if (!tot_bw || this_bw >= tot_bw)
		return nr_pages;
	else
		return DIV_ROUND_UP_ULL((u64)nr_pages * this_bw, tot_bw);
}

/**
 * wb_clone_and_queue_work - clone a wb_writeback_work and issue it to a wb
 * @wb: target bdi_writeback
 * @base_work: source wb_writeback_work
 *
 * Try to make a clone of @base_work and issue it to @wb.  If cloning
 * succeeds, %true is returned; otherwise, @base_work is issued directly
 * and %false is returned.  In the latter case, the caller is required to
 * wait for @base_work's completion using wb_wait_for_single_work().
 *
 * A clone is auto-freed on completion.  @base_work never is.
 */
static bool wb_clone_and_queue_work(struct bdi_writeback *wb,
				    struct wb_writeback_work *base_work)
{
	struct wb_writeback_work *work;

	work = kmalloc(sizeof(*work), GFP_ATOMIC);
	if (work) {
		*work = *base_work;
		work->auto_free = 1;
		work->single_wait = 0;
	} else {
		work = base_work;
		work->auto_free = 0;
		work->single_wait = 1;
	}
	work->single_done = 0;
	wb_queue_work(wb, work);
	return work != base_work;
}

/**
 * bdi_split_work_to_wbs - split a wb_writeback_work to all wb's of a bdi
 * @bdi: target backing_dev_info
 * @base_work: wb_writeback_work to issue
 * @skip_if_busy: skip wb's which already have writeback in progress
 *
 * Split and issue @base_work to all wb's (bdi_writeback's) of @bdi which
 * have dirty inodes.  If @base_work->nr_page isn't %LONG_MAX, it's
 * distributed to the busy wbs according to each wb's proportion in the
 * total active write bandwidth of @bdi.
 */
static void bdi_split_work_to_wbs(struct backing_dev_info *bdi,
				  struct wb_writeback_work *base_work,
				  bool skip_if_busy)
{
	long nr_pages = base_work->nr_pages;
	int next_blkcg_id = 0;
	struct bdi_writeback *wb;
	struct wb_iter iter;

	might_sleep();
<<<<<<< HEAD

	if (!bdi_has_dirty_io(bdi))
		return;
restart:
	rcu_read_lock();
	bdi_for_each_wb(wb, bdi, &iter, next_blkcg_id) {
		if (!wb_has_dirty_io(wb) ||
		    (skip_if_busy && writeback_in_progress(wb)))
=======
restart:
	rcu_read_lock();
	bdi_for_each_wb(wb, bdi, &iter, next_blkcg_id) {
		/* SYNC_ALL writes out I_DIRTY_TIME too */
		if (!wb_has_dirty_io(wb) &&
		    (base_work->sync_mode == WB_SYNC_NONE ||
		     list_empty(&wb->b_dirty_time)))
			continue;
		if (skip_if_busy && writeback_in_progress(wb))
>>>>>>> 9fe8ecca
			continue;

		base_work->nr_pages = wb_split_bdi_pages(wb, nr_pages);
		if (!wb_clone_and_queue_work(wb, base_work)) {
			next_blkcg_id = wb->blkcg_css->id + 1;
			rcu_read_unlock();
			wb_wait_for_single_work(bdi, base_work);
			goto restart;
		}
	}
	rcu_read_unlock();
}

#else	/* CONFIG_CGROUP_WRITEBACK */

static struct bdi_writeback *
locked_inode_to_wb_and_lock_list(struct inode *inode)
	__releases(&inode->i_lock)
	__acquires(&wb->list_lock)
{
	struct bdi_writeback *wb = inode_to_wb(inode);

	spin_unlock(&inode->i_lock);
	spin_lock(&wb->list_lock);
	return wb;
}

static struct bdi_writeback *inode_to_wb_and_lock_list(struct inode *inode)
	__acquires(&wb->list_lock)
{
	struct bdi_writeback *wb = inode_to_wb(inode);

	spin_lock(&wb->list_lock);
	return wb;
}

static long wb_split_bdi_pages(struct bdi_writeback *wb, long nr_pages)
{
	return nr_pages;
}

static void bdi_split_work_to_wbs(struct backing_dev_info *bdi,
				  struct wb_writeback_work *base_work,
				  bool skip_if_busy)
{
	might_sleep();

<<<<<<< HEAD
	if (bdi_has_dirty_io(bdi) &&
	    (!skip_if_busy || !writeback_in_progress(&bdi->wb))) {
=======
	if (!skip_if_busy || !writeback_in_progress(&bdi->wb)) {
>>>>>>> 9fe8ecca
		base_work->auto_free = 0;
		base_work->single_wait = 0;
		base_work->single_done = 0;
		wb_queue_work(&bdi->wb, base_work);
	}
}

#endif	/* CONFIG_CGROUP_WRITEBACK */

void wb_start_writeback(struct bdi_writeback *wb, long nr_pages,
			bool range_cyclic, enum wb_reason reason)
{
	struct wb_writeback_work *work;

	if (!wb_has_dirty_io(wb))
		return;

	/*
	 * This is WB_SYNC_NONE writeback, so if allocation fails just
	 * wakeup the thread for old dirty data writeback
	 */
	work = kzalloc(sizeof(*work), GFP_ATOMIC);
	if (!work) {
		trace_writeback_nowork(wb->bdi);
		wb_wakeup(wb);
		return;
	}

	work->sync_mode	= WB_SYNC_NONE;
	work->nr_pages	= nr_pages;
	work->range_cyclic = range_cyclic;
	work->reason	= reason;
	work->auto_free	= 1;

	wb_queue_work(wb, work);
}

/**
 * wb_start_background_writeback - start background writeback
 * @wb: bdi_writback to write from
 *
 * Description:
 *   This makes sure WB_SYNC_NONE background writeback happens. When
 *   this function returns, it is only guaranteed that for given wb
 *   some IO is happening if we are over background dirty threshold.
 *   Caller need not hold sb s_umount semaphore.
 */
void wb_start_background_writeback(struct bdi_writeback *wb)
{
	/*
	 * We just wake up the flusher thread. It will perform background
	 * writeback as soon as there is no other work to do.
	 */
	trace_writeback_wake_background(wb->bdi);
	wb_wakeup(wb);
}

/*
 * Remove the inode from the writeback list it is on.
 */
void inode_wb_list_del(struct inode *inode)
{
	struct bdi_writeback *wb;

	wb = inode_to_wb_and_lock_list(inode);
	inode_wb_list_del_locked(inode, wb);
	spin_unlock(&wb->list_lock);
}

/*
 * Redirty an inode: set its when-it-was dirtied timestamp and move it to the
 * furthest end of its superblock's dirty-inode list.
 *
 * Before stamping the inode's ->dirtied_when, we check to see whether it is
 * already the most-recently-dirtied inode on the b_dirty list.  If that is
 * the case then the inode must have been redirtied while it was being written
 * out and we don't reset its dirtied_when.
 */
static void redirty_tail(struct inode *inode, struct bdi_writeback *wb)
{
	if (!list_empty(&wb->b_dirty)) {
		struct inode *tail;

		tail = wb_inode(wb->b_dirty.next);
		if (time_before(inode->dirtied_when, tail->dirtied_when))
			inode->dirtied_when = jiffies;
	}
	inode_wb_list_move_locked(inode, wb, &wb->b_dirty);
}

/*
 * requeue inode for re-scanning after bdi->b_io list is exhausted.
 */
static void requeue_io(struct inode *inode, struct bdi_writeback *wb)
{
	inode_wb_list_move_locked(inode, wb, &wb->b_more_io);
}

static void inode_sync_complete(struct inode *inode)
{
	inode->i_state &= ~I_SYNC;
	/* If inode is clean an unused, put it into LRU now... */
	inode_add_lru(inode);
	/* Waiters must see I_SYNC cleared before being woken up */
	smp_mb();
	wake_up_bit(&inode->i_state, __I_SYNC);
}

static bool inode_dirtied_after(struct inode *inode, unsigned long t)
{
	bool ret = time_after(inode->dirtied_when, t);
#ifndef CONFIG_64BIT
	/*
	 * For inodes being constantly redirtied, dirtied_when can get stuck.
	 * It _appears_ to be in the future, but is actually in distant past.
	 * This test is necessary to prevent such wrapped-around relative times
	 * from permanently stopping the whole bdi writeback.
	 */
	ret = ret && time_before_eq(inode->dirtied_when, jiffies);
#endif
	return ret;
}

#define EXPIRE_DIRTY_ATIME 0x0001

/*
 * Move expired (dirtied before work->older_than_this) dirty inodes from
 * @delaying_queue to @dispatch_queue.
 */
static int move_expired_inodes(struct list_head *delaying_queue,
			       struct list_head *dispatch_queue,
			       int flags,
			       struct wb_writeback_work *work)
{
	unsigned long *older_than_this = NULL;
	unsigned long expire_time;
	LIST_HEAD(tmp);
	struct list_head *pos, *node;
	struct super_block *sb = NULL;
	struct inode *inode;
	int do_sb_sort = 0;
	int moved = 0;

	if ((flags & EXPIRE_DIRTY_ATIME) == 0)
		older_than_this = work->older_than_this;
	else if (!work->for_sync) {
		expire_time = jiffies - (dirtytime_expire_interval * HZ);
		older_than_this = &expire_time;
	}
	while (!list_empty(delaying_queue)) {
		inode = wb_inode(delaying_queue->prev);
		if (older_than_this &&
		    inode_dirtied_after(inode, *older_than_this))
			break;
		list_move(&inode->i_wb_list, &tmp);
		moved++;
		if (flags & EXPIRE_DIRTY_ATIME)
			set_bit(__I_DIRTY_TIME_EXPIRED, &inode->i_state);
		if (sb_is_blkdev_sb(inode->i_sb))
			continue;
		if (sb && sb != inode->i_sb)
			do_sb_sort = 1;
		sb = inode->i_sb;
	}

	/* just one sb in list, splice to dispatch_queue and we're done */
	if (!do_sb_sort) {
		list_splice(&tmp, dispatch_queue);
		goto out;
	}

	/* Move inodes from one superblock together */
	while (!list_empty(&tmp)) {
		sb = wb_inode(tmp.prev)->i_sb;
		list_for_each_prev_safe(pos, node, &tmp) {
			inode = wb_inode(pos);
			if (inode->i_sb == sb)
				list_move(&inode->i_wb_list, dispatch_queue);
		}
	}
out:
	return moved;
}

/*
 * Queue all expired dirty inodes for io, eldest first.
 * Before
 *         newly dirtied     b_dirty    b_io    b_more_io
 *         =============>    gf         edc     BA
 * After
 *         newly dirtied     b_dirty    b_io    b_more_io
 *         =============>    g          fBAedc
 *                                           |
 *                                           +--> dequeue for IO
 */
static void queue_io(struct bdi_writeback *wb, struct wb_writeback_work *work)
{
	int moved;

	assert_spin_locked(&wb->list_lock);
	list_splice_init(&wb->b_more_io, &wb->b_io);
	moved = move_expired_inodes(&wb->b_dirty, &wb->b_io, 0, work);
	moved += move_expired_inodes(&wb->b_dirty_time, &wb->b_io,
				     EXPIRE_DIRTY_ATIME, work);
	if (moved)
		wb_io_lists_populated(wb);
	trace_writeback_queue_io(wb, work, moved);
}

static int write_inode(struct inode *inode, struct writeback_control *wbc)
{
	int ret;

	if (inode->i_sb->s_op->write_inode && !is_bad_inode(inode)) {
		trace_writeback_write_inode_start(inode, wbc);
		ret = inode->i_sb->s_op->write_inode(inode, wbc);
		trace_writeback_write_inode(inode, wbc);
		return ret;
	}
	return 0;
}

/*
 * Wait for writeback on an inode to complete. Called with i_lock held.
 * Caller must make sure inode cannot go away when we drop i_lock.
 */
static void __inode_wait_for_writeback(struct inode *inode)
	__releases(inode->i_lock)
	__acquires(inode->i_lock)
{
	DEFINE_WAIT_BIT(wq, &inode->i_state, __I_SYNC);
	wait_queue_head_t *wqh;

	wqh = bit_waitqueue(&inode->i_state, __I_SYNC);
	while (inode->i_state & I_SYNC) {
		spin_unlock(&inode->i_lock);
		__wait_on_bit(wqh, &wq, bit_wait,
			      TASK_UNINTERRUPTIBLE);
		spin_lock(&inode->i_lock);
	}
}

/*
 * Wait for writeback on an inode to complete. Caller must have inode pinned.
 */
void inode_wait_for_writeback(struct inode *inode)
{
	spin_lock(&inode->i_lock);
	__inode_wait_for_writeback(inode);
	spin_unlock(&inode->i_lock);
}

/*
 * Sleep until I_SYNC is cleared. This function must be called with i_lock
 * held and drops it. It is aimed for callers not holding any inode reference
 * so once i_lock is dropped, inode can go away.
 */
static void inode_sleep_on_writeback(struct inode *inode)
	__releases(inode->i_lock)
{
	DEFINE_WAIT(wait);
	wait_queue_head_t *wqh = bit_waitqueue(&inode->i_state, __I_SYNC);
	int sleep;

	prepare_to_wait(wqh, &wait, TASK_UNINTERRUPTIBLE);
	sleep = inode->i_state & I_SYNC;
	spin_unlock(&inode->i_lock);
	if (sleep)
		schedule();
	finish_wait(wqh, &wait);
}

/*
 * Find proper writeback list for the inode depending on its current state and
 * possibly also change of its state while we were doing writeback.  Here we
 * handle things such as livelock prevention or fairness of writeback among
 * inodes. This function can be called only by flusher thread - noone else
 * processes all inodes in writeback lists and requeueing inodes behind flusher
 * thread's back can have unexpected consequences.
 */
static void requeue_inode(struct inode *inode, struct bdi_writeback *wb,
			  struct writeback_control *wbc)
{
	if (inode->i_state & I_FREEING)
		return;

	/*
	 * Sync livelock prevention. Each inode is tagged and synced in one
	 * shot. If still dirty, it will be redirty_tail()'ed below.  Update
	 * the dirty time to prevent enqueue and sync it again.
	 */
	if ((inode->i_state & I_DIRTY) &&
	    (wbc->sync_mode == WB_SYNC_ALL || wbc->tagged_writepages))
		inode->dirtied_when = jiffies;

	if (wbc->pages_skipped) {
		/*
		 * writeback is not making progress due to locked
		 * buffers. Skip this inode for now.
		 */
		redirty_tail(inode, wb);
		return;
	}

	if (mapping_tagged(inode->i_mapping, PAGECACHE_TAG_DIRTY)) {
		/*
		 * We didn't write back all the pages.  nfs_writepages()
		 * sometimes bales out without doing anything.
		 */
		if (wbc->nr_to_write <= 0) {
			/* Slice used up. Queue for next turn. */
			requeue_io(inode, wb);
		} else {
			/*
			 * Writeback blocked by something other than
			 * congestion. Delay the inode for some time to
			 * avoid spinning on the CPU (100% iowait)
			 * retrying writeback of the dirty page/inode
			 * that cannot be performed immediately.
			 */
			redirty_tail(inode, wb);
		}
	} else if (inode->i_state & I_DIRTY) {
		/*
		 * Filesystems can dirty the inode during writeback operations,
		 * such as delayed allocation during submission or metadata
		 * updates after data IO completion.
		 */
		redirty_tail(inode, wb);
	} else if (inode->i_state & I_DIRTY_TIME) {
		inode->dirtied_when = jiffies;
		inode_wb_list_move_locked(inode, wb, &wb->b_dirty_time);
	} else {
		/* The inode is clean. Remove from writeback lists. */
		inode_wb_list_del_locked(inode, wb);
	}
}

/*
 * Write out an inode and its dirty pages. Do not update the writeback list
 * linkage. That is left to the caller. The caller is also responsible for
 * setting I_SYNC flag and calling inode_sync_complete() to clear it.
 */
static int
__writeback_single_inode(struct inode *inode, struct writeback_control *wbc)
{
	struct address_space *mapping = inode->i_mapping;
	long nr_to_write = wbc->nr_to_write;
	unsigned dirty;
	int ret;

	WARN_ON(!(inode->i_state & I_SYNC));

	trace_writeback_single_inode_start(inode, wbc, nr_to_write);

	ret = do_writepages(mapping, wbc);

	/*
	 * Make sure to wait on the data before writing out the metadata.
	 * This is important for filesystems that modify metadata on data
	 * I/O completion. We don't do it for sync(2) writeback because it has a
	 * separate, external IO completion path and ->sync_fs for guaranteeing
	 * inode metadata is written back correctly.
	 */
	if (wbc->sync_mode == WB_SYNC_ALL && !wbc->for_sync) {
		int err = filemap_fdatawait(mapping);
		if (ret == 0)
			ret = err;
	}

	/*
	 * Some filesystems may redirty the inode during the writeback
	 * due to delalloc, clear dirty metadata flags right before
	 * write_inode()
	 */
	spin_lock(&inode->i_lock);

	dirty = inode->i_state & I_DIRTY;
	if (inode->i_state & I_DIRTY_TIME) {
		if ((dirty & (I_DIRTY_SYNC | I_DIRTY_DATASYNC)) ||
		    unlikely(inode->i_state & I_DIRTY_TIME_EXPIRED) ||
		    unlikely(time_after(jiffies,
					(inode->dirtied_time_when +
					 dirtytime_expire_interval * HZ)))) {
			dirty |= I_DIRTY_TIME | I_DIRTY_TIME_EXPIRED;
			trace_writeback_lazytime(inode);
		}
	} else
		inode->i_state &= ~I_DIRTY_TIME_EXPIRED;
	inode->i_state &= ~dirty;

	/*
	 * Paired with smp_mb() in __mark_inode_dirty().  This allows
	 * __mark_inode_dirty() to test i_state without grabbing i_lock -
	 * either they see the I_DIRTY bits cleared or we see the dirtied
	 * inode.
	 *
	 * I_DIRTY_PAGES is always cleared together above even if @mapping
	 * still has dirty pages.  The flag is reinstated after smp_mb() if
	 * necessary.  This guarantees that either __mark_inode_dirty()
	 * sees clear I_DIRTY_PAGES or we see PAGECACHE_TAG_DIRTY.
	 */
	smp_mb();

	if (mapping_tagged(mapping, PAGECACHE_TAG_DIRTY))
		inode->i_state |= I_DIRTY_PAGES;

	spin_unlock(&inode->i_lock);

	if (dirty & I_DIRTY_TIME)
		mark_inode_dirty_sync(inode);
	/* Don't write the inode if only I_DIRTY_PAGES was set */
	if (dirty & ~I_DIRTY_PAGES) {
		int err = write_inode(inode, wbc);
		if (ret == 0)
			ret = err;
	}
	trace_writeback_single_inode(inode, wbc, nr_to_write);
	return ret;
}

/*
 * Write out an inode's dirty pages. Either the caller has an active reference
 * on the inode or the inode has I_WILL_FREE set.
 *
 * This function is designed to be called for writing back one inode which
 * we go e.g. from filesystem. Flusher thread uses __writeback_single_inode()
 * and does more profound writeback list handling in writeback_sb_inodes().
 */
static int
writeback_single_inode(struct inode *inode, struct bdi_writeback *wb,
		       struct writeback_control *wbc)
{
	int ret = 0;

	spin_lock(&inode->i_lock);
	if (!atomic_read(&inode->i_count))
		WARN_ON(!(inode->i_state & (I_WILL_FREE|I_FREEING)));
	else
		WARN_ON(inode->i_state & I_WILL_FREE);

	if (inode->i_state & I_SYNC) {
		if (wbc->sync_mode != WB_SYNC_ALL)
			goto out;
		/*
		 * It's a data-integrity sync. We must wait. Since callers hold
		 * inode reference or inode has I_WILL_FREE set, it cannot go
		 * away under us.
		 */
		__inode_wait_for_writeback(inode);
	}
	WARN_ON(inode->i_state & I_SYNC);
	/*
	 * Skip inode if it is clean and we have no outstanding writeback in
	 * WB_SYNC_ALL mode. We don't want to mess with writeback lists in this
	 * function since flusher thread may be doing for example sync in
	 * parallel and if we move the inode, it could get skipped. So here we
	 * make sure inode is on some writeback list and leave it there unless
	 * we have completely cleaned the inode.
	 */
	if (!(inode->i_state & I_DIRTY_ALL) &&
	    (wbc->sync_mode != WB_SYNC_ALL ||
	     !mapping_tagged(inode->i_mapping, PAGECACHE_TAG_WRITEBACK)))
		goto out;
	inode->i_state |= I_SYNC;
	wbc_attach_and_unlock_inode(wbc, inode);

	ret = __writeback_single_inode(inode, wbc);

	wbc_detach_inode(wbc);
	spin_lock(&wb->list_lock);
	spin_lock(&inode->i_lock);
	/*
	 * If inode is clean, remove it from writeback lists. Otherwise don't
	 * touch it. See comment above for explanation.
	 */
	if (!(inode->i_state & I_DIRTY_ALL))
		inode_wb_list_del_locked(inode, wb);
	spin_unlock(&wb->list_lock);
	inode_sync_complete(inode);
out:
	spin_unlock(&inode->i_lock);
	return ret;
}

static long writeback_chunk_size(struct bdi_writeback *wb,
				 struct wb_writeback_work *work)
{
	long pages;

	/*
	 * WB_SYNC_ALL mode does livelock avoidance by syncing dirty
	 * inodes/pages in one big loop. Setting wbc.nr_to_write=LONG_MAX
	 * here avoids calling into writeback_inodes_wb() more than once.
	 *
	 * The intended call sequence for WB_SYNC_ALL writeback is:
	 *
	 *      wb_writeback()
	 *          writeback_sb_inodes()       <== called only once
	 *              write_cache_pages()     <== called once for each inode
	 *                   (quickly) tag currently dirty pages
	 *                   (maybe slowly) sync all tagged pages
	 */
	if (work->sync_mode == WB_SYNC_ALL || work->tagged_writepages)
		pages = LONG_MAX;
	else {
		pages = min(wb->avg_write_bandwidth / 2,
			    global_wb_domain.dirty_limit / DIRTY_SCOPE);
		pages = min(pages, work->nr_pages);
		pages = round_down(pages + MIN_WRITEBACK_PAGES,
				   MIN_WRITEBACK_PAGES);
	}

	return pages;
}

/*
 * Write a portion of b_io inodes which belong to @sb.
 *
 * Return the number of pages and/or inodes written.
 */
static long writeback_sb_inodes(struct super_block *sb,
				struct bdi_writeback *wb,
				struct wb_writeback_work *work)
{
	struct writeback_control wbc = {
		.sync_mode		= work->sync_mode,
		.tagged_writepages	= work->tagged_writepages,
		.for_kupdate		= work->for_kupdate,
		.for_background		= work->for_background,
		.for_sync		= work->for_sync,
		.range_cyclic		= work->range_cyclic,
		.range_start		= 0,
		.range_end		= LLONG_MAX,
	};
	unsigned long start_time = jiffies;
	long write_chunk;
	long wrote = 0;  /* count both pages and inodes */

	while (!list_empty(&wb->b_io)) {
		struct inode *inode = wb_inode(wb->b_io.prev);

		if (inode->i_sb != sb) {
			if (work->sb) {
				/*
				 * We only want to write back data for this
				 * superblock, move all inodes not belonging
				 * to it back onto the dirty list.
				 */
				redirty_tail(inode, wb);
				continue;
			}

			/*
			 * The inode belongs to a different superblock.
			 * Bounce back to the caller to unpin this and
			 * pin the next superblock.
			 */
			break;
		}

		/*
		 * Don't bother with new inodes or inodes being freed, first
		 * kind does not need periodic writeout yet, and for the latter
		 * kind writeout is handled by the freer.
		 */
		spin_lock(&inode->i_lock);
		if (inode->i_state & (I_NEW | I_FREEING | I_WILL_FREE)) {
			spin_unlock(&inode->i_lock);
			redirty_tail(inode, wb);
			continue;
		}
		if ((inode->i_state & I_SYNC) && wbc.sync_mode != WB_SYNC_ALL) {
			/*
			 * If this inode is locked for writeback and we are not
			 * doing writeback-for-data-integrity, move it to
			 * b_more_io so that writeback can proceed with the
			 * other inodes on s_io.
			 *
			 * We'll have another go at writing back this inode
			 * when we completed a full scan of b_io.
			 */
			spin_unlock(&inode->i_lock);
			requeue_io(inode, wb);
			trace_writeback_sb_inodes_requeue(inode);
			continue;
		}
		spin_unlock(&wb->list_lock);

		/*
		 * We already requeued the inode if it had I_SYNC set and we
		 * are doing WB_SYNC_NONE writeback. So this catches only the
		 * WB_SYNC_ALL case.
		 */
		if (inode->i_state & I_SYNC) {
			/* Wait for I_SYNC. This function drops i_lock... */
			inode_sleep_on_writeback(inode);
			/* Inode may be gone, start again */
			spin_lock(&wb->list_lock);
			continue;
		}
		inode->i_state |= I_SYNC;
		wbc_attach_and_unlock_inode(&wbc, inode);

		write_chunk = writeback_chunk_size(wb, work);
		wbc.nr_to_write = write_chunk;
		wbc.pages_skipped = 0;

		/*
		 * We use I_SYNC to pin the inode in memory. While it is set
		 * evict_inode() will wait so the inode cannot be freed.
		 */
		__writeback_single_inode(inode, &wbc);

		wbc_detach_inode(&wbc);
		work->nr_pages -= write_chunk - wbc.nr_to_write;
		wrote += write_chunk - wbc.nr_to_write;
		spin_lock(&wb->list_lock);
		spin_lock(&inode->i_lock);
		if (!(inode->i_state & I_DIRTY_ALL))
			wrote++;
		requeue_inode(inode, wb, &wbc);
		inode_sync_complete(inode);
		spin_unlock(&inode->i_lock);
		cond_resched_lock(&wb->list_lock);
		/*
		 * bail out to wb_writeback() often enough to check
		 * background threshold and other termination conditions.
		 */
		if (wrote) {
			if (time_is_before_jiffies(start_time + HZ / 10UL))
				break;
			if (work->nr_pages <= 0)
				break;
		}
	}
	return wrote;
}

static long __writeback_inodes_wb(struct bdi_writeback *wb,
				  struct wb_writeback_work *work)
{
	unsigned long start_time = jiffies;
	long wrote = 0;

	while (!list_empty(&wb->b_io)) {
		struct inode *inode = wb_inode(wb->b_io.prev);
		struct super_block *sb = inode->i_sb;

		if (!trylock_super(sb)) {
			/*
			 * trylock_super() may fail consistently due to
			 * s_umount being grabbed by someone else. Don't use
			 * requeue_io() to avoid busy retrying the inode/sb.
			 */
			redirty_tail(inode, wb);
			continue;
		}
		wrote += writeback_sb_inodes(sb, wb, work);
		up_read(&sb->s_umount);

		/* refer to the same tests at the end of writeback_sb_inodes */
		if (wrote) {
			if (time_is_before_jiffies(start_time + HZ / 10UL))
				break;
			if (work->nr_pages <= 0)
				break;
		}
	}
	/* Leave any unwritten inodes on b_io */
	return wrote;
}

static long writeback_inodes_wb(struct bdi_writeback *wb, long nr_pages,
				enum wb_reason reason)
{
	struct wb_writeback_work work = {
		.nr_pages	= nr_pages,
		.sync_mode	= WB_SYNC_NONE,
		.range_cyclic	= 1,
		.reason		= reason,
	};

	spin_lock(&wb->list_lock);
	if (list_empty(&wb->b_io))
		queue_io(wb, &work);
	__writeback_inodes_wb(wb, &work);
	spin_unlock(&wb->list_lock);

	return nr_pages - work.nr_pages;
}

/*
 * Explicit flushing or periodic writeback of "old" data.
 *
 * Define "old": the first time one of an inode's pages is dirtied, we mark the
 * dirtying-time in the inode's address_space.  So this periodic writeback code
 * just walks the superblock inode list, writing back any inodes which are
 * older than a specific point in time.
 *
 * Try to run once per dirty_writeback_interval.  But if a writeback event
 * takes longer than a dirty_writeback_interval interval, then leave a
 * one-second gap.
 *
 * older_than_this takes precedence over nr_to_write.  So we'll only write back
 * all dirty pages if they are all attached to "old" mappings.
 */
static long wb_writeback(struct bdi_writeback *wb,
			 struct wb_writeback_work *work)
{
	unsigned long wb_start = jiffies;
	long nr_pages = work->nr_pages;
	unsigned long oldest_jif;
	struct inode *inode;
	long progress;

	oldest_jif = jiffies;
	work->older_than_this = &oldest_jif;

	spin_lock(&wb->list_lock);
	for (;;) {
		/*
		 * Stop writeback when nr_pages has been consumed
		 */
		if (work->nr_pages <= 0)
			break;

		/*
		 * Background writeout and kupdate-style writeback may
		 * run forever. Stop them if there is other work to do
		 * so that e.g. sync can proceed. They'll be restarted
		 * after the other works are all done.
		 */
		if ((work->for_background || work->for_kupdate) &&
		    !list_empty(&wb->work_list))
			break;

		/*
		 * For background writeout, stop when we are below the
		 * background dirty threshold
		 */
		if (work->for_background && !wb_over_bg_thresh(wb))
			break;

		/*
		 * Kupdate and background works are special and we want to
		 * include all inodes that need writing. Livelock avoidance is
		 * handled by these works yielding to any other work so we are
		 * safe.
		 */
		if (work->for_kupdate) {
			oldest_jif = jiffies -
				msecs_to_jiffies(dirty_expire_interval * 10);
		} else if (work->for_background)
			oldest_jif = jiffies;

		trace_writeback_start(wb->bdi, work);
		if (list_empty(&wb->b_io))
			queue_io(wb, work);
		if (work->sb)
			progress = writeback_sb_inodes(work->sb, wb, work);
		else
			progress = __writeback_inodes_wb(wb, work);
		trace_writeback_written(wb->bdi, work);

		wb_update_bandwidth(wb, wb_start);

		/*
		 * Did we write something? Try for more
		 *
		 * Dirty inodes are moved to b_io for writeback in batches.
		 * The completion of the current batch does not necessarily
		 * mean the overall work is done. So we keep looping as long
		 * as made some progress on cleaning pages or inodes.
		 */
		if (progress)
			continue;
		/*
		 * No more inodes for IO, bail
		 */
		if (list_empty(&wb->b_more_io))
			break;
		/*
		 * Nothing written. Wait for some inode to
		 * become available for writeback. Otherwise
		 * we'll just busyloop.
		 */
		if (!list_empty(&wb->b_more_io))  {
			trace_writeback_wait(wb->bdi, work);
			inode = wb_inode(wb->b_more_io.prev);
			spin_lock(&inode->i_lock);
			spin_unlock(&wb->list_lock);
			/* This function drops i_lock... */
			inode_sleep_on_writeback(inode);
			spin_lock(&wb->list_lock);
		}
	}
	spin_unlock(&wb->list_lock);

	return nr_pages - work->nr_pages;
}

/*
 * Return the next wb_writeback_work struct that hasn't been processed yet.
 */
static struct wb_writeback_work *get_next_work_item(struct bdi_writeback *wb)
{
	struct wb_writeback_work *work = NULL;

	spin_lock_bh(&wb->work_lock);
	if (!list_empty(&wb->work_list)) {
		work = list_entry(wb->work_list.next,
				  struct wb_writeback_work, list);
		list_del_init(&work->list);
	}
	spin_unlock_bh(&wb->work_lock);
	return work;
}

/*
 * Add in the number of potentially dirty inodes, because each inode
 * write can dirty pagecache in the underlying blockdev.
 */
static unsigned long get_nr_dirty_pages(void)
{
	return global_page_state(NR_FILE_DIRTY) +
		global_page_state(NR_UNSTABLE_NFS) +
		get_nr_dirty_inodes();
}

static long wb_check_background_flush(struct bdi_writeback *wb)
{
	if (wb_over_bg_thresh(wb)) {

		struct wb_writeback_work work = {
			.nr_pages	= LONG_MAX,
			.sync_mode	= WB_SYNC_NONE,
			.for_background	= 1,
			.range_cyclic	= 1,
			.reason		= WB_REASON_BACKGROUND,
		};

		return wb_writeback(wb, &work);
	}

	return 0;
}

static long wb_check_old_data_flush(struct bdi_writeback *wb)
{
	unsigned long expired;
	long nr_pages;

	/*
	 * When set to zero, disable periodic writeback
	 */
	if (!dirty_writeback_interval)
		return 0;

	expired = wb->last_old_flush +
			msecs_to_jiffies(dirty_writeback_interval * 10);
	if (time_before(jiffies, expired))
		return 0;

	wb->last_old_flush = jiffies;
	nr_pages = get_nr_dirty_pages();

	if (nr_pages) {
		struct wb_writeback_work work = {
			.nr_pages	= nr_pages,
			.sync_mode	= WB_SYNC_NONE,
			.for_kupdate	= 1,
			.range_cyclic	= 1,
			.reason		= WB_REASON_PERIODIC,
		};

		return wb_writeback(wb, &work);
	}

	return 0;
}

/*
 * Retrieve work items and do the writeback they describe
 */
static long wb_do_writeback(struct bdi_writeback *wb)
{
	struct wb_writeback_work *work;
	long wrote = 0;

	set_bit(WB_writeback_running, &wb->state);
	while ((work = get_next_work_item(wb)) != NULL) {
		struct wb_completion *done = work->done;
		bool need_wake_up = false;

		trace_writeback_exec(wb->bdi, work);

		wrote += wb_writeback(wb, work);

		if (work->single_wait) {
			WARN_ON_ONCE(work->auto_free);
			/* paired w/ rmb in wb_wait_for_single_work() */
			smp_wmb();
			work->single_done = 1;
			need_wake_up = true;
		} else if (work->auto_free) {
			kfree(work);
		}

		if (done && atomic_dec_and_test(&done->cnt))
			need_wake_up = true;

		if (need_wake_up)
			wake_up_all(&wb->bdi->wb_waitq);
	}

	/*
	 * Check for periodic writeback, kupdated() style
	 */
	wrote += wb_check_old_data_flush(wb);
	wrote += wb_check_background_flush(wb);
	clear_bit(WB_writeback_running, &wb->state);

	return wrote;
}

/*
 * Handle writeback of dirty data for the device backed by this bdi. Also
 * reschedules periodically and does kupdated style flushing.
 */
void wb_workfn(struct work_struct *work)
{
	struct bdi_writeback *wb = container_of(to_delayed_work(work),
						struct bdi_writeback, dwork);
	long pages_written;

	set_worker_desc("flush-%s", dev_name(wb->bdi->dev));
	current->flags |= PF_SWAPWRITE;

	if (likely(!current_is_workqueue_rescuer() ||
		   !test_bit(WB_registered, &wb->state))) {
		/*
		 * The normal path.  Keep writing back @wb until its
		 * work_list is empty.  Note that this path is also taken
		 * if @wb is shutting down even when we're running off the
		 * rescuer as work_list needs to be drained.
		 */
		do {
			pages_written = wb_do_writeback(wb);
			trace_writeback_pages_written(pages_written);
		} while (!list_empty(&wb->work_list));
	} else {
		/*
		 * bdi_wq can't get enough workers and we're running off
		 * the emergency worker.  Don't hog it.  Hopefully, 1024 is
		 * enough for efficient IO.
		 */
		pages_written = writeback_inodes_wb(wb, 1024,
						    WB_REASON_FORKER_THREAD);
		trace_writeback_pages_written(pages_written);
	}

	if (!list_empty(&wb->work_list))
		mod_delayed_work(bdi_wq, &wb->dwork, 0);
	else if (wb_has_dirty_io(wb) && dirty_writeback_interval)
		wb_wakeup_delayed(wb);

	current->flags &= ~PF_SWAPWRITE;
}

/*
 * Start writeback of `nr_pages' pages.  If `nr_pages' is zero, write back
 * the whole world.
 */
void wakeup_flusher_threads(long nr_pages, enum wb_reason reason)
{
	struct backing_dev_info *bdi;

	if (!nr_pages)
		nr_pages = get_nr_dirty_pages();

	rcu_read_lock();
	list_for_each_entry_rcu(bdi, &bdi_list, bdi_list) {
		struct bdi_writeback *wb;
		struct wb_iter iter;

		if (!bdi_has_dirty_io(bdi))
			continue;

		bdi_for_each_wb(wb, bdi, &iter, 0)
			wb_start_writeback(wb, wb_split_bdi_pages(wb, nr_pages),
					   false, reason);
	}
	rcu_read_unlock();
}

/*
 * Wake up bdi's periodically to make sure dirtytime inodes gets
 * written back periodically.  We deliberately do *not* check the
 * b_dirtytime list in wb_has_dirty_io(), since this would cause the
 * kernel to be constantly waking up once there are any dirtytime
 * inodes on the system.  So instead we define a separate delayed work
 * function which gets called much more rarely.  (By default, only
 * once every 12 hours.)
 *
 * If there is any other write activity going on in the file system,
 * this function won't be necessary.  But if the only thing that has
 * happened on the file system is a dirtytime inode caused by an atime
 * update, we need this infrastructure below to make sure that inode
 * eventually gets pushed out to disk.
 */
static void wakeup_dirtytime_writeback(struct work_struct *w);
static DECLARE_DELAYED_WORK(dirtytime_work, wakeup_dirtytime_writeback);

static void wakeup_dirtytime_writeback(struct work_struct *w)
{
	struct backing_dev_info *bdi;

	rcu_read_lock();
	list_for_each_entry_rcu(bdi, &bdi_list, bdi_list) {
		struct bdi_writeback *wb;
		struct wb_iter iter;

		bdi_for_each_wb(wb, bdi, &iter, 0)
			if (!list_empty(&bdi->wb.b_dirty_time))
				wb_wakeup(&bdi->wb);
	}
	rcu_read_unlock();
	schedule_delayed_work(&dirtytime_work, dirtytime_expire_interval * HZ);
}

static int __init start_dirtytime_writeback(void)
{
	schedule_delayed_work(&dirtytime_work, dirtytime_expire_interval * HZ);
	return 0;
}
__initcall(start_dirtytime_writeback);

int dirtytime_interval_handler(struct ctl_table *table, int write,
			       void __user *buffer, size_t *lenp, loff_t *ppos)
{
	int ret;

	ret = proc_dointvec_minmax(table, write, buffer, lenp, ppos);
	if (ret == 0 && write)
		mod_delayed_work(system_wq, &dirtytime_work, 0);
	return ret;
}

static noinline void block_dump___mark_inode_dirty(struct inode *inode)
{
	if (inode->i_ino || strcmp(inode->i_sb->s_id, "bdev")) {
		struct dentry *dentry;
		const char *name = "?";

		dentry = d_find_alias(inode);
		if (dentry) {
			spin_lock(&dentry->d_lock);
			name = (const char *) dentry->d_name.name;
		}
		printk(KERN_DEBUG
		       "%s(%d): dirtied inode %lu (%s) on %s\n",
		       current->comm, task_pid_nr(current), inode->i_ino,
		       name, inode->i_sb->s_id);
		if (dentry) {
			spin_unlock(&dentry->d_lock);
			dput(dentry);
		}
	}
}

/**
 *	__mark_inode_dirty -	internal function
 *	@inode: inode to mark
 *	@flags: what kind of dirty (i.e. I_DIRTY_SYNC)
 *	Mark an inode as dirty. Callers should use mark_inode_dirty or
 *  	mark_inode_dirty_sync.
 *
 * Put the inode on the super block's dirty list.
 *
 * CAREFUL! We mark it dirty unconditionally, but move it onto the
 * dirty list only if it is hashed or if it refers to a blockdev.
 * If it was not hashed, it will never be added to the dirty list
 * even if it is later hashed, as it will have been marked dirty already.
 *
 * In short, make sure you hash any inodes _before_ you start marking
 * them dirty.
 *
 * Note that for blockdevs, inode->dirtied_when represents the dirtying time of
 * the block-special inode (/dev/hda1) itself.  And the ->dirtied_when field of
 * the kernel-internal blockdev inode represents the dirtying time of the
 * blockdev's pages.  This is why for I_DIRTY_PAGES we always use
 * page->mapping->host, so the page-dirtying time is recorded in the internal
 * blockdev inode.
 */
#define I_DIRTY_INODE (I_DIRTY_SYNC | I_DIRTY_DATASYNC)
void __mark_inode_dirty(struct inode *inode, int flags)
{
	struct super_block *sb = inode->i_sb;
	int dirtytime;

	trace_writeback_mark_inode_dirty(inode, flags);

	/*
	 * Don't do this for I_DIRTY_PAGES - that doesn't actually
	 * dirty the inode itself
	 */
	if (flags & (I_DIRTY_SYNC | I_DIRTY_DATASYNC | I_DIRTY_TIME)) {
		trace_writeback_dirty_inode_start(inode, flags);

		if (sb->s_op->dirty_inode)
			sb->s_op->dirty_inode(inode, flags);

		trace_writeback_dirty_inode(inode, flags);
	}
	if (flags & I_DIRTY_INODE)
		flags &= ~I_DIRTY_TIME;
	dirtytime = flags & I_DIRTY_TIME;

	/*
	 * Paired with smp_mb() in __writeback_single_inode() for the
	 * following lockless i_state test.  See there for details.
	 */
	smp_mb();

	if (((inode->i_state & flags) == flags) ||
	    (dirtytime && (inode->i_state & I_DIRTY_INODE)))
		return;

	if (unlikely(block_dump))
		block_dump___mark_inode_dirty(inode);

	spin_lock(&inode->i_lock);
	if (dirtytime && (inode->i_state & I_DIRTY_INODE))
		goto out_unlock_inode;
	if ((inode->i_state & flags) != flags) {
		const int was_dirty = inode->i_state & I_DIRTY;

		inode_attach_wb(inode, NULL);

		if (flags & I_DIRTY_INODE)
			inode->i_state &= ~I_DIRTY_TIME;
		inode->i_state |= flags;

		/*
		 * If the inode is being synced, just update its dirty state.
		 * The unlocker will place the inode on the appropriate
		 * superblock list, based upon its state.
		 */
		if (inode->i_state & I_SYNC)
			goto out_unlock_inode;

		/*
		 * Only add valid (hashed) inodes to the superblock's
		 * dirty list.  Add blockdev inodes as well.
		 */
		if (!S_ISBLK(inode->i_mode)) {
			if (inode_unhashed(inode))
				goto out_unlock_inode;
		}
		if (inode->i_state & I_FREEING)
			goto out_unlock_inode;

		/*
		 * If the inode was already on b_dirty/b_io/b_more_io, don't
		 * reposition it (that would break b_dirty time-ordering).
		 */
		if (!was_dirty) {
			struct bdi_writeback *wb;
			struct list_head *dirty_list;
			bool wakeup_bdi = false;

			wb = locked_inode_to_wb_and_lock_list(inode);

			WARN(bdi_cap_writeback_dirty(wb->bdi) &&
			     !test_bit(WB_registered, &wb->state),
			     "bdi-%s not registered\n", wb->bdi->name);

			inode->dirtied_when = jiffies;
			if (dirtytime)
				inode->dirtied_time_when = jiffies;

			if (inode->i_state & (I_DIRTY_INODE | I_DIRTY_PAGES))
				dirty_list = &wb->b_dirty;
			else
				dirty_list = &wb->b_dirty_time;

			wakeup_bdi = inode_wb_list_move_locked(inode, wb,
							       dirty_list);

			spin_unlock(&wb->list_lock);
			trace_writeback_dirty_inode_enqueue(inode);

			/*
			 * If this is the first dirty inode for this bdi,
			 * we have to wake-up the corresponding bdi thread
			 * to make sure background write-back happens
			 * later.
			 */
			if (bdi_cap_writeback_dirty(wb->bdi) && wakeup_bdi)
				wb_wakeup_delayed(wb);
			return;
		}
	}
out_unlock_inode:
	spin_unlock(&inode->i_lock);

}
EXPORT_SYMBOL(__mark_inode_dirty);

static void wait_sb_inodes(struct super_block *sb)
{
	struct inode *inode, *old_inode = NULL;

	/*
	 * We need to be protected against the filesystem going from
	 * r/o to r/w or vice versa.
	 */
	WARN_ON(!rwsem_is_locked(&sb->s_umount));

	spin_lock(&inode_sb_list_lock);

	/*
	 * Data integrity sync. Must wait for all pages under writeback,
	 * because there may have been pages dirtied before our sync
	 * call, but which had writeout started before we write it out.
	 * In which case, the inode may not be on the dirty list, but
	 * we still have to wait for that writeout.
	 */
	list_for_each_entry(inode, &sb->s_inodes, i_sb_list) {
		struct address_space *mapping = inode->i_mapping;

		spin_lock(&inode->i_lock);
		if ((inode->i_state & (I_FREEING|I_WILL_FREE|I_NEW)) ||
		    (mapping->nrpages == 0)) {
			spin_unlock(&inode->i_lock);
			continue;
		}
		__iget(inode);
		spin_unlock(&inode->i_lock);
		spin_unlock(&inode_sb_list_lock);

		/*
		 * We hold a reference to 'inode' so it couldn't have been
		 * removed from s_inodes list while we dropped the
		 * inode_sb_list_lock.  We cannot iput the inode now as we can
		 * be holding the last reference and we cannot iput it under
		 * inode_sb_list_lock. So we keep the reference and iput it
		 * later.
		 */
		iput(old_inode);
		old_inode = inode;

		filemap_fdatawait(mapping);

		cond_resched();

		spin_lock(&inode_sb_list_lock);
	}
	spin_unlock(&inode_sb_list_lock);
	iput(old_inode);
}

static void __writeback_inodes_sb_nr(struct super_block *sb, unsigned long nr,
				     enum wb_reason reason, bool skip_if_busy)
{
	DEFINE_WB_COMPLETION_ONSTACK(done);
	struct wb_writeback_work work = {
		.sb			= sb,
		.sync_mode		= WB_SYNC_NONE,
		.tagged_writepages	= 1,
		.done			= &done,
		.nr_pages		= nr,
		.reason			= reason,
	};
	struct backing_dev_info *bdi = sb->s_bdi;

	if (!bdi_has_dirty_io(bdi) || bdi == &noop_backing_dev_info)
		return;
	WARN_ON(!rwsem_is_locked(&sb->s_umount));

	bdi_split_work_to_wbs(sb->s_bdi, &work, skip_if_busy);
	wb_wait_for_completion(bdi, &done);
}

/**
 * writeback_inodes_sb_nr -	writeback dirty inodes from given super_block
 * @sb: the superblock
 * @nr: the number of pages to write
 * @reason: reason why some writeback work initiated
 *
 * Start writeback on some inodes on this super_block. No guarantees are made
 * on how many (if any) will be written, and this function does not wait
 * for IO completion of submitted IO.
 */
void writeback_inodes_sb_nr(struct super_block *sb,
			    unsigned long nr,
			    enum wb_reason reason)
{
	__writeback_inodes_sb_nr(sb, nr, reason, false);
}
EXPORT_SYMBOL(writeback_inodes_sb_nr);

/**
 * writeback_inodes_sb	-	writeback dirty inodes from given super_block
 * @sb: the superblock
 * @reason: reason why some writeback work was initiated
 *
 * Start writeback on some inodes on this super_block. No guarantees are made
 * on how many (if any) will be written, and this function does not wait
 * for IO completion of submitted IO.
 */
void writeback_inodes_sb(struct super_block *sb, enum wb_reason reason)
{
	return writeback_inodes_sb_nr(sb, get_nr_dirty_pages(), reason);
}
EXPORT_SYMBOL(writeback_inodes_sb);

/**
 * try_to_writeback_inodes_sb_nr - try to start writeback if none underway
 * @sb: the superblock
 * @nr: the number of pages to write
 * @reason: the reason of writeback
 *
 * Invoke writeback_inodes_sb_nr if no writeback is currently underway.
 * Returns 1 if writeback was started, 0 if not.
 */
bool try_to_writeback_inodes_sb_nr(struct super_block *sb, unsigned long nr,
				   enum wb_reason reason)
{
	if (!down_read_trylock(&sb->s_umount))
		return false;

	__writeback_inodes_sb_nr(sb, nr, reason, true);
	up_read(&sb->s_umount);
	return true;
}
EXPORT_SYMBOL(try_to_writeback_inodes_sb_nr);

/**
 * try_to_writeback_inodes_sb - try to start writeback if none underway
 * @sb: the superblock
 * @reason: reason why some writeback work was initiated
 *
 * Implement by try_to_writeback_inodes_sb_nr()
 * Returns 1 if writeback was started, 0 if not.
 */
bool try_to_writeback_inodes_sb(struct super_block *sb, enum wb_reason reason)
{
	return try_to_writeback_inodes_sb_nr(sb, get_nr_dirty_pages(), reason);
}
EXPORT_SYMBOL(try_to_writeback_inodes_sb);

/**
 * sync_inodes_sb	-	sync sb inode pages
 * @sb: the superblock
 *
 * This function writes and waits on any dirty inode belonging to this
 * super_block.
 */
void sync_inodes_sb(struct super_block *sb)
{
	DEFINE_WB_COMPLETION_ONSTACK(done);
	struct wb_writeback_work work = {
		.sb		= sb,
		.sync_mode	= WB_SYNC_ALL,
		.nr_pages	= LONG_MAX,
		.range_cyclic	= 0,
		.done		= &done,
		.reason		= WB_REASON_SYNC,
		.for_sync	= 1,
	};
	struct backing_dev_info *bdi = sb->s_bdi;

<<<<<<< HEAD
	/* Nothing to do? */
	if (!bdi_has_dirty_io(bdi) || bdi == &noop_backing_dev_info)
=======
	/*
	 * Can't skip on !bdi_has_dirty() because we should wait for !dirty
	 * inodes under writeback and I_DIRTY_TIME inodes ignored by
	 * bdi_has_dirty() need to be written out too.
	 */
	if (bdi == &noop_backing_dev_info)
>>>>>>> 9fe8ecca
		return;
	WARN_ON(!rwsem_is_locked(&sb->s_umount));

	bdi_split_work_to_wbs(bdi, &work, false);
	wb_wait_for_completion(bdi, &done);

	wait_sb_inodes(sb);
}
EXPORT_SYMBOL(sync_inodes_sb);

/**
 * write_inode_now	-	write an inode to disk
 * @inode: inode to write to disk
 * @sync: whether the write should be synchronous or not
 *
 * This function commits an inode to disk immediately if it is dirty. This is
 * primarily needed by knfsd.
 *
 * The caller must either have a ref on the inode or must have set I_WILL_FREE.
 */
int write_inode_now(struct inode *inode, int sync)
{
	struct bdi_writeback *wb = &inode_to_bdi(inode)->wb;
	struct writeback_control wbc = {
		.nr_to_write = LONG_MAX,
		.sync_mode = sync ? WB_SYNC_ALL : WB_SYNC_NONE,
		.range_start = 0,
		.range_end = LLONG_MAX,
	};

	if (!mapping_cap_writeback_dirty(inode->i_mapping))
		wbc.nr_to_write = 0;

	might_sleep();
	return writeback_single_inode(inode, wb, &wbc);
}
EXPORT_SYMBOL(write_inode_now);

/**
 * sync_inode - write an inode and its pages to disk.
 * @inode: the inode to sync
 * @wbc: controls the writeback mode
 *
 * sync_inode() will write an inode and its pages to disk.  It will also
 * correctly update the inode on its superblock's dirty inode lists and will
 * update inode->i_state.
 *
 * The caller must have a ref on the inode.
 */
int sync_inode(struct inode *inode, struct writeback_control *wbc)
{
	return writeback_single_inode(inode, &inode_to_bdi(inode)->wb, wbc);
}
EXPORT_SYMBOL(sync_inode);

/**
 * sync_inode_metadata - write an inode to disk
 * @inode: the inode to sync
 * @wait: wait for I/O to complete.
 *
 * Write an inode to disk and adjust its dirty state after completion.
 *
 * Note: only writes the actual inode, no associated data or other metadata.
 */
int sync_inode_metadata(struct inode *inode, int wait)
{
	struct writeback_control wbc = {
		.sync_mode = wait ? WB_SYNC_ALL : WB_SYNC_NONE,
		.nr_to_write = 0, /* metadata-only */
	};

	return sync_inode(inode, &wbc);
}
EXPORT_SYMBOL(sync_inode_metadata);<|MERGE_RESOLUTION|>--- conflicted
+++ resolved
@@ -429,7 +429,6 @@
 
 	iput(inode);
 	kfree(isw);
-<<<<<<< HEAD
 }
 
 static void inode_switch_wbs_rcu_fn(struct rcu_head *rcu_head)
@@ -702,287 +701,9 @@
 		wbc->wb_tcand_bytes += bytes;
 	else
 		wbc->wb_tcand_bytes -= min(bytes, wbc->wb_tcand_bytes);
-=======
->>>>>>> 9fe8ecca
 }
 EXPORT_SYMBOL_GPL(wbc_account_io);
 
-<<<<<<< HEAD
-=======
-static void inode_switch_wbs_rcu_fn(struct rcu_head *rcu_head)
-{
-	struct inode_switch_wbs_context *isw = container_of(rcu_head,
-				struct inode_switch_wbs_context, rcu_head);
-
-	/* needs to grab bh-unsafe locks, bounce to work item */
-	INIT_WORK(&isw->work, inode_switch_wbs_work_fn);
-	schedule_work(&isw->work);
-}
-
-/**
- * inode_switch_wbs - change the wb association of an inode
- * @inode: target inode
- * @new_wb_id: ID of the new wb
- *
- * Switch @inode's wb association to the wb identified by @new_wb_id.  The
- * switching is performed asynchronously and may fail silently.
- */
-static void inode_switch_wbs(struct inode *inode, int new_wb_id)
-{
-	struct backing_dev_info *bdi = inode_to_bdi(inode);
-	struct cgroup_subsys_state *memcg_css;
-	struct inode_switch_wbs_context *isw;
-
-	/* noop if seems to be already in progress */
-	if (inode->i_state & I_WB_SWITCH)
-		return;
-
-	isw = kzalloc(sizeof(*isw), GFP_ATOMIC);
-	if (!isw)
-		return;
-
-	/* find and pin the new wb */
-	rcu_read_lock();
-	memcg_css = css_from_id(new_wb_id, &memory_cgrp_subsys);
-	if (memcg_css)
-		isw->new_wb = wb_get_create(bdi, memcg_css, GFP_ATOMIC);
-	rcu_read_unlock();
-	if (!isw->new_wb)
-		goto out_free;
-
-	/* while holding I_WB_SWITCH, no one else can update the association */
-	spin_lock(&inode->i_lock);
-	if (inode->i_state & (I_WB_SWITCH | I_FREEING) ||
-	    inode_to_wb(inode) == isw->new_wb) {
-		spin_unlock(&inode->i_lock);
-		goto out_free;
-	}
-	inode->i_state |= I_WB_SWITCH;
-	spin_unlock(&inode->i_lock);
-
-	ihold(inode);
-	isw->inode = inode;
-
-	/*
-	 * In addition to synchronizing among switchers, I_WB_SWITCH tells
-	 * the RCU protected stat update paths to grab the mapping's
-	 * tree_lock so that stat transfer can synchronize against them.
-	 * Let's continue after I_WB_SWITCH is guaranteed to be visible.
-	 */
-	call_rcu(&isw->rcu_head, inode_switch_wbs_rcu_fn);
-	return;
-
-out_free:
-	if (isw->new_wb)
-		wb_put(isw->new_wb);
-	kfree(isw);
-}
-
-/**
- * wbc_attach_and_unlock_inode - associate wbc with target inode and unlock it
- * @wbc: writeback_control of interest
- * @inode: target inode
- *
- * @inode is locked and about to be written back under the control of @wbc.
- * Record @inode's writeback context into @wbc and unlock the i_lock.  On
- * writeback completion, wbc_detach_inode() should be called.  This is used
- * to track the cgroup writeback context.
- */
-void wbc_attach_and_unlock_inode(struct writeback_control *wbc,
-				 struct inode *inode)
-{
-	if (!inode_cgwb_enabled(inode)) {
-		spin_unlock(&inode->i_lock);
-		return;
-	}
-
-	wbc->wb = inode_to_wb(inode);
-	wbc->inode = inode;
-
-	wbc->wb_id = wbc->wb->memcg_css->id;
-	wbc->wb_lcand_id = inode->i_wb_frn_winner;
-	wbc->wb_tcand_id = 0;
-	wbc->wb_bytes = 0;
-	wbc->wb_lcand_bytes = 0;
-	wbc->wb_tcand_bytes = 0;
-
-	wb_get(wbc->wb);
-	spin_unlock(&inode->i_lock);
-
-	/*
-	 * A dying wb indicates that the memcg-blkcg mapping has changed
-	 * and a new wb is already serving the memcg.  Switch immediately.
-	 */
-	if (unlikely(wb_dying(wbc->wb)))
-		inode_switch_wbs(inode, wbc->wb_id);
-}
-
-/**
- * wbc_detach_inode - disassociate wbc from inode and perform foreign detection
- * @wbc: writeback_control of the just finished writeback
- *
- * To be called after a writeback attempt of an inode finishes and undoes
- * wbc_attach_and_unlock_inode().  Can be called under any context.
- *
- * As concurrent write sharing of an inode is expected to be very rare and
- * memcg only tracks page ownership on first-use basis severely confining
- * the usefulness of such sharing, cgroup writeback tracks ownership
- * per-inode.  While the support for concurrent write sharing of an inode
- * is deemed unnecessary, an inode being written to by different cgroups at
- * different points in time is a lot more common, and, more importantly,
- * charging only by first-use can too readily lead to grossly incorrect
- * behaviors (single foreign page can lead to gigabytes of writeback to be
- * incorrectly attributed).
- *
- * To resolve this issue, cgroup writeback detects the majority dirtier of
- * an inode and transfers the ownership to it.  To avoid unnnecessary
- * oscillation, the detection mechanism keeps track of history and gives
- * out the switch verdict only if the foreign usage pattern is stable over
- * a certain amount of time and/or writeback attempts.
- *
- * On each writeback attempt, @wbc tries to detect the majority writer
- * using Boyer-Moore majority vote algorithm.  In addition to the byte
- * count from the majority voting, it also counts the bytes written for the
- * current wb and the last round's winner wb (max of last round's current
- * wb, the winner from two rounds ago, and the last round's majority
- * candidate).  Keeping track of the historical winner helps the algorithm
- * to semi-reliably detect the most active writer even when it's not the
- * absolute majority.
- *
- * Once the winner of the round is determined, whether the winner is
- * foreign or not and how much IO time the round consumed is recorded in
- * inode->i_wb_frn_history.  If the amount of recorded foreign IO time is
- * over a certain threshold, the switch verdict is given.
- */
-void wbc_detach_inode(struct writeback_control *wbc)
-{
-	struct bdi_writeback *wb = wbc->wb;
-	struct inode *inode = wbc->inode;
-	unsigned long avg_time, max_bytes, max_time;
-	u16 history;
-	int max_id;
-
-	if (!wb)
-		return;
-
-	history = inode->i_wb_frn_history;
-	avg_time = inode->i_wb_frn_avg_time;
-
-	/* pick the winner of this round */
-	if (wbc->wb_bytes >= wbc->wb_lcand_bytes &&
-	    wbc->wb_bytes >= wbc->wb_tcand_bytes) {
-		max_id = wbc->wb_id;
-		max_bytes = wbc->wb_bytes;
-	} else if (wbc->wb_lcand_bytes >= wbc->wb_tcand_bytes) {
-		max_id = wbc->wb_lcand_id;
-		max_bytes = wbc->wb_lcand_bytes;
-	} else {
-		max_id = wbc->wb_tcand_id;
-		max_bytes = wbc->wb_tcand_bytes;
-	}
-
-	/*
-	 * Calculate the amount of IO time the winner consumed and fold it
-	 * into the running average kept per inode.  If the consumed IO
-	 * time is lower than avag / WB_FRN_TIME_CUT_DIV, ignore it for
-	 * deciding whether to switch or not.  This is to prevent one-off
-	 * small dirtiers from skewing the verdict.
-	 */
-	max_time = DIV_ROUND_UP((max_bytes >> PAGE_SHIFT) << WB_FRN_TIME_SHIFT,
-				wb->avg_write_bandwidth);
-	if (avg_time)
-		avg_time += (max_time >> WB_FRN_TIME_AVG_SHIFT) -
-			    (avg_time >> WB_FRN_TIME_AVG_SHIFT);
-	else
-		avg_time = max_time;	/* immediate catch up on first run */
-
-	if (max_time >= avg_time / WB_FRN_TIME_CUT_DIV) {
-		int slots;
-
-		/*
-		 * The switch verdict is reached if foreign wb's consume
-		 * more than a certain proportion of IO time in a
-		 * WB_FRN_TIME_PERIOD.  This is loosely tracked by 16 slot
-		 * history mask where each bit represents one sixteenth of
-		 * the period.  Determine the number of slots to shift into
-		 * history from @max_time.
-		 */
-		slots = min(DIV_ROUND_UP(max_time, WB_FRN_HIST_UNIT),
-			    (unsigned long)WB_FRN_HIST_MAX_SLOTS);
-		history <<= slots;
-		if (wbc->wb_id != max_id)
-			history |= (1U << slots) - 1;
-
-		/*
-		 * Switch if the current wb isn't the consistent winner.
-		 * If there are multiple closely competing dirtiers, the
-		 * inode may switch across them repeatedly over time, which
-		 * is okay.  The main goal is avoiding keeping an inode on
-		 * the wrong wb for an extended period of time.
-		 */
-		if (hweight32(history) > WB_FRN_HIST_THR_SLOTS)
-			inode_switch_wbs(inode, max_id);
-	}
-
-	/*
-	 * Multiple instances of this function may race to update the
-	 * following fields but we don't mind occassional inaccuracies.
-	 */
-	inode->i_wb_frn_winner = max_id;
-	inode->i_wb_frn_avg_time = min(avg_time, (unsigned long)U16_MAX);
-	inode->i_wb_frn_history = history;
-
-	wb_put(wbc->wb);
-	wbc->wb = NULL;
-}
-
-/**
- * wbc_account_io - account IO issued during writeback
- * @wbc: writeback_control of the writeback in progress
- * @page: page being written out
- * @bytes: number of bytes being written out
- *
- * @bytes from @page are about to written out during the writeback
- * controlled by @wbc.  Keep the book for foreign inode detection.  See
- * wbc_detach_inode().
- */
-void wbc_account_io(struct writeback_control *wbc, struct page *page,
-		    size_t bytes)
-{
-	int id;
-
-	/*
-	 * pageout() path doesn't attach @wbc to the inode being written
-	 * out.  This is intentional as we don't want the function to block
-	 * behind a slow cgroup.  Ultimately, we want pageout() to kick off
-	 * regular writeback instead of writing things out itself.
-	 */
-	if (!wbc->wb)
-		return;
-
-	rcu_read_lock();
-	id = mem_cgroup_css_from_page(page)->id;
-	rcu_read_unlock();
-
-	if (id == wbc->wb_id) {
-		wbc->wb_bytes += bytes;
-		return;
-	}
-
-	if (id == wbc->wb_lcand_id)
-		wbc->wb_lcand_bytes += bytes;
-
-	/* Boyer-Moore majority vote algorithm */
-	if (!wbc->wb_tcand_bytes)
-		wbc->wb_tcand_id = id;
-	if (id == wbc->wb_tcand_id)
-		wbc->wb_tcand_bytes += bytes;
-	else
-		wbc->wb_tcand_bytes -= min(bytes, wbc->wb_tcand_bytes);
-}
-EXPORT_SYMBOL_GPL(wbc_account_io);
-
->>>>>>> 9fe8ecca
 /**
  * inode_congested - test whether an inode is congested
  * @inode: inode to test for congestion
@@ -1123,16 +844,6 @@
 	struct wb_iter iter;
 
 	might_sleep();
-<<<<<<< HEAD
-
-	if (!bdi_has_dirty_io(bdi))
-		return;
-restart:
-	rcu_read_lock();
-	bdi_for_each_wb(wb, bdi, &iter, next_blkcg_id) {
-		if (!wb_has_dirty_io(wb) ||
-		    (skip_if_busy && writeback_in_progress(wb)))
-=======
 restart:
 	rcu_read_lock();
 	bdi_for_each_wb(wb, bdi, &iter, next_blkcg_id) {
@@ -1142,7 +853,6 @@
 		     list_empty(&wb->b_dirty_time)))
 			continue;
 		if (skip_if_busy && writeback_in_progress(wb))
->>>>>>> 9fe8ecca
 			continue;
 
 		base_work->nr_pages = wb_split_bdi_pages(wb, nr_pages);
@@ -1190,12 +900,7 @@
 {
 	might_sleep();
 
-<<<<<<< HEAD
-	if (bdi_has_dirty_io(bdi) &&
-	    (!skip_if_busy || !writeback_in_progress(&bdi->wb))) {
-=======
 	if (!skip_if_busy || !writeback_in_progress(&bdi->wb)) {
->>>>>>> 9fe8ecca
 		base_work->auto_free = 0;
 		base_work->single_wait = 0;
 		base_work->single_done = 0;
@@ -2570,17 +2275,12 @@
 	};
 	struct backing_dev_info *bdi = sb->s_bdi;
 
-<<<<<<< HEAD
-	/* Nothing to do? */
-	if (!bdi_has_dirty_io(bdi) || bdi == &noop_backing_dev_info)
-=======
 	/*
 	 * Can't skip on !bdi_has_dirty() because we should wait for !dirty
 	 * inodes under writeback and I_DIRTY_TIME inodes ignored by
 	 * bdi_has_dirty() need to be written out too.
 	 */
 	if (bdi == &noop_backing_dev_info)
->>>>>>> 9fe8ecca
 		return;
 	WARN_ON(!rwsem_is_locked(&sb->s_umount));
 
