/*
 *  linux/fs/vfat/namei.c
 *
 *  Written 1992,1993 by Werner Almesberger
 *
 *  Windows95/Windows NT compatible extended MSDOS filesystem
 *    by Gordon Chaffee Copyright (C) 1995.  Send bug reports for the
 *    VFAT filesystem to <chaffee@cs.berkeley.edu>.  Specify
 *    what file operation caused you trouble and if you can duplicate
 *    the problem, send a script that demonstrates it.
 *
 *  Short name translation 1999, 2001 by Wolfram Pienkoss <wp@bszh.de>
 *
 *  Support Multibyte characters and cleanup by
 *				OGAWA Hirofumi <hirofumi@mail.parknet.co.jp>
 */

#include <linux/module.h>
#include <linux/ctype.h>
#include <linux/slab.h>
#include <linux/namei.h>
#include <linux/kernel.h>
#include <linux/iversion.h>
#include "fat.h"

static inline unsigned long vfat_d_version(struct dentry *dentry)
{
	return (unsigned long) dentry->d_fsdata;
}

static inline void vfat_d_version_set(struct dentry *dentry,
				      unsigned long version)
{
	dentry->d_fsdata = (void *) version;
}

/*
 * If new entry was created in the parent, it could create the 8.3
 * alias (the shortname of logname).  So, the parent may have the
 * negative-dentry which matches the created 8.3 alias.
 *
 * If it happened, the negative dentry isn't actually negative
 * anymore.  So, drop it.
 */
static int vfat_revalidate_shortname(struct dentry *dentry)
{
	int ret = 1;
	spin_lock(&dentry->d_lock);
	if (!inode_eq_iversion(d_inode(dentry->d_parent), vfat_d_version(dentry)))
		ret = 0;
	spin_unlock(&dentry->d_lock);
	return ret;
}

static int vfat_revalidate(struct dentry *dentry, unsigned int flags)
{
	if (flags & LOOKUP_RCU)
		return -ECHILD;

	/* This is not negative dentry. Always valid. */
	if (d_really_is_positive(dentry))
		return 1;
	return vfat_revalidate_shortname(dentry);
}

static int vfat_revalidate_ci(struct dentry *dentry, unsigned int flags)
{
	if (flags & LOOKUP_RCU)
		return -ECHILD;

	/*
	 * This is not negative dentry. Always valid.
	 *
	 * Note, rename() to existing directory entry will have ->d_inode,
	 * and will use existing name which isn't specified name by user.
	 *
	 * We may be able to drop this positive dentry here. But dropping
	 * positive dentry isn't good idea. So it's unsupported like
	 * rename("filename", "FILENAME") for now.
	 */
	if (d_really_is_positive(dentry))
		return 1;

	/*
	 * This may be nfsd (or something), anyway, we can't see the
	 * intent of this. So, since this can be for creation, drop it.
	 */
	if (!flags)
		return 0;

	/*
	 * Drop the negative dentry, in order to make sure to use the
	 * case sensitive name which is specified by user if this is
	 * for creation.
	 */
	if (flags & (LOOKUP_CREATE | LOOKUP_RENAME_TARGET))
		return 0;

	return vfat_revalidate_shortname(dentry);
}

/* returns the length of a struct qstr, ignoring trailing dots */
static unsigned int __vfat_striptail_len(unsigned int len, const char *name)
{
	while (len && name[len - 1] == '.')
		len--;
	return len;
}

static unsigned int vfat_striptail_len(const struct qstr *qstr)
{
	return __vfat_striptail_len(qstr->len, qstr->name);
}

/*
 * Compute the hash for the vfat name corresponding to the dentry.
 * Note: if the name is invalid, we leave the hash code unchanged so
 * that the existing dentry can be used. The vfat fs routines will
 * return ENOENT or EINVAL as appropriate.
 */
static int vfat_hash(const struct dentry *dentry, struct qstr *qstr)
{
	qstr->hash = full_name_hash(dentry, qstr->name, vfat_striptail_len(qstr));
	return 0;
}

/*
 * Compute the hash for the vfat name corresponding to the dentry.
 * Note: if the name is invalid, we leave the hash code unchanged so
 * that the existing dentry can be used. The vfat fs routines will
 * return ENOENT or EINVAL as appropriate.
 */
static int vfat_hashi(const struct dentry *dentry, struct qstr *qstr)
{
	struct nls_table *t = MSDOS_SB(dentry->d_sb)->nls_io;
	const unsigned char *name;
	unsigned int len;
	unsigned long hash;

	name = qstr->name;
	len = vfat_striptail_len(qstr);

	hash = init_name_hash(dentry);
	while (len--)
		hash = partial_name_hash(nls_tolower(t, *name++), hash);
	qstr->hash = end_name_hash(hash);

	return 0;
}

/*
 * Case insensitive compare of two vfat names.
 */
static int vfat_cmpi(const struct dentry *dentry,
		unsigned int len, const char *str, const struct qstr *name)
{
	struct nls_table *t = MSDOS_SB(dentry->d_sb)->nls_io;
	unsigned int alen, blen;

	/* A filename cannot end in '.' or we treat it like it has none */
	alen = vfat_striptail_len(name);
	blen = __vfat_striptail_len(len, str);
	if (alen == blen) {
		if (nls_strnicmp(t, name->name, str, alen) == 0)
			return 0;
	}
	return 1;
}

/*
 * Case sensitive compare of two vfat names.
 */
static int vfat_cmp(const struct dentry *dentry,
		unsigned int len, const char *str, const struct qstr *name)
{
	unsigned int alen, blen;

	/* A filename cannot end in '.' or we treat it like it has none */
	alen = vfat_striptail_len(name);
	blen = __vfat_striptail_len(len, str);
	if (alen == blen) {
		if (strncmp(name->name, str, alen) == 0)
			return 0;
	}
	return 1;
}

static const struct dentry_operations vfat_ci_dentry_ops = {
	.d_revalidate	= vfat_revalidate_ci,
	.d_hash		= vfat_hashi,
	.d_compare	= vfat_cmpi,
};

static const struct dentry_operations vfat_dentry_ops = {
	.d_revalidate	= vfat_revalidate,
	.d_hash		= vfat_hash,
	.d_compare	= vfat_cmp,
};

/* Characters that are undesirable in an MS-DOS file name */

static inline wchar_t vfat_bad_char(wchar_t w)
{
	return (w < 0x0020)
	    || (w == '*') || (w == '?') || (w == '<') || (w == '>')
	    || (w == '|') || (w == '"') || (w == ':') || (w == '/')
	    || (w == '\\');
}

static inline wchar_t vfat_replace_char(wchar_t w)
{
	return (w == '[') || (w == ']') || (w == ';') || (w == ',')
	    || (w == '+') || (w == '=');
}

static wchar_t vfat_skip_char(wchar_t w)
{
	return (w == '.') || (w == ' ');
}

static inline int vfat_is_used_badchars(const wchar_t *s, int len)
{
	int i;

	for (i = 0; i < len; i++)
		if (vfat_bad_char(s[i]))
			return -EINVAL;

	if (s[i - 1] == ' ') /* last character cannot be space */
		return -EINVAL;

	return 0;
}

static int vfat_find_form(struct inode *dir, unsigned char *name)
{
	struct fat_slot_info sinfo;
	int err = fat_scan(dir, name, &sinfo);
	if (err)
		return -ENOENT;
	brelse(sinfo.bh);
	return 0;
}

/*
 * 1) Valid characters for the 8.3 format alias are any combination of
 * letters, uppercase alphabets, digits, any of the
 * following special characters:
 *     $ % ' ` - @ { } ~ ! # ( ) & _ ^
 * In this case Longfilename is not stored in disk.
 *
 * WinNT's Extension:
 * File name and extension name is contain uppercase/lowercase
 * only. And it is expressed by CASE_LOWER_BASE and CASE_LOWER_EXT.
 *
 * 2) File name is 8.3 format, but it contain the uppercase and
 * lowercase char, muliti bytes char, etc. In this case numtail is not
 * added, but Longfilename is stored.
 *
 * 3) When the one except for the above, or the following special
 * character are contained:
 *        .   [ ] ; , + =
 * numtail is added, and Longfilename must be stored in disk .
 */
struct shortname_info {
	unsigned char lower:1,
		      upper:1,
		      valid:1;
};
#define INIT_SHORTNAME_INFO(x)	do {		\
	(x)->lower = 1;				\
	(x)->upper = 1;				\
	(x)->valid = 1;				\
} while (0)

static inline int to_shortname_char(struct nls_table *nls,
				    unsigned char *buf, int buf_size,
				    wchar_t *src, struct shortname_info *info)
{
	int len;

	if (vfat_skip_char(*src)) {
		info->valid = 0;
		return 0;
	}
	if (vfat_replace_char(*src)) {
		info->valid = 0;
		buf[0] = '_';
		return 1;
	}

	len = nls->uni2char(*src, buf, buf_size);
	if (len <= 0) {
		info->valid = 0;
		buf[0] = '_';
		len = 1;
	} else if (len == 1) {
		unsigned char prev = buf[0];

		if (buf[0] >= 0x7F) {
			info->lower = 0;
			info->upper = 0;
		}

		buf[0] = nls_toupper(nls, buf[0]);
		if (isalpha(buf[0])) {
			if (buf[0] == prev)
				info->lower = 0;
			else
				info->upper = 0;
		}
	} else {
		info->lower = 0;
		info->upper = 0;
	}

	return len;
}

/*
 * Given a valid longname, create a unique shortname.  Make sure the
 * shortname does not exist
 * Returns negative number on error, 0 for a normal
 * return, and 1 for valid shortname
 */
static int vfat_create_shortname(struct inode *dir, struct nls_table *nls,
				 wchar_t *uname, int ulen,
				 unsigned char *name_res, unsigned char *lcase)
{
	struct fat_mount_options *opts = &MSDOS_SB(dir->i_sb)->options;
	wchar_t *ip, *ext_start, *end, *name_start;
	unsigned char base[9], ext[4], buf[5], *p;
	unsigned char charbuf[NLS_MAX_CHARSET_SIZE];
	int chl, chi;
	int sz = 0, extlen, baselen, i, numtail_baselen, numtail2_baselen;
	int is_shortname;
	struct shortname_info base_info, ext_info;

	is_shortname = 1;
	INIT_SHORTNAME_INFO(&base_info);
	INIT_SHORTNAME_INFO(&ext_info);

	/* Now, we need to create a shortname from the long name */
	ext_start = end = &uname[ulen];
	while (--ext_start >= uname) {
		if (*ext_start == 0x002E) {	/* is `.' */
			if (ext_start == end - 1) {
				sz = ulen;
				ext_start = NULL;
			}
			break;
		}
	}

	if (ext_start == uname - 1) {
		sz = ulen;
		ext_start = NULL;
	} else if (ext_start) {
		/*
		 * Names which start with a dot could be just
		 * an extension eg. "...test".  In this case Win95
		 * uses the extension as the name and sets no extension.
		 */
		name_start = &uname[0];
		while (name_start < ext_start) {
			if (!vfat_skip_char(*name_start))
				break;
			name_start++;
		}
		if (name_start != ext_start) {
			sz = ext_start - uname;
			ext_start++;
		} else {
			sz = ulen;
			ext_start = NULL;
		}
	}

	numtail_baselen = 6;
	numtail2_baselen = 2;
	for (baselen = i = 0, p = base, ip = uname; i < sz; i++, ip++) {
		chl = to_shortname_char(nls, charbuf, sizeof(charbuf),
					ip, &base_info);
		if (chl == 0)
			continue;

		if (baselen < 2 && (baselen + chl) > 2)
			numtail2_baselen = baselen;
		if (baselen < 6 && (baselen + chl) > 6)
			numtail_baselen = baselen;
		for (chi = 0; chi < chl; chi++) {
			*p++ = charbuf[chi];
			baselen++;
			if (baselen >= 8)
				break;
		}
		if (baselen >= 8) {
			if ((chi < chl - 1) || (ip + 1) - uname < sz)
				is_shortname = 0;
			break;
		}
	}
	if (baselen == 0) {
		return -EINVAL;
	}

	extlen = 0;
	if (ext_start) {
		for (p = ext, ip = ext_start; extlen < 3 && ip < end; ip++) {
			chl = to_shortname_char(nls, charbuf, sizeof(charbuf),
						ip, &ext_info);
			if (chl == 0)
				continue;

			if ((extlen + chl) > 3) {
				is_shortname = 0;
				break;
			}
			for (chi = 0; chi < chl; chi++) {
				*p++ = charbuf[chi];
				extlen++;
			}
			if (extlen >= 3) {
				if (ip + 1 != end)
					is_shortname = 0;
				break;
			}
		}
	}
	ext[extlen] = '\0';
	base[baselen] = '\0';

	/* Yes, it can happen. ".\xe5" would do it. */
	if (base[0] == DELETED_FLAG)
		base[0] = 0x05;

	/* OK, at this point we know that base is not longer than 8 symbols,
	 * ext is not longer than 3, base is nonempty, both don't contain
	 * any bad symbols (lowercase transformed to uppercase).
	 */

	memset(name_res, ' ', MSDOS_NAME);
	memcpy(name_res, base, baselen);
	memcpy(name_res + 8, ext, extlen);
	*lcase = 0;
	if (is_shortname && base_info.valid && ext_info.valid) {
		if (vfat_find_form(dir, name_res) == 0)
			return -EEXIST;

		if (opts->shortname & VFAT_SFN_CREATE_WIN95) {
			return (base_info.upper && ext_info.upper);
		} else if (opts->shortname & VFAT_SFN_CREATE_WINNT) {
			if ((base_info.upper || base_info.lower) &&
			    (ext_info.upper || ext_info.lower)) {
				if (!base_info.upper && base_info.lower)
					*lcase |= CASE_LOWER_BASE;
				if (!ext_info.upper && ext_info.lower)
					*lcase |= CASE_LOWER_EXT;
				return 1;
			}
			return 0;
		} else {
			BUG();
		}
	}

	if (opts->numtail == 0)
		if (vfat_find_form(dir, name_res) < 0)
			return 0;

	/*
	 * Try to find a unique extension.  This used to
	 * iterate through all possibilities sequentially,
	 * but that gave extremely bad performance.  Windows
	 * only tries a few cases before using random
	 * values for part of the base.
	 */

	if (baselen > 6) {
		baselen = numtail_baselen;
		name_res[7] = ' ';
	}
	name_res[baselen] = '~';
	for (i = 1; i < 10; i++) {
		name_res[baselen + 1] = i + '0';
		if (vfat_find_form(dir, name_res) < 0)
			return 0;
	}

	i = jiffies;
	sz = (jiffies >> 16) & 0x7;
	if (baselen > 2) {
		baselen = numtail2_baselen;
		name_res[7] = ' ';
	}
	name_res[baselen + 4] = '~';
	name_res[baselen + 5] = '1' + sz;
	while (1) {
		snprintf(buf, sizeof(buf), "%04X", i & 0xffff);
		memcpy(&name_res[baselen], buf, 4);
		if (vfat_find_form(dir, name_res) < 0)
			break;
		i -= 11;
	}
	return 0;
}

/* Translate a string, including coded sequences into Unicode */
static int
xlate_to_uni(const unsigned char *name, int len, unsigned char *outname,
	     int *longlen, int *outlen, int escape, int utf8,
	     struct nls_table *nls)
{
	const unsigned char *ip;
	unsigned char *op;
	int i, fill;
	int charlen;

	if (utf8) {
		*outlen = utf8s_to_utf16s(name, len, UTF16_HOST_ENDIAN,
				(wchar_t *) outname, FAT_LFN_LEN + 2);
		if (*outlen < 0)
			return *outlen;
		else if (*outlen > FAT_LFN_LEN)
			return -ENAMETOOLONG;

		op = &outname[*outlen * sizeof(wchar_t)];
	} else {
		for (i = 0, ip = name, op = outname, *outlen = 0;
			 i < len && *outlen < FAT_LFN_LEN;
			 *outlen += 1) {
			if (escape && (*ip == ':')) {
				u8 uc[2];

				if (i > len - 5)
					return -EINVAL;

				if (hex2bin(uc, ip + 1, 2) < 0)
					return -EINVAL;

				*(wchar_t *)op = uc[0] << 8 | uc[1];

				op += 2;
				ip += 5;
				i += 5;
			} else {
				charlen = nls->char2uni(ip, len - i,
							(wchar_t *)op);
				if (charlen < 0)
					return -EINVAL;
				ip += charlen;
				i += charlen;
				op += 2;
			}
		}
		if (i < len)
			return -ENAMETOOLONG;
	}

	*longlen = *outlen;
	if (*outlen % 13) {
		*op++ = 0;
		*op++ = 0;
		*outlen += 1;
		if (*outlen % 13) {
			fill = 13 - (*outlen % 13);
			for (i = 0; i < fill; i++) {
				*op++ = 0xff;
				*op++ = 0xff;
			}
			*outlen += fill;
		}
	}

	return 0;
}

static int vfat_build_slots(struct inode *dir, const unsigned char *name,
			    int len, int is_dir, int cluster,
			    struct timespec64 *ts,
			    struct msdos_dir_slot *slots, int *nr_slots)
{
	struct msdos_sb_info *sbi = MSDOS_SB(dir->i_sb);
	struct fat_mount_options *opts = &sbi->options;
	struct msdos_dir_slot *ps;
	struct msdos_dir_entry *de;
	unsigned char cksum, lcase;
	unsigned char msdos_name[MSDOS_NAME];
	wchar_t *uname;
	__le16 time, date;
	u8 time_cs;
	int err, ulen, usize, i;
	loff_t offset;

	*nr_slots = 0;

	uname = __getname();
	if (!uname)
		return -ENOMEM;

	err = xlate_to_uni(name, len, (unsigned char *)uname, &ulen, &usize,
			   opts->unicode_xlate, opts->utf8, sbi->nls_io);
	if (err)
		goto out_free;

	err = vfat_is_used_badchars(uname, ulen);
	if (err)
		goto out_free;

	err = vfat_create_shortname(dir, sbi->nls_disk, uname, ulen,
				    msdos_name, &lcase);
	if (err < 0)
		goto out_free;
	else if (err == 1) {
		de = (struct msdos_dir_entry *)slots;
		err = 0;
		goto shortname;
	}

	/* build the entry of long file name */
	cksum = fat_checksum(msdos_name);

	*nr_slots = usize / 13;
	for (ps = slots, i = *nr_slots; i > 0; i--, ps++) {
		ps->id = i;
		ps->attr = ATTR_EXT;
		ps->reserved = 0;
		ps->alias_checksum = cksum;
		ps->start = 0;
		offset = (i - 1) * 13;
		fatwchar_to16(ps->name0_4, uname + offset, 5);
		fatwchar_to16(ps->name5_10, uname + offset + 5, 6);
		fatwchar_to16(ps->name11_12, uname + offset + 11, 2);
	}
	slots[0].id |= 0x40;
	de = (struct msdos_dir_entry *)ps;

shortname:
	/* build the entry of 8.3 alias name */
	(*nr_slots)++;
	memcpy(de->name, msdos_name, MSDOS_NAME);
	de->attr = is_dir ? ATTR_DIR : ATTR_ARCH;
	de->lcase = lcase;
	fat_time_unix2fat(sbi, ts, &time, &date, &time_cs);
	de->time = de->ctime = time;
	de->date = de->cdate = de->adate = date;
	de->ctime_cs = time_cs;
	fat_set_start(de, cluster);
	de->size = 0;
out_free:
	__putname(uname);
	return err;
}

static int vfat_add_entry(struct inode *dir, const struct qstr *qname,
			  int is_dir, int cluster, struct timespec64 *ts,
			  struct fat_slot_info *sinfo)
{
	struct msdos_dir_slot *slots;
	unsigned int len;
	int err, nr_slots;

	len = vfat_striptail_len(qname);
	if (len == 0)
		return -ENOENT;

	slots = kmalloc_array(MSDOS_SLOTS, sizeof(*slots), GFP_NOFS);
	if (slots == NULL)
		return -ENOMEM;

	err = vfat_build_slots(dir, qname->name, len, is_dir, cluster, ts,
			       slots, &nr_slots);
	if (err)
		goto cleanup;

	err = fat_add_entries(dir, slots, nr_slots, sinfo);
	if (err)
		goto cleanup;

	/* update timestamp */
<<<<<<< HEAD
	dir->i_ctime = dir->i_mtime = dir->i_atime = *ts;
=======
	fat_truncate_time(dir, ts, S_CTIME|S_MTIME);
>>>>>>> 0fd79184
	if (IS_DIRSYNC(dir))
		(void)fat_sync_inode(dir);
	else
		mark_inode_dirty(dir);
cleanup:
	kfree(slots);
	return err;
}

static int vfat_find(struct inode *dir, const struct qstr *qname,
		     struct fat_slot_info *sinfo)
{
	unsigned int len = vfat_striptail_len(qname);
	if (len == 0)
		return -ENOENT;
	return fat_search_long(dir, qname->name, len, sinfo);
}

static struct dentry *vfat_lookup(struct inode *dir, struct dentry *dentry,
				  unsigned int flags)
{
	struct super_block *sb = dir->i_sb;
	struct fat_slot_info sinfo;
	struct inode *inode;
	struct dentry *alias;
	int err;

	mutex_lock(&MSDOS_SB(sb)->s_lock);

	err = vfat_find(dir, &dentry->d_name, &sinfo);
	if (err) {
		if (err == -ENOENT) {
			inode = NULL;
			goto out;
		}
		goto error;
	}

	inode = fat_build_inode(sb, sinfo.de, sinfo.i_pos);
	brelse(sinfo.bh);
	if (IS_ERR(inode)) {
		err = PTR_ERR(inode);
		goto error;
	}

	alias = d_find_alias(inode);
	/*
	 * Checking "alias->d_parent == dentry->d_parent" to make sure
	 * FS is not corrupted (especially double linked dir).
	 */
	if (alias && alias->d_parent == dentry->d_parent) {
		/*
		 * This inode has non anonymous-DCACHE_DISCONNECTED
		 * dentry. This means, the user did ->lookup() by an
		 * another name (longname vs 8.3 alias of it) in past.
		 *
		 * Switch to new one for reason of locality if possible.
		 */
		if (!S_ISDIR(inode->i_mode))
			d_move(alias, dentry);
		iput(inode);
		mutex_unlock(&MSDOS_SB(sb)->s_lock);
		return alias;
	} else
		dput(alias);

out:
	mutex_unlock(&MSDOS_SB(sb)->s_lock);
	if (!inode)
		vfat_d_version_set(dentry, inode_query_iversion(dir));
	return d_splice_alias(inode, dentry);
error:
	mutex_unlock(&MSDOS_SB(sb)->s_lock);
	return ERR_PTR(err);
}

static int vfat_create(struct inode *dir, struct dentry *dentry, umode_t mode,
		       bool excl)
{
	struct super_block *sb = dir->i_sb;
	struct inode *inode;
	struct fat_slot_info sinfo;
	struct timespec64 ts;
	int err;

	mutex_lock(&MSDOS_SB(sb)->s_lock);

	ts = current_time(dir);
	err = vfat_add_entry(dir, &dentry->d_name, 0, 0, &ts, &sinfo);
	if (err)
		goto out;
	inode_inc_iversion(dir);

	inode = fat_build_inode(sb, sinfo.de, sinfo.i_pos);
	brelse(sinfo.bh);
	if (IS_ERR(inode)) {
		err = PTR_ERR(inode);
		goto out;
	}
	inode_inc_iversion(inode);
	fat_truncate_time(inode, &ts, S_ATIME|S_CTIME|S_MTIME);
	/* timestamp is already written, so mark_inode_dirty() is unneeded. */

	d_instantiate(dentry, inode);
out:
	mutex_unlock(&MSDOS_SB(sb)->s_lock);
	return err;
}

static int vfat_rmdir(struct inode *dir, struct dentry *dentry)
{
	struct inode *inode = d_inode(dentry);
	struct super_block *sb = dir->i_sb;
	struct fat_slot_info sinfo;
	int err;

	mutex_lock(&MSDOS_SB(sb)->s_lock);

	err = fat_dir_empty(inode);
	if (err)
		goto out;
	err = vfat_find(dir, &dentry->d_name, &sinfo);
	if (err)
		goto out;

	err = fat_remove_entries(dir, &sinfo);	/* and releases bh */
	if (err)
		goto out;
	drop_nlink(dir);

	clear_nlink(inode);
	fat_truncate_time(inode, NULL, S_ATIME|S_MTIME);
	fat_detach(inode);
	vfat_d_version_set(dentry, inode_query_iversion(dir));
out:
	mutex_unlock(&MSDOS_SB(sb)->s_lock);

	return err;
}

static int vfat_unlink(struct inode *dir, struct dentry *dentry)
{
	struct inode *inode = d_inode(dentry);
	struct super_block *sb = dir->i_sb;
	struct fat_slot_info sinfo;
	int err;

	mutex_lock(&MSDOS_SB(sb)->s_lock);

	err = vfat_find(dir, &dentry->d_name, &sinfo);
	if (err)
		goto out;

	err = fat_remove_entries(dir, &sinfo);	/* and releases bh */
	if (err)
		goto out;
	clear_nlink(inode);
	fat_truncate_time(inode, NULL, S_ATIME|S_MTIME);
	fat_detach(inode);
	vfat_d_version_set(dentry, inode_query_iversion(dir));
out:
	mutex_unlock(&MSDOS_SB(sb)->s_lock);

	return err;
}

static int vfat_mkdir(struct inode *dir, struct dentry *dentry, umode_t mode)
{
	struct super_block *sb = dir->i_sb;
	struct inode *inode;
	struct fat_slot_info sinfo;
	struct timespec64 ts;
	int err, cluster;

	mutex_lock(&MSDOS_SB(sb)->s_lock);

	ts = current_time(dir);
	cluster = fat_alloc_new_dir(dir, &ts);
	if (cluster < 0) {
		err = cluster;
		goto out;
	}
	err = vfat_add_entry(dir, &dentry->d_name, 1, cluster, &ts, &sinfo);
	if (err)
		goto out_free;
	inode_inc_iversion(dir);
	inc_nlink(dir);

	inode = fat_build_inode(sb, sinfo.de, sinfo.i_pos);
	brelse(sinfo.bh);
	if (IS_ERR(inode)) {
		err = PTR_ERR(inode);
		/* the directory was completed, just return a error */
		goto out;
	}
	inode_inc_iversion(inode);
	set_nlink(inode, 2);
	fat_truncate_time(inode, &ts, S_ATIME|S_CTIME|S_MTIME);
	/* timestamp is already written, so mark_inode_dirty() is unneeded. */

	d_instantiate(dentry, inode);

	mutex_unlock(&MSDOS_SB(sb)->s_lock);
	return 0;

out_free:
	fat_free_clusters(dir, cluster);
out:
	mutex_unlock(&MSDOS_SB(sb)->s_lock);
	return err;
}

static int vfat_rename(struct inode *old_dir, struct dentry *old_dentry,
		       struct inode *new_dir, struct dentry *new_dentry,
		       unsigned int flags)
{
	struct buffer_head *dotdot_bh;
	struct msdos_dir_entry *dotdot_de;
	struct inode *old_inode, *new_inode;
	struct fat_slot_info old_sinfo, sinfo;
	struct timespec64 ts;
	loff_t new_i_pos;
	int err, is_dir, update_dotdot, corrupt = 0;
	struct super_block *sb = old_dir->i_sb;

	if (flags & ~RENAME_NOREPLACE)
		return -EINVAL;

	old_sinfo.bh = sinfo.bh = dotdot_bh = NULL;
	old_inode = d_inode(old_dentry);
	new_inode = d_inode(new_dentry);
	mutex_lock(&MSDOS_SB(sb)->s_lock);
	err = vfat_find(old_dir, &old_dentry->d_name, &old_sinfo);
	if (err)
		goto out;

	is_dir = S_ISDIR(old_inode->i_mode);
	update_dotdot = (is_dir && old_dir != new_dir);
	if (update_dotdot) {
		if (fat_get_dotdot_entry(old_inode, &dotdot_bh, &dotdot_de)) {
			err = -EIO;
			goto out;
		}
	}

	ts = current_time(old_dir);
	if (new_inode) {
		if (is_dir) {
			err = fat_dir_empty(new_inode);
			if (err)
				goto out;
		}
		new_i_pos = MSDOS_I(new_inode)->i_pos;
		fat_detach(new_inode);
	} else {
		err = vfat_add_entry(new_dir, &new_dentry->d_name, is_dir, 0,
				     &ts, &sinfo);
		if (err)
			goto out;
		new_i_pos = sinfo.i_pos;
	}
	inode_inc_iversion(new_dir);

	fat_detach(old_inode);
	fat_attach(old_inode, new_i_pos);
	if (IS_DIRSYNC(new_dir)) {
		err = fat_sync_inode(old_inode);
		if (err)
			goto error_inode;
	} else
		mark_inode_dirty(old_inode);

	if (update_dotdot) {
		fat_set_start(dotdot_de, MSDOS_I(new_dir)->i_logstart);
		mark_buffer_dirty_inode(dotdot_bh, old_inode);
		if (IS_DIRSYNC(new_dir)) {
			err = sync_dirty_buffer(dotdot_bh);
			if (err)
				goto error_dotdot;
		}
		drop_nlink(old_dir);
		if (!new_inode)
 			inc_nlink(new_dir);
	}

	err = fat_remove_entries(old_dir, &old_sinfo);	/* and releases bh */
	old_sinfo.bh = NULL;
	if (err)
		goto error_dotdot;
	inode_inc_iversion(old_dir);
	fat_truncate_time(old_dir, &ts, S_CTIME|S_MTIME);
	if (IS_DIRSYNC(old_dir))
		(void)fat_sync_inode(old_dir);
	else
		mark_inode_dirty(old_dir);

	if (new_inode) {
		drop_nlink(new_inode);
		if (is_dir)
			drop_nlink(new_inode);
		fat_truncate_time(new_inode, &ts, S_CTIME);
	}
out:
	brelse(sinfo.bh);
	brelse(dotdot_bh);
	brelse(old_sinfo.bh);
	mutex_unlock(&MSDOS_SB(sb)->s_lock);

	return err;

error_dotdot:
	/* data cluster is shared, serious corruption */
	corrupt = 1;

	if (update_dotdot) {
		fat_set_start(dotdot_de, MSDOS_I(old_dir)->i_logstart);
		mark_buffer_dirty_inode(dotdot_bh, old_inode);
		corrupt |= sync_dirty_buffer(dotdot_bh);
	}
error_inode:
	fat_detach(old_inode);
	fat_attach(old_inode, old_sinfo.i_pos);
	if (new_inode) {
		fat_attach(new_inode, new_i_pos);
		if (corrupt)
			corrupt |= fat_sync_inode(new_inode);
	} else {
		/*
		 * If new entry was not sharing the data cluster, it
		 * shouldn't be serious corruption.
		 */
		int err2 = fat_remove_entries(new_dir, &sinfo);
		if (corrupt)
			corrupt |= err2;
		sinfo.bh = NULL;
	}
	if (corrupt < 0) {
		fat_fs_error(new_dir->i_sb,
			     "%s: Filesystem corrupted (i_pos %lld)",
			     __func__, sinfo.i_pos);
	}
	goto out;
}

static const struct inode_operations vfat_dir_inode_operations = {
	.create		= vfat_create,
	.lookup		= vfat_lookup,
	.unlink		= vfat_unlink,
	.mkdir		= vfat_mkdir,
	.rmdir		= vfat_rmdir,
	.rename		= vfat_rename,
	.setattr	= fat_setattr,
	.getattr	= fat_getattr,
	.update_time	= fat_update_time,
};

static void setup(struct super_block *sb)
{
	MSDOS_SB(sb)->dir_ops = &vfat_dir_inode_operations;
	if (MSDOS_SB(sb)->options.name_check != 's')
		sb->s_d_op = &vfat_ci_dentry_ops;
	else
		sb->s_d_op = &vfat_dentry_ops;
}

static int vfat_fill_super(struct super_block *sb, void *data, int silent)
{
	return fat_fill_super(sb, data, silent, 1, setup);
}

static struct dentry *vfat_mount(struct file_system_type *fs_type,
		       int flags, const char *dev_name,
		       void *data)
{
	return mount_bdev(fs_type, flags, dev_name, data, vfat_fill_super);
}

static struct file_system_type vfat_fs_type = {
	.owner		= THIS_MODULE,
	.name		= "vfat",
	.mount		= vfat_mount,
	.kill_sb	= kill_block_super,
	.fs_flags	= FS_REQUIRES_DEV,
};
MODULE_ALIAS_FS("vfat");

static int __init init_vfat_fs(void)
{
	return register_filesystem(&vfat_fs_type);
}

static void __exit exit_vfat_fs(void)
{
	unregister_filesystem(&vfat_fs_type);
}

MODULE_LICENSE("GPL");
MODULE_DESCRIPTION("VFAT filesystem support");
MODULE_AUTHOR("Gordon Chaffee");

module_init(init_vfat_fs)
module_exit(exit_vfat_fs)<|MERGE_RESOLUTION|>--- conflicted
+++ resolved
@@ -678,11 +678,7 @@
 		goto cleanup;
 
 	/* update timestamp */
-<<<<<<< HEAD
-	dir->i_ctime = dir->i_mtime = dir->i_atime = *ts;
-=======
 	fat_truncate_time(dir, ts, S_CTIME|S_MTIME);
->>>>>>> 0fd79184
 	if (IS_DIRSYNC(dir))
 		(void)fat_sync_inode(dir);
 	else
