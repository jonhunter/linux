/*
 *  linux/fs/fat/misc.c
 *
 *  Written 1992,1993 by Werner Almesberger
 *  22/11/2000 - Fixed fat_date_unix2dos for dates earlier than 01/01/1980
 *		 and date_dos2unix for date==0 by Igor Zhbanov(bsg@uniyar.ac.ru)
 */

#include "fat.h"
#include <linux/iversion.h>

/*
 * fat_fs_error reports a file system problem that might indicate fa data
 * corruption/inconsistency. Depending on 'errors' mount option the
 * panic() is called, or error message is printed FAT and nothing is done,
 * or filesystem is remounted read-only (default behavior).
 * In case the file system is remounted read-only, it can be made writable
 * again by remounting it.
 */
void __fat_fs_error(struct super_block *sb, int report, const char *fmt, ...)
{
	struct fat_mount_options *opts = &MSDOS_SB(sb)->options;
	va_list args;
	struct va_format vaf;

	if (report) {
		va_start(args, fmt);
		vaf.fmt = fmt;
		vaf.va = &args;
		fat_msg(sb, KERN_ERR, "error, %pV", &vaf);
		va_end(args);
	}

	if (opts->errors == FAT_ERRORS_PANIC)
		panic("FAT-fs (%s): fs panic from previous error\n", sb->s_id);
	else if (opts->errors == FAT_ERRORS_RO && !sb_rdonly(sb)) {
		sb->s_flags |= SB_RDONLY;
		fat_msg(sb, KERN_ERR, "Filesystem has been set read-only");
	}
}
EXPORT_SYMBOL_GPL(__fat_fs_error);

/**
 * fat_msg() - print preformated FAT specific messages. Every thing what is
 * not fat_fs_error() should be fat_msg().
 */
void fat_msg(struct super_block *sb, const char *level, const char *fmt, ...)
{
	struct va_format vaf;
	va_list args;

	va_start(args, fmt);
	vaf.fmt = fmt;
	vaf.va = &args;
	printk("%sFAT-fs (%s): %pV\n", level, sb->s_id, &vaf);
	va_end(args);
}

/* Flushes the number of free clusters on FAT32 */
/* XXX: Need to write one per FSINFO block.  Currently only writes 1 */
int fat_clusters_flush(struct super_block *sb)
{
	struct msdos_sb_info *sbi = MSDOS_SB(sb);
	struct buffer_head *bh;
	struct fat_boot_fsinfo *fsinfo;

	if (sbi->fat_bits != 32)
		return 0;

	bh = sb_bread(sb, sbi->fsinfo_sector);
	if (bh == NULL) {
		fat_msg(sb, KERN_ERR, "bread failed in fat_clusters_flush");
		return -EIO;
	}

	fsinfo = (struct fat_boot_fsinfo *)bh->b_data;
	/* Sanity check */
	if (!IS_FSINFO(fsinfo)) {
		fat_msg(sb, KERN_ERR, "Invalid FSINFO signature: "
		       "0x%08x, 0x%08x (sector = %lu)",
		       le32_to_cpu(fsinfo->signature1),
		       le32_to_cpu(fsinfo->signature2),
		       sbi->fsinfo_sector);
	} else {
		if (sbi->free_clusters != -1)
			fsinfo->free_clusters = cpu_to_le32(sbi->free_clusters);
		if (sbi->prev_free != -1)
			fsinfo->next_cluster = cpu_to_le32(sbi->prev_free);
		mark_buffer_dirty(bh);
	}
	brelse(bh);

	return 0;
}

/*
 * fat_chain_add() adds a new cluster to the chain of clusters represented
 * by inode.
 */
int fat_chain_add(struct inode *inode, int new_dclus, int nr_cluster)
{
	struct super_block *sb = inode->i_sb;
	struct msdos_sb_info *sbi = MSDOS_SB(sb);
	int ret, new_fclus, last;

	/*
	 * We must locate the last cluster of the file to add this new
	 * one (new_dclus) to the end of the link list (the FAT).
	 */
	last = new_fclus = 0;
	if (MSDOS_I(inode)->i_start) {
		int fclus, dclus;

		ret = fat_get_cluster(inode, FAT_ENT_EOF, &fclus, &dclus);
		if (ret < 0)
			return ret;
		new_fclus = fclus + 1;
		last = dclus;
	}

	/* add new one to the last of the cluster chain */
	if (last) {
		struct fat_entry fatent;

		fatent_init(&fatent);
		ret = fat_ent_read(inode, &fatent, last);
		if (ret >= 0) {
			int wait = inode_needs_sync(inode);
			ret = fat_ent_write(inode, &fatent, new_dclus, wait);
			fatent_brelse(&fatent);
		}
		if (ret < 0)
			return ret;
		/*
		 * FIXME:Although we can add this cache, fat_cache_add() is
		 * assuming to be called after linear search with fat_cache_id.
		 */
//		fat_cache_add(inode, new_fclus, new_dclus);
	} else {
		MSDOS_I(inode)->i_start = new_dclus;
		MSDOS_I(inode)->i_logstart = new_dclus;
		/*
		 * Since generic_write_sync() synchronizes regular files later,
		 * we sync here only directories.
		 */
		if (S_ISDIR(inode->i_mode) && IS_DIRSYNC(inode)) {
			ret = fat_sync_inode(inode);
			if (ret)
				return ret;
		} else
			mark_inode_dirty(inode);
	}
	if (new_fclus != (inode->i_blocks >> (sbi->cluster_bits - 9))) {
		fat_fs_error(sb, "clusters badly computed (%d != %llu)",
			     new_fclus,
			     (llu)(inode->i_blocks >> (sbi->cluster_bits - 9)));
		fat_cache_inval_inode(inode);
	}
	inode->i_blocks += nr_cluster << (sbi->cluster_bits - 9);

	return 0;
}

/*
 * The epoch of FAT timestamp is 1980.
 *     :  bits :     value
 * date:  0 -  4: day	(1 -  31)
 * date:  5 -  8: month	(1 -  12)
 * date:  9 - 15: year	(0 - 127) from 1980
 * time:  0 -  4: sec	(0 -  29) 2sec counts
 * time:  5 - 10: min	(0 -  59)
 * time: 11 - 15: hour	(0 -  23)
 */
#define SECS_PER_MIN	60
#define SECS_PER_HOUR	(60 * 60)
#define SECS_PER_DAY	(SECS_PER_HOUR * 24)
/* days between 1.1.70 and 1.1.80 (2 leap days) */
#define DAYS_DELTA	(365 * 10 + 2)
/* 120 (2100 - 1980) isn't leap year */
#define YEAR_2100	120
#define IS_LEAP_YEAR(y)	(!((y) & 3) && (y) != YEAR_2100)

/* Linear day numbers of the respective 1sts in non-leap years. */
static long days_in_year[] = {
	/* Jan  Feb  Mar  Apr  May  Jun  Jul  Aug  Sep  Oct  Nov  Dec */
	0,   0,  31,  59,  90, 120, 151, 181, 212, 243, 273, 304, 334, 0, 0, 0,
};

static inline int fat_tz_offset(struct msdos_sb_info *sbi)
{
	return (sbi->options.tz_set ?
	       -sbi->options.time_offset :
	       sys_tz.tz_minuteswest) * SECS_PER_MIN;
}

/* Convert a FAT time/date pair to a UNIX date (seconds since 1 1 70). */
void fat_time_fat2unix(struct msdos_sb_info *sbi, struct timespec64 *ts,
		       __le16 __time, __le16 __date, u8 time_cs)
{
	u16 time = le16_to_cpu(__time), date = le16_to_cpu(__date);
	time64_t second;
	long day, leap_day, month, year;

	year  = date >> 9;
	month = max(1, (date >> 5) & 0xf);
	day   = max(1, date & 0x1f) - 1;

	leap_day = (year + 3) / 4;
	if (year > YEAR_2100)		/* 2100 isn't leap year */
		leap_day--;
	if (IS_LEAP_YEAR(year) && month > 2)
		leap_day++;

	second =  (time & 0x1f) << 1;
	second += ((time >> 5) & 0x3f) * SECS_PER_MIN;
	second += (time >> 11) * SECS_PER_HOUR;
	second += (time64_t)(year * 365 + leap_day
		   + days_in_year[month] + day
		   + DAYS_DELTA) * SECS_PER_DAY;

	second += fat_tz_offset(sbi);

	if (time_cs) {
		ts->tv_sec = second + (time_cs / 100);
		ts->tv_nsec = (time_cs % 100) * 10000000;
	} else {
		ts->tv_sec = second;
		ts->tv_nsec = 0;
	}
}

/* Convert linear UNIX date to a FAT time/date pair. */
void fat_time_unix2fat(struct msdos_sb_info *sbi, struct timespec64 *ts,
		       __le16 *time, __le16 *date, u8 *time_cs)
{
	struct tm tm;
<<<<<<< HEAD
	time64_to_tm(ts->tv_sec,
		   (sbi->options.tz_set ? sbi->options.time_offset :
		   -sys_tz.tz_minuteswest) * SECS_PER_MIN, &tm);
=======
	time64_to_tm(ts->tv_sec, -fat_tz_offset(sbi), &tm);
>>>>>>> 0fd79184

	/*  FAT can only support year between 1980 to 2107 */
	if (tm.tm_year < 1980 - 1900) {
		*time = 0;
		*date = cpu_to_le16((0 << 9) | (1 << 5) | 1);
		if (time_cs)
			*time_cs = 0;
		return;
	}
	if (tm.tm_year > 2107 - 1900) {
		*time = cpu_to_le16((23 << 11) | (59 << 5) | 29);
		*date = cpu_to_le16((127 << 9) | (12 << 5) | 31);
		if (time_cs)
			*time_cs = 199;
		return;
	}

	/* from 1900 -> from 1980 */
	tm.tm_year -= 80;
	/* 0~11 -> 1~12 */
	tm.tm_mon++;
	/* 0~59 -> 0~29(2sec counts) */
	tm.tm_sec >>= 1;

	*time = cpu_to_le16(tm.tm_hour << 11 | tm.tm_min << 5 | tm.tm_sec);
	*date = cpu_to_le16(tm.tm_year << 9 | tm.tm_mon << 5 | tm.tm_mday);
	if (time_cs)
		*time_cs = (ts->tv_sec & 1) * 100 + ts->tv_nsec / 10000000;
}
EXPORT_SYMBOL_GPL(fat_time_unix2fat);

static inline struct timespec64 fat_timespec64_trunc_2secs(struct timespec64 ts)
{
	return (struct timespec64){ ts.tv_sec & ~1ULL, 0 };
}
/*
 * truncate the various times with appropriate granularity:
 *   root inode:
 *     all times always 0
 *   all other inodes:
 *     mtime - 2 seconds
 *     ctime
 *       msdos - 2 seconds
 *       vfat  - 10 milliseconds
 *     atime - 24 hours (00:00:00 in local timezone)
 */
int fat_truncate_time(struct inode *inode, struct timespec64 *now, int flags)
{
	struct msdos_sb_info *sbi = MSDOS_SB(inode->i_sb);
	struct timespec64 ts;

	if (inode->i_ino == MSDOS_ROOT_INO)
		return 0;

	if (now == NULL) {
		now = &ts;
		ts = current_time(inode);
	}

	if (flags & S_ATIME) {
		/* to localtime */
		time64_t seconds = now->tv_sec - fat_tz_offset(sbi);
		s32 remainder;

		div_s64_rem(seconds, SECS_PER_DAY, &remainder);
		/* to day boundary, and back to unix time */
		seconds = seconds + fat_tz_offset(sbi) - remainder;

		inode->i_atime = (struct timespec64){ seconds, 0 };
	}
	if (flags & S_CTIME) {
		if (sbi->options.isvfat)
			inode->i_ctime = timespec64_trunc(*now, 10000000);
		else
			inode->i_ctime = fat_timespec64_trunc_2secs(*now);
	}
	if (flags & S_MTIME)
		inode->i_mtime = fat_timespec64_trunc_2secs(*now);

	return 0;
}
EXPORT_SYMBOL_GPL(fat_truncate_time);

int fat_update_time(struct inode *inode, struct timespec64 *now, int flags)
{
	int iflags = I_DIRTY_TIME;
	bool dirty = false;

	if (inode->i_ino == MSDOS_ROOT_INO)
		return 0;

	fat_truncate_time(inode, now, flags);
	if (flags & S_VERSION)
		dirty = inode_maybe_inc_iversion(inode, false);
	if ((flags & (S_ATIME | S_CTIME | S_MTIME)) &&
	    !(inode->i_sb->s_flags & SB_LAZYTIME))
		dirty = true;

	if (dirty)
		iflags |= I_DIRTY_SYNC;
	__mark_inode_dirty(inode, iflags);
	return 0;
}
EXPORT_SYMBOL_GPL(fat_update_time);

int fat_sync_bhs(struct buffer_head **bhs, int nr_bhs)
{
	int i, err = 0;

	for (i = 0; i < nr_bhs; i++)
		write_dirty_buffer(bhs[i], 0);

	for (i = 0; i < nr_bhs; i++) {
		wait_on_buffer(bhs[i]);
		if (!err && !buffer_uptodate(bhs[i]))
			err = -EIO;
	}
	return err;
}<|MERGE_RESOLUTION|>--- conflicted
+++ resolved
@@ -234,13 +234,7 @@
 		       __le16 *time, __le16 *date, u8 *time_cs)
 {
 	struct tm tm;
-<<<<<<< HEAD
-	time64_to_tm(ts->tv_sec,
-		   (sbi->options.tz_set ? sbi->options.time_offset :
-		   -sys_tz.tz_minuteswest) * SECS_PER_MIN, &tm);
-=======
 	time64_to_tm(ts->tv_sec, -fat_tz_offset(sbi), &tm);
->>>>>>> 0fd79184
 
 	/*  FAT can only support year between 1980 to 2107 */
 	if (tm.tm_year < 1980 - 1900) {
