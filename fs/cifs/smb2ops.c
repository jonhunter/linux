--- conflicted
+++ resolved
@@ -2119,12 +2119,8 @@
 	oparms.fid = &fid;
 	oparms.reconnect = false;
 
-<<<<<<< HEAD
-	rc = SMB2_open(xid, &oparms, utf16_path, &oplock, NULL, NULL, NULL);
-=======
 	rc = SMB2_open(xid, &oparms, utf16_path, &oplock, NULL, NULL, NULL,
 		       NULL);
->>>>>>> 778fbf41
 	if (rc)
 		goto notify_exit;
 
@@ -2222,8 +2218,9 @@
 		trace_smb3_query_dir_err(xid, fid->persistent_fid,
 					 tcon->tid, tcon->ses->Suid, 0, 0, rc);
 		goto qdf_free;
-<<<<<<< HEAD
-	}
+	}
+
+	atomic_inc(&tcon->num_remote_opens);
 
 	qd_rsp = (struct smb2_query_directory_rsp *)rsp_iov[1].iov_base;
 	if (qd_rsp->sync_hdr.Status == STATUS_NO_MORE_FILES) {
@@ -2241,28 +2238,6 @@
 			tcon->ses->Suid, 0, 0, rc);
 		goto qdf_free;
 	}
-=======
-	}
-
-	atomic_inc(&tcon->num_remote_opens);
-
-	qd_rsp = (struct smb2_query_directory_rsp *)rsp_iov[1].iov_base;
-	if (qd_rsp->sync_hdr.Status == STATUS_NO_MORE_FILES) {
-		trace_smb3_query_dir_done(xid, fid->persistent_fid,
-					  tcon->tid, tcon->ses->Suid, 0, 0);
-		srch_inf->endOfSearch = true;
-		rc = 0;
-		goto qdf_free;
-	}
-
-	rc = smb2_parse_query_directory(tcon, &rsp_iov[1], resp_buftype[1],
-					srch_inf);
-	if (rc) {
-		trace_smb3_query_dir_err(xid, fid->persistent_fid, tcon->tid,
-			tcon->ses->Suid, 0, 0, rc);
-		goto qdf_free;
-	}
->>>>>>> 778fbf41
 	resp_buftype[1] = CIFS_NO_BUFFER;
 
 	trace_smb3_query_dir_done(xid, fid->persistent_fid, tcon->tid,
@@ -3274,13 +3249,10 @@
 	 * Extending the file
 	 */
 	if ((keep_size == false) && i_size_read(inode) < off + len) {
-<<<<<<< HEAD
-=======
 		rc = inode_newsize_ok(inode, off + len);
 		if (rc)
 			goto out;
 
->>>>>>> 778fbf41
 		if ((cifsi->cifsAttrs & FILE_ATTRIBUTE_SPARSE_FILE) == 0)
 			smb2_set_sparse(xid, tcon, cfile, inode, false);
 
