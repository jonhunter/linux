--- conflicted
+++ resolved
@@ -153,11 +153,7 @@
 	/* Open a new filesystem context, transferring parameters from the
 	 * parent superblock, including the network namespace.
 	 */
-<<<<<<< HEAD
-	fc = fs_context_for_submount(&nfs_fs_type, path->dentry);
-=======
 	fc = fs_context_for_submount(path->mnt->mnt_sb->s_type, path->dentry);
->>>>>>> 77a36a3a
 	if (IS_ERR(fc))
 		return ERR_CAST(fc);
 
