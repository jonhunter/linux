/*
 *  linux/init/main.c
 *
 *  Copyright (C) 1991, 1992  Linus Torvalds
 *
 *  GK 2/5/95  -  Changed to support mounting root fs via NFS
 *  Added initrd & change_root: Werner Almesberger & Hans Lermen, Feb '96
 *  Moan early if gcc is old, avoiding bogus kernels - Paul Gortmaker, May '96
 *  Simplified starting of init:  Michael A. Griffith <grif@acm.org>
 */

#define DEBUG		/* Enable initcall_debug */

#include <linux/types.h>
#include <linux/module.h>
#include <linux/proc_fs.h>
#include <linux/kernel.h>
#include <linux/syscalls.h>
#include <linux/stackprotector.h>
#include <linux/string.h>
#include <linux/ctype.h>
#include <linux/delay.h>
#include <linux/ioport.h>
#include <linux/init.h>
#include <linux/initrd.h>
#include <linux/bootmem.h>
#include <linux/acpi.h>
#include <linux/tty.h>
#include <linux/percpu.h>
#include <linux/kmod.h>
#include <linux/vmalloc.h>
#include <linux/kernel_stat.h>
#include <linux/start_kernel.h>
#include <linux/security.h>
#include <linux/smp.h>
#include <linux/profile.h>
#include <linux/rcupdate.h>
#include <linux/moduleparam.h>
#include <linux/kallsyms.h>
#include <linux/writeback.h>
#include <linux/cpu.h>
#include <linux/cpuset.h>
#include <linux/cgroup.h>
#include <linux/efi.h>
#include <linux/tick.h>
#include <linux/interrupt.h>
#include <linux/taskstats_kern.h>
#include <linux/delayacct.h>
#include <linux/unistd.h>
#include <linux/rmap.h>
#include <linux/mempolicy.h>
#include <linux/key.h>
#include <linux/buffer_head.h>
#include <linux/page_ext.h>
#include <linux/debug_locks.h>
#include <linux/debugobjects.h>
#include <linux/lockdep.h>
#include <linux/kmemleak.h>
#include <linux/pid_namespace.h>
#include <linux/device.h>
#include <linux/kthread.h>
#include <linux/sched.h>
#include <linux/signal.h>
#include <linux/idr.h>
#include <linux/kgdb.h>
#include <linux/ftrace.h>
#include <linux/async.h>
#include <linux/kmemcheck.h>
#include <linux/sfi.h>
#include <linux/shmem_fs.h>
#include <linux/slab.h>
#include <linux/perf_event.h>
#include <linux/file.h>
#include <linux/ptrace.h>
#include <linux/blkdev.h>
#include <linux/elevator.h>
#include <linux/sched_clock.h>
#include <linux/context_tracking.h>
#include <linux/random.h>
#include <linux/list.h>
#include <linux/integrity.h>
#include <linux/proc_ns.h>
#include <linux/io.h>

#include <asm/io.h>
#include <asm/bugs.h>
#include <asm/setup.h>
#include <asm/sections.h>
#include <asm/cacheflush.h>

static int kernel_init(void *);

extern void init_IRQ(void);
extern void fork_init(void);
extern void radix_tree_init(void);

/*
 * Debug helper: via this flag we know that we are in 'early bootup code'
 * where only the boot processor is running with IRQ disabled.  This means
 * two things - IRQ must not be enabled before the flag is cleared and some
 * operations which are not allowed with IRQ disabled are allowed while the
 * flag is set.
 */
bool early_boot_irqs_disabled __read_mostly;

enum system_states system_state __read_mostly;
EXPORT_SYMBOL(system_state);

/*
 * Boot command-line arguments
 */
#define MAX_INIT_ARGS CONFIG_INIT_ENV_ARG_LIMIT
#define MAX_INIT_ENVS CONFIG_INIT_ENV_ARG_LIMIT

extern void time_init(void);
/* Default late time init is NULL. archs can override this later. */
void (*__initdata late_time_init)(void);

/* Untouched command line saved by arch-specific code. */
char __initdata boot_command_line[COMMAND_LINE_SIZE];
/* Untouched saved command line (eg. for /proc) */
char *saved_command_line;
/* Command line for parameter parsing */
static char *static_command_line;
/* Command line for per-initcall parameter parsing */
static char *initcall_command_line;

static char *execute_command;
static char *ramdisk_execute_command;

/*
 * Used to generate warnings if static_key manipulation functions are used
 * before jump_label_init is called.
 */
bool static_key_initialized __read_mostly;
EXPORT_SYMBOL_GPL(static_key_initialized);

/*
 * If set, this is an indication to the drivers that reset the underlying
 * device before going ahead with the initialization otherwise driver might
 * rely on the BIOS and skip the reset operation.
 *
 * This is useful if kernel is booting in an unreliable environment.
 * For ex. kdump situation where previous kernel has crashed, BIOS has been
 * skipped and devices will be in unknown state.
 */
unsigned int reset_devices;
EXPORT_SYMBOL(reset_devices);

static int __init set_reset_devices(char *str)
{
	reset_devices = 1;
	return 1;
}

__setup("reset_devices", set_reset_devices);

static const char *argv_init[MAX_INIT_ARGS+2] = { "init", NULL, };
const char *envp_init[MAX_INIT_ENVS+2] = { "HOME=/", "TERM=linux", NULL, };
static const char *panic_later, *panic_param;

extern const struct obs_kernel_param __setup_start[], __setup_end[];

static bool __init obsolete_checksetup(char *line)
{
	const struct obs_kernel_param *p;
	bool had_early_param = false;

	p = __setup_start;
	do {
		int n = strlen(p->str);
		if (parameqn(line, p->str, n)) {
			if (p->early) {
				/* Already done in parse_early_param?
				 * (Needs exact match on param part).
				 * Keep iterating, as we can have early
				 * params and __setups of same names 8( */
				if (line[n] == '\0' || line[n] == '=')
					had_early_param = true;
			} else if (!p->setup_func) {
				pr_warn("Parameter %s is obsolete, ignored\n",
					p->str);
				return true;
			} else if (p->setup_func(line + n))
				return true;
		}
		p++;
	} while (p < __setup_end);

	return had_early_param;
}

/*
 * This should be approx 2 Bo*oMips to start (note initial shift), and will
 * still work even if initially too large, it will just take slightly longer
 */
unsigned long loops_per_jiffy = (1<<12);
EXPORT_SYMBOL(loops_per_jiffy);

static int __init debug_kernel(char *str)
{
	console_loglevel = CONSOLE_LOGLEVEL_DEBUG;
	return 0;
}

static int __init quiet_kernel(char *str)
{
	console_loglevel = CONSOLE_LOGLEVEL_QUIET;
	return 0;
}

early_param("debug", debug_kernel);
early_param("quiet", quiet_kernel);

static int __init loglevel(char *str)
{
	int newlevel;

	/*
	 * Only update loglevel value when a correct setting was passed,
	 * to prevent blind crashes (when loglevel being set to 0) that
	 * are quite hard to debug
	 */
	if (get_option(&str, &newlevel)) {
		console_loglevel = newlevel;
		return 0;
	}

	return -EINVAL;
}

early_param("loglevel", loglevel);

/* Change NUL term back to "=", to make "param" the whole string. */
static int __init repair_env_string(char *param, char *val,
				    const char *unused, void *arg)
{
	if (val) {
		/* param=val or param="val"? */
		if (val == param+strlen(param)+1)
			val[-1] = '=';
		else if (val == param+strlen(param)+2) {
			val[-2] = '=';
			memmove(val-1, val, strlen(val)+1);
			val--;
		} else
			BUG();
	}
	return 0;
}

/* Anything after -- gets handed straight to init. */
static int __init set_init_arg(char *param, char *val,
			       const char *unused, void *arg)
{
	unsigned int i;

	if (panic_later)
		return 0;

	repair_env_string(param, val, unused, NULL);

	for (i = 0; argv_init[i]; i++) {
		if (i == MAX_INIT_ARGS) {
			panic_later = "init";
			panic_param = param;
			return 0;
		}
	}
	argv_init[i] = param;
	return 0;
}

/*
 * Unknown boot options get handed to init, unless they look like
 * unused parameters (modprobe will find them in /proc/cmdline).
 */
static int __init unknown_bootoption(char *param, char *val,
				     const char *unused, void *arg)
{
	repair_env_string(param, val, unused, NULL);

	/* Handle obsolete-style parameters */
	if (obsolete_checksetup(param))
		return 0;

	/* Unused module parameter. */
	if (strchr(param, '.') && (!val || strchr(param, '.') < val))
		return 0;

	if (panic_later)
		return 0;

	if (val) {
		/* Environment option */
		unsigned int i;
		for (i = 0; envp_init[i]; i++) {
			if (i == MAX_INIT_ENVS) {
				panic_later = "env";
				panic_param = param;
			}
			if (!strncmp(param, envp_init[i], val - param))
				break;
		}
		envp_init[i] = param;
	} else {
		/* Command line option */
		unsigned int i;
		for (i = 0; argv_init[i]; i++) {
			if (i == MAX_INIT_ARGS) {
				panic_later = "init";
				panic_param = param;
			}
		}
		argv_init[i] = param;
	}
	return 0;
}

static int __init init_setup(char *str)
{
	unsigned int i;

	execute_command = str;
	/*
	 * In case LILO is going to boot us with default command line,
	 * it prepends "auto" before the whole cmdline which makes
	 * the shell think it should execute a script with such name.
	 * So we ignore all arguments entered _before_ init=... [MJ]
	 */
	for (i = 1; i < MAX_INIT_ARGS; i++)
		argv_init[i] = NULL;
	return 1;
}
__setup("init=", init_setup);

static int __init rdinit_setup(char *str)
{
	unsigned int i;

	ramdisk_execute_command = str;
	/* See "auto" comment in init_setup */
	for (i = 1; i < MAX_INIT_ARGS; i++)
		argv_init[i] = NULL;
	return 1;
}
__setup("rdinit=", rdinit_setup);

#ifndef CONFIG_SMP
static const unsigned int setup_max_cpus = NR_CPUS;
static inline void setup_nr_cpu_ids(void) { }
static inline void smp_prepare_cpus(unsigned int maxcpus) { }
#endif

/*
 * We need to store the untouched command line for future reference.
 * We also need to store the touched command line since the parameter
 * parsing is performed in place, and we should allow a component to
 * store reference of name/value for future reference.
 */
static void __init setup_command_line(char *command_line)
{
	saved_command_line =
		memblock_virt_alloc(strlen(boot_command_line) + 1, 0);
	initcall_command_line =
		memblock_virt_alloc(strlen(boot_command_line) + 1, 0);
	static_command_line = memblock_virt_alloc(strlen(command_line) + 1, 0);
	strcpy(saved_command_line, boot_command_line);
	strcpy(static_command_line, command_line);
}

/*
 * We need to finalize in a non-__init function or else race conditions
 * between the root thread and the init thread may cause start_kernel to
 * be reaped by free_initmem before the root thread has proceeded to
 * cpu_idle.
 *
 * gcc-3.4 accidentally inlines this function, so use noinline.
 */

static __initdata DECLARE_COMPLETION(kthreadd_done);

static noinline void __ref rest_init(void)
{
	int pid;

	rcu_scheduler_starting();
	/*
	 * We need to spawn init first so that it obtains pid 1, however
	 * the init task will end up wanting to create kthreads, which, if
	 * we schedule it before we create kthreadd, will OOPS.
	 */
	kernel_thread(kernel_init, NULL, CLONE_FS);
	numa_default_policy();
	pid = kernel_thread(kthreadd, NULL, CLONE_FS | CLONE_FILES);
	rcu_read_lock();
	kthreadd_task = find_task_by_pid_ns(pid, &init_pid_ns);
	rcu_read_unlock();
	complete(&kthreadd_done);

	/*
	 * The boot idle thread must execute schedule()
	 * at least once to get things moving:
	 */
	init_idle_bootup_task(current);
	schedule_preempt_disabled();
	/* Call into cpu_idle with preempt disabled */
	cpu_startup_entry(CPUHP_ONLINE);
}

/* Check for early params. */
static int __init do_early_param(char *param, char *val,
				 const char *unused, void *arg)
{
	const struct obs_kernel_param *p;

	for (p = __setup_start; p < __setup_end; p++) {
		if ((p->early && parameq(param, p->str)) ||
		    (strcmp(param, "console") == 0 &&
		     strcmp(p->str, "earlycon") == 0)
		) {
			if (p->setup_func(val) != 0)
				pr_warn("Malformed early option '%s'\n", param);
		}
	}
	/* We accept everything at this stage. */
	return 0;
}

void __init parse_early_options(char *cmdline)
{
	parse_args("early options", cmdline, NULL, 0, 0, 0, NULL,
		   do_early_param);
}

/* Arch code calls this early on, or if not, just before other parsing. */
void __init parse_early_param(void)
{
	static int done __initdata;
	static char tmp_cmdline[COMMAND_LINE_SIZE] __initdata;

	if (done)
		return;

	/* All fall through to do_early_param. */
	strlcpy(tmp_cmdline, boot_command_line, COMMAND_LINE_SIZE);
	parse_early_options(tmp_cmdline);
	done = 1;
}

void __init __weak smp_setup_processor_id(void)
{
}

# if THREAD_SIZE >= PAGE_SIZE
void __init __weak thread_stack_cache_init(void)
{
}
#endif

/*
 * Set up kernel memory allocators
 */
static void __init mm_init(void)
{
	/*
	 * page_ext requires contiguous pages,
	 * bigger than MAX_ORDER unless SPARSEMEM.
	 */
	page_ext_init_flatmem();
	mem_init();
	kmem_cache_init();
	percpu_init_late();
	pgtable_init();
	vmalloc_init();
	ioremap_huge_init();
}

asmlinkage __visible void __init start_kernel(void)
{
	char *command_line;
	char *after_dashes;

	set_task_stack_end_magic(&init_task);
	smp_setup_processor_id();
	debug_objects_early_init();

	/*
	 * Set up the the initial canary ASAP:
	 */
	boot_init_stack_canary();

	cgroup_init_early();

	local_irq_disable();
	early_boot_irqs_disabled = true;

/*
 * Interrupts are still disabled. Do necessary setups, then
 * enable them
 */
	boot_cpu_init();
	page_address_init();
	pr_notice("%s", linux_banner);
	setup_arch(&command_line);
	mm_init_cpumask(&init_mm);
	setup_command_line(command_line);
	setup_nr_cpu_ids();
	setup_per_cpu_areas();
	boot_cpu_state_init();
	smp_prepare_boot_cpu();	/* arch-specific boot-cpu hooks */

	build_all_zonelists(NULL, NULL);
	page_alloc_init();

	pr_notice("Kernel command line: %s\n", boot_command_line);
	parse_early_param();
	after_dashes = parse_args("Booting kernel",
				  static_command_line, __start___param,
				  __stop___param - __start___param,
				  -1, -1, NULL, &unknown_bootoption);
	if (!IS_ERR_OR_NULL(after_dashes))
		parse_args("Setting init args", after_dashes, NULL, 0, -1, -1,
			   NULL, set_init_arg);

	jump_label_init();

	/*
	 * These use large bootmem allocations and must precede
	 * kmem_cache_init()
	 */
	setup_log_buf(0);
	pidhash_init();
	vfs_caches_init_early();
	sort_main_extable();
	trap_init();
	mm_init();

	/*
	 * Set up the scheduler prior starting any interrupts (such as the
	 * timer interrupt). Full topology setup happens at smp_init()
	 * time - but meanwhile we still have a functioning scheduler.
	 */
	sched_init();
	/*
	 * Disable preemption - early bootup scheduling is extremely
	 * fragile until we cpu_idle() for the first time.
	 */
	preempt_disable();
	if (WARN(!irqs_disabled(),
		 "Interrupts were enabled *very* early, fixing it\n"))
		local_irq_disable();
	idr_init_cache();
	rcu_init();

	/* trace_printk() and trace points may be used after this */
	trace_init();

	context_tracking_init();
	radix_tree_init();
	/* init some links before init_ISA_irqs() */
	early_irq_init();
	init_IRQ();
	tick_init();
	rcu_init_nohz();
	init_timers();
	hrtimers_init();
	softirq_init();
	timekeeping_init();
	time_init();
	sched_clock_postinit();
	printk_nmi_init();
	perf_event_init();
	profile_init();
	call_function_init();
	WARN(!irqs_disabled(), "Interrupts were enabled early\n");
	early_boot_irqs_disabled = false;
	local_irq_enable();

	kmem_cache_init_late();

	/*
	 * HACK ALERT! This is early. We're enabling the console before
	 * we've done PCI setups etc, and console_init() must be aware of
	 * this. But we do want output early, in case something goes wrong.
	 */
	console_init();
	if (panic_later)
		panic("Too many boot %s vars at `%s'", panic_later,
		      panic_param);

	lockdep_info();

	/*
	 * Need to run this when irqs are enabled, because it wants
	 * to self-test [hard/soft]-irqs on/off lock inversion bugs
	 * too:
	 */
	locking_selftest();

#ifdef CONFIG_BLK_DEV_INITRD
	if (initrd_start && !initrd_below_start_ok &&
	    page_to_pfn(virt_to_page((void *)initrd_start)) < min_low_pfn) {
		pr_crit("initrd overwritten (0x%08lx < 0x%08lx) - disabling it.\n",
		    page_to_pfn(virt_to_page((void *)initrd_start)),
		    min_low_pfn);
		initrd_start = 0;
	}
#endif
	page_ext_init();
	debug_objects_mem_init();
	kmemleak_init();
	setup_per_cpu_pageset();
	numa_policy_init();
	if (late_time_init)
		late_time_init();
	sched_clock_init();
	calibrate_delay();
	pidmap_init();
	anon_vma_init();
	acpi_early_init();
#ifdef CONFIG_X86
	if (efi_enabled(EFI_RUNTIME_SERVICES))
		efi_enter_virtual_mode();
#endif
#ifdef CONFIG_X86_ESPFIX64
	/* Should be run before the first non-init thread is created */
	init_espfix_bsp();
#endif
	thread_stack_cache_init();
	cred_init();
	fork_init();
	proc_caches_init();
	buffer_init();
	key_init();
	security_init();
	dbg_late_init();
	vfs_caches_init();
	signals_init();
	/* rootfs populating might need page-writeback */
	page_writeback_init();
	proc_root_init();
	nsfs_init();
	cpuset_init();
	cgroup_init();
	taskstats_init_early();
	delayacct_init();

	check_bugs();

	acpi_subsystem_init();
	sfi_init_late();

	if (efi_enabled(EFI_RUNTIME_SERVICES)) {
		efi_late_init();
		efi_free_boot_services();
	}

	ftrace_init();

	/* Do the rest non-__init'ed, we're now alive */
	rest_init();
}

/* Call all constructor functions linked into the kernel. */
static void __init do_ctors(void)
{
#ifdef CONFIG_CONSTRUCTORS
	ctor_fn_t *fn = (ctor_fn_t *) __ctors_start;

	for (; fn < (ctor_fn_t *) __ctors_end; fn++)
		(*fn)();
#endif
}

bool initcall_debug;
core_param(initcall_debug, initcall_debug, bool, 0644);

#ifdef CONFIG_KALLSYMS
struct blacklist_entry {
	struct list_head next;
	char *buf;
};

static __initdata_or_module LIST_HEAD(blacklisted_initcalls);

static int __init initcall_blacklist(char *str)
{
	char *str_entry;
	struct blacklist_entry *entry;

	/* str argument is a comma-separated list of functions */
	do {
		str_entry = strsep(&str, ",");
		if (str_entry) {
			pr_debug("blacklisting initcall %s\n", str_entry);
			entry = alloc_bootmem(sizeof(*entry));
			entry->buf = alloc_bootmem(strlen(str_entry) + 1);
			strcpy(entry->buf, str_entry);
			list_add(&entry->next, &blacklisted_initcalls);
		}
	} while (str_entry);

	return 0;
}

static bool __init_or_module initcall_blacklisted(initcall_t fn)
{
	struct blacklist_entry *entry;
	char fn_name[KSYM_SYMBOL_LEN];
	unsigned long addr;

	if (list_empty(&blacklisted_initcalls))
		return false;

	addr = (unsigned long) dereference_function_descriptor(fn);
	sprint_symbol_no_offset(fn_name, addr);
<<<<<<< HEAD

	/*
	 * fn will be "function_name [module_name]" where [module_name] is not
	 * displayed for built-in init functions.  Strip off the [module_name].
	 */
	strreplace(fn_name, ' ', '\0');
=======
>>>>>>> 6fbe1601

	list_for_each_entry(entry, &blacklisted_initcalls, next) {
		if (!strcmp(fn_name, entry->buf)) {
			pr_debug("initcall %s blacklisted\n", fn_name);
			return true;
		}
	}

	return false;
}
#else
static int __init initcall_blacklist(char *str)
{
	pr_warn("initcall_blacklist requires CONFIG_KALLSYMS\n");
	return 0;
}

static bool __init_or_module initcall_blacklisted(initcall_t fn)
{
	return false;
}
#endif
__setup("initcall_blacklist=", initcall_blacklist);

static int __init_or_module do_one_initcall_debug(initcall_t fn)
{
	ktime_t calltime, delta, rettime;
	unsigned long long duration;
	int ret;

	printk(KERN_DEBUG "calling  %pF @ %i\n", fn, task_pid_nr(current));
	calltime = ktime_get();
	ret = fn();
	rettime = ktime_get();
	delta = ktime_sub(rettime, calltime);
	duration = (unsigned long long) ktime_to_ns(delta) >> 10;
	printk(KERN_DEBUG "initcall %pF returned %d after %lld usecs\n",
		 fn, ret, duration);

	return ret;
}

int __init_or_module do_one_initcall(initcall_t fn)
{
	int count = preempt_count();
	int ret;
	char msgbuf[64];

	if (initcall_blacklisted(fn))
		return -EPERM;

	if (initcall_debug)
		ret = do_one_initcall_debug(fn);
	else
		ret = fn();

	msgbuf[0] = 0;

	if (preempt_count() != count) {
		sprintf(msgbuf, "preemption imbalance ");
		preempt_count_set(count);
	}
	if (irqs_disabled()) {
		strlcat(msgbuf, "disabled interrupts ", sizeof(msgbuf));
		local_irq_enable();
	}
	WARN(msgbuf[0], "initcall %pF returned with %s\n", fn, msgbuf);

	add_latent_entropy();
	return ret;
}


extern initcall_t __initcall_start[];
extern initcall_t __initcall0_start[];
extern initcall_t __initcall1_start[];
extern initcall_t __initcall2_start[];
extern initcall_t __initcall3_start[];
extern initcall_t __initcall4_start[];
extern initcall_t __initcall5_start[];
extern initcall_t __initcall6_start[];
extern initcall_t __initcall7_start[];
extern initcall_t __initcall_end[];

static initcall_t *initcall_levels[] __initdata = {
	__initcall0_start,
	__initcall1_start,
	__initcall2_start,
	__initcall3_start,
	__initcall4_start,
	__initcall5_start,
	__initcall6_start,
	__initcall7_start,
	__initcall_end,
};

/* Keep these in sync with initcalls in include/linux/init.h */
static char *initcall_level_names[] __initdata = {
	"early",
	"core",
	"postcore",
	"arch",
	"subsys",
	"fs",
	"device",
	"late",
};

static void __init do_initcall_level(int level)
{
	initcall_t *fn;

	strcpy(initcall_command_line, saved_command_line);
	parse_args(initcall_level_names[level],
		   initcall_command_line, __start___param,
		   __stop___param - __start___param,
		   level, level,
		   NULL, &repair_env_string);

	for (fn = initcall_levels[level]; fn < initcall_levels[level+1]; fn++)
		do_one_initcall(*fn);
}

static void __init do_initcalls(void)
{
	int level;

	for (level = 0; level < ARRAY_SIZE(initcall_levels) - 1; level++)
		do_initcall_level(level);
}

/*
 * Ok, the machine is now initialized. None of the devices
 * have been touched yet, but the CPU subsystem is up and
 * running, and memory and process management works.
 *
 * Now we can finally start doing some real work..
 */
static void __init do_basic_setup(void)
{
	cpuset_init_smp();
	shmem_init();
	driver_init();
	init_irq_proc();
	do_ctors();
	usermodehelper_enable();
	do_initcalls();
	random_int_secret_init();
}

static void __init do_pre_smp_initcalls(void)
{
	initcall_t *fn;

	for (fn = __initcall_start; fn < __initcall0_start; fn++)
		do_one_initcall(*fn);
}

/*
 * This function requests modules which should be loaded by default and is
 * called twice right after initrd is mounted and right before init is
 * exec'd.  If such modules are on either initrd or rootfs, they will be
 * loaded before control is passed to userland.
 */
void __init load_default_modules(void)
{
	load_default_elevator_module();
}

static int run_init_process(const char *init_filename)
{
	argv_init[0] = init_filename;
	return do_execve(getname_kernel(init_filename),
		(const char __user *const __user *)argv_init,
		(const char __user *const __user *)envp_init);
}

static int try_to_run_init_process(const char *init_filename)
{
	int ret;

	ret = run_init_process(init_filename);

	if (ret && ret != -ENOENT) {
		pr_err("Starting init: %s exists but couldn't execute it (error %d)\n",
		       init_filename, ret);
	}

	return ret;
}

static noinline void __init kernel_init_freeable(void);

#ifdef CONFIG_DEBUG_RODATA
static bool rodata_enabled = true;
static int __init set_debug_rodata(char *str)
{
	return strtobool(str, &rodata_enabled);
}
__setup("rodata=", set_debug_rodata);

static void mark_readonly(void)
{
	if (rodata_enabled)
		mark_rodata_ro();
	else
		pr_info("Kernel memory protection disabled.\n");
}
#else
static inline void mark_readonly(void)
{
	pr_warn("This architecture does not have kernel memory protection.\n");
}
#endif

static int __ref kernel_init(void *unused)
{
	int ret;

	kernel_init_freeable();
	/* need to finish all async __init code before freeing the memory */
	async_synchronize_full();
	free_initmem();
	mark_readonly();
	system_state = SYSTEM_RUNNING;
	numa_default_policy();

	flush_delayed_fput();

	rcu_end_inkernel_boot();

	if (ramdisk_execute_command) {
		ret = run_init_process(ramdisk_execute_command);
		if (!ret)
			return 0;
		pr_err("Failed to execute %s (error %d)\n",
		       ramdisk_execute_command, ret);
	}

	/*
	 * We try each of these until one succeeds.
	 *
	 * The Bourne shell can be used instead of init if we are
	 * trying to recover a really broken machine.
	 */
	if (execute_command) {
		ret = run_init_process(execute_command);
		if (!ret)
			return 0;
		panic("Requested init %s failed (error %d).",
		      execute_command, ret);
	}
	if (!try_to_run_init_process("/sbin/init") ||
	    !try_to_run_init_process("/etc/init") ||
	    !try_to_run_init_process("/bin/init") ||
	    !try_to_run_init_process("/bin/sh"))
		return 0;

	panic("No working init found.  Try passing init= option to kernel. "
	      "See Linux Documentation/init.txt for guidance.");
}

static noinline void __init kernel_init_freeable(void)
{
	/*
	 * Wait until kthreadd is all set-up.
	 */
	wait_for_completion(&kthreadd_done);

	/* Now the scheduler is fully set up and can do blocking allocations */
	gfp_allowed_mask = __GFP_BITS_MASK;

	/*
	 * init can allocate pages on any node
	 */
	set_mems_allowed(node_states[N_MEMORY]);
	/*
	 * init can run on any cpu.
	 */
	set_cpus_allowed_ptr(current, cpu_all_mask);

	cad_pid = task_pid(current);

	smp_prepare_cpus(setup_max_cpus);

	do_pre_smp_initcalls();
	lockup_detector_init();

	smp_init();
	sched_init_smp();

	page_alloc_init_late();

	do_basic_setup();

	/* Open the /dev/console on the rootfs, this should never fail */
	if (sys_open((const char __user *) "/dev/console", O_RDWR, 0) < 0)
		pr_err("Warning: unable to open an initial console.\n");

	(void) sys_dup(0);
	(void) sys_dup(0);
	/*
	 * check if there is an early userspace init.  If yes, let it do all
	 * the work
	 */

	if (!ramdisk_execute_command)
		ramdisk_execute_command = "/init";

	if (sys_access((const char __user *) ramdisk_execute_command, 0) != 0) {
		ramdisk_execute_command = NULL;
		prepare_namespace();
	}

	/*
	 * Ok, we have completed the initial bootup, and
	 * we're essentially up and running. Get rid of the
	 * initmem segments and start the user-mode stuff..
	 *
	 * rootfs is available now, try loading the public keys
	 * and default modules
	 */

	integrity_load_keys();
	load_default_modules();
}<|MERGE_RESOLUTION|>--- conflicted
+++ resolved
@@ -715,15 +715,12 @@
 
 	addr = (unsigned long) dereference_function_descriptor(fn);
 	sprint_symbol_no_offset(fn_name, addr);
-<<<<<<< HEAD
 
 	/*
 	 * fn will be "function_name [module_name]" where [module_name] is not
 	 * displayed for built-in init functions.  Strip off the [module_name].
 	 */
 	strreplace(fn_name, ' ', '\0');
-=======
->>>>>>> 6fbe1601
 
 	list_for_each_entry(entry, &blacklisted_initcalls, next) {
 		if (!strcmp(fn_name, entry->buf)) {
