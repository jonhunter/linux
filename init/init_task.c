--- conflicted
+++ resolved
@@ -172,10 +172,7 @@
 		.atomic_next		= 0,
 		.atomic_nest_count	= 0,
 		.in_flat_atomic		= false,
-<<<<<<< HEAD
-=======
 		.access_mask		= 0,
->>>>>>> fafdc445
 	},
 #endif
 #ifdef CONFIG_TRACE_IRQFLAGS
