--- conflicted
+++ resolved
@@ -979,16 +979,6 @@
 	if (!azx_has_pm_runtime(chip))
 		return 0;
 
-<<<<<<< HEAD
-	if (chip->driver_caps & AZX_DCAPS_I915_POWERWELL
-		&& hda->need_i915_power) {
-		bus =  azx_bus(chip);
-		snd_hdac_display_power(bus, true);
-		haswell_set_bclk(hda);
-		/* toggle codec wakeup bit for STATESTS read */
-		snd_hdac_set_codec_wakeup(bus, true);
-		snd_hdac_set_codec_wakeup(bus, false);
-=======
 	if (chip->driver_caps & AZX_DCAPS_I915_POWERWELL) {
 		bus = azx_bus(chip);
 		if (hda->need_i915_power) {
@@ -999,7 +989,6 @@
 			snd_hdac_set_codec_wakeup(bus, true);
 			snd_hdac_set_codec_wakeup(bus, false);
 		}
->>>>>>> 3cb5ff02
 	}
 
 	/* Read STATESTS before controller reset */
@@ -1038,11 +1027,7 @@
 		return 0;
 
 	if (!power_save_controller || !azx_has_pm_runtime(chip) ||
-<<<<<<< HEAD
-	    azx_bus(chip)->codec_powered)
-=======
 	    azx_bus(chip)->codec_powered || !chip->running)
->>>>>>> 3cb5ff02
 		return -EBUSY;
 
 	return 0;
@@ -2199,11 +2184,8 @@
 	/* ATI HDMI */
 	{ PCI_DEVICE(0x1002, 0x1308),
 	  .driver_data = AZX_DRIVER_ATIHDMI_NS | AZX_DCAPS_PRESET_ATI_HDMI_NS },
-<<<<<<< HEAD
-=======
 	{ PCI_DEVICE(0x1002, 0x157a),
 	  .driver_data = AZX_DRIVER_ATIHDMI_NS | AZX_DCAPS_PRESET_ATI_HDMI_NS },
->>>>>>> 3cb5ff02
 	{ PCI_DEVICE(0x1002, 0x793b),
 	  .driver_data = AZX_DRIVER_ATIHDMI | AZX_DCAPS_PRESET_ATI_HDMI },
 	{ PCI_DEVICE(0x1002, 0x7919),
