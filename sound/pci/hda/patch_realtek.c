--- conflicted
+++ resolved
@@ -4775,10 +4775,7 @@
 	ALC225_FIXUP_DELL1_MIC_NO_PRESENCE,
 	ALC280_FIXUP_HP_HEADSET_MIC,
 	ALC221_FIXUP_HP_FRONT_MIC,
-<<<<<<< HEAD
-=======
 	ALC292_FIXUP_TPT460,
->>>>>>> d75c99eb
 };
 
 static const struct hda_fixup alc269_fixups[] = {
@@ -5428,15 +5425,12 @@
 			{ }
 		},
 	},
-<<<<<<< HEAD
-=======
 	[ALC292_FIXUP_TPT460] = {
 		.type = HDA_FIXUP_FUNC,
 		.v.func = alc_fixup_tpt440_dock,
 		.chained = true,
 		.chain_id = ALC293_FIXUP_LENOVO_SPK_NOISE,
 	},
->>>>>>> d75c99eb
 };
 
 static const struct snd_pci_quirk alc269_fixup_tbl[] = {
@@ -6457,10 +6451,7 @@
 	ALC668_FIXUP_DELL_DISABLE_AAMIX,
 	ALC668_FIXUP_DELL_XPS13,
 	ALC662_FIXUP_ASUS_Nx50,
-<<<<<<< HEAD
-=======
 	ALC668_FIXUP_ASUS_Nx51,
->>>>>>> d75c99eb
 };
 
 static const struct hda_fixup alc662_fixups[] = {
@@ -6707,8 +6698,6 @@
 		.chained = true,
 		.chain_id = ALC662_FIXUP_BASS_1A
 	},
-<<<<<<< HEAD
-=======
 	[ALC668_FIXUP_ASUS_Nx51] = {
 		.type = HDA_FIXUP_PINS,
 		.v.pins = (const struct hda_pintbl[]) {
@@ -6718,7 +6707,6 @@
 		.chained = true,
 		.chain_id = ALC662_FIXUP_BASS_CHMAP,
 	},
->>>>>>> d75c99eb
 };
 
 static const struct snd_pci_quirk alc662_fixup_tbl[] = {
@@ -6741,10 +6729,7 @@
 	SND_PCI_QUIRK(0x1028, 0x0698, "Dell", ALC668_FIXUP_DELL_MIC_NO_PRESENCE),
 	SND_PCI_QUIRK(0x1028, 0x069f, "Dell", ALC668_FIXUP_DELL_MIC_NO_PRESENCE),
 	SND_PCI_QUIRK(0x103c, 0x1632, "HP RP5800", ALC662_FIXUP_HP_RP5800),
-<<<<<<< HEAD
-=======
 	SND_PCI_QUIRK(0x1043, 0x1080, "Asus UX501VW", ALC668_FIXUP_HEADSET_MODE),
->>>>>>> d75c99eb
 	SND_PCI_QUIRK(0x1043, 0x11cd, "Asus N550", ALC662_FIXUP_ASUS_Nx50),
 	SND_PCI_QUIRK(0x1043, 0x13df, "Asus N550JX", ALC662_FIXUP_BASS_1A),
 	SND_PCI_QUIRK(0x1043, 0x129d, "Asus N750", ALC662_FIXUP_ASUS_Nx50),
