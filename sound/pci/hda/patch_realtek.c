--- conflicted
+++ resolved
@@ -4760,10 +4760,7 @@
 	ALC225_FIXUP_DELL1_MIC_NO_PRESENCE,
 	ALC280_FIXUP_HP_HEADSET_MIC,
 	ALC221_FIXUP_HP_FRONT_MIC,
-<<<<<<< HEAD
-=======
 	ALC292_FIXUP_TPT460,
->>>>>>> 68af062b
 };
 
 static const struct hda_fixup alc269_fixups[] = {
@@ -5413,15 +5410,12 @@
 			{ }
 		},
 	},
-<<<<<<< HEAD
-=======
 	[ALC292_FIXUP_TPT460] = {
 		.type = HDA_FIXUP_FUNC,
 		.v.func = alc_fixup_tpt440_dock,
 		.chained = true,
 		.chain_id = ALC293_FIXUP_LENOVO_SPK_NOISE,
 	},
->>>>>>> 68af062b
 };
 
 static const struct snd_pci_quirk alc269_fixup_tbl[] = {
