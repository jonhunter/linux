--- conflicted
+++ resolved
@@ -37,9 +37,6 @@
 	.hs_codec_id = RT5682,
 	.amp_codec_id = MAX98360A,
 	.dmic_codec_id = DMIC,
-<<<<<<< HEAD
-	.gpio_spkr_en = EN_SPKR_GPIO_NK,
-=======
 	.gpio_spkr_en = EN_SPKR_GPIO_NONE,
 };
 
@@ -50,7 +47,6 @@
 	.hs_codec_id = RT5682S,
 	.amp_codec_id = RT1019,
 	.dmic_codec_id = DMIC,
->>>>>>> 95cd2cdc
 };
 
 static struct acp_card_drvdata sof_rt5682s_max_data = {
@@ -60,11 +56,7 @@
 	.hs_codec_id = RT5682S,
 	.amp_codec_id = MAX98360A,
 	.dmic_codec_id = DMIC,
-<<<<<<< HEAD
-	.gpio_spkr_en = EN_SPKR_GPIO_NK,
-=======
 	.gpio_spkr_en = EN_SPKR_GPIO_NONE,
->>>>>>> 95cd2cdc
 };
 
 static const struct snd_kcontrol_new acp_controls[] = {
