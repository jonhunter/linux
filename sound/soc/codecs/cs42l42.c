--- conflicted
+++ resolved
@@ -550,11 +550,7 @@
 	struct cs42l42_private *cs42l42 = snd_soc_component_get_drvdata(component);
 
 	/* Prevent race with interrupt handler */
-<<<<<<< HEAD
-	mutex_lock(&cs42l42->jack_detect_mutex);
-=======
 	mutex_lock(&cs42l42->irq_lock);
->>>>>>> 95cd2cdc
 	cs42l42->jack = jk;
 
 	if (jk) {
@@ -570,11 +566,7 @@
 			break;
 		}
 	}
-<<<<<<< HEAD
-	mutex_unlock(&cs42l42->jack_detect_mutex);
-=======
 	mutex_unlock(&cs42l42->irq_lock);
->>>>>>> 95cd2cdc
 
 	return 0;
 }
@@ -1655,17 +1647,11 @@
 		CS42L42_M_DETECT_FT_MASK |
 		CS42L42_M_HSBIAS_HIZ_MASK);
 
-<<<<<<< HEAD
-	mutex_lock(&cs42l42->jack_detect_mutex);
-
-	/* Check auto-detect status */
-=======
 	/*
 	 * Check auto-detect status. Don't assume a previous unplug event has
 	 * cleared the flags. If the jack is unplugged and plugged during
 	 * system suspend there won't have been an unplug event.
 	 */
->>>>>>> 95cd2cdc
 	if ((~masks[5]) & irq_params_table[5].mask) {
 		if (stickies[5] & CS42L42_HSDET_AUTO_DONE_MASK) {
 			cs42l42_process_hs_type_detect(cs42l42);
@@ -1737,11 +1723,7 @@
 		}
 	}
 
-<<<<<<< HEAD
-	mutex_unlock(&cs42l42->jack_detect_mutex);
-=======
 	mutex_unlock(&cs42l42->irq_lock);
->>>>>>> 95cd2cdc
 
 	return IRQ_HANDLED;
 }
@@ -1855,13 +1837,10 @@
 
 	cs42l42->hs_type = CS42L42_PLUG_INVALID;
 
-<<<<<<< HEAD
-=======
 	/*
 	 * DETECT_MODE must always be 0 with ADC and HP both off otherwise the
 	 * FILT+ supply will not charge properly.
 	 */
->>>>>>> 95cd2cdc
 	regmap_update_bits(cs42l42->regmap, CS42L42_MISC_DET_CTL,
 			   CS42L42_DETECT_MODE_MASK, 0);
 
@@ -2229,11 +2208,7 @@
 
 	cs42l42->dev = &i2c_client->dev;
 	i2c_set_clientdata(i2c_client, cs42l42);
-<<<<<<< HEAD
-	mutex_init(&cs42l42->jack_detect_mutex);
-=======
 	mutex_init(&cs42l42->irq_lock);
->>>>>>> 95cd2cdc
 
 	cs42l42->regmap = devm_regmap_init_i2c(i2c_client, &cs42l42_regmap);
 	if (IS_ERR(cs42l42->regmap)) {
