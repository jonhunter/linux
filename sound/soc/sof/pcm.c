--- conflicted
+++ resolved
@@ -82,37 +82,8 @@
 }
 EXPORT_SYMBOL(snd_sof_pcm_period_elapsed);
 
-<<<<<<< HEAD
-int sof_pcm_dsp_pcm_free(struct snd_pcm_substream *substream, struct snd_sof_dev *sdev,
-			 struct snd_sof_pcm *spcm)
-{
-	struct sof_ipc_stream stream;
-	struct sof_ipc_reply reply;
-	int ret;
-
-	if (!spcm->prepared[substream->stream])
-		return 0;
-
-	stream.hdr.size = sizeof(stream);
-	stream.hdr.cmd = SOF_IPC_GLB_STREAM_MSG | SOF_IPC_STREAM_PCM_FREE;
-	stream.comp_id = spcm->stream[substream->stream].comp_id;
-
-	/* send IPC to the DSP */
-	ret = sof_ipc_tx_message(sdev->ipc, stream.hdr.cmd, &stream,
-				 sizeof(stream), &reply, sizeof(reply));
-	if (!ret)
-		spcm->prepared[substream->stream] = false;
-
-	return ret;
-}
-
-static int sof_pcm_setup_connected_widgets(struct snd_sof_dev *sdev,
-					   struct snd_soc_pcm_runtime *rtd,
-					   struct snd_sof_pcm *spcm, int dir)
-=======
 int sof_pcm_setup_connected_widgets(struct snd_sof_dev *sdev, struct snd_soc_pcm_runtime *rtd,
 				    struct snd_sof_pcm *spcm, int dir)
->>>>>>> 95cd2cdc
 {
 	struct snd_soc_dai *dai;
 	int ret, j;
@@ -168,11 +139,6 @@
 	 * Handle repeated calls to hw_params() without free_pcm() in
 	 * between. At least ALSA OSS emulation depends on this.
 	 */
-<<<<<<< HEAD
-	ret = sof_pcm_dsp_pcm_free(substream, sdev, spcm);
-	if (ret < 0)
-		return ret;
-=======
 	if (pcm_ops->hw_free && spcm->prepared[substream->stream]) {
 		ret = pcm_ops->hw_free(component, substream);
 		if (ret < 0)
@@ -180,7 +146,6 @@
 
 		spcm->prepared[substream->stream] = false;
 	}
->>>>>>> 95cd2cdc
 
 	dev_dbg(component->dev, "pcm: hw params stream %d dir %d\n",
 		spcm->pcm.pcm_id, substream->stream);
@@ -242,12 +207,6 @@
 		spcm->pcm.pcm_id, substream->stream);
 
 	/* free PCM in the DSP */
-<<<<<<< HEAD
-	ret = sof_pcm_dsp_pcm_free(substream, sdev, spcm);
-	if (ret < 0)
-		err = ret;
-
-=======
 	if (pcm_ops->hw_free && spcm->prepared[substream->stream]) {
 		ret = pcm_ops->hw_free(component, substream);
 		if (ret < 0)
@@ -255,7 +214,6 @@
 
 		spcm->prepared[substream->stream] = false;
 	}
->>>>>>> 95cd2cdc
 
 	/* stop DMA */
 	ret = snd_sof_pcm_platform_hw_free(sdev, substream);
@@ -632,153 +590,8 @@
 		return 0;
 	}
 
-<<<<<<< HEAD
-	/* read format from topology */
-	snd_mask_none(fmt);
-
-	switch (dai->comp_dai.config.frame_fmt) {
-	case SOF_IPC_FRAME_S16_LE:
-		snd_mask_set_format(fmt, SNDRV_PCM_FORMAT_S16_LE);
-		break;
-	case SOF_IPC_FRAME_S24_4LE:
-		snd_mask_set_format(fmt, SNDRV_PCM_FORMAT_S24_LE);
-		break;
-	case SOF_IPC_FRAME_S32_LE:
-		snd_mask_set_format(fmt, SNDRV_PCM_FORMAT_S32_LE);
-		break;
-	default:
-		dev_err(component->dev, "error: No available DAI format!\n");
-		return -EINVAL;
-	}
-
-	/* read rate and channels from topology */
-	switch (dai->dai_config->type) {
-	case SOF_DAI_INTEL_SSP:
-		/* search for config to pcm params match, if not found use default */
-		ssp_dai_config_pcm_params_match(sdev, (char *)rtd->dai_link->name, params);
-
-		rate->min = dai->dai_config[dai->current_config].ssp.fsync_rate;
-		rate->max = dai->dai_config[dai->current_config].ssp.fsync_rate;
-		channels->min = dai->dai_config[dai->current_config].ssp.tdm_slots;
-		channels->max = dai->dai_config[dai->current_config].ssp.tdm_slots;
-
-		dev_dbg(component->dev,
-			"rate_min: %d rate_max: %d\n", rate->min, rate->max);
-		dev_dbg(component->dev,
-			"channels_min: %d channels_max: %d\n",
-			channels->min, channels->max);
-
-		break;
-	case SOF_DAI_INTEL_DMIC:
-		/* DMIC only supports 16 or 32 bit formats */
-		if (dai->comp_dai.config.frame_fmt == SOF_IPC_FRAME_S24_4LE) {
-			dev_err(component->dev,
-				"error: invalid fmt %d for DAI type %d\n",
-				dai->comp_dai.config.frame_fmt,
-				dai->dai_config->type);
-		}
-		break;
-	case SOF_DAI_INTEL_HDA:
-		/*
-		 * HDAudio does not follow the default trigger
-		 * sequence due to firmware implementation
-		 */
-		for_each_dpcm_fe(rtd, SNDRV_PCM_STREAM_PLAYBACK, dpcm) {
-			struct snd_soc_pcm_runtime *fe = dpcm->fe;
-
-			fe->dai_link->trigger[SNDRV_PCM_STREAM_PLAYBACK] =
-				SND_SOC_DPCM_TRIGGER_POST;
-		}
-		break;
-	case SOF_DAI_INTEL_ALH:
-		/*
-		 * Dai could run with different channel count compared with
-		 * front end, so get dai channel count from topology
-		 */
-		channels->min = dai->dai_config->alh.channels;
-		channels->max = dai->dai_config->alh.channels;
-		break;
-	case SOF_DAI_IMX_ESAI:
-		rate->min = dai->dai_config->esai.fsync_rate;
-		rate->max = dai->dai_config->esai.fsync_rate;
-		channels->min = dai->dai_config->esai.tdm_slots;
-		channels->max = dai->dai_config->esai.tdm_slots;
-
-		dev_dbg(component->dev,
-			"rate_min: %d rate_max: %d\n", rate->min, rate->max);
-		dev_dbg(component->dev,
-			"channels_min: %d channels_max: %d\n",
-			channels->min, channels->max);
-		break;
-	case SOF_DAI_MEDIATEK_AFE:
-		rate->min = dai->dai_config->afe.rate;
-		rate->max = dai->dai_config->afe.rate;
-		channels->min = dai->dai_config->afe.channels;
-		channels->max = dai->dai_config->afe.channels;
-
-		dev_dbg(component->dev,
-			"rate_min: %d rate_max: %d\n", rate->min, rate->max);
-		dev_dbg(component->dev,
-			"channels_min: %d channels_max: %d\n",
-			channels->min, channels->max);
-		break;
-	case SOF_DAI_IMX_SAI:
-		rate->min = dai->dai_config->sai.fsync_rate;
-		rate->max = dai->dai_config->sai.fsync_rate;
-		channels->min = dai->dai_config->sai.tdm_slots;
-		channels->max = dai->dai_config->sai.tdm_slots;
-
-		dev_dbg(component->dev,
-			"rate_min: %d rate_max: %d\n", rate->min, rate->max);
-		dev_dbg(component->dev,
-			"channels_min: %d channels_max: %d\n",
-			channels->min, channels->max);
-		break;
-	case SOF_DAI_AMD_BT:
-		rate->min = dai->dai_config->acpbt.fsync_rate;
-		rate->max = dai->dai_config->acpbt.fsync_rate;
-		channels->min = dai->dai_config->acpbt.tdm_slots;
-		channels->max = dai->dai_config->acpbt.tdm_slots;
-
-		dev_dbg(component->dev,
-			"AMD_BT rate_min: %d rate_max: %d\n", rate->min, rate->max);
-		dev_dbg(component->dev,
-			"AMD_BT channels_min: %d channels_max: %d\n",
-			channels->min, channels->max);
-		break;
-	case SOF_DAI_AMD_SP:
-		rate->min = dai->dai_config->acpsp.fsync_rate;
-		rate->max = dai->dai_config->acpsp.fsync_rate;
-		channels->min = dai->dai_config->acpsp.tdm_slots;
-		channels->max = dai->dai_config->acpsp.tdm_slots;
-
-		dev_dbg(component->dev,
-			"AMD_SP rate_min: %d rate_max: %d\n", rate->min, rate->max);
-		dev_dbg(component->dev,
-			"AMD_SP channels_min: %d channels_max: %d\n",
-			channels->min, channels->max);
-		break;
-	case SOF_DAI_AMD_DMIC:
-		rate->min = dai->dai_config->acpdmic.fsync_rate;
-		rate->max = dai->dai_config->acpdmic.fsync_rate;
-		channels->min = dai->dai_config->acpdmic.tdm_slots;
-		channels->max = dai->dai_config->acpdmic.tdm_slots;
-
-		dev_dbg(component->dev,
-			"AMD_DMIC rate_min: %d rate_max: %d\n", rate->min, rate->max);
-		dev_dbg(component->dev,
-			"AMD_DMIC channels_min: %d channels_max: %d\n",
-			channels->min, channels->max);
-		break;
-	default:
-		dev_err(component->dev, "error: invalid DAI type %d\n",
-			dai->dai_config->type);
-		break;
-	}
-=======
 	if (pcm_ops->dai_link_fixup)
 		return pcm_ops->dai_link_fixup(rtd, params);
->>>>>>> 95cd2cdc
 
 	return 0;
 }
