--- conflicted
+++ resolved
@@ -841,7 +841,6 @@
 #define __NR_mseal 462
 __SYSCALL(__NR_mseal, sys_mseal)
 
-<<<<<<< HEAD
 #define __NR_setxattrat 463
 __SYSCALL(__NR_setxattrat, sys_setxattrat)
 #define __NR_getxattrat 464
@@ -851,15 +850,11 @@
 #define __NR_removexattrat 466
 __SYSCALL(__NR_removexattrat, sys_removexattrat)
 
+#define __NR_uretprobe 467
+__SYSCALL(__NR_uretprobe, sys_uretprobe)
+
 #undef __NR_syscalls
-#define __NR_syscalls 467
-=======
-#define __NR_uretprobe 463
-__SYSCALL(__NR_uretprobe, sys_uretprobe)
-
-#undef __NR_syscalls
-#define __NR_syscalls 464
->>>>>>> 5dfebf3c
+#define __NR_syscalls 468
 
 /*
  * 32 bit systems traditionally used different
