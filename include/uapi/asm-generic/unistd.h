--- conflicted
+++ resolved
@@ -857,11 +857,7 @@
 __SYSCALL(__NR_openat2, sys_openat2)
 
 #undef __NR_syscalls
-<<<<<<< HEAD
 #define __NR_syscalls 438
-=======
-#define __NR_syscalls 437
->>>>>>> a862a799
 
 /*
  * 32 bit systems traditionally used different
