#ifndef _UAPI_LINUX_FS_H
#define _UAPI_LINUX_FS_H

/*
 * This file has definitions for some important file table structures
 * and constants and structures used by various generic file system
 * ioctl's.  Please do not make any changes in this file before
 * sending patches for review to linux-fsdevel@vger.kernel.org and
 * linux-api@vger.kernel.org.
 */

#include <linux/limits.h>
#include <linux/ioctl.h>
#include <linux/types.h>

/*
 * It's silly to have NR_OPEN bigger than NR_FILE, but you can change
 * the file limit at runtime and only root can increase the per-process
 * nr_file rlimit, so it's safe to set up a ridiculously high absolute
 * upper limit on files-per-process.
 *
 * Some programs (notably those using select()) may have to be 
 * recompiled to take full advantage of the new limits..  
 */

/* Fixed constants first: */
#undef NR_OPEN
#define INR_OPEN_CUR 1024	/* Initial setting for nfile rlimits */
#define INR_OPEN_MAX 4096	/* Hard limit for nfile rlimits */

#define BLOCK_SIZE_BITS 10
#define BLOCK_SIZE (1<<BLOCK_SIZE_BITS)

#define SEEK_SET	0	/* seek relative to beginning of file */
#define SEEK_CUR	1	/* seek relative to current file position */
#define SEEK_END	2	/* seek relative to end of file */
#define SEEK_DATA	3	/* seek to the next data */
#define SEEK_HOLE	4	/* seek to the next hole */
#define SEEK_MAX	SEEK_HOLE

#define RENAME_NOREPLACE	(1 << 0)	/* Don't overwrite target */
#define RENAME_EXCHANGE		(1 << 1)	/* Exchange source and dest */
#define RENAME_WHITEOUT		(1 << 2)	/* Whiteout source */

struct file_clone_range {
	__s64 src_fd;
	__u64 src_offset;
	__u64 src_length;
	__u64 dest_offset;
};

struct fstrim_range {
	__u64 start;
	__u64 len;
	__u64 minlen;
};

/* extent-same (dedupe) ioctls; these MUST match the btrfs ioctl definitions */
#define FILE_DEDUPE_RANGE_SAME		0
#define FILE_DEDUPE_RANGE_DIFFERS	1

/* from struct btrfs_ioctl_file_extent_same_info */
struct file_dedupe_range_info {
	__s64 dest_fd;		/* in - destination file */
	__u64 dest_offset;	/* in - start of extent in destination */
	__u64 bytes_deduped;	/* out - total # of bytes we were able
				 * to dedupe from this file. */
	/* status of this dedupe operation:
	 * < 0 for error
	 * == FILE_DEDUPE_RANGE_SAME if dedupe succeeds
	 * == FILE_DEDUPE_RANGE_DIFFERS if data differs
	 */
	__s32 status;		/* out - see above description */
	__u32 reserved;		/* must be zero */
};

/* from struct btrfs_ioctl_file_extent_same_args */
struct file_dedupe_range {
	__u64 src_offset;	/* in - start of extent in source */
	__u64 src_length;	/* in - length of extent */
	__u16 dest_count;	/* in - total elements in info array */
	__u16 reserved1;	/* must be zero */
	__u32 reserved2;	/* must be zero */
	struct file_dedupe_range_info info[0];
};

/* And dynamically-tunable limits and defaults: */
struct files_stat_struct {
	unsigned long nr_files;		/* read only */
	unsigned long nr_free_files;	/* read only */
	unsigned long max_files;		/* tunable */
};

struct inodes_stat_t {
	long nr_inodes;
	long nr_unused;
	long dummy[5];		/* padding for sysctl ABI compatibility */
};


#define NR_FILE  8192	/* this can well be larger on a larger system */


/*
 * These are the fs-independent mount-flags: up to 32 flags are supported
 */
#define MS_RDONLY	 1	/* Mount read-only */
#define MS_NOSUID	 2	/* Ignore suid and sgid bits */
#define MS_NODEV	 4	/* Disallow access to device special files */
#define MS_NOEXEC	 8	/* Disallow program execution */
#define MS_SYNCHRONOUS	16	/* Writes are synced at once */
#define MS_REMOUNT	32	/* Alter flags of a mounted FS */
#define MS_MANDLOCK	64	/* Allow mandatory locks on an FS */
#define MS_DIRSYNC	128	/* Directory modifications are synchronous */
#define MS_NOATIME	1024	/* Do not update access times. */
#define MS_NODIRATIME	2048	/* Do not update directory access times */
#define MS_BIND		4096
#define MS_MOVE		8192
#define MS_REC		16384
#define MS_VERBOSE	32768	/* War is peace. Verbosity is silence.
				   MS_VERBOSE is deprecated. */
#define MS_SILENT	32768
#define MS_POSIXACL	(1<<16)	/* VFS does not apply the umask */
#define MS_UNBINDABLE	(1<<17)	/* change to unbindable */
#define MS_PRIVATE	(1<<18)	/* change to private */
#define MS_SLAVE	(1<<19)	/* change to slave */
#define MS_SHARED	(1<<20)	/* change to shared */
#define MS_RELATIME	(1<<21)	/* Update atime relative to mtime/ctime. */
#define MS_KERNMOUNT	(1<<22) /* this is a kern_mount call */
#define MS_I_VERSION	(1<<23) /* Update inode I_version field */
#define MS_STRICTATIME	(1<<24) /* Always perform atime updates */
#define MS_LAZYTIME	(1<<25) /* Update the on-disk [acm]times lazily */

/* These sb flags are internal to the kernel */
#define MS_NOSEC	(1<<28)
#define MS_BORN		(1<<29)
#define MS_ACTIVE	(1<<30)
#define MS_NOUSER	(1<<31)

/*
 * Superblock flags that can be altered by MS_REMOUNT
 */
#define MS_RMT_MASK	(MS_RDONLY|MS_SYNCHRONOUS|MS_MANDLOCK|MS_I_VERSION|\
			 MS_LAZYTIME)

/*
 * Old magic mount flag and mask
 */
#define MS_MGC_VAL 0xC0ED0000
#define MS_MGC_MSK 0xffff0000

/*
 * Structure for FS_IOC_FSGETXATTR[A] and FS_IOC_FSSETXATTR.
 */
struct fsxattr {
	__u32		fsx_xflags;	/* xflags field value (get/set) */
	__u32		fsx_extsize;	/* extsize field value (get/set)*/
	__u32		fsx_nextents;	/* nextents field value (get)	*/
	__u32		fsx_projid;	/* project identifier (get/set) */
	unsigned char	fsx_pad[12];
};

/*
 * Flags for the fsx_xflags field
 */
#define FS_XFLAG_REALTIME	0x00000001	/* data in realtime volume */
#define FS_XFLAG_PREALLOC	0x00000002	/* preallocated file extents */
#define FS_XFLAG_IMMUTABLE	0x00000008	/* file cannot be modified */
#define FS_XFLAG_APPEND		0x00000010	/* all writes append */
#define FS_XFLAG_SYNC		0x00000020	/* all writes synchronous */
#define FS_XFLAG_NOATIME	0x00000040	/* do not update access time */
#define FS_XFLAG_NODUMP		0x00000080	/* do not include in backups */
#define FS_XFLAG_RTINHERIT	0x00000100	/* create with rt bit set */
#define FS_XFLAG_PROJINHERIT	0x00000200	/* create with parents projid */
#define FS_XFLAG_NOSYMLINKS	0x00000400	/* disallow symlink creation */
#define FS_XFLAG_EXTSIZE	0x00000800	/* extent size allocator hint */
#define FS_XFLAG_EXTSZINHERIT	0x00001000	/* inherit inode extent size */
#define FS_XFLAG_NODEFRAG	0x00002000	/* do not defragment */
#define FS_XFLAG_FILESTREAM	0x00004000	/* use filestream allocator */
#define FS_XFLAG_DAX		0x00008000	/* use DAX for IO */
#define FS_XFLAG_HASATTR	0x80000000	/* no DIFLAG for this	*/

/* the read-only stuff doesn't really belong here, but any other place is
   probably as bad and I don't want to create yet another include file. */

#define BLKROSET   _IO(0x12,93)	/* set device read-only (0 = read-write) */
#define BLKROGET   _IO(0x12,94)	/* get read-only status (0 = read_write) */
#define BLKRRPART  _IO(0x12,95)	/* re-read partition table */
#define BLKGETSIZE _IO(0x12,96)	/* return device size /512 (long *arg) */
#define BLKFLSBUF  _IO(0x12,97)	/* flush buffer cache */
#define BLKRASET   _IO(0x12,98)	/* set read ahead for block device */
#define BLKRAGET   _IO(0x12,99)	/* get current read ahead setting */
#define BLKFRASET  _IO(0x12,100)/* set filesystem (mm/filemap.c) read-ahead */
#define BLKFRAGET  _IO(0x12,101)/* get filesystem (mm/filemap.c) read-ahead */
#define BLKSECTSET _IO(0x12,102)/* set max sectors per request (ll_rw_blk.c) */
#define BLKSECTGET _IO(0x12,103)/* get max sectors per request (ll_rw_blk.c) */
#define BLKSSZGET  _IO(0x12,104)/* get block device sector size */
#if 0
#define BLKPG      _IO(0x12,105)/* See blkpg.h */

/* Some people are morons.  Do not use sizeof! */

#define BLKELVGET  _IOR(0x12,106,size_t)/* elevator get */
#define BLKELVSET  _IOW(0x12,107,size_t)/* elevator set */
/* This was here just to show that the number is taken -
   probably all these _IO(0x12,*) ioctls should be moved to blkpg.h. */
#endif
/* A jump here: 108-111 have been used for various private purposes. */
#define BLKBSZGET  _IOR(0x12,112,size_t)
#define BLKBSZSET  _IOW(0x12,113,size_t)
#define BLKGETSIZE64 _IOR(0x12,114,size_t)	/* return device size in bytes (u64 *arg) */
#define BLKTRACESETUP _IOWR(0x12,115,struct blk_user_trace_setup)
#define BLKTRACESTART _IO(0x12,116)
#define BLKTRACESTOP _IO(0x12,117)
#define BLKTRACETEARDOWN _IO(0x12,118)
#define BLKDISCARD _IO(0x12,119)
#define BLKIOMIN _IO(0x12,120)
#define BLKIOOPT _IO(0x12,121)
#define BLKALIGNOFF _IO(0x12,122)
#define BLKPBSZGET _IO(0x12,123)
#define BLKDISCARDZEROES _IO(0x12,124)
#define BLKSECDISCARD _IO(0x12,125)
#define BLKROTATIONAL _IO(0x12,126)
#define BLKZEROOUT _IO(0x12,127)
#define BLKDAXGET _IO(0x12,129)

#define BMAP_IOCTL 1		/* obsolete - kept for compatibility */
#define FIBMAP	   _IO(0x00,1)	/* bmap access */
#define FIGETBSZ   _IO(0x00,2)	/* get the block size used for bmap */
#define FIFREEZE	_IOWR('X', 119, int)	/* Freeze */
#define FITHAW		_IOWR('X', 120, int)	/* Thaw */
#define FITRIM		_IOWR('X', 121, struct fstrim_range)	/* Trim */
#define FICLONE		_IOW(0x94, 9, int)
#define FICLONERANGE	_IOW(0x94, 13, struct file_clone_range)
#define FIDEDUPERANGE	_IOWR(0x94, 54, struct file_dedupe_range)

#define	FS_IOC_GETFLAGS			_IOR('f', 1, long)
#define	FS_IOC_SETFLAGS			_IOW('f', 2, long)
#define	FS_IOC_GETVERSION		_IOR('v', 1, long)
#define	FS_IOC_SETVERSION		_IOW('v', 2, long)
#define FS_IOC_FIEMAP			_IOWR('f', 11, struct fiemap)
#define FS_IOC32_GETFLAGS		_IOR('f', 1, int)
#define FS_IOC32_SETFLAGS		_IOW('f', 2, int)
#define FS_IOC32_GETVERSION		_IOR('v', 1, int)
#define FS_IOC32_SETVERSION		_IOW('v', 2, int)
#define FS_IOC_FSGETXATTR		_IOR ('X', 31, struct fsxattr)
#define FS_IOC_FSSETXATTR		_IOW ('X', 32, struct fsxattr)

/*
 * File system encryption support
 */
/* Policy provided via an ioctl on the topmost directory */
#define FS_KEY_DESCRIPTOR_SIZE	8

struct fscrypt_policy {
	__u8 version;
	__u8 contents_encryption_mode;
	__u8 filenames_encryption_mode;
	__u8 flags;
	__u8 master_key_descriptor[FS_KEY_DESCRIPTOR_SIZE];
} __packed;

#define FS_IOC_SET_ENCRYPTION_POLICY	_IOR('f', 19, struct fscrypt_policy)
#define FS_IOC_GET_ENCRYPTION_PWSALT	_IOW('f', 20, __u8[16])
#define FS_IOC_GET_ENCRYPTION_POLICY	_IOW('f', 21, struct fscrypt_policy)

/*
 * Inode flags (FS_IOC_GETFLAGS / FS_IOC_SETFLAGS)
 *
 * Note: for historical reasons, these flags were originally used and
 * defined for use by ext2/ext3, and then other file systems started
 * using these flags so they wouldn't need to write their own version
 * of chattr/lsattr (which was shipped as part of e2fsprogs).  You
 * should think twice before trying to use these flags in new
 * contexts, or trying to assign these flags, since they are used both
 * as the UAPI and the on-disk encoding for ext2/3/4.  Also, we are
 * almost out of 32-bit flags.  :-)
 *
 * We have recently hoisted FS_IOC_FSGETXATTR / FS_IOC_FSSETXATTR from
 * XFS to the generic FS level interface.  This uses a structure that
 * has padding and hence has more room to grow, so it may be more
 * appropriate for many new use cases.
 *
 * Please do not change these flags or interfaces before checking with
 * linux-fsdevel@vger.kernel.org and linux-api@vger.kernel.org.
 */
#define	FS_SECRM_FL			0x00000001 /* Secure deletion */
#define	FS_UNRM_FL			0x00000002 /* Undelete */
#define	FS_COMPR_FL			0x00000004 /* Compress file */
#define FS_SYNC_FL			0x00000008 /* Synchronous updates */
#define FS_IMMUTABLE_FL			0x00000010 /* Immutable file */
#define FS_APPEND_FL			0x00000020 /* writes to file may only append */
#define FS_NODUMP_FL			0x00000040 /* do not dump file */
#define FS_NOATIME_FL			0x00000080 /* do not update atime */
/* Reserved for compression usage... */
#define FS_DIRTY_FL			0x00000100
#define FS_COMPRBLK_FL			0x00000200 /* One or more compressed clusters */
#define FS_NOCOMP_FL			0x00000400 /* Don't compress */
/* End compression flags --- maybe not all used */
#define FS_ENCRYPT_FL			0x00000800 /* Encrypted file */
#define FS_BTREE_FL			0x00001000 /* btree format dir */
#define FS_INDEX_FL			0x00001000 /* hash-indexed directory */
#define FS_IMAGIC_FL			0x00002000 /* AFS directory */
#define FS_JOURNAL_DATA_FL		0x00004000 /* Reserved for ext3 */
#define FS_NOTAIL_FL			0x00008000 /* file tail should not be merged */
#define FS_DIRSYNC_FL			0x00010000 /* dirsync behaviour (directories only) */
#define FS_TOPDIR_FL			0x00020000 /* Top of directory hierarchies*/
#define FS_HUGE_FILE_FL			0x00040000 /* Reserved for ext4 */
#define FS_EXTENT_FL			0x00080000 /* Extents */
#define FS_EA_INODE_FL			0x00200000 /* Inode used for large EA */
#define FS_EOFBLOCKS_FL			0x00400000 /* Reserved for ext4 */
#define FS_NOCOW_FL			0x00800000 /* Do not cow file */
#define FS_INLINE_DATA_FL		0x10000000 /* Reserved for ext4 */
#define FS_PROJINHERIT_FL		0x20000000 /* Create with parents projid */
#define FS_RESERVED_FL			0x80000000 /* reserved for ext2 lib */

#define FS_FL_USER_VISIBLE		0x0003DFFF /* User visible flags */
#define FS_FL_USER_MODIFIABLE		0x000380FF /* User modifiable flags */


#define SYNC_FILE_RANGE_WAIT_BEFORE	1
#define SYNC_FILE_RANGE_WRITE		2
#define SYNC_FILE_RANGE_WAIT_AFTER	4

/* flags for preadv2/pwritev2: */
#define RWF_HIPRI			0x00000001 /* high priority request, poll if possible */
<<<<<<< HEAD
=======
#define RWF_DSYNC			0x00000002 /* per-IO O_DSYNC */
#define RWF_SYNC			0x00000004 /* per-IO O_SYNC */
>>>>>>> ed596a4a

#endif /* _UAPI_LINUX_FS_H */<|MERGE_RESOLUTION|>--- conflicted
+++ resolved
@@ -324,10 +324,7 @@
 
 /* flags for preadv2/pwritev2: */
 #define RWF_HIPRI			0x00000001 /* high priority request, poll if possible */
-<<<<<<< HEAD
-=======
 #define RWF_DSYNC			0x00000002 /* per-IO O_DSYNC */
 #define RWF_SYNC			0x00000004 /* per-IO O_SYNC */
->>>>>>> ed596a4a
 
 #endif /* _UAPI_LINUX_FS_H */