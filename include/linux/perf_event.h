/*
 * Performance events:
 *
 *    Copyright (C) 2008-2009, Thomas Gleixner <tglx@linutronix.de>
 *    Copyright (C) 2008-2011, Red Hat, Inc., Ingo Molnar
 *    Copyright (C) 2008-2011, Red Hat, Inc., Peter Zijlstra
 *
 * Data type definitions, declarations, prototypes.
 *
 *    Started by: Thomas Gleixner and Ingo Molnar
 *
 * For licencing details see kernel-base/COPYING
 */
#ifndef _LINUX_PERF_EVENT_H
#define _LINUX_PERF_EVENT_H

#include <uapi/linux/perf_event.h>

/*
 * Kernel-internal data types and definitions:
 */

#ifdef CONFIG_PERF_EVENTS
# include <asm/perf_event.h>
# include <asm/local64.h>
#endif

struct perf_guest_info_callbacks {
	int				(*is_in_guest)(void);
	int				(*is_user_mode)(void);
	unsigned long			(*get_guest_ip)(void);
};

#ifdef CONFIG_HAVE_HW_BREAKPOINT
#include <asm/hw_breakpoint.h>
#endif

#include <linux/list.h>
#include <linux/mutex.h>
#include <linux/rculist.h>
#include <linux/rcupdate.h>
#include <linux/spinlock.h>
#include <linux/hrtimer.h>
#include <linux/fs.h>
#include <linux/pid_namespace.h>
#include <linux/workqueue.h>
#include <linux/ftrace.h>
#include <linux/cpu.h>
#include <linux/irq_work.h>
#include <linux/static_key.h>
#include <linux/jump_label_ratelimit.h>
#include <linux/atomic.h>
#include <linux/sysfs.h>
#include <linux/perf_regs.h>
#include <linux/workqueue.h>
#include <linux/cgroup.h>
#include <asm/local.h>

struct perf_callchain_entry {
	__u64				nr;
	__u64				ip[0]; /* /proc/sys/kernel/perf_event_max_stack */
};

struct perf_raw_record {
	u32				size;
	void				*data;
};

/*
 * branch stack layout:
 *  nr: number of taken branches stored in entries[]
 *
 * Note that nr can vary from sample to sample
 * branches (to, from) are stored from most recent
 * to least recent, i.e., entries[0] contains the most
 * recent branch.
 */
struct perf_branch_stack {
	__u64				nr;
	struct perf_branch_entry	entries[0];
};

struct task_struct;

/*
 * extra PMU register associated with an event
 */
struct hw_perf_event_extra {
	u64		config;	/* register value */
	unsigned int	reg;	/* register address or index */
	int		alloc;	/* extra register already allocated */
	int		idx;	/* index in shared_regs->regs[] */
};

/**
 * struct hw_perf_event - performance event hardware details:
 */
struct hw_perf_event {
#ifdef CONFIG_PERF_EVENTS
	union {
		struct { /* hardware */
			u64		config;
			u64		last_tag;
			unsigned long	config_base;
			unsigned long	event_base;
			int		event_base_rdpmc;
			int		idx;
			int		last_cpu;
			int		flags;

			struct hw_perf_event_extra extra_reg;
			struct hw_perf_event_extra branch_reg;
		};
		struct { /* software */
			struct hrtimer	hrtimer;
		};
		struct { /* tracepoint */
			/* for tp_event->class */
			struct list_head	tp_list;
		};
		struct { /* intel_cqm */
			int			cqm_state;
			u32			cqm_rmid;
			int			is_group_event;
			struct list_head	cqm_events_entry;
			struct list_head	cqm_groups_entry;
			struct list_head	cqm_group_entry;
		};
		struct { /* itrace */
			int			itrace_started;
		};
		struct { /* amd_power */
			u64	pwr_acc;
			u64	ptsc;
		};
#ifdef CONFIG_HAVE_HW_BREAKPOINT
		struct { /* breakpoint */
			/*
			 * Crufty hack to avoid the chicken and egg
			 * problem hw_breakpoint has with context
			 * creation and event initalization.
			 */
			struct arch_hw_breakpoint	info;
			struct list_head		bp_list;
		};
#endif
	};
	/*
	 * If the event is a per task event, this will point to the task in
	 * question. See the comment in perf_event_alloc().
	 */
	struct task_struct		*target;

	/*
	 * PMU would store hardware filter configuration
	 * here.
	 */
	void				*addr_filters;

	/* Last sync'ed generation of filters */
	unsigned long			addr_filters_gen;

/*
 * hw_perf_event::state flags; used to track the PERF_EF_* state.
 */
#define PERF_HES_STOPPED	0x01 /* the counter is stopped */
#define PERF_HES_UPTODATE	0x02 /* event->count up-to-date */
#define PERF_HES_ARCH		0x04

	int				state;

	/*
	 * The last observed hardware counter value, updated with a
	 * local64_cmpxchg() such that pmu::read() can be called nested.
	 */
	local64_t			prev_count;

	/*
	 * The period to start the next sample with.
	 */
	u64				sample_period;

	/*
	 * The period we started this sample with.
	 */
	u64				last_period;

	/*
	 * However much is left of the current period; note that this is
	 * a full 64bit value and allows for generation of periods longer
	 * than hardware might allow.
	 */
	local64_t			period_left;

	/*
	 * State for throttling the event, see __perf_event_overflow() and
	 * perf_adjust_freq_unthr_context().
	 */
	u64                             interrupts_seq;
	u64				interrupts;

	/*
	 * State for freq target events, see __perf_event_overflow() and
	 * perf_adjust_freq_unthr_context().
	 */
	u64				freq_time_stamp;
	u64				freq_count_stamp;
#endif
};

struct perf_event;

/*
 * Common implementation detail of pmu::{start,commit,cancel}_txn
 */
#define PERF_PMU_TXN_ADD  0x1		/* txn to add/schedule event on PMU */
#define PERF_PMU_TXN_READ 0x2		/* txn to read event group from PMU */

/**
 * pmu::capabilities flags
 */
#define PERF_PMU_CAP_NO_INTERRUPT		0x01
#define PERF_PMU_CAP_NO_NMI			0x02
#define PERF_PMU_CAP_AUX_NO_SG			0x04
#define PERF_PMU_CAP_AUX_SW_DOUBLEBUF		0x08
#define PERF_PMU_CAP_EXCLUSIVE			0x10
#define PERF_PMU_CAP_ITRACE			0x20
#define PERF_PMU_CAP_HETEROGENEOUS_CPUS		0x40

/**
 * struct pmu - generic performance monitoring unit
 */
struct pmu {
	struct list_head		entry;

	struct module			*module;
	struct device			*dev;
	const struct attribute_group	**attr_groups;
	const char			*name;
	int				type;

	/*
	 * various common per-pmu feature flags
	 */
	int				capabilities;

	int * __percpu			pmu_disable_count;
	struct perf_cpu_context * __percpu pmu_cpu_context;
	atomic_t			exclusive_cnt; /* < 0: cpu; > 0: tsk */
	int				task_ctx_nr;
	int				hrtimer_interval_ms;

	/* number of address filters this PMU can do */
	unsigned int			nr_addr_filters;

	/*
	 * Fully disable/enable this PMU, can be used to protect from the PMI
	 * as well as for lazy/batch writing of the MSRs.
	 */
	void (*pmu_enable)		(struct pmu *pmu); /* optional */
	void (*pmu_disable)		(struct pmu *pmu); /* optional */

	/*
	 * Try and initialize the event for this PMU.
	 *
	 * Returns:
	 *  -ENOENT	-- @event is not for this PMU
	 *
	 *  -ENODEV	-- @event is for this PMU but PMU not present
	 *  -EBUSY	-- @event is for this PMU but PMU temporarily unavailable
	 *  -EINVAL	-- @event is for this PMU but @event is not valid
	 *  -EOPNOTSUPP -- @event is for this PMU, @event is valid, but not supported
	 *  -EACCESS	-- @event is for this PMU, @event is valid, but no privilidges
	 *
	 *  0		-- @event is for this PMU and valid
	 *
	 * Other error return values are allowed.
	 */
	int (*event_init)		(struct perf_event *event);

	/*
	 * Notification that the event was mapped or unmapped.  Called
	 * in the context of the mapping task.
	 */
	void (*event_mapped)		(struct perf_event *event); /*optional*/
	void (*event_unmapped)		(struct perf_event *event); /*optional*/

	/*
	 * Flags for ->add()/->del()/ ->start()/->stop(). There are
	 * matching hw_perf_event::state flags.
	 */
#define PERF_EF_START	0x01		/* start the counter when adding    */
#define PERF_EF_RELOAD	0x02		/* reload the counter when starting */
#define PERF_EF_UPDATE	0x04		/* update the counter when stopping */

	/*
	 * Adds/Removes a counter to/from the PMU, can be done inside a
	 * transaction, see the ->*_txn() methods.
	 *
	 * The add/del callbacks will reserve all hardware resources required
	 * to service the event, this includes any counter constraint
	 * scheduling etc.
	 *
	 * Called with IRQs disabled and the PMU disabled on the CPU the event
	 * is on.
	 *
	 * ->add() called without PERF_EF_START should result in the same state
	 *  as ->add() followed by ->stop().
	 *
	 * ->del() must always PERF_EF_UPDATE stop an event. If it calls
	 *  ->stop() that must deal with already being stopped without
	 *  PERF_EF_UPDATE.
	 */
	int  (*add)			(struct perf_event *event, int flags);
	void (*del)			(struct perf_event *event, int flags);

	/*
	 * Starts/Stops a counter present on the PMU.
	 *
	 * The PMI handler should stop the counter when perf_event_overflow()
	 * returns !0. ->start() will be used to continue.
	 *
	 * Also used to change the sample period.
	 *
	 * Called with IRQs disabled and the PMU disabled on the CPU the event
	 * is on -- will be called from NMI context with the PMU generates
	 * NMIs.
	 *
	 * ->stop() with PERF_EF_UPDATE will read the counter and update
	 *  period/count values like ->read() would.
	 *
	 * ->start() with PERF_EF_RELOAD will reprogram the the counter
	 *  value, must be preceded by a ->stop() with PERF_EF_UPDATE.
	 */
	void (*start)			(struct perf_event *event, int flags);
	void (*stop)			(struct perf_event *event, int flags);

	/*
	 * Updates the counter value of the event.
	 *
	 * For sampling capable PMUs this will also update the software period
	 * hw_perf_event::period_left field.
	 */
	void (*read)			(struct perf_event *event);

	/*
	 * Group events scheduling is treated as a transaction, add
	 * group events as a whole and perform one schedulability test.
	 * If the test fails, roll back the whole group
	 *
	 * Start the transaction, after this ->add() doesn't need to
	 * do schedulability tests.
	 *
	 * Optional.
	 */
	void (*start_txn)		(struct pmu *pmu, unsigned int txn_flags);
	/*
	 * If ->start_txn() disabled the ->add() schedulability test
	 * then ->commit_txn() is required to perform one. On success
	 * the transaction is closed. On error the transaction is kept
	 * open until ->cancel_txn() is called.
	 *
	 * Optional.
	 */
	int  (*commit_txn)		(struct pmu *pmu);
	/*
	 * Will cancel the transaction, assumes ->del() is called
	 * for each successful ->add() during the transaction.
	 *
	 * Optional.
	 */
	void (*cancel_txn)		(struct pmu *pmu);

	/*
	 * Will return the value for perf_event_mmap_page::index for this event,
	 * if no implementation is provided it will default to: event->hw.idx + 1.
	 */
	int (*event_idx)		(struct perf_event *event); /*optional */

	/*
	 * context-switches callback
	 */
	void (*sched_task)		(struct perf_event_context *ctx,
					bool sched_in);
	/*
	 * PMU specific data size
	 */
	size_t				task_ctx_size;


	/*
	 * Return the count value for a counter.
	 */
	u64 (*count)			(struct perf_event *event); /*optional*/

	/*
	 * Set up pmu-private data structures for an AUX area
	 */
	void *(*setup_aux)		(int cpu, void **pages,
					 int nr_pages, bool overwrite);
					/* optional */

	/*
	 * Free pmu-private AUX data structures
	 */
	void (*free_aux)		(void *aux); /* optional */

	/*
	 * Validate address range filters: make sure the HW supports the
	 * requested configuration and number of filters; return 0 if the
	 * supplied filters are valid, -errno otherwise.
	 *
	 * Runs in the context of the ioctl()ing process and is not serialized
	 * with the rest of the PMU callbacks.
	 */
	int (*addr_filters_validate)	(struct list_head *filters);
					/* optional */

	/*
	 * Synchronize address range filter configuration:
	 * translate hw-agnostic filters into hardware configuration in
	 * event::hw::addr_filters.
	 *
	 * Runs as a part of filter sync sequence that is done in ->start()
	 * callback by calling perf_event_addr_filters_sync().
	 *
	 * May (and should) traverse event::addr_filters::list, for which its
	 * caller provides necessary serialization.
	 */
	void (*addr_filters_sync)	(struct perf_event *event);
					/* optional */

	/*
	 * Filter events for PMU-specific reasons.
	 */
	int (*filter_match)		(struct perf_event *event); /* optional */
};

/**
 * struct perf_addr_filter - address range filter definition
 * @entry:	event's filter list linkage
 * @inode:	object file's inode for file-based filters
 * @offset:	filter range offset
 * @size:	filter range size
 * @range:	1: range, 0: address
 * @filter:	1: filter/start, 0: stop
 *
 * This is a hardware-agnostic filter configuration as specified by the user.
 */
struct perf_addr_filter {
	struct list_head	entry;
	struct inode		*inode;
	unsigned long		offset;
	unsigned long		size;
	unsigned int		range	: 1,
				filter	: 1;
};

/**
 * struct perf_addr_filters_head - container for address range filters
 * @list:	list of filters for this event
 * @lock:	spinlock that serializes accesses to the @list and event's
 *		(and its children's) filter generations.
 *
 * A child event will use parent's @list (and therefore @lock), so they are
 * bundled together; see perf_event_addr_filters().
 */
struct perf_addr_filters_head {
	struct list_head	list;
	raw_spinlock_t		lock;
};

/**
 * enum perf_event_active_state - the states of a event
 */
enum perf_event_active_state {
	PERF_EVENT_STATE_DEAD		= -4,
	PERF_EVENT_STATE_EXIT		= -3,
	PERF_EVENT_STATE_ERROR		= -2,
	PERF_EVENT_STATE_OFF		= -1,
	PERF_EVENT_STATE_INACTIVE	=  0,
	PERF_EVENT_STATE_ACTIVE		=  1,
};

struct file;
struct perf_sample_data;

typedef void (*perf_overflow_handler_t)(struct perf_event *,
					struct perf_sample_data *,
					struct pt_regs *regs);

enum perf_group_flag {
	PERF_GROUP_SOFTWARE		= 0x1,
};

#define SWEVENT_HLIST_BITS		8
#define SWEVENT_HLIST_SIZE		(1 << SWEVENT_HLIST_BITS)

struct swevent_hlist {
	struct hlist_head		heads[SWEVENT_HLIST_SIZE];
	struct rcu_head			rcu_head;
};

#define PERF_ATTACH_CONTEXT	0x01
#define PERF_ATTACH_GROUP	0x02
#define PERF_ATTACH_TASK	0x04
#define PERF_ATTACH_TASK_DATA	0x08

struct perf_cgroup;
struct ring_buffer;

/**
 * struct perf_event - performance event kernel representation:
 */
struct perf_event {
#ifdef CONFIG_PERF_EVENTS
	/*
	 * entry onto perf_event_context::event_list;
	 *   modifications require ctx->lock
	 *   RCU safe iterations.
	 */
	struct list_head		event_entry;

	/*
	 * XXX: group_entry and sibling_list should be mutually exclusive;
	 * either you're a sibling on a group, or you're the group leader.
	 * Rework the code to always use the same list element.
	 *
	 * Locked for modification by both ctx->mutex and ctx->lock; holding
	 * either sufficies for read.
	 */
	struct list_head		group_entry;
	struct list_head		sibling_list;

	/*
	 * We need storage to track the entries in perf_pmu_migrate_context; we
	 * cannot use the event_entry because of RCU and we want to keep the
	 * group in tact which avoids us using the other two entries.
	 */
	struct list_head		migrate_entry;

	struct hlist_node		hlist_entry;
	struct list_head		active_entry;
	int				nr_siblings;
	int				group_flags;
	struct perf_event		*group_leader;
	struct pmu			*pmu;
	void				*pmu_private;

	enum perf_event_active_state	state;
	unsigned int			attach_state;
	local64_t			count;
	atomic64_t			child_count;

	/*
	 * These are the total time in nanoseconds that the event
	 * has been enabled (i.e. eligible to run, and the task has
	 * been scheduled in, if this is a per-task event)
	 * and running (scheduled onto the CPU), respectively.
	 *
	 * They are computed from tstamp_enabled, tstamp_running and
	 * tstamp_stopped when the event is in INACTIVE or ACTIVE state.
	 */
	u64				total_time_enabled;
	u64				total_time_running;

	/*
	 * These are timestamps used for computing total_time_enabled
	 * and total_time_running when the event is in INACTIVE or
	 * ACTIVE state, measured in nanoseconds from an arbitrary point
	 * in time.
	 * tstamp_enabled: the notional time when the event was enabled
	 * tstamp_running: the notional time when the event was scheduled on
	 * tstamp_stopped: in INACTIVE state, the notional time when the
	 *	event was scheduled off.
	 */
	u64				tstamp_enabled;
	u64				tstamp_running;
	u64				tstamp_stopped;

	/*
	 * timestamp shadows the actual context timing but it can
	 * be safely used in NMI interrupt context. It reflects the
	 * context time as it was when the event was last scheduled in.
	 *
	 * ctx_time already accounts for ctx->timestamp. Therefore to
	 * compute ctx_time for a sample, simply add perf_clock().
	 */
	u64				shadow_ctx_time;

	struct perf_event_attr		attr;
	u16				header_size;
	u16				id_header_size;
	u16				read_size;
	struct hw_perf_event		hw;

	struct perf_event_context	*ctx;
	atomic_long_t			refcount;

	/*
	 * These accumulate total time (in nanoseconds) that children
	 * events have been enabled and running, respectively.
	 */
	atomic64_t			child_total_time_enabled;
	atomic64_t			child_total_time_running;

	/*
	 * Protect attach/detach and child_list:
	 */
	struct mutex			child_mutex;
	struct list_head		child_list;
	struct perf_event		*parent;

	int				oncpu;
	int				cpu;

	struct list_head		owner_entry;
	struct task_struct		*owner;

	/* mmap bits */
	struct mutex			mmap_mutex;
	atomic_t			mmap_count;

	struct ring_buffer		*rb;
	struct list_head		rb_entry;
	unsigned long			rcu_batches;
	int				rcu_pending;

	/* poll related */
	wait_queue_head_t		waitq;
	struct fasync_struct		*fasync;

	/* delayed work for NMIs and such */
	int				pending_wakeup;
	int				pending_kill;
	int				pending_disable;
	struct irq_work			pending;

	atomic_t			event_limit;

	/* address range filters */
	struct perf_addr_filters_head	addr_filters;
	/* vma address array for file-based filders */
	unsigned long			*addr_filters_offs;
	unsigned long			addr_filters_gen;

	void (*destroy)(struct perf_event *);
	struct rcu_head			rcu_head;

	struct pid_namespace		*ns;
	u64				id;

	u64				(*clock)(void);
	perf_overflow_handler_t		overflow_handler;
	void				*overflow_handler_context;

#ifdef CONFIG_EVENT_TRACING
	struct trace_event_call		*tp_event;
	struct event_filter		*filter;
#ifdef CONFIG_FUNCTION_TRACER
	struct ftrace_ops               ftrace_ops;
#endif
#endif

#ifdef CONFIG_CGROUP_PERF
	struct perf_cgroup		*cgrp; /* cgroup event is attach to */
	int				cgrp_defer_enabled;
#endif

#endif /* CONFIG_PERF_EVENTS */
};

/**
 * struct perf_event_context - event context structure
 *
 * Used as a container for task events and CPU events as well:
 */
struct perf_event_context {
	struct pmu			*pmu;
	/*
	 * Protect the states of the events in the list,
	 * nr_active, and the list:
	 */
	raw_spinlock_t			lock;
	/*
	 * Protect the list of events.  Locking either mutex or lock
	 * is sufficient to ensure the list doesn't change; to change
	 * the list you need to lock both the mutex and the spinlock.
	 */
	struct mutex			mutex;

	struct list_head		active_ctx_list;
	struct list_head		pinned_groups;
	struct list_head		flexible_groups;
	struct list_head		event_list;
	int				nr_events;
	int				nr_active;
	int				is_active;
	int				nr_stat;
	int				nr_freq;
	int				rotate_disable;
	atomic_t			refcount;
	struct task_struct		*task;

	/*
	 * Context clock, runs when context enabled.
	 */
	u64				time;
	u64				timestamp;

	/*
	 * These fields let us detect when two contexts have both
	 * been cloned (inherited) from a common ancestor.
	 */
	struct perf_event_context	*parent_ctx;
	u64				parent_gen;
	u64				generation;
	int				pin_count;
	int				nr_cgroups;	 /* cgroup evts */
	void				*task_ctx_data; /* pmu specific data */
	struct rcu_head			rcu_head;
};

/*
 * Number of contexts where an event can trigger:
 *	task, softirq, hardirq, nmi.
 */
#define PERF_NR_CONTEXTS	4

/**
 * struct perf_event_cpu_context - per cpu event context structure
 */
struct perf_cpu_context {
	struct perf_event_context	ctx;
	struct perf_event_context	*task_ctx;
	int				active_oncpu;
	int				exclusive;

	raw_spinlock_t			hrtimer_lock;
	struct hrtimer			hrtimer;
	ktime_t				hrtimer_interval;
	unsigned int			hrtimer_active;

	struct pmu			*unique_pmu;
	struct perf_cgroup		*cgrp;
};

struct perf_output_handle {
	struct perf_event		*event;
	struct ring_buffer		*rb;
	unsigned long			wakeup;
	unsigned long			size;
	union {
		void			*addr;
		unsigned long		head;
	};
	int				page;
};

#ifdef CONFIG_CGROUP_PERF

/*
 * perf_cgroup_info keeps track of time_enabled for a cgroup.
 * This is a per-cpu dynamically allocated data structure.
 */
struct perf_cgroup_info {
	u64				time;
	u64				timestamp;
};

struct perf_cgroup {
	struct cgroup_subsys_state	css;
	struct perf_cgroup_info	__percpu *info;
};

/*
 * Must ensure cgroup is pinned (css_get) before calling
 * this function. In other words, we cannot call this function
 * if there is no cgroup event for the current CPU context.
 */
static inline struct perf_cgroup *
perf_cgroup_from_task(struct task_struct *task, struct perf_event_context *ctx)
{
	return container_of(task_css_check(task, perf_event_cgrp_id,
					   ctx ? lockdep_is_held(&ctx->lock)
					       : true),
			    struct perf_cgroup, css);
}
#endif /* CONFIG_CGROUP_PERF */

#ifdef CONFIG_PERF_EVENTS

extern void *perf_aux_output_begin(struct perf_output_handle *handle,
				   struct perf_event *event);
extern void perf_aux_output_end(struct perf_output_handle *handle,
				unsigned long size, bool truncated);
extern int perf_aux_output_skip(struct perf_output_handle *handle,
				unsigned long size);
extern void *perf_get_aux(struct perf_output_handle *handle);

extern int perf_pmu_register(struct pmu *pmu, const char *name, int type);
extern void perf_pmu_unregister(struct pmu *pmu);

extern int perf_num_counters(void);
extern const char *perf_pmu_name(void);
extern void __perf_event_task_sched_in(struct task_struct *prev,
				       struct task_struct *task);
extern void __perf_event_task_sched_out(struct task_struct *prev,
					struct task_struct *next);
extern int perf_event_init_task(struct task_struct *child);
extern void perf_event_exit_task(struct task_struct *child);
extern void perf_event_free_task(struct task_struct *task);
extern void perf_event_delayed_put(struct task_struct *task);
extern struct file *perf_event_get(unsigned int fd);
extern const struct perf_event_attr *perf_event_attrs(struct perf_event *event);
extern void perf_event_print_debug(void);
extern void perf_pmu_disable(struct pmu *pmu);
extern void perf_pmu_enable(struct pmu *pmu);
extern void perf_sched_cb_dec(struct pmu *pmu);
extern void perf_sched_cb_inc(struct pmu *pmu);
extern int perf_event_task_disable(void);
extern int perf_event_task_enable(void);
extern int perf_event_refresh(struct perf_event *event, int refresh);
extern void perf_event_update_userpage(struct perf_event *event);
extern int perf_event_release_kernel(struct perf_event *event);
extern struct perf_event *
perf_event_create_kernel_counter(struct perf_event_attr *attr,
				int cpu,
				struct task_struct *task,
				perf_overflow_handler_t callback,
				void *context);
extern void perf_pmu_migrate_context(struct pmu *pmu,
				int src_cpu, int dst_cpu);
extern u64 perf_event_read_local(struct perf_event *event);
extern u64 perf_event_read_value(struct perf_event *event,
				 u64 *enabled, u64 *running);


struct perf_sample_data {
	/*
	 * Fields set by perf_sample_data_init(), group so as to
	 * minimize the cachelines touched.
	 */
	u64				addr;
	struct perf_raw_record		*raw;
	struct perf_branch_stack	*br_stack;
	u64				period;
	u64				weight;
	u64				txn;
	union  perf_mem_data_src	data_src;

	/*
	 * The other fields, optionally {set,used} by
	 * perf_{prepare,output}_sample().
	 */
	u64				type;
	u64				ip;
	struct {
		u32	pid;
		u32	tid;
	}				tid_entry;
	u64				time;
	u64				id;
	u64				stream_id;
	struct {
		u32	cpu;
		u32	reserved;
	}				cpu_entry;
	struct perf_callchain_entry	*callchain;

	/*
	 * regs_user may point to task_pt_regs or to regs_user_copy, depending
	 * on arch details.
	 */
	struct perf_regs		regs_user;
	struct pt_regs			regs_user_copy;

	struct perf_regs		regs_intr;
	u64				stack_user_size;
} ____cacheline_aligned;

/* default value for data source */
#define PERF_MEM_NA (PERF_MEM_S(OP, NA)   |\
		    PERF_MEM_S(LVL, NA)   |\
		    PERF_MEM_S(SNOOP, NA) |\
		    PERF_MEM_S(LOCK, NA)  |\
		    PERF_MEM_S(TLB, NA))

static inline void perf_sample_data_init(struct perf_sample_data *data,
					 u64 addr, u64 period)
{
	/* remaining struct members initialized in perf_prepare_sample() */
	data->addr = addr;
	data->raw  = NULL;
	data->br_stack = NULL;
	data->period = period;
	data->weight = 0;
	data->data_src.val = PERF_MEM_NA;
	data->txn = 0;
}

extern void perf_output_sample(struct perf_output_handle *handle,
			       struct perf_event_header *header,
			       struct perf_sample_data *data,
			       struct perf_event *event);
extern void perf_prepare_sample(struct perf_event_header *header,
				struct perf_sample_data *data,
				struct perf_event *event,
				struct pt_regs *regs);

extern int perf_event_overflow(struct perf_event *event,
				 struct perf_sample_data *data,
				 struct pt_regs *regs);

extern void perf_event_output_forward(struct perf_event *event,
				     struct perf_sample_data *data,
				     struct pt_regs *regs);
extern void perf_event_output_backward(struct perf_event *event,
				       struct perf_sample_data *data,
				       struct pt_regs *regs);
extern void perf_event_output(struct perf_event *event,
			      struct perf_sample_data *data,
			      struct pt_regs *regs);

static inline bool
is_default_overflow_handler(struct perf_event *event)
{
	if (likely(event->overflow_handler == perf_event_output_forward))
		return true;
	if (unlikely(event->overflow_handler == perf_event_output_backward))
		return true;
	return false;
}

extern void
perf_event_header__init_id(struct perf_event_header *header,
			   struct perf_sample_data *data,
			   struct perf_event *event);
extern void
perf_event__output_id_sample(struct perf_event *event,
			     struct perf_output_handle *handle,
			     struct perf_sample_data *sample);

extern void
perf_log_lost_samples(struct perf_event *event, u64 lost);

static inline bool is_sampling_event(struct perf_event *event)
{
	return event->attr.sample_period != 0;
}

/*
 * Return 1 for a software event, 0 for a hardware event
 */
static inline int is_software_event(struct perf_event *event)
{
	return event->pmu->task_ctx_nr == perf_sw_context;
}

extern struct static_key perf_swevent_enabled[PERF_COUNT_SW_MAX];

extern void ___perf_sw_event(u32, u64, struct pt_regs *, u64);
extern void __perf_sw_event(u32, u64, struct pt_regs *, u64);

#ifndef perf_arch_fetch_caller_regs
static inline void perf_arch_fetch_caller_regs(struct pt_regs *regs, unsigned long ip) { }
#endif

/*
 * Take a snapshot of the regs. Skip ip and frame pointer to
 * the nth caller. We only need a few of the regs:
 * - ip for PERF_SAMPLE_IP
 * - cs for user_mode() tests
 * - bp for callchains
 * - eflags, for future purposes, just in case
 */
static inline void perf_fetch_caller_regs(struct pt_regs *regs)
{
	perf_arch_fetch_caller_regs(regs, CALLER_ADDR0);
}

static __always_inline void
perf_sw_event(u32 event_id, u64 nr, struct pt_regs *regs, u64 addr)
{
	if (static_key_false(&perf_swevent_enabled[event_id]))
		__perf_sw_event(event_id, nr, regs, addr);
}

DECLARE_PER_CPU(struct pt_regs, __perf_regs[4]);

/*
 * 'Special' version for the scheduler, it hard assumes no recursion,
 * which is guaranteed by us not actually scheduling inside other swevents
 * because those disable preemption.
 */
static __always_inline void
perf_sw_event_sched(u32 event_id, u64 nr, u64 addr)
{
	if (static_key_false(&perf_swevent_enabled[event_id])) {
		struct pt_regs *regs = this_cpu_ptr(&__perf_regs[0]);

		perf_fetch_caller_regs(regs);
		___perf_sw_event(event_id, nr, regs, addr);
	}
}

extern struct static_key_false perf_sched_events;

static __always_inline bool
perf_sw_migrate_enabled(void)
{
	if (static_key_false(&perf_swevent_enabled[PERF_COUNT_SW_CPU_MIGRATIONS]))
		return true;
	return false;
}

static inline void perf_event_task_migrate(struct task_struct *task)
{
	if (perf_sw_migrate_enabled())
		task->sched_migrated = 1;
}

static inline void perf_event_task_sched_in(struct task_struct *prev,
					    struct task_struct *task)
{
	if (static_branch_unlikely(&perf_sched_events))
		__perf_event_task_sched_in(prev, task);

	if (perf_sw_migrate_enabled() && task->sched_migrated) {
		struct pt_regs *regs = this_cpu_ptr(&__perf_regs[0]);

		perf_fetch_caller_regs(regs);
		___perf_sw_event(PERF_COUNT_SW_CPU_MIGRATIONS, 1, regs, 0);
		task->sched_migrated = 0;
	}
}

static inline void perf_event_task_sched_out(struct task_struct *prev,
					     struct task_struct *next)
{
	perf_sw_event_sched(PERF_COUNT_SW_CONTEXT_SWITCHES, 1, 0);

	if (static_branch_unlikely(&perf_sched_events))
		__perf_event_task_sched_out(prev, next);
}

static inline u64 __perf_event_count(struct perf_event *event)
{
	return local64_read(&event->count) + atomic64_read(&event->child_count);
}

extern void perf_event_mmap(struct vm_area_struct *vma);
extern struct perf_guest_info_callbacks *perf_guest_cbs;
extern int perf_register_guest_info_callbacks(struct perf_guest_info_callbacks *callbacks);
extern int perf_unregister_guest_info_callbacks(struct perf_guest_info_callbacks *callbacks);

extern void perf_event_exec(void);
extern void perf_event_comm(struct task_struct *tsk, bool exec);
extern void perf_event_fork(struct task_struct *tsk);

/* Callchains */
DECLARE_PER_CPU(struct perf_callchain_entry, perf_callchain_entry);

extern void perf_callchain_user(struct perf_callchain_entry *entry, struct pt_regs *regs);
extern void perf_callchain_kernel(struct perf_callchain_entry *entry, struct pt_regs *regs);
extern struct perf_callchain_entry *
get_perf_callchain(struct pt_regs *regs, u32 init_nr, bool kernel, bool user,
		   bool crosstask, bool add_mark);
extern int get_callchain_buffers(void);
extern void put_callchain_buffers(void);
<<<<<<< HEAD

static inline int perf_callchain_store(struct perf_callchain_entry *entry, u64 ip)
{
	if (entry->nr < PERF_MAX_STACK_DEPTH) {
=======

extern int sysctl_perf_event_max_stack;

static inline int perf_callchain_store(struct perf_callchain_entry *entry, u64 ip)
{
	if (entry->nr < sysctl_perf_event_max_stack) {
>>>>>>> ed596a4a
		entry->ip[entry->nr++] = ip;
		return 0;
	} else {
		return -1; /* no more room, stop walking the stack */
	}
}

extern int sysctl_perf_event_paranoid;
extern int sysctl_perf_event_mlock;
extern int sysctl_perf_event_sample_rate;
extern int sysctl_perf_cpu_time_max_percent;

extern void perf_sample_event_took(u64 sample_len_ns);

extern int perf_proc_update_handler(struct ctl_table *table, int write,
		void __user *buffer, size_t *lenp,
		loff_t *ppos);
extern int perf_cpu_time_max_percent_handler(struct ctl_table *table, int write,
		void __user *buffer, size_t *lenp,
		loff_t *ppos);

int perf_event_max_stack_handler(struct ctl_table *table, int write,
				 void __user *buffer, size_t *lenp, loff_t *ppos);

static inline bool perf_paranoid_tracepoint_raw(void)
{
	return sysctl_perf_event_paranoid > -1;
}

static inline bool perf_paranoid_cpu(void)
{
	return sysctl_perf_event_paranoid > 0;
}

static inline bool perf_paranoid_kernel(void)
{
	return sysctl_perf_event_paranoid > 1;
}

extern void perf_event_init(void);
extern void perf_tp_event(u16 event_type, u64 count, void *record,
			  int entry_size, struct pt_regs *regs,
			  struct hlist_head *head, int rctx,
			  struct task_struct *task);
extern void perf_bp_event(struct perf_event *event, void *data);

#ifndef perf_misc_flags
# define perf_misc_flags(regs) \
		(user_mode(regs) ? PERF_RECORD_MISC_USER : PERF_RECORD_MISC_KERNEL)
# define perf_instruction_pointer(regs)	instruction_pointer(regs)
#endif

static inline bool has_branch_stack(struct perf_event *event)
{
	return event->attr.sample_type & PERF_SAMPLE_BRANCH_STACK;
}

static inline bool needs_branch_stack(struct perf_event *event)
{
	return event->attr.branch_sample_type != 0;
}

static inline bool has_aux(struct perf_event *event)
{
	return event->pmu->setup_aux;
}

static inline bool is_write_backward(struct perf_event *event)
{
	return !!event->attr.write_backward;
}

static inline bool has_addr_filter(struct perf_event *event)
{
	return event->pmu->nr_addr_filters;
}

/*
 * An inherited event uses parent's filters
 */
static inline struct perf_addr_filters_head *
perf_event_addr_filters(struct perf_event *event)
{
	struct perf_addr_filters_head *ifh = &event->addr_filters;

	if (event->parent)
		ifh = &event->parent->addr_filters;

	return ifh;
}

extern void perf_event_addr_filters_sync(struct perf_event *event);

extern int perf_output_begin(struct perf_output_handle *handle,
			     struct perf_event *event, unsigned int size);
extern int perf_output_begin_forward(struct perf_output_handle *handle,
				    struct perf_event *event,
				    unsigned int size);
extern int perf_output_begin_backward(struct perf_output_handle *handle,
				      struct perf_event *event,
				      unsigned int size);

extern void perf_output_end(struct perf_output_handle *handle);
extern unsigned int perf_output_copy(struct perf_output_handle *handle,
			     const void *buf, unsigned int len);
extern unsigned int perf_output_skip(struct perf_output_handle *handle,
				     unsigned int len);
extern int perf_swevent_get_recursion_context(void);
extern void perf_swevent_put_recursion_context(int rctx);
extern u64 perf_swevent_set_period(struct perf_event *event);
extern void perf_event_enable(struct perf_event *event);
extern void perf_event_disable(struct perf_event *event);
extern void perf_event_disable_local(struct perf_event *event);
extern void perf_event_task_tick(void);
#else /* !CONFIG_PERF_EVENTS: */
static inline void *
perf_aux_output_begin(struct perf_output_handle *handle,
		      struct perf_event *event)				{ return NULL; }
static inline void
perf_aux_output_end(struct perf_output_handle *handle, unsigned long size,
		    bool truncated)					{ }
static inline int
perf_aux_output_skip(struct perf_output_handle *handle,
		     unsigned long size)				{ return -EINVAL; }
static inline void *
perf_get_aux(struct perf_output_handle *handle)				{ return NULL; }
static inline void
perf_event_task_migrate(struct task_struct *task)			{ }
static inline void
perf_event_task_sched_in(struct task_struct *prev,
			 struct task_struct *task)			{ }
static inline void
perf_event_task_sched_out(struct task_struct *prev,
			  struct task_struct *next)			{ }
static inline int perf_event_init_task(struct task_struct *child)	{ return 0; }
static inline void perf_event_exit_task(struct task_struct *child)	{ }
static inline void perf_event_free_task(struct task_struct *task)	{ }
static inline void perf_event_delayed_put(struct task_struct *task)	{ }
static inline struct file *perf_event_get(unsigned int fd)	{ return ERR_PTR(-EINVAL); }
static inline const struct perf_event_attr *perf_event_attrs(struct perf_event *event)
{
	return ERR_PTR(-EINVAL);
}
static inline u64 perf_event_read_local(struct perf_event *event)	{ return -EINVAL; }
static inline void perf_event_print_debug(void)				{ }
static inline int perf_event_task_disable(void)				{ return -EINVAL; }
static inline int perf_event_task_enable(void)				{ return -EINVAL; }
static inline int perf_event_refresh(struct perf_event *event, int refresh)
{
	return -EINVAL;
}

static inline void
perf_sw_event(u32 event_id, u64 nr, struct pt_regs *regs, u64 addr)	{ }
static inline void
perf_sw_event_sched(u32 event_id, u64 nr, u64 addr)			{ }
static inline void
perf_bp_event(struct perf_event *event, void *data)			{ }

static inline int perf_register_guest_info_callbacks
(struct perf_guest_info_callbacks *callbacks)				{ return 0; }
static inline int perf_unregister_guest_info_callbacks
(struct perf_guest_info_callbacks *callbacks)				{ return 0; }

static inline void perf_event_mmap(struct vm_area_struct *vma)		{ }
static inline void perf_event_exec(void)				{ }
static inline void perf_event_comm(struct task_struct *tsk, bool exec)	{ }
static inline void perf_event_fork(struct task_struct *tsk)		{ }
static inline void perf_event_init(void)				{ }
static inline int  perf_swevent_get_recursion_context(void)		{ return -1; }
static inline void perf_swevent_put_recursion_context(int rctx)		{ }
static inline u64 perf_swevent_set_period(struct perf_event *event)	{ return 0; }
static inline void perf_event_enable(struct perf_event *event)		{ }
static inline void perf_event_disable(struct perf_event *event)		{ }
static inline int __perf_event_disable(void *info)			{ return -1; }
static inline void perf_event_task_tick(void)				{ }
static inline int perf_event_release_kernel(struct perf_event *event)	{ return 0; }
#endif

#if defined(CONFIG_PERF_EVENTS) && defined(CONFIG_CPU_SUP_INTEL)
extern void perf_restore_debug_store(void);
#else
static inline void perf_restore_debug_store(void)			{ }
#endif

#define perf_output_put(handle, x) perf_output_copy((handle), &(x), sizeof(x))

/*
 * This has to have a higher priority than migration_notifier in sched/core.c.
 */
#define perf_cpu_notifier(fn)						\
do {									\
	static struct notifier_block fn##_nb =				\
		{ .notifier_call = fn, .priority = CPU_PRI_PERF };	\
	unsigned long cpu = smp_processor_id();				\
	unsigned long flags;						\
									\
	cpu_notifier_register_begin();					\
	fn(&fn##_nb, (unsigned long)CPU_UP_PREPARE,			\
		(void *)(unsigned long)cpu);				\
	local_irq_save(flags);						\
	fn(&fn##_nb, (unsigned long)CPU_STARTING,			\
		(void *)(unsigned long)cpu);				\
	local_irq_restore(flags);					\
	fn(&fn##_nb, (unsigned long)CPU_ONLINE,				\
		(void *)(unsigned long)cpu);				\
	__register_cpu_notifier(&fn##_nb);				\
	cpu_notifier_register_done();					\
} while (0)

/*
 * Bare-bones version of perf_cpu_notifier(), which doesn't invoke the
 * callback for already online CPUs.
 */
#define __perf_cpu_notifier(fn)						\
do {									\
	static struct notifier_block fn##_nb =				\
		{ .notifier_call = fn, .priority = CPU_PRI_PERF };	\
									\
	__register_cpu_notifier(&fn##_nb);				\
} while (0)

struct perf_pmu_events_attr {
	struct device_attribute attr;
	u64 id;
	const char *event_str;
};

ssize_t perf_event_sysfs_show(struct device *dev, struct device_attribute *attr,
			      char *page);

#define PMU_EVENT_ATTR(_name, _var, _id, _show)				\
static struct perf_pmu_events_attr _var = {				\
	.attr = __ATTR(_name, 0444, _show, NULL),			\
	.id   =  _id,							\
};

#define PMU_EVENT_ATTR_STRING(_name, _var, _str)			    \
static struct perf_pmu_events_attr _var = {				    \
	.attr		= __ATTR(_name, 0444, perf_event_sysfs_show, NULL), \
	.id		= 0,						    \
	.event_str	= _str,						    \
};

#define PMU_FORMAT_ATTR(_name, _format)					\
static ssize_t								\
_name##_show(struct device *dev,					\
			       struct device_attribute *attr,		\
			       char *page)				\
{									\
	BUILD_BUG_ON(sizeof(_format) >= PAGE_SIZE);			\
	return sprintf(page, _format "\n");				\
}									\
									\
static struct device_attribute format_attr_##_name = __ATTR_RO(_name)

#endif /* _LINUX_PERF_EVENT_H */<|MERGE_RESOLUTION|>--- conflicted
+++ resolved
@@ -1068,19 +1068,12 @@
 		   bool crosstask, bool add_mark);
 extern int get_callchain_buffers(void);
 extern void put_callchain_buffers(void);
-<<<<<<< HEAD
+
+extern int sysctl_perf_event_max_stack;
 
 static inline int perf_callchain_store(struct perf_callchain_entry *entry, u64 ip)
 {
-	if (entry->nr < PERF_MAX_STACK_DEPTH) {
-=======
-
-extern int sysctl_perf_event_max_stack;
-
-static inline int perf_callchain_store(struct perf_callchain_entry *entry, u64 ip)
-{
 	if (entry->nr < sysctl_perf_event_max_stack) {
->>>>>>> ed596a4a
 		entry->ip[entry->nr++] = ip;
 		return 0;
 	} else {
