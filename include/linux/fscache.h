/* SPDX-License-Identifier: GPL-2.0-or-later */
/* General filesystem caching interface
 *
 * Copyright (C) 2021 Red Hat, Inc. All Rights Reserved.
 * Written by David Howells (dhowells@redhat.com)
 *
 * NOTE!!! See:
 *
 *	Documentation/filesystems/caching/netfs-api.rst
 *
 * for a description of the network filesystem interface declared here.
 */

#ifndef _LINUX_FSCACHE_H
#define _LINUX_FSCACHE_H

#include <linux/fs.h>
#include <linux/netfs.h>
#include <linux/writeback.h>

#if defined(CONFIG_FSCACHE) || defined(CONFIG_FSCACHE_MODULE)
#define __fscache_available (1)
#define fscache_available() (1)
#define fscache_volume_valid(volume) (volume)
#define fscache_cookie_valid(cookie) (cookie)
#define fscache_resources_valid(cres) ((cres)->cache_priv)
#define fscache_cookie_enabled(cookie) (cookie && !test_bit(FSCACHE_COOKIE_DISABLED, &cookie->flags))
#else
#define __fscache_available (0)
#define fscache_available() (0)
#define fscache_volume_valid(volume) (0)
#define fscache_cookie_valid(cookie) (0)
#define fscache_resources_valid(cres) (false)
#define fscache_cookie_enabled(cookie) (0)
#endif

struct fscache_cookie;

#define FSCACHE_ADV_SINGLE_CHUNK	0x01 /* The object is a single chunk of data */
#define FSCACHE_ADV_WRITE_CACHE		0x00 /* Do cache if written to locally */
#define FSCACHE_ADV_WRITE_NOCACHE	0x02 /* Don't cache if written to locally */

#define FSCACHE_INVAL_DIO_WRITE		0x01 /* Invalidate due to DIO write */

enum fscache_want_state {
	FSCACHE_WANT_PARAMS,
	FSCACHE_WANT_WRITE,
	FSCACHE_WANT_READ,
};

/*
 * Data object state.
 */
enum fscache_cookie_state {
	FSCACHE_COOKIE_STATE_QUIESCENT,		/* The cookie is uncached */
	FSCACHE_COOKIE_STATE_LOOKING_UP,	/* The cache object is being looked up */
	FSCACHE_COOKIE_STATE_CREATING,		/* The cache object is being created */
	FSCACHE_COOKIE_STATE_ACTIVE,		/* The cache is active, readable and writable */
	FSCACHE_COOKIE_STATE_INVALIDATING,	/* The cache is being invalidated */
	FSCACHE_COOKIE_STATE_FAILED,		/* The cache failed, withdraw to clear */
	FSCACHE_COOKIE_STATE_LRU_DISCARDING,	/* The cookie is being discarded by the LRU */
	FSCACHE_COOKIE_STATE_WITHDRAWING,	/* The cookie is being withdrawn */
	FSCACHE_COOKIE_STATE_RELINQUISHING,	/* The cookie is being relinquished */
	FSCACHE_COOKIE_STATE_DROPPED,		/* The cookie has been dropped */
#define FSCACHE_COOKIE_STATE__NR (FSCACHE_COOKIE_STATE_DROPPED + 1)
} __attribute__((mode(byte)));

/*
 * Volume representation cookie.
 */
struct fscache_volume {
	refcount_t			ref;
	atomic_t			n_cookies;	/* Number of data cookies in volume */
	atomic_t			n_accesses;	/* Number of cache accesses in progress */
	unsigned int			debug_id;
	unsigned int			key_hash;	/* Hash of key string */
	char				*key;		/* Volume ID, eg. "afs@example.com@1234" */
	struct list_head		proc_link;	/* Link in /proc/fs/fscache/volumes */
	struct hlist_bl_node		hash_link;	/* Link in hash table */
	struct work_struct		work;
	struct fscache_cache		*cache;		/* The cache in which this resides */
	void				*cache_priv;	/* Cache private data */
	spinlock_t			lock;
	unsigned long			flags;
#define FSCACHE_VOLUME_RELINQUISHED	0	/* Volume is being cleaned up */
#define FSCACHE_VOLUME_INVALIDATE	1	/* Volume was invalidated */
#define FSCACHE_VOLUME_COLLIDED_WITH	2	/* Volume was collided with */
#define FSCACHE_VOLUME_ACQUIRE_PENDING	3	/* Volume is waiting to complete acquisition */
#define FSCACHE_VOLUME_CREATING		4	/* Volume is being created on disk */
	u8				coherency_len;	/* Length of the coherency data */
	u8				coherency[];	/* Coherency data */
};

/*
 * Data file representation cookie.
 * - a file will only appear in one cache
 * - a request to cache a file may or may not be honoured, subject to
 *   constraints such as disk space
 * - indices are created on disk just-in-time
 */
struct fscache_cookie {
	refcount_t			ref;
	atomic_t			n_active;	/* number of active users of cookie */
	atomic_t			n_accesses;	/* Number of cache accesses in progress */
	unsigned int			debug_id;
	unsigned int			inval_counter;	/* Number of invalidations made */
	spinlock_t			lock;
	struct fscache_volume		*volume;	/* Parent volume of this file. */
	void				*cache_priv;	/* Cache-side representation */
	struct hlist_bl_node		hash_link;	/* Link in hash table */
	struct list_head		proc_link;	/* Link in proc list */
	struct list_head		commit_link;	/* Link in commit queue */
	struct work_struct		work;		/* Commit/relinq/withdraw work */
	loff_t				object_size;	/* Size of the netfs object */
	unsigned long			unused_at;	/* Time at which unused (jiffies) */
	unsigned long			flags;
#define FSCACHE_COOKIE_RELINQUISHED	0		/* T if cookie has been relinquished */
#define FSCACHE_COOKIE_RETIRED		1		/* T if this cookie has retired on relinq */
#define FSCACHE_COOKIE_IS_CACHING	2		/* T if this cookie is cached */
#define FSCACHE_COOKIE_NO_DATA_TO_READ	3		/* T if this cookie has nothing to read */
#define FSCACHE_COOKIE_NEEDS_UPDATE	4		/* T if attrs have been updated */
#define FSCACHE_COOKIE_HAS_BEEN_CACHED	5		/* T if cookie needs withdraw-on-relinq */
#define FSCACHE_COOKIE_DISABLED		6		/* T if cookie has been disabled */
#define FSCACHE_COOKIE_LOCAL_WRITE	7		/* T if cookie has been modified locally */
#define FSCACHE_COOKIE_NO_ACCESS_WAKE	8		/* T if no wake when n_accesses goes 0 */
#define FSCACHE_COOKIE_DO_RELINQUISH	9		/* T if this cookie needs relinquishment */
#define FSCACHE_COOKIE_DO_WITHDRAW	10		/* T if this cookie needs withdrawing */
#define FSCACHE_COOKIE_DO_LRU_DISCARD	11		/* T if this cookie needs LRU discard */
#define FSCACHE_COOKIE_DO_PREP_TO_WRITE	12		/* T if cookie needs write preparation */
#define FSCACHE_COOKIE_HAVE_DATA	13		/* T if this cookie has data stored */
#define FSCACHE_COOKIE_IS_HASHED	14		/* T if this cookie is hashed */

	enum fscache_cookie_state	state;
	u8				advice;		/* FSCACHE_ADV_* */
	u8				key_len;	/* Length of index key */
	u8				aux_len;	/* Length of auxiliary data */
	u32				key_hash;	/* Hash of volume, key, len */
	union {
		void			*key;		/* Index key */
		u8			inline_key[16];	/* - If the key is short enough */
	};
	union {
		void			*aux;		/* Auxiliary data */
		u8			inline_aux[8];	/* - If the aux data is short enough */
	};
};

/*
 * slow-path functions for when there is actually caching available, and the
 * netfs does actually have a valid token
 * - these are not to be called directly
 * - these are undefined symbols when FS-Cache is not configured and the
 *   optimiser takes care of not using them
 */
extern struct fscache_volume *__fscache_acquire_volume(const char *, const char *,
						       const void *, size_t);
extern void __fscache_relinquish_volume(struct fscache_volume *, const void *, bool);

extern struct fscache_cookie *__fscache_acquire_cookie(
	struct fscache_volume *,
	u8,
	const void *, size_t,
	const void *, size_t,
	loff_t);
extern void __fscache_use_cookie(struct fscache_cookie *, bool);
extern void __fscache_unuse_cookie(struct fscache_cookie *, const void *, const loff_t *);
extern void __fscache_relinquish_cookie(struct fscache_cookie *, bool);
extern void __fscache_resize_cookie(struct fscache_cookie *, loff_t);
extern void __fscache_invalidate(struct fscache_cookie *, const void *, loff_t, unsigned int);
extern int __fscache_begin_read_operation(struct netfs_cache_resources *, struct fscache_cookie *);
extern int __fscache_begin_write_operation(struct netfs_cache_resources *, struct fscache_cookie *);

extern void __fscache_write_to_cache(struct fscache_cookie *, struct address_space *,
				     loff_t, size_t, loff_t, netfs_io_terminated_t, void *,
				     bool);
extern void __fscache_clear_page_bits(struct address_space *, loff_t, size_t);

/**
 * fscache_acquire_volume - Register a volume as desiring caching services
 * @volume_key: An identification string for the volume
 * @cache_name: The name of the cache to use (or NULL for the default)
 * @coherency_data: Piece of arbitrary coherency data to check (or NULL)
 * @coherency_len: The size of the coherency data
 *
 * Register a volume as desiring caching services if they're available.  The
 * caller must provide an identifier for the volume and may also indicate which
 * cache it should be in.  If a preexisting volume entry is found in the cache,
 * the coherency data must match otherwise the entry will be invalidated.
 *
 * Returns a cookie pointer on success, -ENOMEM if out of memory or -EBUSY if a
 * cache volume of that name is already acquired.  Note that "NULL" is a valid
 * cookie pointer and can be returned if caching is refused.
 */
static inline
struct fscache_volume *fscache_acquire_volume(const char *volume_key,
					      const char *cache_name,
					      const void *coherency_data,
					      size_t coherency_len)
{
	if (!fscache_available())
		return NULL;
	return __fscache_acquire_volume(volume_key, cache_name,
					coherency_data, coherency_len);
}

/**
 * fscache_relinquish_volume - Cease caching a volume
 * @volume: The volume cookie
 * @coherency_data: Piece of arbitrary coherency data to set (or NULL)
 * @invalidate: True if the volume should be invalidated
 *
 * Indicate that a filesystem no longer desires caching services for a volume.
 * The caller must have relinquished all file cookies prior to calling this.
 * The stored coherency data is updated.
 */
static inline
void fscache_relinquish_volume(struct fscache_volume *volume,
			       const void *coherency_data,
			       bool invalidate)
{
	if (fscache_volume_valid(volume))
		__fscache_relinquish_volume(volume, coherency_data, invalidate);
}

/**
 * fscache_acquire_cookie - Acquire a cookie to represent a cache object
 * @volume: The volume in which to locate/create this cookie
 * @advice: Advice flags (FSCACHE_COOKIE_ADV_*)
 * @index_key: The index key for this cookie
 * @index_key_len: Size of the index key
 * @aux_data: The auxiliary data for the cookie (may be NULL)
 * @aux_data_len: Size of the auxiliary data buffer
 * @object_size: The initial size of object
 *
 * Acquire a cookie to represent a data file within the given cache volume.
 *
 * See Documentation/filesystems/caching/netfs-api.rst for a complete
 * description.
 */
static inline
struct fscache_cookie *fscache_acquire_cookie(struct fscache_volume *volume,
					      u8 advice,
					      const void *index_key,
					      size_t index_key_len,
					      const void *aux_data,
					      size_t aux_data_len,
					      loff_t object_size)
{
	if (!fscache_volume_valid(volume))
		return NULL;
	return __fscache_acquire_cookie(volume, advice,
					index_key, index_key_len,
					aux_data, aux_data_len,
					object_size);
}

/**
 * fscache_use_cookie - Request usage of cookie attached to an object
 * @object: Object description
 * @will_modify: If cache is expected to be modified locally
 *
 * Request usage of the cookie attached to an object.  The caller should tell
 * the cache if the object's contents are about to be modified locally and then
 * the cache can apply the policy that has been set to handle this case.
 */
static inline void fscache_use_cookie(struct fscache_cookie *cookie,
				      bool will_modify)
{
	if (fscache_cookie_valid(cookie))
		__fscache_use_cookie(cookie, will_modify);
}

/**
 * fscache_unuse_cookie - Cease usage of cookie attached to an object
 * @object: Object description
 * @aux_data: Updated auxiliary data (or NULL)
 * @object_size: Revised size of the object (or NULL)
 *
 * Cease usage of the cookie attached to an object.  When the users count
 * reaches zero then the cookie relinquishment will be permitted to proceed.
 */
static inline void fscache_unuse_cookie(struct fscache_cookie *cookie,
					const void *aux_data,
					const loff_t *object_size)
{
	if (fscache_cookie_valid(cookie))
		__fscache_unuse_cookie(cookie, aux_data, object_size);
}

/**
 * fscache_relinquish_cookie - Return the cookie to the cache, maybe discarding
 * it
 * @cookie: The cookie being returned
 * @retire: True if the cache object the cookie represents is to be discarded
 *
 * This function returns a cookie to the cache, forcibly discarding the
 * associated cache object if retire is set to true.
 *
 * See Documentation/filesystems/caching/netfs-api.rst for a complete
 * description.
 */
static inline
void fscache_relinquish_cookie(struct fscache_cookie *cookie, bool retire)
{
	if (fscache_cookie_valid(cookie))
		__fscache_relinquish_cookie(cookie, retire);
}

/*
 * Find the auxiliary data on a cookie.
 */
static inline void *fscache_get_aux(struct fscache_cookie *cookie)
{
	if (cookie->aux_len <= sizeof(cookie->inline_aux))
		return cookie->inline_aux;
	else
		return cookie->aux;
}

/*
 * Update the auxiliary data on a cookie.
 */
static inline
void fscache_update_aux(struct fscache_cookie *cookie,
			const void *aux_data, const loff_t *object_size)
{
	void *p = fscache_get_aux(cookie);

	if (aux_data && p)
		memcpy(p, aux_data, cookie->aux_len);
	if (object_size)
		cookie->object_size = *object_size;
}

#ifdef CONFIG_FSCACHE_STATS
extern atomic_t fscache_n_updates;
#endif

static inline
void __fscache_update_cookie(struct fscache_cookie *cookie, const void *aux_data,
			     const loff_t *object_size)
{
#ifdef CONFIG_FSCACHE_STATS
	atomic_inc(&fscache_n_updates);
#endif
	fscache_update_aux(cookie, aux_data, object_size);
	smp_wmb();
	set_bit(FSCACHE_COOKIE_NEEDS_UPDATE, &cookie->flags);
}

/**
 * fscache_update_cookie - Request that a cache object be updated
 * @cookie: The cookie representing the cache object
 * @aux_data: The updated auxiliary data for the cookie (may be NULL)
 * @object_size: The current size of the object (may be NULL)
 *
 * Request an update of the index data for the cache object associated with the
 * cookie.  The auxiliary data on the cookie will be updated first if @aux_data
 * is set and the object size will be updated and the object possibly trimmed
 * if @object_size is set.
 *
 * See Documentation/filesystems/caching/netfs-api.rst for a complete
 * description.
 */
static inline
void fscache_update_cookie(struct fscache_cookie *cookie, const void *aux_data,
			   const loff_t *object_size)
{
	if (fscache_cookie_enabled(cookie))
		__fscache_update_cookie(cookie, aux_data, object_size);
}

/**
 * fscache_resize_cookie - Request that a cache object be resized
 * @cookie: The cookie representing the cache object
 * @new_size: The new size of the object (may be NULL)
 *
 * Request that the size of an object be changed.
 *
 * See Documentation/filesystems/caching/netfs-api.txt for a complete
 * description.
 */
static inline
void fscache_resize_cookie(struct fscache_cookie *cookie, loff_t new_size)
{
	if (fscache_cookie_enabled(cookie))
		__fscache_resize_cookie(cookie, new_size);
}

/**
 * fscache_invalidate - Notify cache that an object needs invalidation
 * @cookie: The cookie representing the cache object
 * @aux_data: The updated auxiliary data for the cookie (may be NULL)
 * @size: The revised size of the object.
 * @flags: Invalidation flags (FSCACHE_INVAL_*)
 *
 * Notify the cache that an object is needs to be invalidated and that it
 * should abort any retrievals or stores it is doing on the cache.  This
 * increments inval_counter on the cookie which can be used by the caller to
 * reconsider I/O requests as they complete.
 *
 * If @flags has FSCACHE_INVAL_DIO_WRITE set, this indicates that this is due
 * to a direct I/O write and will cause caching to be disabled on this cookie
 * until it is completely unused.
 *
 * See Documentation/filesystems/caching/netfs-api.rst for a complete
 * description.
 */
static inline
void fscache_invalidate(struct fscache_cookie *cookie,
			const void *aux_data, loff_t size, unsigned int flags)
{
	if (fscache_cookie_enabled(cookie))
		__fscache_invalidate(cookie, aux_data, size, flags);
}

/**
 * fscache_operation_valid - Return true if operations resources are usable
 * @cres: The resources to check.
 *
 * Returns a pointer to the operations table if usable or NULL if not.
 */
static inline
const struct netfs_cache_ops *fscache_operation_valid(const struct netfs_cache_resources *cres)
{
	return fscache_resources_valid(cres) ? cres->ops : NULL;
}

/**
 * fscache_begin_read_operation - Begin a read operation for the netfs lib
 * @cres: The cache resources for the read being performed
 * @cookie: The cookie representing the cache object
 *
 * Begin a read operation on behalf of the netfs helper library.  @cres
 * indicates the cache resources to which the operation state should be
 * attached; @cookie indicates the cache object that will be accessed.
 *
 * This is intended to be called from the ->begin_cache_operation() netfs lib
 * operation as implemented by the network filesystem.
 *
 * @cres->inval_counter is set from @cookie->inval_counter for comparison at
 * the end of the operation.  This allows invalidation during the operation to
 * be detected by the caller.
 *
 * Returns:
 * * 0		- Success
 * * -ENOBUFS	- No caching available
 * * Other error code from the cache, such as -ENOMEM.
 */
static inline
int fscache_begin_read_operation(struct netfs_cache_resources *cres,
				 struct fscache_cookie *cookie)
{
	if (fscache_cookie_enabled(cookie))
		return __fscache_begin_read_operation(cres, cookie);
	return -ENOBUFS;
}

/**
 * fscache_read - Start a read from the cache.
 * @cres: The cache resources to use
 * @start_pos: The beginning file offset in the cache file
 * @iter: The buffer to fill - and also the length
 * @read_hole: How to handle a hole in the data.
 * @term_func: The function to call upon completion
 * @term_func_priv: The private data for @term_func
 *
 * Start a read from the cache.  @cres indicates the cache object to read from
 * and must be obtained by a call to fscache_begin_operation() beforehand.
 *
 * The data is read into the iterator, @iter, and that also indicates the size
 * of the operation.  @start_pos is the start position in the file, though if
 * @seek_data is set appropriately, the cache can use SEEK_DATA to find the
 * next piece of data, writing zeros for the hole into the iterator.
 *
 * Upon termination of the operation, @term_func will be called and supplied
 * with @term_func_priv plus the amount of data written, if successful, or the
 * error code otherwise.
 *
 * @read_hole indicates how a partially populated region in the cache should be
 * handled.  It can be one of a number of settings:
 *
 *	NETFS_READ_HOLE_IGNORE - Just try to read (may return a short read).
 *
 *	NETFS_READ_HOLE_CLEAR - Seek for data, clearing the part of the buffer
 *				skipped over, then do as for IGNORE.
 *
 *	NETFS_READ_HOLE_FAIL - Give ENODATA if we encounter a hole.
 */
static inline
int fscache_read(struct netfs_cache_resources *cres,
		 loff_t start_pos,
		 struct iov_iter *iter,
		 enum netfs_read_from_hole read_hole,
		 netfs_io_terminated_t term_func,
		 void *term_func_priv)
{
	const struct netfs_cache_ops *ops = fscache_operation_valid(cres);
	return ops->read(cres, start_pos, iter, read_hole,
			 term_func, term_func_priv);
}

/**
 * fscache_begin_write_operation - Begin a write operation for the netfs lib
 * @cres: The cache resources for the write being performed
 * @cookie: The cookie representing the cache object
 *
 * Begin a write operation on behalf of the netfs helper library.  @cres
 * indicates the cache resources to which the operation state should be
 * attached; @cookie indicates the cache object that will be accessed.
 *
 * @cres->inval_counter is set from @cookie->inval_counter for comparison at
 * the end of the operation.  This allows invalidation during the operation to
 * be detected by the caller.
 *
 * Returns:
 * * 0		- Success
 * * -ENOBUFS	- No caching available
 * * Other error code from the cache, such as -ENOMEM.
 */
static inline
int fscache_begin_write_operation(struct netfs_cache_resources *cres,
				  struct fscache_cookie *cookie)
{
	if (fscache_cookie_enabled(cookie))
		return __fscache_begin_write_operation(cres, cookie);
	return -ENOBUFS;
}

/**
 * fscache_write - Start a write to the cache.
 * @cres: The cache resources to use
 * @start_pos: The beginning file offset in the cache file
 * @iter: The data to write - and also the length
 * @term_func: The function to call upon completion
 * @term_func_priv: The private data for @term_func
 *
 * Start a write to the cache.  @cres indicates the cache object to write to and
 * must be obtained by a call to fscache_begin_operation() beforehand.
 *
 * The data to be written is obtained from the iterator, @iter, and that also
 * indicates the size of the operation.  @start_pos is the start position in
 * the file.
 *
 * Upon termination of the operation, @term_func will be called and supplied
 * with @term_func_priv plus the amount of data written, if successful, or the
 * error code otherwise.
 */
static inline
int fscache_write(struct netfs_cache_resources *cres,
		  loff_t start_pos,
		  struct iov_iter *iter,
		  netfs_io_terminated_t term_func,
		  void *term_func_priv)
{
	const struct netfs_cache_ops *ops = fscache_operation_valid(cres);
	return ops->write(cres, start_pos, iter, term_func, term_func_priv);
}

/**
 * fscache_clear_page_bits - Clear the PG_fscache bits from a set of pages
 * @cookie: The cookie representing the cache object
 * @mapping: The netfs inode to use as the source
 * @start: The start position in @mapping
 * @len: The amount of data to unlock
 * @caching: If PG_fscache has been set
 *
 * Clear the PG_fscache flag from a sequence of pages and wake up anyone who's
 * waiting.
 */
static inline void fscache_clear_page_bits(struct fscache_cookie *cookie,
					   struct address_space *mapping,
					   loff_t start, size_t len,
					   bool caching)
{
	if (caching)
		__fscache_clear_page_bits(mapping, start, len);
}

/**
 * fscache_write_to_cache - Save a write to the cache and clear PG_fscache
 * @cookie: The cookie representing the cache object
 * @mapping: The netfs inode to use as the source
 * @start: The start position in @mapping
 * @len: The amount of data to write back
 * @i_size: The new size of the inode
 * @term_func: The function to call upon completion
 * @term_func_priv: The private data for @term_func
 * @caching: If PG_fscache has been set
 *
 * Helper function for a netfs to write dirty data from an inode into the cache
 * object that's backing it.
 *
 * @start and @len describe the range of the data.  This does not need to be
 * page-aligned, but to satisfy DIO requirements, the cache may expand it up to
 * the page boundaries on either end.  All the pages covering the range must be
 * marked with PG_fscache.
 *
 * If given, @term_func will be called upon completion and supplied with
 * @term_func_priv.  Note that the PG_fscache flags will have been cleared by
 * this point, so the netfs must retain its own pin on the mapping.
 */
static inline void fscache_write_to_cache(struct fscache_cookie *cookie,
					  struct address_space *mapping,
					  loff_t start, size_t len, loff_t i_size,
					  netfs_io_terminated_t term_func,
					  void *term_func_priv,
					  bool caching)
{
	if (caching)
		__fscache_write_to_cache(cookie, mapping, start, len, i_size,
					 term_func, term_func_priv, caching);
	else if (term_func)
		term_func(term_func_priv, -ENOBUFS, false);

}

#if __fscache_available
<<<<<<< HEAD
extern int fscache_set_page_dirty(struct page *page, struct fscache_cookie *cookie);
#else
#define fscache_set_page_dirty(PAGE, COOKIE) (__set_page_dirty_nobuffers((PAGE)))
=======
bool fscache_dirty_folio(struct address_space *mapping, struct folio *folio,
		struct fscache_cookie *cookie);
#else
#define fscache_dirty_folio(MAPPING, FOLIO, COOKIE) \
		filemap_dirty_folio(MAPPING, FOLIO)
>>>>>>> 95cd2cdc
#endif

/**
 * fscache_unpin_writeback - Unpin writeback resources
 * @wbc: The writeback control
 * @cookie: The cookie referring to the cache object
 *
<<<<<<< HEAD
 * Unpin the writeback resources pinned by fscache_set_page_dirty().  This is
=======
 * Unpin the writeback resources pinned by fscache_dirty_folio().  This is
>>>>>>> 95cd2cdc
 * intended to be called by the netfs's ->write_inode() method.
 */
static inline void fscache_unpin_writeback(struct writeback_control *wbc,
					   struct fscache_cookie *cookie)
{
	if (wbc->unpinned_fscache_wb)
		fscache_unuse_cookie(cookie, NULL, NULL);
}

/**
 * fscache_clear_inode_writeback - Clear writeback resources pinned by an inode
 * @cookie: The cookie referring to the cache object
 * @inode: The inode to clean up
 * @aux: Auxiliary data to apply to the inode
 *
 * Clear any writeback resources held by an inode when the inode is evicted.
 * This must be called before clear_inode() is called.
 */
static inline void fscache_clear_inode_writeback(struct fscache_cookie *cookie,
						 struct inode *inode,
						 const void *aux)
{
	if (inode->i_state & I_PINNING_FSCACHE_WB) {
		loff_t i_size = i_size_read(inode);
		fscache_unuse_cookie(cookie, aux, &i_size);
	}
}

/**
 * fscache_note_page_release - Note that a netfs page got released
 * @cookie: The cookie corresponding to the file
 *
 * Note that a page that has been copied to the cache has been released.  This
 * means that future reads will need to look in the cache to see if it's there.
 */
static inline
void fscache_note_page_release(struct fscache_cookie *cookie)
{
	/* If we've written data to the cache (HAVE_DATA) and there wasn't any
	 * data in the cache when we started (NO_DATA_TO_READ), it may no
	 * longer be true that we can skip reading from the cache - so clear
	 * the flag that causes reads to be skipped.
	 */
	if (cookie &&
	    test_bit(FSCACHE_COOKIE_HAVE_DATA, &cookie->flags) &&
	    test_bit(FSCACHE_COOKIE_NO_DATA_TO_READ, &cookie->flags))
		clear_bit(FSCACHE_COOKIE_NO_DATA_TO_READ, &cookie->flags);
}

#endif /* _LINUX_FSCACHE_H */<|MERGE_RESOLUTION|>--- conflicted
+++ resolved
@@ -616,17 +616,11 @@
 }
 
 #if __fscache_available
-<<<<<<< HEAD
-extern int fscache_set_page_dirty(struct page *page, struct fscache_cookie *cookie);
-#else
-#define fscache_set_page_dirty(PAGE, COOKIE) (__set_page_dirty_nobuffers((PAGE)))
-=======
 bool fscache_dirty_folio(struct address_space *mapping, struct folio *folio,
 		struct fscache_cookie *cookie);
 #else
 #define fscache_dirty_folio(MAPPING, FOLIO, COOKIE) \
 		filemap_dirty_folio(MAPPING, FOLIO)
->>>>>>> 95cd2cdc
 #endif
 
 /**
@@ -634,11 +628,7 @@
  * @wbc: The writeback control
  * @cookie: The cookie referring to the cache object
  *
-<<<<<<< HEAD
- * Unpin the writeback resources pinned by fscache_set_page_dirty().  This is
-=======
  * Unpin the writeback resources pinned by fscache_dirty_folio().  This is
->>>>>>> 95cd2cdc
  * intended to be called by the netfs's ->write_inode() method.
  */
 static inline void fscache_unpin_writeback(struct writeback_control *wbc,
