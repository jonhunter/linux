--- conflicted
+++ resolved
@@ -515,10 +515,6 @@
 extern int swp_swapcount(swp_entry_t entry);
 extern struct swap_info_struct *page_swap_info(struct page *);
 extern struct swap_info_struct *swp_swap_info(swp_entry_t entry);
-<<<<<<< HEAD
-extern bool reuse_swap_page(struct page *);
-=======
->>>>>>> 95cd2cdc
 extern int try_to_free_swap(struct page *);
 struct backing_dev_info;
 extern int init_swap_address_space(unsigned int type, unsigned long nr_pages);
@@ -684,12 +680,6 @@
 	return 0;
 }
 
-<<<<<<< HEAD
-#define reuse_swap_page(page) \
-	(page_trans_huge_mapcount(page) == 1)
-
-=======
->>>>>>> 95cd2cdc
 static inline int try_to_free_swap(struct page *page)
 {
 	return 0;
