/*
 * Header file for reservations for dma-buf and ttm
 *
 * Copyright(C) 2011 Linaro Limited. All rights reserved.
 * Copyright (C) 2012-2013 Canonical Ltd
 * Copyright (C) 2012 Texas Instruments
 *
 * Authors:
 * Rob Clark <robdclark@gmail.com>
 * Maarten Lankhorst <maarten.lankhorst@canonical.com>
 * Thomas Hellstrom <thellstrom-at-vmware-dot-com>
 *
 * Based on bo.c which bears the following copyright notice,
 * but is dual licensed:
 *
 * Copyright (c) 2006-2009 VMware, Inc., Palo Alto, CA., USA
 * All Rights Reserved.
 *
 * Permission is hereby granted, free of charge, to any person obtaining a
 * copy of this software and associated documentation files (the
 * "Software"), to deal in the Software without restriction, including
 * without limitation the rights to use, copy, modify, merge, publish,
 * distribute, sub license, and/or sell copies of the Software, and to
 * permit persons to whom the Software is furnished to do so, subject to
 * the following conditions:
 *
 * The above copyright notice and this permission notice (including the
 * next paragraph) shall be included in all copies or substantial portions
 * of the Software.
 *
 * THE SOFTWARE IS PROVIDED "AS IS", WITHOUT WARRANTY OF ANY KIND, EXPRESS OR
 * IMPLIED, INCLUDING BUT NOT LIMITED TO THE WARRANTIES OF MERCHANTABILITY,
 * FITNESS FOR A PARTICULAR PURPOSE AND NON-INFRINGEMENT. IN NO EVENT SHALL
 * THE COPYRIGHT HOLDERS, AUTHORS AND/OR ITS SUPPLIERS BE LIABLE FOR ANY CLAIM,
 * DAMAGES OR OTHER LIABILITY, WHETHER IN AN ACTION OF CONTRACT, TORT OR
 * OTHERWISE, ARISING FROM, OUT OF OR IN CONNECTION WITH THE SOFTWARE OR THE
 * USE OR OTHER DEALINGS IN THE SOFTWARE.
 */
#ifndef _LINUX_RESERVATION_H
#define _LINUX_RESERVATION_H

#include <linux/ww_mutex.h>
#include <linux/dma-fence.h>
#include <linux/slab.h>
#include <linux/seqlock.h>
#include <linux/rcupdate.h>

extern struct ww_class reservation_ww_class;

struct dma_resv_list;

/**
 * enum dma_resv_usage - how the fences from a dma_resv obj are used
 *
 * This enum describes the different use cases for a dma_resv object and
 * controls which fences are returned when queried.
 *
 * An important fact is that there is the order KERNEL<WRITE<READ<BOOKKEEP and
 * when the dma_resv object is asked for fences for one use case the fences
 * for the lower use case are returned as well.
 *
 * For example when asking for WRITE fences then the KERNEL fences are returned
 * as well. Similar when asked for READ fences then both WRITE and KERNEL
 * fences are returned as well.
<<<<<<< HEAD
=======
 *
 * Already used fences can be promoted in the sense that a fence with
 * DMA_RESV_USAGE_BOOKKEEP could become DMA_RESV_USAGE_READ by adding it again
 * with this usage. But fences can never be degraded in the sense that a fence
 * with DMA_RESV_USAGE_WRITE could become DMA_RESV_USAGE_READ.
>>>>>>> 7365df19
 */
enum dma_resv_usage {
	/**
	 * @DMA_RESV_USAGE_KERNEL: For in kernel memory management only.
	 *
	 * This should only be used for things like copying or clearing memory
	 * with a DMA hardware engine for the purpose of kernel memory
	 * management.
	 *
	 * Drivers *always* must wait for those fences before accessing the
	 * resource protected by the dma_resv object. The only exception for
	 * that is when the resource is known to be locked down in place by
	 * pinning it previously.
	 */
	DMA_RESV_USAGE_KERNEL,

	/**
	 * @DMA_RESV_USAGE_WRITE: Implicit write synchronization.
	 *
	 * This should only be used for userspace command submissions which add
	 * an implicit write dependency.
	 */
	DMA_RESV_USAGE_WRITE,

	/**
	 * @DMA_RESV_USAGE_READ: Implicit read synchronization.
	 *
	 * This should only be used for userspace command submissions which add
	 * an implicit read dependency.
	 */
	DMA_RESV_USAGE_READ,

	/**
	 * @DMA_RESV_USAGE_BOOKKEEP: No implicit sync.
	 *
	 * This should be used by submissions which don't want to participate in
<<<<<<< HEAD
	 * implicit synchronization.
	 *
	 * The most common case are preemption fences as well as page table
	 * updates and their TLB flushes.
=======
	 * any implicit synchronization.
	 *
	 * The most common case are preemption fences, page table updates, TLB
	 * flushes as well as explicit synced user submissions.
	 *
	 * Explicit synced user user submissions can be promoted to
	 * DMA_RESV_USAGE_READ or DMA_RESV_USAGE_WRITE as needed using
	 * dma_buf_import_sync_file() when implicit synchronization should
	 * become necessary after initial adding of the fence.
>>>>>>> 7365df19
	 */
	DMA_RESV_USAGE_BOOKKEEP
};

/**
 * dma_resv_usage_rw - helper for implicit sync
 * @write: true if we create a new implicit sync write
 *
 * This returns the implicit synchronization usage for write or read accesses,
 * see enum dma_resv_usage and &dma_buf.resv.
 */
static inline enum dma_resv_usage dma_resv_usage_rw(bool write)
{
	/* This looks confusing at first sight, but is indeed correct.
	 *
	 * The rational is that new write operations needs to wait for the
	 * existing read and write operations to finish.
	 * But a new read operation only needs to wait for the existing write
	 * operations to finish.
	 */
	return write ? DMA_RESV_USAGE_READ : DMA_RESV_USAGE_WRITE;
}

/**
 * struct dma_resv - a reservation object manages fences for a buffer
 *
 * This is a container for dma_fence objects which needs to handle multiple use
 * cases.
 *
 * One use is to synchronize cross-driver access to a struct dma_buf, either for
 * dynamic buffer management or just to handle implicit synchronization between
 * different users of the buffer in userspace. See &dma_buf.resv for a more
 * in-depth discussion.
 *
 * The other major use is to manage access and locking within a driver in a
 * buffer based memory manager. struct ttm_buffer_object is the canonical
 * example here, since this is where reservation objects originated from. But
 * use in drivers is spreading and some drivers also manage struct
 * drm_gem_object with the same scheme.
 */
struct dma_resv {
	/**
	 * @lock:
	 *
	 * Update side lock. Don't use directly, instead use the wrapper
	 * functions like dma_resv_lock() and dma_resv_unlock().
	 *
	 * Drivers which use the reservation object to manage memory dynamically
	 * also use this lock to protect buffer object state like placement,
	 * allocation policies or throughout command submission.
	 */
	struct ww_mutex lock;

	/**
	 * @fences:
	 *
	 * Array of fences which where added to the dma_resv object
	 *
	 * A new fence is added by calling dma_resv_add_fence(). Since this
	 * often needs to be done past the point of no return in command
	 * submission it cannot fail, and therefore sufficient slots need to be
	 * reserved by calling dma_resv_reserve_fences().
	 */
	struct dma_resv_list __rcu *fences;
};

/**
 * struct dma_resv_iter - current position into the dma_resv fences
 *
 * Don't touch this directly in the driver, use the accessor function instead.
 *
 * IMPORTANT
 *
 * When using the lockless iterators like dma_resv_iter_next_unlocked() or
 * dma_resv_for_each_fence_unlocked() beware that the iterator can be restarted.
 * Code which accumulates statistics or similar needs to check for this with
 * dma_resv_iter_is_restarted().
 */
struct dma_resv_iter {
	/** @obj: The dma_resv object we iterate over */
	struct dma_resv *obj;

	/** @usage: Return fences with this usage or lower. */
	enum dma_resv_usage usage;

	/** @fence: the currently handled fence */
	struct dma_fence *fence;

	/** @fence_usage: the usage of the current fence */
	enum dma_resv_usage fence_usage;

	/** @index: index into the shared fences */
	unsigned int index;

	/** @fences: the shared fences; private, *MUST* not dereference  */
	struct dma_resv_list *fences;

	/** @num_fences: number of fences */
	unsigned int num_fences;

	/** @is_restarted: true if this is the first returned fence */
	bool is_restarted;
};

struct dma_fence *dma_resv_iter_first_unlocked(struct dma_resv_iter *cursor);
struct dma_fence *dma_resv_iter_next_unlocked(struct dma_resv_iter *cursor);
struct dma_fence *dma_resv_iter_first(struct dma_resv_iter *cursor);
struct dma_fence *dma_resv_iter_next(struct dma_resv_iter *cursor);

/**
 * dma_resv_iter_begin - initialize a dma_resv_iter object
 * @cursor: The dma_resv_iter object to initialize
 * @obj: The dma_resv object which we want to iterate over
 * @usage: controls which fences to include, see enum dma_resv_usage.
 */
static inline void dma_resv_iter_begin(struct dma_resv_iter *cursor,
				       struct dma_resv *obj,
				       enum dma_resv_usage usage)
{
	cursor->obj = obj;
	cursor->usage = usage;
	cursor->fence = NULL;
}

/**
 * dma_resv_iter_end - cleanup a dma_resv_iter object
 * @cursor: the dma_resv_iter object which should be cleaned up
 *
 * Make sure that the reference to the fence in the cursor is properly
 * dropped.
 */
static inline void dma_resv_iter_end(struct dma_resv_iter *cursor)
{
	dma_fence_put(cursor->fence);
}

/**
 * dma_resv_iter_usage - Return the usage of the current fence
 * @cursor: the cursor of the current position
 *
 * Returns the usage of the currently processed fence.
 */
static inline enum dma_resv_usage
dma_resv_iter_usage(struct dma_resv_iter *cursor)
{
	return cursor->fence_usage;
}

/**
 * dma_resv_iter_is_restarted - test if this is the first fence after a restart
 * @cursor: the cursor with the current position
 *
 * Return true if this is the first fence in an iteration after a restart.
 */
static inline bool dma_resv_iter_is_restarted(struct dma_resv_iter *cursor)
{
	return cursor->is_restarted;
}

/**
 * dma_resv_for_each_fence_unlocked - unlocked fence iterator
 * @cursor: a struct dma_resv_iter pointer
 * @fence: the current fence
 *
 * Iterate over the fences in a struct dma_resv object without holding the
 * &dma_resv.lock and using RCU instead. The cursor needs to be initialized
 * with dma_resv_iter_begin() and cleaned up with dma_resv_iter_end(). Inside
 * the iterator a reference to the dma_fence is held and the RCU lock dropped.
 *
 * Beware that the iterator can be restarted when the struct dma_resv for
 * @cursor is modified. Code which accumulates statistics or similar needs to
 * check for this with dma_resv_iter_is_restarted(). For this reason prefer the
 * lock iterator dma_resv_for_each_fence() whenever possible.
 */
#define dma_resv_for_each_fence_unlocked(cursor, fence)			\
	for (fence = dma_resv_iter_first_unlocked(cursor);		\
	     fence; fence = dma_resv_iter_next_unlocked(cursor))

/**
 * dma_resv_for_each_fence - fence iterator
 * @cursor: a struct dma_resv_iter pointer
 * @obj: a dma_resv object pointer
 * @usage: controls which fences to return
 * @fence: the current fence
 *
 * Iterate over the fences in a struct dma_resv object while holding the
 * &dma_resv.lock. @all_fences controls if the shared fences are returned as
 * well. The cursor initialisation is part of the iterator and the fence stays
 * valid as long as the lock is held and so no extra reference to the fence is
 * taken.
 */
#define dma_resv_for_each_fence(cursor, obj, usage, fence)	\
	for (dma_resv_iter_begin(cursor, obj, usage),	\
	     fence = dma_resv_iter_first(cursor); fence;	\
	     fence = dma_resv_iter_next(cursor))

#define dma_resv_held(obj) lockdep_is_held(&(obj)->lock.base)
#define dma_resv_assert_held(obj) lockdep_assert_held(&(obj)->lock.base)

#ifdef CONFIG_DEBUG_MUTEXES
void dma_resv_reset_max_fences(struct dma_resv *obj);
#else
static inline void dma_resv_reset_max_fences(struct dma_resv *obj) {}
#endif

/**
 * dma_resv_lock - lock the reservation object
 * @obj: the reservation object
 * @ctx: the locking context
 *
 * Locks the reservation object for exclusive access and modification. Note,
 * that the lock is only against other writers, readers will run concurrently
 * with a writer under RCU. The seqlock is used to notify readers if they
 * overlap with a writer.
 *
 * As the reservation object may be locked by multiple parties in an
 * undefined order, a #ww_acquire_ctx is passed to unwind if a cycle
 * is detected. See ww_mutex_lock() and ww_acquire_init(). A reservation
 * object may be locked by itself by passing NULL as @ctx.
 *
 * When a die situation is indicated by returning -EDEADLK all locks held by
 * @ctx must be unlocked and then dma_resv_lock_slow() called on @obj.
 *
 * Unlocked by calling dma_resv_unlock().
 *
 * See also dma_resv_lock_interruptible() for the interruptible variant.
 */
static inline int dma_resv_lock(struct dma_resv *obj,
				struct ww_acquire_ctx *ctx)
{
	return ww_mutex_lock(&obj->lock, ctx);
}

/**
 * dma_resv_lock_interruptible - lock the reservation object
 * @obj: the reservation object
 * @ctx: the locking context
 *
 * Locks the reservation object interruptible for exclusive access and
 * modification. Note, that the lock is only against other writers, readers
 * will run concurrently with a writer under RCU. The seqlock is used to
 * notify readers if they overlap with a writer.
 *
 * As the reservation object may be locked by multiple parties in an
 * undefined order, a #ww_acquire_ctx is passed to unwind if a cycle
 * is detected. See ww_mutex_lock() and ww_acquire_init(). A reservation
 * object may be locked by itself by passing NULL as @ctx.
 *
 * When a die situation is indicated by returning -EDEADLK all locks held by
 * @ctx must be unlocked and then dma_resv_lock_slow_interruptible() called on
 * @obj.
 *
 * Unlocked by calling dma_resv_unlock().
 */
static inline int dma_resv_lock_interruptible(struct dma_resv *obj,
					      struct ww_acquire_ctx *ctx)
{
	return ww_mutex_lock_interruptible(&obj->lock, ctx);
}

/**
 * dma_resv_lock_slow - slowpath lock the reservation object
 * @obj: the reservation object
 * @ctx: the locking context
 *
 * Acquires the reservation object after a die case. This function
 * will sleep until the lock becomes available. See dma_resv_lock() as
 * well.
 *
 * See also dma_resv_lock_slow_interruptible() for the interruptible variant.
 */
static inline void dma_resv_lock_slow(struct dma_resv *obj,
				      struct ww_acquire_ctx *ctx)
{
	ww_mutex_lock_slow(&obj->lock, ctx);
}

/**
 * dma_resv_lock_slow_interruptible - slowpath lock the reservation
 * object, interruptible
 * @obj: the reservation object
 * @ctx: the locking context
 *
 * Acquires the reservation object interruptible after a die case. This function
 * will sleep until the lock becomes available. See
 * dma_resv_lock_interruptible() as well.
 */
static inline int dma_resv_lock_slow_interruptible(struct dma_resv *obj,
						   struct ww_acquire_ctx *ctx)
{
	return ww_mutex_lock_slow_interruptible(&obj->lock, ctx);
}

/**
 * dma_resv_trylock - trylock the reservation object
 * @obj: the reservation object
 *
 * Tries to lock the reservation object for exclusive access and modification.
 * Note, that the lock is only against other writers, readers will run
 * concurrently with a writer under RCU. The seqlock is used to notify readers
 * if they overlap with a writer.
 *
 * Also note that since no context is provided, no deadlock protection is
 * possible, which is also not needed for a trylock.
 *
 * Returns true if the lock was acquired, false otherwise.
 */
static inline bool __must_check dma_resv_trylock(struct dma_resv *obj)
{
	return ww_mutex_trylock(&obj->lock, NULL);
}

/**
 * dma_resv_is_locked - is the reservation object locked
 * @obj: the reservation object
 *
 * Returns true if the mutex is locked, false if unlocked.
 */
static inline bool dma_resv_is_locked(struct dma_resv *obj)
{
	return ww_mutex_is_locked(&obj->lock);
}

/**
 * dma_resv_locking_ctx - returns the context used to lock the object
 * @obj: the reservation object
 *
 * Returns the context used to lock a reservation object or NULL if no context
 * was used or the object is not locked at all.
 *
 * WARNING: This interface is pretty horrible, but TTM needs it because it
 * doesn't pass the struct ww_acquire_ctx around in some very long callchains.
 * Everyone else just uses it to check whether they're holding a reservation or
 * not.
 */
static inline struct ww_acquire_ctx *dma_resv_locking_ctx(struct dma_resv *obj)
{
	return READ_ONCE(obj->lock.ctx);
}

/**
 * dma_resv_unlock - unlock the reservation object
 * @obj: the reservation object
 *
 * Unlocks the reservation object following exclusive access.
 */
static inline void dma_resv_unlock(struct dma_resv *obj)
{
	dma_resv_reset_max_fences(obj);
	ww_mutex_unlock(&obj->lock);
}

void dma_resv_init(struct dma_resv *obj);
void dma_resv_fini(struct dma_resv *obj);
int dma_resv_reserve_fences(struct dma_resv *obj, unsigned int num_fences);
void dma_resv_add_fence(struct dma_resv *obj, struct dma_fence *fence,
			enum dma_resv_usage usage);
void dma_resv_replace_fences(struct dma_resv *obj, uint64_t context,
			     struct dma_fence *fence,
			     enum dma_resv_usage usage);
int dma_resv_get_fences(struct dma_resv *obj, enum dma_resv_usage usage,
			unsigned int *num_fences, struct dma_fence ***fences);
int dma_resv_get_singleton(struct dma_resv *obj, enum dma_resv_usage usage,
			   struct dma_fence **fence);
int dma_resv_copy_fences(struct dma_resv *dst, struct dma_resv *src);
long dma_resv_wait_timeout(struct dma_resv *obj, enum dma_resv_usage usage,
			   bool intr, unsigned long timeout);
bool dma_resv_test_signaled(struct dma_resv *obj, enum dma_resv_usage usage);
void dma_resv_describe(struct dma_resv *obj, struct seq_file *seq);

#endif /* _LINUX_RESERVATION_H */<|MERGE_RESOLUTION|>--- conflicted
+++ resolved
@@ -62,14 +62,11 @@
  * For example when asking for WRITE fences then the KERNEL fences are returned
  * as well. Similar when asked for READ fences then both WRITE and KERNEL
  * fences are returned as well.
-<<<<<<< HEAD
-=======
  *
  * Already used fences can be promoted in the sense that a fence with
  * DMA_RESV_USAGE_BOOKKEEP could become DMA_RESV_USAGE_READ by adding it again
  * with this usage. But fences can never be degraded in the sense that a fence
  * with DMA_RESV_USAGE_WRITE could become DMA_RESV_USAGE_READ.
->>>>>>> 7365df19
  */
 enum dma_resv_usage {
 	/**
@@ -106,12 +103,6 @@
 	 * @DMA_RESV_USAGE_BOOKKEEP: No implicit sync.
 	 *
 	 * This should be used by submissions which don't want to participate in
-<<<<<<< HEAD
-	 * implicit synchronization.
-	 *
-	 * The most common case are preemption fences as well as page table
-	 * updates and their TLB flushes.
-=======
 	 * any implicit synchronization.
 	 *
 	 * The most common case are preemption fences, page table updates, TLB
@@ -121,7 +112,6 @@
 	 * DMA_RESV_USAGE_READ or DMA_RESV_USAGE_WRITE as needed using
 	 * dma_buf_import_sync_file() when implicit synchronization should
 	 * become necessary after initial adding of the fence.
->>>>>>> 7365df19
 	 */
 	DMA_RESV_USAGE_BOOKKEEP
 };
