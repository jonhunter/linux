#ifndef _LINUX_FS_H
#define _LINUX_FS_H

#include <linux/linkage.h>
#include <linux/wait.h>
#include <linux/kdev_t.h>
#include <linux/dcache.h>
#include <linux/path.h>
#include <linux/stat.h>
#include <linux/cache.h>
#include <linux/list.h>
#include <linux/list_lru.h>
#include <linux/llist.h>
#include <linux/radix-tree.h>
#include <linux/rbtree.h>
#include <linux/init.h>
#include <linux/pid.h>
#include <linux/bug.h>
#include <linux/mutex.h>
#include <linux/rwsem.h>
#include <linux/capability.h>
#include <linux/semaphore.h>
#include <linux/fiemap.h>
#include <linux/rculist_bl.h>
#include <linux/atomic.h>
#include <linux/shrinker.h>
#include <linux/migrate_mode.h>
#include <linux/uidgid.h>
#include <linux/lockdep.h>
#include <linux/percpu-rwsem.h>
#include <linux/blk_types.h>
#include <linux/workqueue.h>
#include <linux/percpu-rwsem.h>
#include <linux/delayed_call.h>

#include <asm/byteorder.h>
#include <uapi/linux/fs.h>

struct backing_dev_info;
struct bdi_writeback;
struct export_operations;
struct hd_geometry;
struct iovec;
struct kiocb;
struct kobject;
struct pipe_inode_info;
struct poll_table_struct;
struct kstatfs;
struct vm_area_struct;
struct vfsmount;
struct cred;
struct swap_info_struct;
struct seq_file;
struct workqueue_struct;
struct iov_iter;
struct fscrypt_info;
struct fscrypt_operations;

extern void __init inode_init(void);
extern void __init inode_init_early(void);
extern void __init files_init(void);
extern void __init files_maxfiles_init(void);

extern struct files_stat_struct files_stat;
extern unsigned long get_max_files(void);
extern int sysctl_nr_open;
extern struct inodes_stat_t inodes_stat;
extern int leases_enable, lease_break_time;
extern int sysctl_protected_symlinks;
extern int sysctl_protected_hardlinks;

struct buffer_head;
typedef int (get_block_t)(struct inode *inode, sector_t iblock,
			struct buffer_head *bh_result, int create);
typedef int (dio_iodone_t)(struct kiocb *iocb, loff_t offset,
			ssize_t bytes, void *private);
typedef void (dax_iodone_t)(struct buffer_head *bh_map, int uptodate);

#define MAY_EXEC		0x00000001
#define MAY_WRITE		0x00000002
#define MAY_READ		0x00000004
#define MAY_APPEND		0x00000008
#define MAY_ACCESS		0x00000010
#define MAY_OPEN		0x00000020
#define MAY_CHDIR		0x00000040
/* called from RCU mode, don't block */
#define MAY_NOT_BLOCK		0x00000080

/*
 * flags in file.f_mode.  Note that FMODE_READ and FMODE_WRITE must correspond
 * to O_WRONLY and O_RDWR via the strange trick in __dentry_open()
 */

/* file is open for reading */
#define FMODE_READ		((__force fmode_t)0x1)
/* file is open for writing */
#define FMODE_WRITE		((__force fmode_t)0x2)
/* file is seekable */
#define FMODE_LSEEK		((__force fmode_t)0x4)
/* file can be accessed using pread */
#define FMODE_PREAD		((__force fmode_t)0x8)
/* file can be accessed using pwrite */
#define FMODE_PWRITE		((__force fmode_t)0x10)
/* File is opened for execution with sys_execve / sys_uselib */
#define FMODE_EXEC		((__force fmode_t)0x20)
/* File is opened with O_NDELAY (only set for block devices) */
#define FMODE_NDELAY		((__force fmode_t)0x40)
/* File is opened with O_EXCL (only set for block devices) */
#define FMODE_EXCL		((__force fmode_t)0x80)
/* File is opened using open(.., 3, ..) and is writeable only for ioctls
   (specialy hack for floppy.c) */
#define FMODE_WRITE_IOCTL	((__force fmode_t)0x100)
/* 32bit hashes as llseek() offset (for directories) */
#define FMODE_32BITHASH         ((__force fmode_t)0x200)
/* 64bit hashes as llseek() offset (for directories) */
#define FMODE_64BITHASH         ((__force fmode_t)0x400)

/*
 * Don't update ctime and mtime.
 *
 * Currently a special hack for the XFS open_by_handle ioctl, but we'll
 * hopefully graduate it to a proper O_CMTIME flag supported by open(2) soon.
 */
#define FMODE_NOCMTIME		((__force fmode_t)0x800)

/* Expect random access pattern */
#define FMODE_RANDOM		((__force fmode_t)0x1000)

/* File is huge (eg. /dev/kmem): treat loff_t as unsigned */
#define FMODE_UNSIGNED_OFFSET	((__force fmode_t)0x2000)

/* File is opened with O_PATH; almost nothing can be done with it */
#define FMODE_PATH		((__force fmode_t)0x4000)

/* File needs atomic accesses to f_pos */
#define FMODE_ATOMIC_POS	((__force fmode_t)0x8000)
/* Write access to underlying fs */
#define FMODE_WRITER		((__force fmode_t)0x10000)
/* Has read method(s) */
#define FMODE_CAN_READ          ((__force fmode_t)0x20000)
/* Has write method(s) */
#define FMODE_CAN_WRITE         ((__force fmode_t)0x40000)

/* File was opened by fanotify and shouldn't generate fanotify events */
#define FMODE_NONOTIFY		((__force fmode_t)0x4000000)

/*
 * Flag for rw_copy_check_uvector and compat_rw_copy_check_uvector
 * that indicates that they should check the contents of the iovec are
 * valid, but not check the memory that the iovec elements
 * points too.
 */
#define CHECK_IOVEC_ONLY -1

/*
 * The below are the various read and write types that we support. Some of
 * them include behavioral modifiers that send information down to the
 * block layer and IO scheduler. Terminology:
 *
 *	The block layer uses device plugging to defer IO a little bit, in
 *	the hope that we will see more IO very shortly. This increases
 *	coalescing of adjacent IO and thus reduces the number of IOs we
 *	have to send to the device. It also allows for better queuing,
 *	if the IO isn't mergeable. If the caller is going to be waiting
 *	for the IO, then he must ensure that the device is unplugged so
 *	that the IO is dispatched to the driver.
 *
 *	All IO is handled async in Linux. This is fine for background
 *	writes, but for reads or writes that someone waits for completion
 *	on, we want to notify the block layer and IO scheduler so that they
 *	know about it. That allows them to make better scheduling
 *	decisions. So when the below references 'sync' and 'async', it
 *	is referencing this priority hint.
 *
 * With that in mind, the available types are:
 *
 * READ			A normal read operation. Device will be plugged.
 * READ_SYNC		A synchronous read. Device is not plugged, caller can
 *			immediately wait on this read without caring about
 *			unplugging.
 * READA		Used for read-ahead operations. Lower priority, and the
 *			block layer could (in theory) choose to ignore this
 *			request if it runs into resource problems.
 * WRITE		A normal async write. Device will be plugged.
 * WRITE_SYNC		Synchronous write. Identical to WRITE, but passes down
 *			the hint that someone will be waiting on this IO
 *			shortly. The write equivalent of READ_SYNC.
 * WRITE_ODIRECT	Special case write for O_DIRECT only.
 * WRITE_FLUSH		Like WRITE_SYNC but with preceding cache flush.
 * WRITE_FUA		Like WRITE_SYNC but data is guaranteed to be on
 *			non-volatile media on completion.
 * WRITE_FLUSH_FUA	Combination of WRITE_FLUSH and FUA. The IO is preceded
 *			by a cache flush and data is guaranteed to be on
 *			non-volatile media on completion.
 *
 */
#define RW_MASK			REQ_WRITE
#define RWA_MASK		REQ_RAHEAD

#define READ			0
#define WRITE			RW_MASK
#define READA			RWA_MASK

#define READ_SYNC		(READ | REQ_SYNC)
#define WRITE_SYNC		(WRITE | REQ_SYNC | REQ_NOIDLE)
#define WRITE_ODIRECT		(WRITE | REQ_SYNC)
#define WRITE_FLUSH		(WRITE | REQ_SYNC | REQ_NOIDLE | REQ_FLUSH)
#define WRITE_FUA		(WRITE | REQ_SYNC | REQ_NOIDLE | REQ_FUA)
#define WRITE_FLUSH_FUA		(WRITE | REQ_SYNC | REQ_NOIDLE | REQ_FLUSH | REQ_FUA)

/*
 * Attribute flags.  These should be or-ed together to figure out what
 * has been changed!
 */
#define ATTR_MODE	(1 << 0)
#define ATTR_UID	(1 << 1)
#define ATTR_GID	(1 << 2)
#define ATTR_SIZE	(1 << 3)
#define ATTR_ATIME	(1 << 4)
#define ATTR_MTIME	(1 << 5)
#define ATTR_CTIME	(1 << 6)
#define ATTR_ATIME_SET	(1 << 7)
#define ATTR_MTIME_SET	(1 << 8)
#define ATTR_FORCE	(1 << 9) /* Not a change, but a change it */
#define ATTR_ATTR_FLAG	(1 << 10)
#define ATTR_KILL_SUID	(1 << 11)
#define ATTR_KILL_SGID	(1 << 12)
#define ATTR_FILE	(1 << 13)
#define ATTR_KILL_PRIV	(1 << 14)
#define ATTR_OPEN	(1 << 15) /* Truncating from open(O_TRUNC) */
#define ATTR_TIMES_SET	(1 << 16)

/*
 * Whiteout is represented by a char device.  The following constants define the
 * mode and device number to use.
 */
#define WHITEOUT_MODE 0
#define WHITEOUT_DEV 0

/*
 * This is the Inode Attributes structure, used for notify_change().  It
 * uses the above definitions as flags, to know which values have changed.
 * Also, in this manner, a Filesystem can look at only the values it cares
 * about.  Basically, these are the attributes that the VFS layer can
 * request to change from the FS layer.
 *
 * Derek Atkins <warlord@MIT.EDU> 94-10-20
 */
struct iattr {
	unsigned int	ia_valid;
	umode_t		ia_mode;
	kuid_t		ia_uid;
	kgid_t		ia_gid;
	loff_t		ia_size;
	struct timespec	ia_atime;
	struct timespec	ia_mtime;
	struct timespec	ia_ctime;

	/*
	 * Not an attribute, but an auxiliary info for filesystems wanting to
	 * implement an ftruncate() like method.  NOTE: filesystem should
	 * check for (ia_valid & ATTR_FILE), and not for (ia_file != NULL).
	 */
	struct file	*ia_file;
};

/*
 * Includes for diskquotas.
 */
#include <linux/quota.h>

/*
 * Maximum number of layers of fs stack.  Needs to be limited to
 * prevent kernel stack overflow
 */
#define FILESYSTEM_MAX_STACK_DEPTH 2

/** 
 * enum positive_aop_returns - aop return codes with specific semantics
 *
 * @AOP_WRITEPAGE_ACTIVATE: Informs the caller that page writeback has
 * 			    completed, that the page is still locked, and
 * 			    should be considered active.  The VM uses this hint
 * 			    to return the page to the active list -- it won't
 * 			    be a candidate for writeback again in the near
 * 			    future.  Other callers must be careful to unlock
 * 			    the page if they get this return.  Returned by
 * 			    writepage(); 
 *
 * @AOP_TRUNCATED_PAGE: The AOP method that was handed a locked page has
 *  			unlocked it and the page might have been truncated.
 *  			The caller should back up to acquiring a new page and
 *  			trying again.  The aop will be taking reasonable
 *  			precautions not to livelock.  If the caller held a page
 *  			reference, it should drop it before retrying.  Returned
 *  			by readpage().
 *
 * address_space_operation functions return these large constants to indicate
 * special semantics to the caller.  These are much larger than the bytes in a
 * page to allow for functions that return the number of bytes operated on in a
 * given page.
 */

enum positive_aop_returns {
	AOP_WRITEPAGE_ACTIVATE	= 0x80000,
	AOP_TRUNCATED_PAGE	= 0x80001,
};

#define AOP_FLAG_UNINTERRUPTIBLE	0x0001 /* will not do a short write */
#define AOP_FLAG_CONT_EXPAND		0x0002 /* called from cont_expand */
#define AOP_FLAG_NOFS			0x0004 /* used by filesystem to direct
						* helper code (eg buffer layer)
						* to clear GFP_FS from alloc */

/*
 * oh the beauties of C type declarations.
 */
struct page;
struct address_space;
struct writeback_control;

#define IOCB_EVENTFD		(1 << 0)
#define IOCB_APPEND		(1 << 1)
#define IOCB_DIRECT		(1 << 2)
#define IOCB_HIPRI		(1 << 3)
<<<<<<< HEAD
=======
#define IOCB_DSYNC		(1 << 4)
#define IOCB_SYNC		(1 << 5)
>>>>>>> ed596a4a

struct kiocb {
	struct file		*ki_filp;
	loff_t			ki_pos;
	void (*ki_complete)(struct kiocb *iocb, long ret, long ret2);
	void			*private;
	int			ki_flags;
};

static inline bool is_sync_kiocb(struct kiocb *kiocb)
{
	return kiocb->ki_complete == NULL;
}

static inline int iocb_flags(struct file *file);

static inline void init_sync_kiocb(struct kiocb *kiocb, struct file *filp)
{
	*kiocb = (struct kiocb) {
		.ki_filp = filp,
		.ki_flags = iocb_flags(filp),
	};
}

/*
 * "descriptor" for what we're up to with a read.
 * This allows us to use the same read code yet
 * have multiple different users of the data that
 * we read from a file.
 *
 * The simplest case just copies the data to user
 * mode.
 */
typedef struct {
	size_t written;
	size_t count;
	union {
		char __user *buf;
		void *data;
	} arg;
	int error;
} read_descriptor_t;

typedef int (*read_actor_t)(read_descriptor_t *, struct page *,
		unsigned long, unsigned long);

struct address_space_operations {
	int (*writepage)(struct page *page, struct writeback_control *wbc);
	int (*readpage)(struct file *, struct page *);

	/* Write back some dirty pages from this mapping. */
	int (*writepages)(struct address_space *, struct writeback_control *);

	/* Set a page dirty.  Return true if this dirtied it */
	int (*set_page_dirty)(struct page *page);

	int (*readpages)(struct file *filp, struct address_space *mapping,
			struct list_head *pages, unsigned nr_pages);

	int (*write_begin)(struct file *, struct address_space *mapping,
				loff_t pos, unsigned len, unsigned flags,
				struct page **pagep, void **fsdata);
	int (*write_end)(struct file *, struct address_space *mapping,
				loff_t pos, unsigned len, unsigned copied,
				struct page *page, void *fsdata);

	/* Unfortunately this kludge is needed for FIBMAP. Don't use it */
	sector_t (*bmap)(struct address_space *, sector_t);
	void (*invalidatepage) (struct page *, unsigned int, unsigned int);
	int (*releasepage) (struct page *, gfp_t);
	void (*freepage)(struct page *);
	ssize_t (*direct_IO)(struct kiocb *, struct iov_iter *iter);
	/*
	 * migrate the contents of a page to the specified target. If
	 * migrate_mode is MIGRATE_ASYNC, it must not block.
	 */
	int (*migratepage) (struct address_space *,
			struct page *, struct page *, enum migrate_mode);
	int (*launder_page) (struct page *);
	int (*is_partially_uptodate) (struct page *, unsigned long,
					unsigned long);
	void (*is_dirty_writeback) (struct page *, bool *, bool *);
	int (*error_remove_page)(struct address_space *, struct page *);

	/* swapfile support */
	int (*swap_activate)(struct swap_info_struct *sis, struct file *file,
				sector_t *span);
	void (*swap_deactivate)(struct file *file);
};

extern const struct address_space_operations empty_aops;

/*
 * pagecache_write_begin/pagecache_write_end must be used by general code
 * to write into the pagecache.
 */
int pagecache_write_begin(struct file *, struct address_space *mapping,
				loff_t pos, unsigned len, unsigned flags,
				struct page **pagep, void **fsdata);

int pagecache_write_end(struct file *, struct address_space *mapping,
				loff_t pos, unsigned len, unsigned copied,
				struct page *page, void *fsdata);

struct address_space {
	struct inode		*host;		/* owner: inode, block_device */
	struct radix_tree_root	page_tree;	/* radix tree of all pages */
	spinlock_t		tree_lock;	/* and lock protecting it */
	atomic_t		i_mmap_writable;/* count VM_SHARED mappings */
	struct rb_root		i_mmap;		/* tree of private and shared mappings */
	struct rw_semaphore	i_mmap_rwsem;	/* protect tree, count, list */
	/* Protected by tree_lock together with the radix tree */
	unsigned long		nrpages;	/* number of total pages */
	/* number of shadow or DAX exceptional entries */
	unsigned long		nrexceptional;
	pgoff_t			writeback_index;/* writeback starts here */
	const struct address_space_operations *a_ops;	/* methods */
	unsigned long		flags;		/* error bits/gfp mask */
	spinlock_t		private_lock;	/* for use by the address_space */
	struct list_head	private_list;	/* ditto */
	void			*private_data;	/* ditto */
} __attribute__((aligned(sizeof(long))));
	/*
	 * On most architectures that alignment is already the case; but
	 * must be enforced here for CRIS, to let the least significant bit
	 * of struct page's "mapping" pointer be used for PAGE_MAPPING_ANON.
	 */
struct request_queue;

struct block_device {
	dev_t			bd_dev;  /* not a kdev_t - it's a search key */
	int			bd_openers;
	struct inode *		bd_inode;	/* will die */
	struct super_block *	bd_super;
	struct mutex		bd_mutex;	/* open/close mutex */
	struct list_head	bd_inodes;
	void *			bd_claiming;
	void *			bd_holder;
	int			bd_holders;
	bool			bd_write_holder;
#ifdef CONFIG_SYSFS
	struct list_head	bd_holder_disks;
#endif
	struct block_device *	bd_contains;
	unsigned		bd_block_size;
	struct hd_struct *	bd_part;
	/* number of times partitions within this device have been opened. */
	unsigned		bd_part_count;
	int			bd_invalidated;
	struct gendisk *	bd_disk;
	struct request_queue *  bd_queue;
	struct list_head	bd_list;
	/*
	 * Private data.  You must have bd_claim'ed the block_device
	 * to use this.  NOTE:  bd_claim allows an owner to claim
	 * the same device multiple times, the owner must take special
	 * care to not mess up bd_private for that case.
	 */
	unsigned long		bd_private;

	/* The counter of freeze processes */
	int			bd_fsfreeze_count;
	/* Mutex for freeze */
	struct mutex		bd_fsfreeze_mutex;
};

/*
 * Radix-tree tags, for tagging dirty and writeback pages within the pagecache
 * radix trees
 */
#define PAGECACHE_TAG_DIRTY	0
#define PAGECACHE_TAG_WRITEBACK	1
#define PAGECACHE_TAG_TOWRITE	2

int mapping_tagged(struct address_space *mapping, int tag);

static inline void i_mmap_lock_write(struct address_space *mapping)
{
	down_write(&mapping->i_mmap_rwsem);
}

static inline void i_mmap_unlock_write(struct address_space *mapping)
{
	up_write(&mapping->i_mmap_rwsem);
}

static inline void i_mmap_lock_read(struct address_space *mapping)
{
	down_read(&mapping->i_mmap_rwsem);
}

static inline void i_mmap_unlock_read(struct address_space *mapping)
{
	up_read(&mapping->i_mmap_rwsem);
}

/*
 * Might pages of this file be mapped into userspace?
 */
static inline int mapping_mapped(struct address_space *mapping)
{
	return	!RB_EMPTY_ROOT(&mapping->i_mmap);
}

/*
 * Might pages of this file have been modified in userspace?
 * Note that i_mmap_writable counts all VM_SHARED vmas: do_mmap_pgoff
 * marks vma as VM_SHARED if it is shared, and the file was opened for
 * writing i.e. vma may be mprotected writable even if now readonly.
 *
 * If i_mmap_writable is negative, no new writable mappings are allowed. You
 * can only deny writable mappings, if none exists right now.
 */
static inline int mapping_writably_mapped(struct address_space *mapping)
{
	return atomic_read(&mapping->i_mmap_writable) > 0;
}

static inline int mapping_map_writable(struct address_space *mapping)
{
	return atomic_inc_unless_negative(&mapping->i_mmap_writable) ?
		0 : -EPERM;
}

static inline void mapping_unmap_writable(struct address_space *mapping)
{
	atomic_dec(&mapping->i_mmap_writable);
}

static inline int mapping_deny_writable(struct address_space *mapping)
{
	return atomic_dec_unless_positive(&mapping->i_mmap_writable) ?
		0 : -EBUSY;
}

static inline void mapping_allow_writable(struct address_space *mapping)
{
	atomic_inc(&mapping->i_mmap_writable);
}

/*
 * Use sequence counter to get consistent i_size on 32-bit processors.
 */
#if BITS_PER_LONG==32 && defined(CONFIG_SMP)
#include <linux/seqlock.h>
#define __NEED_I_SIZE_ORDERED
#define i_size_ordered_init(inode) seqcount_init(&inode->i_size_seqcount)
#else
#define i_size_ordered_init(inode) do { } while (0)
#endif

struct posix_acl;
#define ACL_NOT_CACHED ((void *)(-1))

static inline struct posix_acl *
uncached_acl_sentinel(struct task_struct *task)
{
	return (void *)task + 1;
}

static inline bool
is_uncached_acl(struct posix_acl *acl)
{
	return (long)acl & 1;
}

#define IOP_FASTPERM	0x0001
#define IOP_LOOKUP	0x0002
#define IOP_NOFOLLOW	0x0004

/*
 * Keep mostly read-only and often accessed (especially for
 * the RCU path lookup and 'stat' data) fields at the beginning
 * of the 'struct inode'
 */
struct inode {
	umode_t			i_mode;
	unsigned short		i_opflags;
	kuid_t			i_uid;
	kgid_t			i_gid;
	unsigned int		i_flags;

#ifdef CONFIG_FS_POSIX_ACL
	struct posix_acl	*i_acl;
	struct posix_acl	*i_default_acl;
#endif

	const struct inode_operations	*i_op;
	struct super_block	*i_sb;
	struct address_space	*i_mapping;

#ifdef CONFIG_SECURITY
	void			*i_security;
#endif

	/* Stat data, not accessed from path walking */
	unsigned long		i_ino;
	/*
	 * Filesystems may only read i_nlink directly.  They shall use the
	 * following functions for modification:
	 *
	 *    (set|clear|inc|drop)_nlink
	 *    inode_(inc|dec)_link_count
	 */
	union {
		const unsigned int i_nlink;
		unsigned int __i_nlink;
	};
	dev_t			i_rdev;
	loff_t			i_size;
	struct timespec		i_atime;
	struct timespec		i_mtime;
	struct timespec		i_ctime;
	spinlock_t		i_lock;	/* i_blocks, i_bytes, maybe i_size */
	unsigned short          i_bytes;
	unsigned int		i_blkbits;
	blkcnt_t		i_blocks;

#ifdef __NEED_I_SIZE_ORDERED
	seqcount_t		i_size_seqcount;
#endif

	/* Misc */
	unsigned long		i_state;
	struct rw_semaphore	i_rwsem;

	unsigned long		dirtied_when;	/* jiffies of first dirtying */
	unsigned long		dirtied_time_when;

	struct hlist_node	i_hash;
	struct list_head	i_io_list;	/* backing dev IO list */
#ifdef CONFIG_CGROUP_WRITEBACK
	struct bdi_writeback	*i_wb;		/* the associated cgroup wb */

	/* foreign inode detection, see wbc_detach_inode() */
	int			i_wb_frn_winner;
	u16			i_wb_frn_avg_time;
	u16			i_wb_frn_history;
#endif
	struct list_head	i_lru;		/* inode LRU list */
	struct list_head	i_sb_list;
	union {
		struct hlist_head	i_dentry;
		struct rcu_head		i_rcu;
	};
	u64			i_version;
	atomic_t		i_count;
	atomic_t		i_dio_count;
	atomic_t		i_writecount;
#ifdef CONFIG_IMA
	atomic_t		i_readcount; /* struct files open RO */
#endif
	const struct file_operations	*i_fop;	/* former ->i_op->default_file_ops */
	struct file_lock_context	*i_flctx;
	struct address_space	i_data;
	struct list_head	i_devices;
	union {
		struct pipe_inode_info	*i_pipe;
		struct block_device	*i_bdev;
		struct cdev		*i_cdev;
		char			*i_link;
		unsigned		i_dir_seq;
	};

	__u32			i_generation;

#ifdef CONFIG_FSNOTIFY
	__u32			i_fsnotify_mask; /* all events this inode cares about */
	struct hlist_head	i_fsnotify_marks;
#endif

#if IS_ENABLED(CONFIG_FS_ENCRYPTION)
	struct fscrypt_info	*i_crypt_info;
#endif

	void			*i_private; /* fs or device private pointer */
};

static inline int inode_unhashed(struct inode *inode)
{
	return hlist_unhashed(&inode->i_hash);
}

/*
 * inode->i_mutex nesting subclasses for the lock validator:
 *
 * 0: the object of the current VFS operation
 * 1: parent
 * 2: child/target
 * 3: xattr
 * 4: second non-directory
 * 5: second parent (when locking independent directories in rename)
 *
 * I_MUTEX_NONDIR2 is for certain operations (such as rename) which lock two
 * non-directories at once.
 *
 * The locking order between these classes is
 * parent[2] -> child -> grandchild -> normal -> xattr -> second non-directory
 */
enum inode_i_mutex_lock_class
{
	I_MUTEX_NORMAL,
	I_MUTEX_PARENT,
	I_MUTEX_CHILD,
	I_MUTEX_XATTR,
	I_MUTEX_NONDIR2,
	I_MUTEX_PARENT2,
};

static inline void inode_lock(struct inode *inode)
{
	down_write(&inode->i_rwsem);
}

static inline void inode_unlock(struct inode *inode)
{
	up_write(&inode->i_rwsem);
}

static inline void inode_lock_shared(struct inode *inode)
{
	down_read(&inode->i_rwsem);
}

static inline void inode_unlock_shared(struct inode *inode)
{
	up_read(&inode->i_rwsem);
}

static inline int inode_trylock(struct inode *inode)
{
	return down_write_trylock(&inode->i_rwsem);
}

static inline int inode_trylock_shared(struct inode *inode)
{
	return down_read_trylock(&inode->i_rwsem);
}

static inline int inode_is_locked(struct inode *inode)
{
	return rwsem_is_locked(&inode->i_rwsem);
}

static inline void inode_lock_nested(struct inode *inode, unsigned subclass)
{
	down_write_nested(&inode->i_rwsem, subclass);
}

void lock_two_nondirectories(struct inode *, struct inode*);
void unlock_two_nondirectories(struct inode *, struct inode*);

/*
 * NOTE: in a 32bit arch with a preemptable kernel and
 * an UP compile the i_size_read/write must be atomic
 * with respect to the local cpu (unlike with preempt disabled),
 * but they don't need to be atomic with respect to other cpus like in
 * true SMP (so they need either to either locally disable irq around
 * the read or for example on x86 they can be still implemented as a
 * cmpxchg8b without the need of the lock prefix). For SMP compiles
 * and 64bit archs it makes no difference if preempt is enabled or not.
 */
static inline loff_t i_size_read(const struct inode *inode)
{
#if BITS_PER_LONG==32 && defined(CONFIG_SMP)
	loff_t i_size;
	unsigned int seq;

	do {
		seq = read_seqcount_begin(&inode->i_size_seqcount);
		i_size = inode->i_size;
	} while (read_seqcount_retry(&inode->i_size_seqcount, seq));
	return i_size;
#elif BITS_PER_LONG==32 && defined(CONFIG_PREEMPT)
	loff_t i_size;

	preempt_disable();
	i_size = inode->i_size;
	preempt_enable();
	return i_size;
#else
	return inode->i_size;
#endif
}

/*
 * NOTE: unlike i_size_read(), i_size_write() does need locking around it
 * (normally i_mutex), otherwise on 32bit/SMP an update of i_size_seqcount
 * can be lost, resulting in subsequent i_size_read() calls spinning forever.
 */
static inline void i_size_write(struct inode *inode, loff_t i_size)
{
#if BITS_PER_LONG==32 && defined(CONFIG_SMP)
	preempt_disable();
	write_seqcount_begin(&inode->i_size_seqcount);
	inode->i_size = i_size;
	write_seqcount_end(&inode->i_size_seqcount);
	preempt_enable();
#elif BITS_PER_LONG==32 && defined(CONFIG_PREEMPT)
	preempt_disable();
	inode->i_size = i_size;
	preempt_enable();
#else
	inode->i_size = i_size;
#endif
}

/* Helper functions so that in most cases filesystems will
 * not need to deal directly with kuid_t and kgid_t and can
 * instead deal with the raw numeric values that are stored
 * in the filesystem.
 */
static inline uid_t i_uid_read(const struct inode *inode)
{
	return from_kuid(&init_user_ns, inode->i_uid);
}

static inline gid_t i_gid_read(const struct inode *inode)
{
	return from_kgid(&init_user_ns, inode->i_gid);
}

static inline void i_uid_write(struct inode *inode, uid_t uid)
{
	inode->i_uid = make_kuid(&init_user_ns, uid);
}

static inline void i_gid_write(struct inode *inode, gid_t gid)
{
	inode->i_gid = make_kgid(&init_user_ns, gid);
}

static inline unsigned iminor(const struct inode *inode)
{
	return MINOR(inode->i_rdev);
}

static inline unsigned imajor(const struct inode *inode)
{
	return MAJOR(inode->i_rdev);
}

extern struct block_device *I_BDEV(struct inode *inode);

struct fown_struct {
	rwlock_t lock;          /* protects pid, uid, euid fields */
	struct pid *pid;	/* pid or -pgrp where SIGIO should be sent */
	enum pid_type pid_type;	/* Kind of process group SIGIO should be sent to */
	kuid_t uid, euid;	/* uid/euid of process setting the owner */
	int signum;		/* posix.1b rt signal to be delivered on IO */
};

/*
 * Track a single file's readahead state
 */
struct file_ra_state {
	pgoff_t start;			/* where readahead started */
	unsigned int size;		/* # of readahead pages */
	unsigned int async_size;	/* do asynchronous readahead when
					   there are only # of pages ahead */

	unsigned int ra_pages;		/* Maximum readahead window */
	unsigned int mmap_miss;		/* Cache miss stat for mmap accesses */
	loff_t prev_pos;		/* Cache last read() position */
};

/*
 * Check if @index falls in the readahead windows.
 */
static inline int ra_has_index(struct file_ra_state *ra, pgoff_t index)
{
	return (index >= ra->start &&
		index <  ra->start + ra->size);
}

struct file {
	union {
		struct llist_node	fu_llist;
		struct rcu_head 	fu_rcuhead;
	} f_u;
	struct path		f_path;
	struct inode		*f_inode;	/* cached value */
	const struct file_operations	*f_op;

	/*
	 * Protects f_ep_links, f_flags.
	 * Must not be taken from IRQ context.
	 */
	spinlock_t		f_lock;
	atomic_long_t		f_count;
	unsigned int 		f_flags;
	fmode_t			f_mode;
	struct mutex		f_pos_lock;
	loff_t			f_pos;
	struct fown_struct	f_owner;
	const struct cred	*f_cred;
	struct file_ra_state	f_ra;

	u64			f_version;
#ifdef CONFIG_SECURITY
	void			*f_security;
#endif
	/* needed for tty driver, and maybe others */
	void			*private_data;

#ifdef CONFIG_EPOLL
	/* Used by fs/eventpoll.c to link all the hooks to this file */
	struct list_head	f_ep_links;
	struct list_head	f_tfile_llink;
#endif /* #ifdef CONFIG_EPOLL */
	struct address_space	*f_mapping;
} __attribute__((aligned(4)));	/* lest something weird decides that 2 is OK */

struct file_handle {
	__u32 handle_bytes;
	int handle_type;
	/* file identifier */
	unsigned char f_handle[0];
};

static inline struct file *get_file(struct file *f)
{
	atomic_long_inc(&f->f_count);
	return f;
}
#define get_file_rcu(x) atomic_long_inc_not_zero(&(x)->f_count)
#define fput_atomic(x)	atomic_long_add_unless(&(x)->f_count, -1, 1)
#define file_count(x)	atomic_long_read(&(x)->f_count)

#define	MAX_NON_LFS	((1UL<<31) - 1)

/* Page cache limit. The filesystems should put that into their s_maxbytes 
   limits, otherwise bad things can happen in VM. */ 
#if BITS_PER_LONG==32
#define MAX_LFS_FILESIZE	(((loff_t)PAGE_SIZE << (BITS_PER_LONG-1))-1)
#elif BITS_PER_LONG==64
#define MAX_LFS_FILESIZE 	((loff_t)0x7fffffffffffffffLL)
#endif

#define FL_POSIX	1
#define FL_FLOCK	2
#define FL_DELEG	4	/* NFSv4 delegation */
#define FL_ACCESS	8	/* not trying to lock, just looking */
#define FL_EXISTS	16	/* when unlocking, test for existence */
#define FL_LEASE	32	/* lease held on this file */
#define FL_CLOSE	64	/* unlock on close */
#define FL_SLEEP	128	/* A blocking lock */
#define FL_DOWNGRADE_PENDING	256 /* Lease is being downgraded */
#define FL_UNLOCK_PENDING	512 /* Lease is being broken */
#define FL_OFDLCK	1024	/* lock is "owned" by struct file */
#define FL_LAYOUT	2048	/* outstanding pNFS layout */

/*
 * Special return value from posix_lock_file() and vfs_lock_file() for
 * asynchronous locking.
 */
#define FILE_LOCK_DEFERRED 1

/* legacy typedef, should eventually be removed */
typedef void *fl_owner_t;

struct file_lock;

struct file_lock_operations {
	void (*fl_copy_lock)(struct file_lock *, struct file_lock *);
	void (*fl_release_private)(struct file_lock *);
};

struct lock_manager_operations {
	int (*lm_compare_owner)(struct file_lock *, struct file_lock *);
	unsigned long (*lm_owner_key)(struct file_lock *);
	fl_owner_t (*lm_get_owner)(fl_owner_t);
	void (*lm_put_owner)(fl_owner_t);
	void (*lm_notify)(struct file_lock *);	/* unblock callback */
	int (*lm_grant)(struct file_lock *, int);
	bool (*lm_break)(struct file_lock *);
	int (*lm_change)(struct file_lock *, int, struct list_head *);
	void (*lm_setup)(struct file_lock *, void **);
};

struct lock_manager {
	struct list_head list;
	/*
	 * NFSv4 and up also want opens blocked during the grace period;
	 * NLM doesn't care:
	 */
	bool block_opens;
};

struct net;
void locks_start_grace(struct net *, struct lock_manager *);
void locks_end_grace(struct lock_manager *);
int locks_in_grace(struct net *);
int opens_in_grace(struct net *);

/* that will die - we need it for nfs_lock_info */
#include <linux/nfs_fs_i.h>

/*
 * struct file_lock represents a generic "file lock". It's used to represent
 * POSIX byte range locks, BSD (flock) locks, and leases. It's important to
 * note that the same struct is used to represent both a request for a lock and
 * the lock itself, but the same object is never used for both.
 *
 * FIXME: should we create a separate "struct lock_request" to help distinguish
 * these two uses?
 *
 * The varous i_flctx lists are ordered by:
 *
 * 1) lock owner
 * 2) lock range start
 * 3) lock range end
 *
 * Obviously, the last two criteria only matter for POSIX locks.
 */
struct file_lock {
	struct file_lock *fl_next;	/* singly linked list for this inode  */
	struct list_head fl_list;	/* link into file_lock_context */
	struct hlist_node fl_link;	/* node in global lists */
	struct list_head fl_block;	/* circular list of blocked processes */
	fl_owner_t fl_owner;
	unsigned int fl_flags;
	unsigned char fl_type;
	unsigned int fl_pid;
	int fl_link_cpu;		/* what cpu's list is this on? */
	struct pid *fl_nspid;
	wait_queue_head_t fl_wait;
	struct file *fl_file;
	loff_t fl_start;
	loff_t fl_end;

	struct fasync_struct *	fl_fasync; /* for lease break notifications */
	/* for lease breaks: */
	unsigned long fl_break_time;
	unsigned long fl_downgrade_time;

	const struct file_lock_operations *fl_ops;	/* Callbacks for filesystems */
	const struct lock_manager_operations *fl_lmops;	/* Callbacks for lockmanagers */
	union {
		struct nfs_lock_info	nfs_fl;
		struct nfs4_lock_info	nfs4_fl;
		struct {
			struct list_head link;	/* link in AFS vnode's pending_locks list */
			int state;		/* state of grant or error if -ve */
		} afs;
	} fl_u;
};

struct file_lock_context {
	spinlock_t		flc_lock;
	struct list_head	flc_flock;
	struct list_head	flc_posix;
	struct list_head	flc_lease;
};

/* The following constant reflects the upper bound of the file/locking space */
#ifndef OFFSET_MAX
#define INT_LIMIT(x)	(~((x)1 << (sizeof(x)*8 - 1)))
#define OFFSET_MAX	INT_LIMIT(loff_t)
#define OFFT_OFFSET_MAX	INT_LIMIT(off_t)
#endif

#include <linux/fcntl.h>

extern void send_sigio(struct fown_struct *fown, int fd, int band);

#ifdef CONFIG_FILE_LOCKING
extern int fcntl_getlk(struct file *, unsigned int, struct flock __user *);
extern int fcntl_setlk(unsigned int, struct file *, unsigned int,
			struct flock __user *);

#if BITS_PER_LONG == 32
extern int fcntl_getlk64(struct file *, unsigned int, struct flock64 __user *);
extern int fcntl_setlk64(unsigned int, struct file *, unsigned int,
			struct flock64 __user *);
#endif

extern int fcntl_setlease(unsigned int fd, struct file *filp, long arg);
extern int fcntl_getlease(struct file *filp);

/* fs/locks.c */
void locks_free_lock_context(struct inode *inode);
void locks_free_lock(struct file_lock *fl);
extern void locks_init_lock(struct file_lock *);
extern struct file_lock * locks_alloc_lock(void);
extern void locks_copy_lock(struct file_lock *, struct file_lock *);
extern void locks_copy_conflock(struct file_lock *, struct file_lock *);
extern void locks_remove_posix(struct file *, fl_owner_t);
extern void locks_remove_file(struct file *);
extern void locks_release_private(struct file_lock *);
extern void posix_test_lock(struct file *, struct file_lock *);
extern int posix_lock_file(struct file *, struct file_lock *, struct file_lock *);
extern int posix_unblock_lock(struct file_lock *);
extern int vfs_test_lock(struct file *, struct file_lock *);
extern int vfs_lock_file(struct file *, unsigned int, struct file_lock *, struct file_lock *);
extern int vfs_cancel_lock(struct file *filp, struct file_lock *fl);
extern int locks_lock_inode_wait(struct inode *inode, struct file_lock *fl);
extern int __break_lease(struct inode *inode, unsigned int flags, unsigned int type);
extern void lease_get_mtime(struct inode *, struct timespec *time);
extern int generic_setlease(struct file *, long, struct file_lock **, void **priv);
extern int vfs_setlease(struct file *, long, struct file_lock **, void **);
extern int lease_modify(struct file_lock *, int, struct list_head *);
struct files_struct;
extern void show_fd_locks(struct seq_file *f,
			 struct file *filp, struct files_struct *files);
#else /* !CONFIG_FILE_LOCKING */
static inline int fcntl_getlk(struct file *file, unsigned int cmd,
			      struct flock __user *user)
{
	return -EINVAL;
}

static inline int fcntl_setlk(unsigned int fd, struct file *file,
			      unsigned int cmd, struct flock __user *user)
{
	return -EACCES;
}

#if BITS_PER_LONG == 32
static inline int fcntl_getlk64(struct file *file, unsigned int cmd,
				struct flock64 __user *user)
{
	return -EINVAL;
}

static inline int fcntl_setlk64(unsigned int fd, struct file *file,
				unsigned int cmd, struct flock64 __user *user)
{
	return -EACCES;
}
#endif
static inline int fcntl_setlease(unsigned int fd, struct file *filp, long arg)
{
	return -EINVAL;
}

static inline int fcntl_getlease(struct file *filp)
{
	return F_UNLCK;
}

static inline void
locks_free_lock_context(struct inode *inode)
{
}

static inline void locks_init_lock(struct file_lock *fl)
{
	return;
}

static inline void locks_copy_conflock(struct file_lock *new, struct file_lock *fl)
{
	return;
}

static inline void locks_copy_lock(struct file_lock *new, struct file_lock *fl)
{
	return;
}

static inline void locks_remove_posix(struct file *filp, fl_owner_t owner)
{
	return;
}

static inline void locks_remove_file(struct file *filp)
{
	return;
}

static inline void posix_test_lock(struct file *filp, struct file_lock *fl)
{
	return;
}

static inline int posix_lock_file(struct file *filp, struct file_lock *fl,
				  struct file_lock *conflock)
{
	return -ENOLCK;
}

static inline int posix_unblock_lock(struct file_lock *waiter)
{
	return -ENOENT;
}

static inline int vfs_test_lock(struct file *filp, struct file_lock *fl)
{
	return 0;
}

static inline int vfs_lock_file(struct file *filp, unsigned int cmd,
				struct file_lock *fl, struct file_lock *conf)
{
	return -ENOLCK;
}

static inline int vfs_cancel_lock(struct file *filp, struct file_lock *fl)
{
	return 0;
}

static inline int locks_lock_inode_wait(struct inode *inode, struct file_lock *fl)
{
	return -ENOLCK;
}

static inline int __break_lease(struct inode *inode, unsigned int mode, unsigned int type)
{
	return 0;
}

static inline void lease_get_mtime(struct inode *inode, struct timespec *time)
{
	return;
}

static inline int generic_setlease(struct file *filp, long arg,
				    struct file_lock **flp, void **priv)
{
	return -EINVAL;
}

static inline int vfs_setlease(struct file *filp, long arg,
			       struct file_lock **lease, void **priv)
{
	return -EINVAL;
}

static inline int lease_modify(struct file_lock *fl, int arg,
			       struct list_head *dispose)
{
	return -EINVAL;
}

struct files_struct;
static inline void show_fd_locks(struct seq_file *f,
			struct file *filp, struct files_struct *files) {}
#endif /* !CONFIG_FILE_LOCKING */

static inline struct inode *file_inode(const struct file *f)
{
	return f->f_inode;
}

static inline struct dentry *file_dentry(const struct file *file)
{
	struct dentry *dentry = file->f_path.dentry;

	if (unlikely(dentry->d_flags & DCACHE_OP_REAL))
		return dentry->d_op->d_real(dentry, file_inode(file));
	else
		return dentry;
}

static inline int locks_lock_file_wait(struct file *filp, struct file_lock *fl)
{
	return locks_lock_inode_wait(file_inode(filp), fl);
}

struct fasync_struct {
	spinlock_t		fa_lock;
	int			magic;
	int			fa_fd;
	struct fasync_struct	*fa_next; /* singly linked list */
	struct file		*fa_file;
	struct rcu_head		fa_rcu;
};

#define FASYNC_MAGIC 0x4601

/* SMP safe fasync helpers: */
extern int fasync_helper(int, struct file *, int, struct fasync_struct **);
extern struct fasync_struct *fasync_insert_entry(int, struct file *, struct fasync_struct **, struct fasync_struct *);
extern int fasync_remove_entry(struct file *, struct fasync_struct **);
extern struct fasync_struct *fasync_alloc(void);
extern void fasync_free(struct fasync_struct *);

/* can be called from interrupts */
extern void kill_fasync(struct fasync_struct **, int, int);

extern void __f_setown(struct file *filp, struct pid *, enum pid_type, int force);
extern void f_setown(struct file *filp, unsigned long arg, int force);
extern void f_delown(struct file *filp);
extern pid_t f_getown(struct file *filp);
extern int send_sigurg(struct fown_struct *fown);

struct mm_struct;

/*
 *	Umount options
 */

#define MNT_FORCE	0x00000001	/* Attempt to forcibily umount */
#define MNT_DETACH	0x00000002	/* Just detach from the tree */
#define MNT_EXPIRE	0x00000004	/* Mark for expiry */
#define UMOUNT_NOFOLLOW	0x00000008	/* Don't follow symlink on umount */
#define UMOUNT_UNUSED	0x80000000	/* Flag guaranteed to be unused */

/* sb->s_iflags */
#define SB_I_CGROUPWB	0x00000001	/* cgroup-aware writeback enabled */
#define SB_I_NOEXEC	0x00000002	/* Ignore executables on this fs */

/* Possible states of 'frozen' field */
enum {
	SB_UNFROZEN = 0,		/* FS is unfrozen */
	SB_FREEZE_WRITE	= 1,		/* Writes, dir ops, ioctls frozen */
	SB_FREEZE_PAGEFAULT = 2,	/* Page faults stopped as well */
	SB_FREEZE_FS = 3,		/* For internal FS use (e.g. to stop
					 * internal threads if needed) */
	SB_FREEZE_COMPLETE = 4,		/* ->freeze_fs finished successfully */
};

#define SB_FREEZE_LEVELS (SB_FREEZE_COMPLETE - 1)

struct sb_writers {
	int				frozen;		/* Is sb frozen? */
	wait_queue_head_t		wait_unfrozen;	/* for get_super_thawed() */
	struct percpu_rw_semaphore	rw_sem[SB_FREEZE_LEVELS];
};

struct super_block {
	struct list_head	s_list;		/* Keep this first */
	dev_t			s_dev;		/* search index; _not_ kdev_t */
	unsigned char		s_blocksize_bits;
	unsigned long		s_blocksize;
	loff_t			s_maxbytes;	/* Max file size */
	struct file_system_type	*s_type;
	const struct super_operations	*s_op;
	const struct dquot_operations	*dq_op;
	const struct quotactl_ops	*s_qcop;
	const struct export_operations *s_export_op;
	unsigned long		s_flags;
	unsigned long		s_iflags;	/* internal SB_I_* flags */
	unsigned long		s_magic;
	struct dentry		*s_root;
	struct rw_semaphore	s_umount;
	int			s_count;
	atomic_t		s_active;
#ifdef CONFIG_SECURITY
	void                    *s_security;
#endif
	const struct xattr_handler **s_xattr;

	const struct fscrypt_operations	*s_cop;

	struct hlist_bl_head	s_anon;		/* anonymous dentries for (nfs) exporting */
	struct list_head	s_mounts;	/* list of mounts; _not_ for fs use */
	struct block_device	*s_bdev;
	struct backing_dev_info *s_bdi;
	struct mtd_info		*s_mtd;
	struct hlist_node	s_instances;
	unsigned int		s_quota_types;	/* Bitmask of supported quota types */
	struct quota_info	s_dquot;	/* Diskquota specific options */

	struct sb_writers	s_writers;

	char s_id[32];				/* Informational name */
	u8 s_uuid[16];				/* UUID */

	void 			*s_fs_info;	/* Filesystem private info */
	unsigned int		s_max_links;
	fmode_t			s_mode;

	/* Granularity of c/m/atime in ns.
	   Cannot be worse than a second */
	u32		   s_time_gran;

	/*
	 * The next field is for VFS *only*. No filesystems have any business
	 * even looking at it. You had been warned.
	 */
	struct mutex s_vfs_rename_mutex;	/* Kludge */

	/*
	 * Filesystem subtype.  If non-empty the filesystem type field
	 * in /proc/mounts will be "type.subtype"
	 */
	char *s_subtype;

	/*
	 * Saved mount options for lazy filesystems using
	 * generic_show_options()
	 */
	char __rcu *s_options;
	const struct dentry_operations *s_d_op; /* default d_op for dentries */

	/*
	 * Saved pool identifier for cleancache (-1 means none)
	 */
	int cleancache_poolid;

	struct shrinker s_shrink;	/* per-sb shrinker handle */

	/* Number of inodes with nlink == 0 but still referenced */
	atomic_long_t s_remove_count;

	/* Being remounted read-only */
	int s_readonly_remount;

	/* AIO completions deferred from interrupt context */
	struct workqueue_struct *s_dio_done_wq;
	struct hlist_head s_pins;

	/*
	 * Keep the lru lists last in the structure so they always sit on their
	 * own individual cachelines.
	 */
	struct list_lru		s_dentry_lru ____cacheline_aligned_in_smp;
	struct list_lru		s_inode_lru ____cacheline_aligned_in_smp;
	struct rcu_head		rcu;
	struct work_struct	destroy_work;

	struct mutex		s_sync_lock;	/* sync serialisation lock */

	/*
	 * Indicates how deep in a filesystem stack this SB is
	 */
	int s_stack_depth;

	/* s_inode_list_lock protects s_inodes */
	spinlock_t		s_inode_list_lock ____cacheline_aligned_in_smp;
	struct list_head	s_inodes;	/* all inodes */
};

extern struct timespec current_fs_time(struct super_block *sb);

/*
 * Snapshotting support.
 */

void __sb_end_write(struct super_block *sb, int level);
int __sb_start_write(struct super_block *sb, int level, bool wait);

#define __sb_writers_acquired(sb, lev)	\
	percpu_rwsem_acquire(&(sb)->s_writers.rw_sem[(lev)-1], 1, _THIS_IP_)
#define __sb_writers_release(sb, lev)	\
	percpu_rwsem_release(&(sb)->s_writers.rw_sem[(lev)-1], 1, _THIS_IP_)

/**
 * sb_end_write - drop write access to a superblock
 * @sb: the super we wrote to
 *
 * Decrement number of writers to the filesystem. Wake up possible waiters
 * wanting to freeze the filesystem.
 */
static inline void sb_end_write(struct super_block *sb)
{
	__sb_end_write(sb, SB_FREEZE_WRITE);
}

/**
 * sb_end_pagefault - drop write access to a superblock from a page fault
 * @sb: the super we wrote to
 *
 * Decrement number of processes handling write page fault to the filesystem.
 * Wake up possible waiters wanting to freeze the filesystem.
 */
static inline void sb_end_pagefault(struct super_block *sb)
{
	__sb_end_write(sb, SB_FREEZE_PAGEFAULT);
}

/**
 * sb_end_intwrite - drop write access to a superblock for internal fs purposes
 * @sb: the super we wrote to
 *
 * Decrement fs-internal number of writers to the filesystem.  Wake up possible
 * waiters wanting to freeze the filesystem.
 */
static inline void sb_end_intwrite(struct super_block *sb)
{
	__sb_end_write(sb, SB_FREEZE_FS);
}

/**
 * sb_start_write - get write access to a superblock
 * @sb: the super we write to
 *
 * When a process wants to write data or metadata to a file system (i.e. dirty
 * a page or an inode), it should embed the operation in a sb_start_write() -
 * sb_end_write() pair to get exclusion against file system freezing. This
 * function increments number of writers preventing freezing. If the file
 * system is already frozen, the function waits until the file system is
 * thawed.
 *
 * Since freeze protection behaves as a lock, users have to preserve
 * ordering of freeze protection and other filesystem locks. Generally,
 * freeze protection should be the outermost lock. In particular, we have:
 *
 * sb_start_write
 *   -> i_mutex			(write path, truncate, directory ops, ...)
 *   -> s_umount		(freeze_super, thaw_super)
 */
static inline void sb_start_write(struct super_block *sb)
{
	__sb_start_write(sb, SB_FREEZE_WRITE, true);
}

static inline int sb_start_write_trylock(struct super_block *sb)
{
	return __sb_start_write(sb, SB_FREEZE_WRITE, false);
}

/**
 * sb_start_pagefault - get write access to a superblock from a page fault
 * @sb: the super we write to
 *
 * When a process starts handling write page fault, it should embed the
 * operation into sb_start_pagefault() - sb_end_pagefault() pair to get
 * exclusion against file system freezing. This is needed since the page fault
 * is going to dirty a page. This function increments number of running page
 * faults preventing freezing. If the file system is already frozen, the
 * function waits until the file system is thawed.
 *
 * Since page fault freeze protection behaves as a lock, users have to preserve
 * ordering of freeze protection and other filesystem locks. It is advised to
 * put sb_start_pagefault() close to mmap_sem in lock ordering. Page fault
 * handling code implies lock dependency:
 *
 * mmap_sem
 *   -> sb_start_pagefault
 */
static inline void sb_start_pagefault(struct super_block *sb)
{
	__sb_start_write(sb, SB_FREEZE_PAGEFAULT, true);
}

/*
 * sb_start_intwrite - get write access to a superblock for internal fs purposes
 * @sb: the super we write to
 *
 * This is the third level of protection against filesystem freezing. It is
 * free for use by a filesystem. The only requirement is that it must rank
 * below sb_start_pagefault.
 *
 * For example filesystem can call sb_start_intwrite() when starting a
 * transaction which somewhat eases handling of freezing for internal sources
 * of filesystem changes (internal fs threads, discarding preallocation on file
 * close, etc.).
 */
static inline void sb_start_intwrite(struct super_block *sb)
{
	__sb_start_write(sb, SB_FREEZE_FS, true);
}


extern bool inode_owner_or_capable(const struct inode *inode);

/*
 * VFS helper functions..
 */
extern int vfs_create(struct inode *, struct dentry *, umode_t, bool);
extern int vfs_mkdir(struct inode *, struct dentry *, umode_t);
extern int vfs_mknod(struct inode *, struct dentry *, umode_t, dev_t);
extern int vfs_symlink(struct inode *, struct dentry *, const char *);
extern int vfs_link(struct dentry *, struct inode *, struct dentry *, struct inode **);
extern int vfs_rmdir(struct inode *, struct dentry *);
extern int vfs_unlink(struct inode *, struct dentry *, struct inode **);
extern int vfs_rename(struct inode *, struct dentry *, struct inode *, struct dentry *, struct inode **, unsigned int);
extern int vfs_whiteout(struct inode *, struct dentry *);

/*
 * VFS file helper functions.
 */
extern void inode_init_owner(struct inode *inode, const struct inode *dir,
			umode_t mode);
/*
 * VFS FS_IOC_FIEMAP helper definitions.
 */
struct fiemap_extent_info {
	unsigned int fi_flags;		/* Flags as passed from user */
	unsigned int fi_extents_mapped;	/* Number of mapped extents */
	unsigned int fi_extents_max;	/* Size of fiemap_extent array */
	struct fiemap_extent __user *fi_extents_start; /* Start of
							fiemap_extent array */
};
int fiemap_fill_next_extent(struct fiemap_extent_info *info, u64 logical,
			    u64 phys, u64 len, u32 flags);
int fiemap_check_flags(struct fiemap_extent_info *fieinfo, u32 fs_flags);

/*
 * File types
 *
 * NOTE! These match bits 12..15 of stat.st_mode
 * (ie "(i_mode >> 12) & 15").
 */
#define DT_UNKNOWN	0
#define DT_FIFO		1
#define DT_CHR		2
#define DT_DIR		4
#define DT_BLK		6
#define DT_REG		8
#define DT_LNK		10
#define DT_SOCK		12
#define DT_WHT		14

/*
 * This is the "filldir" function type, used by readdir() to let
 * the kernel specify what kind of dirent layout it wants to have.
 * This allows the kernel to read directories into kernel space or
 * to have different dirent layouts depending on the binary type.
 */
struct dir_context;
typedef int (*filldir_t)(struct dir_context *, const char *, int, loff_t, u64,
			 unsigned);

struct dir_context {
	const filldir_t actor;
	loff_t pos;
};

struct block_device_operations;

/* These macros are for out of kernel modules to test that
 * the kernel supports the unlocked_ioctl and compat_ioctl
 * fields in struct file_operations. */
#define HAVE_COMPAT_IOCTL 1
#define HAVE_UNLOCKED_IOCTL 1

/*
 * These flags let !MMU mmap() govern direct device mapping vs immediate
 * copying more easily for MAP_PRIVATE, especially for ROM filesystems.
 *
 * NOMMU_MAP_COPY:	Copy can be mapped (MAP_PRIVATE)
 * NOMMU_MAP_DIRECT:	Can be mapped directly (MAP_SHARED)
 * NOMMU_MAP_READ:	Can be mapped for reading
 * NOMMU_MAP_WRITE:	Can be mapped for writing
 * NOMMU_MAP_EXEC:	Can be mapped for execution
 */
#define NOMMU_MAP_COPY		0x00000001
#define NOMMU_MAP_DIRECT	0x00000008
#define NOMMU_MAP_READ		VM_MAYREAD
#define NOMMU_MAP_WRITE		VM_MAYWRITE
#define NOMMU_MAP_EXEC		VM_MAYEXEC

#define NOMMU_VMFLAGS \
	(NOMMU_MAP_READ | NOMMU_MAP_WRITE | NOMMU_MAP_EXEC)


struct iov_iter;

struct file_operations {
	struct module *owner;
	loff_t (*llseek) (struct file *, loff_t, int);
	ssize_t (*read) (struct file *, char __user *, size_t, loff_t *);
	ssize_t (*write) (struct file *, const char __user *, size_t, loff_t *);
	ssize_t (*read_iter) (struct kiocb *, struct iov_iter *);
	ssize_t (*write_iter) (struct kiocb *, struct iov_iter *);
	int (*iterate) (struct file *, struct dir_context *);
	int (*iterate_shared) (struct file *, struct dir_context *);
	unsigned int (*poll) (struct file *, struct poll_table_struct *);
	long (*unlocked_ioctl) (struct file *, unsigned int, unsigned long);
	long (*compat_ioctl) (struct file *, unsigned int, unsigned long);
	int (*mmap) (struct file *, struct vm_area_struct *);
	int (*open) (struct inode *, struct file *);
	int (*flush) (struct file *, fl_owner_t id);
	int (*release) (struct inode *, struct file *);
	int (*fsync) (struct file *, loff_t, loff_t, int datasync);
	int (*aio_fsync) (struct kiocb *, int datasync);
	int (*fasync) (int, struct file *, int);
	int (*lock) (struct file *, int, struct file_lock *);
	ssize_t (*sendpage) (struct file *, struct page *, int, size_t, loff_t *, int);
	unsigned long (*get_unmapped_area)(struct file *, unsigned long, unsigned long, unsigned long, unsigned long);
	int (*check_flags)(int);
	int (*flock) (struct file *, int, struct file_lock *);
	ssize_t (*splice_write)(struct pipe_inode_info *, struct file *, loff_t *, size_t, unsigned int);
	ssize_t (*splice_read)(struct file *, loff_t *, struct pipe_inode_info *, size_t, unsigned int);
	int (*setlease)(struct file *, long, struct file_lock **, void **);
	long (*fallocate)(struct file *file, int mode, loff_t offset,
			  loff_t len);
	void (*show_fdinfo)(struct seq_file *m, struct file *f);
#ifndef CONFIG_MMU
	unsigned (*mmap_capabilities)(struct file *);
#endif
	ssize_t (*copy_file_range)(struct file *, loff_t, struct file *,
			loff_t, size_t, unsigned int);
	int (*clone_file_range)(struct file *, loff_t, struct file *, loff_t,
			u64);
	ssize_t (*dedupe_file_range)(struct file *, u64, u64, struct file *,
			u64);
};

struct inode_operations {
	struct dentry * (*lookup) (struct inode *,struct dentry *, unsigned int);
	const char * (*get_link) (struct dentry *, struct inode *, struct delayed_call *);
	int (*permission) (struct inode *, int);
	struct posix_acl * (*get_acl)(struct inode *, int);

	int (*readlink) (struct dentry *, char __user *,int);

	int (*create) (struct inode *,struct dentry *, umode_t, bool);
	int (*link) (struct dentry *,struct inode *,struct dentry *);
	int (*unlink) (struct inode *,struct dentry *);
	int (*symlink) (struct inode *,struct dentry *,const char *);
	int (*mkdir) (struct inode *,struct dentry *,umode_t);
	int (*rmdir) (struct inode *,struct dentry *);
	int (*mknod) (struct inode *,struct dentry *,umode_t,dev_t);
	int (*rename) (struct inode *, struct dentry *,
			struct inode *, struct dentry *);
	int (*rename2) (struct inode *, struct dentry *,
			struct inode *, struct dentry *, unsigned int);
	int (*setattr) (struct dentry *, struct iattr *);
	int (*getattr) (struct vfsmount *mnt, struct dentry *, struct kstat *);
	int (*setxattr) (struct dentry *, const char *,const void *,size_t,int);
	ssize_t (*getxattr) (struct dentry *, struct inode *,
			     const char *, void *, size_t);
	ssize_t (*listxattr) (struct dentry *, char *, size_t);
	int (*removexattr) (struct dentry *, const char *);
	int (*fiemap)(struct inode *, struct fiemap_extent_info *, u64 start,
		      u64 len);
	int (*update_time)(struct inode *, struct timespec *, int);
	int (*atomic_open)(struct inode *, struct dentry *,
			   struct file *, unsigned open_flag,
			   umode_t create_mode, int *opened);
	int (*tmpfile) (struct inode *, struct dentry *, umode_t);
	int (*set_acl)(struct inode *, struct posix_acl *, int);
} ____cacheline_aligned;

ssize_t rw_copy_check_uvector(int type, const struct iovec __user * uvector,
			      unsigned long nr_segs, unsigned long fast_segs,
			      struct iovec *fast_pointer,
			      struct iovec **ret_pointer);

extern ssize_t __vfs_read(struct file *, char __user *, size_t, loff_t *);
extern ssize_t __vfs_write(struct file *, const char __user *, size_t, loff_t *);
extern ssize_t vfs_read(struct file *, char __user *, size_t, loff_t *);
extern ssize_t vfs_write(struct file *, const char __user *, size_t, loff_t *);
extern ssize_t vfs_readv(struct file *, const struct iovec __user *,
		unsigned long, loff_t *, int);
extern ssize_t vfs_writev(struct file *, const struct iovec __user *,
		unsigned long, loff_t *, int);
extern ssize_t vfs_copy_file_range(struct file *, loff_t , struct file *,
				   loff_t, size_t, unsigned int);
extern int vfs_clone_file_range(struct file *file_in, loff_t pos_in,
		struct file *file_out, loff_t pos_out, u64 len);
extern int vfs_dedupe_file_range(struct file *file,
				 struct file_dedupe_range *same);

struct super_operations {
   	struct inode *(*alloc_inode)(struct super_block *sb);
	void (*destroy_inode)(struct inode *);

   	void (*dirty_inode) (struct inode *, int flags);
	int (*write_inode) (struct inode *, struct writeback_control *wbc);
	int (*drop_inode) (struct inode *);
	void (*evict_inode) (struct inode *);
	void (*put_super) (struct super_block *);
	int (*sync_fs)(struct super_block *sb, int wait);
	int (*freeze_super) (struct super_block *);
	int (*freeze_fs) (struct super_block *);
	int (*thaw_super) (struct super_block *);
	int (*unfreeze_fs) (struct super_block *);
	int (*statfs) (struct dentry *, struct kstatfs *);
	int (*remount_fs) (struct super_block *, int *, char *);
	void (*umount_begin) (struct super_block *);

	int (*show_options)(struct seq_file *, struct dentry *);
	int (*show_devname)(struct seq_file *, struct dentry *);
	int (*show_path)(struct seq_file *, struct dentry *);
	int (*show_stats)(struct seq_file *, struct dentry *);
#ifdef CONFIG_QUOTA
	ssize_t (*quota_read)(struct super_block *, int, char *, size_t, loff_t);
	ssize_t (*quota_write)(struct super_block *, int, const char *, size_t, loff_t);
	struct dquot **(*get_dquots)(struct inode *);
#endif
	int (*bdev_try_to_free_page)(struct super_block*, struct page*, gfp_t);
	long (*nr_cached_objects)(struct super_block *,
				  struct shrink_control *);
	long (*free_cached_objects)(struct super_block *,
				    struct shrink_control *);
};

/*
 * Inode flags - they have no relation to superblock flags now
 */
#define S_SYNC		1	/* Writes are synced at once */
#define S_NOATIME	2	/* Do not update access times */
#define S_APPEND	4	/* Append-only file */
#define S_IMMUTABLE	8	/* Immutable file */
#define S_DEAD		16	/* removed, but still open directory */
#define S_NOQUOTA	32	/* Inode is not counted to quota */
#define S_DIRSYNC	64	/* Directory modifications are synchronous */
#define S_NOCMTIME	128	/* Do not update file c/mtime */
#define S_SWAPFILE	256	/* Do not truncate: swapon got its bmaps */
#define S_PRIVATE	512	/* Inode is fs-internal */
#define S_IMA		1024	/* Inode has an associated IMA struct */
#define S_AUTOMOUNT	2048	/* Automount/referral quasi-directory */
#define S_NOSEC		4096	/* no suid or xattr security attributes */
#ifdef CONFIG_FS_DAX
#define S_DAX		8192	/* Direct Access, avoiding the page cache */
#else
#define S_DAX		0	/* Make all the DAX code disappear */
#endif

/*
 * Note that nosuid etc flags are inode-specific: setting some file-system
 * flags just means all the inodes inherit those flags by default. It might be
 * possible to override it selectively if you really wanted to with some
 * ioctl() that is not currently implemented.
 *
 * Exception: MS_RDONLY is always applied to the entire file system.
 *
 * Unfortunately, it is possible to change a filesystems flags with it mounted
 * with files in use.  This means that all of the inodes will not have their
 * i_flags updated.  Hence, i_flags no longer inherit the superblock mount
 * flags, so these have to be checked separately. -- rmk@arm.uk.linux.org
 */
#define __IS_FLG(inode, flg)	((inode)->i_sb->s_flags & (flg))

#define IS_RDONLY(inode)	((inode)->i_sb->s_flags & MS_RDONLY)
#define IS_SYNC(inode)		(__IS_FLG(inode, MS_SYNCHRONOUS) || \
					((inode)->i_flags & S_SYNC))
#define IS_DIRSYNC(inode)	(__IS_FLG(inode, MS_SYNCHRONOUS|MS_DIRSYNC) || \
					((inode)->i_flags & (S_SYNC|S_DIRSYNC)))
#define IS_MANDLOCK(inode)	__IS_FLG(inode, MS_MANDLOCK)
#define IS_NOATIME(inode)	__IS_FLG(inode, MS_RDONLY|MS_NOATIME)
#define IS_I_VERSION(inode)	__IS_FLG(inode, MS_I_VERSION)

#define IS_NOQUOTA(inode)	((inode)->i_flags & S_NOQUOTA)
#define IS_APPEND(inode)	((inode)->i_flags & S_APPEND)
#define IS_IMMUTABLE(inode)	((inode)->i_flags & S_IMMUTABLE)
#define IS_POSIXACL(inode)	__IS_FLG(inode, MS_POSIXACL)

#define IS_DEADDIR(inode)	((inode)->i_flags & S_DEAD)
#define IS_NOCMTIME(inode)	((inode)->i_flags & S_NOCMTIME)
#define IS_SWAPFILE(inode)	((inode)->i_flags & S_SWAPFILE)
#define IS_PRIVATE(inode)	((inode)->i_flags & S_PRIVATE)
#define IS_IMA(inode)		((inode)->i_flags & S_IMA)
#define IS_AUTOMOUNT(inode)	((inode)->i_flags & S_AUTOMOUNT)
#define IS_NOSEC(inode)		((inode)->i_flags & S_NOSEC)
#define IS_DAX(inode)		((inode)->i_flags & S_DAX)

#define IS_WHITEOUT(inode)	(S_ISCHR(inode->i_mode) && \
				 (inode)->i_rdev == WHITEOUT_DEV)

/*
 * Inode state bits.  Protected by inode->i_lock
 *
 * Three bits determine the dirty state of the inode, I_DIRTY_SYNC,
 * I_DIRTY_DATASYNC and I_DIRTY_PAGES.
 *
 * Four bits define the lifetime of an inode.  Initially, inodes are I_NEW,
 * until that flag is cleared.  I_WILL_FREE, I_FREEING and I_CLEAR are set at
 * various stages of removing an inode.
 *
 * Two bits are used for locking and completion notification, I_NEW and I_SYNC.
 *
 * I_DIRTY_SYNC		Inode is dirty, but doesn't have to be written on
 *			fdatasync().  i_atime is the usual cause.
 * I_DIRTY_DATASYNC	Data-related inode changes pending. We keep track of
 *			these changes separately from I_DIRTY_SYNC so that we
 *			don't have to write inode on fdatasync() when only
 *			mtime has changed in it.
 * I_DIRTY_PAGES	Inode has dirty pages.  Inode itself may be clean.
 * I_NEW		Serves as both a mutex and completion notification.
 *			New inodes set I_NEW.  If two processes both create
 *			the same inode, one of them will release its inode and
 *			wait for I_NEW to be released before returning.
 *			Inodes in I_WILL_FREE, I_FREEING or I_CLEAR state can
 *			also cause waiting on I_NEW, without I_NEW actually
 *			being set.  find_inode() uses this to prevent returning
 *			nearly-dead inodes.
 * I_WILL_FREE		Must be set when calling write_inode_now() if i_count
 *			is zero.  I_FREEING must be set when I_WILL_FREE is
 *			cleared.
 * I_FREEING		Set when inode is about to be freed but still has dirty
 *			pages or buffers attached or the inode itself is still
 *			dirty.
 * I_CLEAR		Added by clear_inode().  In this state the inode is
 *			clean and can be destroyed.  Inode keeps I_FREEING.
 *
 *			Inodes that are I_WILL_FREE, I_FREEING or I_CLEAR are
 *			prohibited for many purposes.  iget() must wait for
 *			the inode to be completely released, then create it
 *			anew.  Other functions will just ignore such inodes,
 *			if appropriate.  I_NEW is used for waiting.
 *
 * I_SYNC		Writeback of inode is running. The bit is set during
 *			data writeback, and cleared with a wakeup on the bit
 *			address once it is done. The bit is also used to pin
 *			the inode in memory for flusher thread.
 *
 * I_REFERENCED		Marks the inode as recently references on the LRU list.
 *
 * I_DIO_WAKEUP		Never set.  Only used as a key for wait_on_bit().
 *
 * I_WB_SWITCH		Cgroup bdi_writeback switching in progress.  Used to
 *			synchronize competing switching instances and to tell
 *			wb stat updates to grab mapping->tree_lock.  See
 *			inode_switch_wb_work_fn() for details.
 *
 * Q: What is the difference between I_WILL_FREE and I_FREEING?
 */
#define I_DIRTY_SYNC		(1 << 0)
#define I_DIRTY_DATASYNC	(1 << 1)
#define I_DIRTY_PAGES		(1 << 2)
#define __I_NEW			3
#define I_NEW			(1 << __I_NEW)
#define I_WILL_FREE		(1 << 4)
#define I_FREEING		(1 << 5)
#define I_CLEAR			(1 << 6)
#define __I_SYNC		7
#define I_SYNC			(1 << __I_SYNC)
#define I_REFERENCED		(1 << 8)
#define __I_DIO_WAKEUP		9
#define I_DIO_WAKEUP		(1 << __I_DIO_WAKEUP)
#define I_LINKABLE		(1 << 10)
#define I_DIRTY_TIME		(1 << 11)
#define __I_DIRTY_TIME_EXPIRED	12
#define I_DIRTY_TIME_EXPIRED	(1 << __I_DIRTY_TIME_EXPIRED)
#define I_WB_SWITCH		(1 << 13)

#define I_DIRTY (I_DIRTY_SYNC | I_DIRTY_DATASYNC | I_DIRTY_PAGES)
#define I_DIRTY_ALL (I_DIRTY | I_DIRTY_TIME)

extern void __mark_inode_dirty(struct inode *, int);
static inline void mark_inode_dirty(struct inode *inode)
{
	__mark_inode_dirty(inode, I_DIRTY);
}

static inline void mark_inode_dirty_sync(struct inode *inode)
{
	__mark_inode_dirty(inode, I_DIRTY_SYNC);
}

extern void inc_nlink(struct inode *inode);
extern void drop_nlink(struct inode *inode);
extern void clear_nlink(struct inode *inode);
extern void set_nlink(struct inode *inode, unsigned int nlink);

static inline void inode_inc_link_count(struct inode *inode)
{
	inc_nlink(inode);
	mark_inode_dirty(inode);
}

static inline void inode_dec_link_count(struct inode *inode)
{
	drop_nlink(inode);
	mark_inode_dirty(inode);
}

/**
 * inode_inc_iversion - increments i_version
 * @inode: inode that need to be updated
 *
 * Every time the inode is modified, the i_version field will be incremented.
 * The filesystem has to be mounted with i_version flag
 */

static inline void inode_inc_iversion(struct inode *inode)
{
       spin_lock(&inode->i_lock);
       inode->i_version++;
       spin_unlock(&inode->i_lock);
}

enum file_time_flags {
	S_ATIME = 1,
	S_MTIME = 2,
	S_CTIME = 4,
	S_VERSION = 8,
};

extern bool atime_needs_update(const struct path *, struct inode *);
extern void touch_atime(const struct path *);
static inline void file_accessed(struct file *file)
{
	if (!(file->f_flags & O_NOATIME))
		touch_atime(&file->f_path);
}

int sync_inode(struct inode *inode, struct writeback_control *wbc);
int sync_inode_metadata(struct inode *inode, int wait);

struct file_system_type {
	const char *name;
	int fs_flags;
#define FS_REQUIRES_DEV		1 
#define FS_BINARY_MOUNTDATA	2
#define FS_HAS_SUBTYPE		4
#define FS_USERNS_MOUNT		8	/* Can be mounted by userns root */
#define FS_USERNS_DEV_MOUNT	16 /* A userns mount does not imply MNT_NODEV */
#define FS_USERNS_VISIBLE	32	/* FS must already be visible */
#define FS_RENAME_DOES_D_MOVE	32768	/* FS will handle d_move() during rename() internally. */
	struct dentry *(*mount) (struct file_system_type *, int,
		       const char *, void *);
	void (*kill_sb) (struct super_block *);
	struct module *owner;
	struct file_system_type * next;
	struct hlist_head fs_supers;

	struct lock_class_key s_lock_key;
	struct lock_class_key s_umount_key;
	struct lock_class_key s_vfs_rename_key;
	struct lock_class_key s_writers_key[SB_FREEZE_LEVELS];

	struct lock_class_key i_lock_key;
	struct lock_class_key i_mutex_key;
	struct lock_class_key i_mutex_dir_key;
};

#define MODULE_ALIAS_FS(NAME) MODULE_ALIAS("fs-" NAME)

extern struct dentry *mount_ns(struct file_system_type *fs_type, int flags,
	void *data, int (*fill_super)(struct super_block *, void *, int));
extern struct dentry *mount_bdev(struct file_system_type *fs_type,
	int flags, const char *dev_name, void *data,
	int (*fill_super)(struct super_block *, void *, int));
extern struct dentry *mount_single(struct file_system_type *fs_type,
	int flags, void *data,
	int (*fill_super)(struct super_block *, void *, int));
extern struct dentry *mount_nodev(struct file_system_type *fs_type,
	int flags, void *data,
	int (*fill_super)(struct super_block *, void *, int));
extern struct dentry *mount_subtree(struct vfsmount *mnt, const char *path);
void generic_shutdown_super(struct super_block *sb);
void kill_block_super(struct super_block *sb);
void kill_anon_super(struct super_block *sb);
void kill_litter_super(struct super_block *sb);
void deactivate_super(struct super_block *sb);
void deactivate_locked_super(struct super_block *sb);
int set_anon_super(struct super_block *s, void *data);
int get_anon_bdev(dev_t *);
void free_anon_bdev(dev_t);
struct super_block *sget(struct file_system_type *type,
			int (*test)(struct super_block *,void *),
			int (*set)(struct super_block *,void *),
			int flags, void *data);
extern struct dentry *mount_pseudo(struct file_system_type *, char *,
	const struct super_operations *ops,
	const struct dentry_operations *dops,
	unsigned long);

/* Alas, no aliases. Too much hassle with bringing module.h everywhere */
#define fops_get(fops) \
	(((fops) && try_module_get((fops)->owner) ? (fops) : NULL))
#define fops_put(fops) \
	do { if (fops) module_put((fops)->owner); } while(0)
/*
 * This one is to be used *ONLY* from ->open() instances.
 * fops must be non-NULL, pinned down *and* module dependencies
 * should be sufficient to pin the caller down as well.
 */
#define replace_fops(f, fops) \
	do {	\
		struct file *__file = (f); \
		fops_put(__file->f_op); \
		BUG_ON(!(__file->f_op = (fops))); \
	} while(0)

extern int register_filesystem(struct file_system_type *);
extern int unregister_filesystem(struct file_system_type *);
extern struct vfsmount *kern_mount_data(struct file_system_type *, void *data);
#define kern_mount(type) kern_mount_data(type, NULL)
extern void kern_unmount(struct vfsmount *mnt);
extern int may_umount_tree(struct vfsmount *);
extern int may_umount(struct vfsmount *);
extern long do_mount(const char *, const char __user *,
		     const char *, unsigned long, void *);
extern struct vfsmount *collect_mounts(struct path *);
extern void drop_collected_mounts(struct vfsmount *);
extern int iterate_mounts(int (*)(struct vfsmount *, void *), void *,
			  struct vfsmount *);
extern int vfs_statfs(struct path *, struct kstatfs *);
extern int user_statfs(const char __user *, struct kstatfs *);
extern int fd_statfs(int, struct kstatfs *);
extern int vfs_ustat(dev_t, struct kstatfs *);
extern int freeze_super(struct super_block *super);
extern int thaw_super(struct super_block *super);
extern bool our_mnt(struct vfsmount *mnt);

extern int current_umask(void);

extern void ihold(struct inode * inode);
extern void iput(struct inode *);
extern int generic_update_time(struct inode *, struct timespec *, int);

/* /sys/fs */
extern struct kobject *fs_kobj;

#define MAX_RW_COUNT (INT_MAX & PAGE_MASK)

#ifdef CONFIG_MANDATORY_FILE_LOCKING
extern int locks_mandatory_locked(struct file *);
extern int locks_mandatory_area(struct inode *, struct file *, loff_t, loff_t, unsigned char);

/*
 * Candidates for mandatory locking have the setgid bit set
 * but no group execute bit -  an otherwise meaningless combination.
 */

static inline int __mandatory_lock(struct inode *ino)
{
	return (ino->i_mode & (S_ISGID | S_IXGRP)) == S_ISGID;
}

/*
 * ... and these candidates should be on MS_MANDLOCK mounted fs,
 * otherwise these will be advisory locks
 */

static inline int mandatory_lock(struct inode *ino)
{
	return IS_MANDLOCK(ino) && __mandatory_lock(ino);
}

static inline int locks_verify_locked(struct file *file)
{
	if (mandatory_lock(file_inode(file)))
		return locks_mandatory_locked(file);
	return 0;
}

static inline int locks_verify_truncate(struct inode *inode,
				    struct file *f,
				    loff_t size)
{
	if (!inode->i_flctx || !mandatory_lock(inode))
		return 0;

	if (size < inode->i_size) {
		return locks_mandatory_area(inode, f, size, inode->i_size - 1,
				F_WRLCK);
	} else {
		return locks_mandatory_area(inode, f, inode->i_size, size - 1,
				F_WRLCK);
	}
}

#else /* !CONFIG_MANDATORY_FILE_LOCKING */

static inline int locks_mandatory_locked(struct file *file)
{
	return 0;
}

static inline int locks_mandatory_area(struct inode *inode, struct file *filp,
                                       loff_t start, loff_t end, unsigned char type)
{
	return 0;
}

static inline int __mandatory_lock(struct inode *inode)
{
	return 0;
}

static inline int mandatory_lock(struct inode *inode)
{
	return 0;
}

static inline int locks_verify_locked(struct file *file)
{
	return 0;
}

static inline int locks_verify_truncate(struct inode *inode, struct file *filp,
					size_t size)
{
	return 0;
}

#endif /* CONFIG_MANDATORY_FILE_LOCKING */


#ifdef CONFIG_FILE_LOCKING
static inline int break_lease(struct inode *inode, unsigned int mode)
{
	/*
	 * Since this check is lockless, we must ensure that any refcounts
	 * taken are done before checking i_flctx->flc_lease. Otherwise, we
	 * could end up racing with tasks trying to set a new lease on this
	 * file.
	 */
	smp_mb();
	if (inode->i_flctx && !list_empty_careful(&inode->i_flctx->flc_lease))
		return __break_lease(inode, mode, FL_LEASE);
	return 0;
}

static inline int break_deleg(struct inode *inode, unsigned int mode)
{
	/*
	 * Since this check is lockless, we must ensure that any refcounts
	 * taken are done before checking i_flctx->flc_lease. Otherwise, we
	 * could end up racing with tasks trying to set a new lease on this
	 * file.
	 */
	smp_mb();
	if (inode->i_flctx && !list_empty_careful(&inode->i_flctx->flc_lease))
		return __break_lease(inode, mode, FL_DELEG);
	return 0;
}

static inline int try_break_deleg(struct inode *inode, struct inode **delegated_inode)
{
	int ret;

	ret = break_deleg(inode, O_WRONLY|O_NONBLOCK);
	if (ret == -EWOULDBLOCK && delegated_inode) {
		*delegated_inode = inode;
		ihold(inode);
	}
	return ret;
}

static inline int break_deleg_wait(struct inode **delegated_inode)
{
	int ret;

	ret = break_deleg(*delegated_inode, O_WRONLY);
	iput(*delegated_inode);
	*delegated_inode = NULL;
	return ret;
}

static inline int break_layout(struct inode *inode, bool wait)
{
	smp_mb();
	if (inode->i_flctx && !list_empty_careful(&inode->i_flctx->flc_lease))
		return __break_lease(inode,
				wait ? O_WRONLY : O_WRONLY | O_NONBLOCK,
				FL_LAYOUT);
	return 0;
}

#else /* !CONFIG_FILE_LOCKING */
static inline int break_lease(struct inode *inode, unsigned int mode)
{
	return 0;
}

static inline int break_deleg(struct inode *inode, unsigned int mode)
{
	return 0;
}

static inline int try_break_deleg(struct inode *inode, struct inode **delegated_inode)
{
	return 0;
}

static inline int break_deleg_wait(struct inode **delegated_inode)
{
	BUG();
	return 0;
}

static inline int break_layout(struct inode *inode, bool wait)
{
	return 0;
}

#endif /* CONFIG_FILE_LOCKING */

/* fs/open.c */
struct audit_names;
struct filename {
	const char		*name;	/* pointer to actual string */
	const __user char	*uptr;	/* original userland pointer */
	struct audit_names	*aname;
	int			refcnt;
	const char		iname[];
};

extern long vfs_truncate(const struct path *, loff_t);
extern int do_truncate(struct dentry *, loff_t start, unsigned int time_attrs,
		       struct file *filp);
extern int vfs_fallocate(struct file *file, int mode, loff_t offset,
			loff_t len);
extern long do_sys_open(int dfd, const char __user *filename, int flags,
			umode_t mode);
extern struct file *file_open_name(struct filename *, int, umode_t);
extern struct file *filp_open(const char *, int, umode_t);
extern struct file *file_open_root(struct dentry *, struct vfsmount *,
				   const char *, int, umode_t);
extern struct file * dentry_open(const struct path *, int, const struct cred *);
extern int filp_close(struct file *, fl_owner_t id);

extern struct filename *getname_flags(const char __user *, int, int *);
extern struct filename *getname(const char __user *);
extern struct filename *getname_kernel(const char *);
extern void putname(struct filename *name);

enum {
	FILE_CREATED = 1,
	FILE_OPENED = 2
};
extern int finish_open(struct file *file, struct dentry *dentry,
			int (*open)(struct inode *, struct file *),
			int *opened);
extern int finish_no_open(struct file *file, struct dentry *dentry);

/* fs/ioctl.c */

extern int ioctl_preallocate(struct file *filp, void __user *argp);

/* fs/dcache.c */
extern void __init vfs_caches_init_early(void);
extern void __init vfs_caches_init(void);

extern struct kmem_cache *names_cachep;

#define __getname()		kmem_cache_alloc(names_cachep, GFP_KERNEL)
#define __putname(name)		kmem_cache_free(names_cachep, (void *)(name))

#ifdef CONFIG_BLOCK
extern int register_blkdev(unsigned int, const char *);
extern void unregister_blkdev(unsigned int, const char *);
extern struct block_device *bdget(dev_t);
extern struct block_device *bdgrab(struct block_device *bdev);
extern void bd_set_size(struct block_device *, loff_t size);
extern void bd_forget(struct inode *inode);
extern void bdput(struct block_device *);
extern void invalidate_bdev(struct block_device *);
extern void iterate_bdevs(void (*)(struct block_device *, void *), void *);
extern int sync_blockdev(struct block_device *bdev);
extern void kill_bdev(struct block_device *);
extern struct super_block *freeze_bdev(struct block_device *);
extern void emergency_thaw_all(void);
extern int thaw_bdev(struct block_device *bdev, struct super_block *sb);
extern int fsync_bdev(struct block_device *);
#ifdef CONFIG_FS_DAX
extern bool blkdev_dax_capable(struct block_device *bdev);
#else
static inline bool blkdev_dax_capable(struct block_device *bdev)
{
	return false;
}
#endif

extern struct super_block *blockdev_superblock;

static inline bool sb_is_blkdev_sb(struct super_block *sb)
{
	return sb == blockdev_superblock;
}
#else
static inline void bd_forget(struct inode *inode) {}
static inline int sync_blockdev(struct block_device *bdev) { return 0; }
static inline void kill_bdev(struct block_device *bdev) {}
static inline void invalidate_bdev(struct block_device *bdev) {}

static inline struct super_block *freeze_bdev(struct block_device *sb)
{
	return NULL;
}

static inline int thaw_bdev(struct block_device *bdev, struct super_block *sb)
{
	return 0;
}

static inline void iterate_bdevs(void (*f)(struct block_device *, void *), void *arg)
{
}

static inline bool sb_is_blkdev_sb(struct super_block *sb)
{
	return false;
}
#endif
extern int sync_filesystem(struct super_block *);
extern const struct file_operations def_blk_fops;
extern const struct file_operations def_chr_fops;
#ifdef CONFIG_BLOCK
extern int ioctl_by_bdev(struct block_device *, unsigned, unsigned long);
extern int blkdev_ioctl(struct block_device *, fmode_t, unsigned, unsigned long);
extern long compat_blkdev_ioctl(struct file *, unsigned, unsigned long);
extern int blkdev_get(struct block_device *bdev, fmode_t mode, void *holder);
extern struct block_device *blkdev_get_by_path(const char *path, fmode_t mode,
					       void *holder);
extern struct block_device *blkdev_get_by_dev(dev_t dev, fmode_t mode,
					      void *holder);
extern void blkdev_put(struct block_device *bdev, fmode_t mode);
extern int __blkdev_reread_part(struct block_device *bdev);
extern int blkdev_reread_part(struct block_device *bdev);

#ifdef CONFIG_SYSFS
extern int bd_link_disk_holder(struct block_device *bdev, struct gendisk *disk);
extern void bd_unlink_disk_holder(struct block_device *bdev,
				  struct gendisk *disk);
#else
static inline int bd_link_disk_holder(struct block_device *bdev,
				      struct gendisk *disk)
{
	return 0;
}
static inline void bd_unlink_disk_holder(struct block_device *bdev,
					 struct gendisk *disk)
{
}
#endif
#endif

/* fs/char_dev.c */
#define CHRDEV_MAJOR_HASH_SIZE	255
extern int alloc_chrdev_region(dev_t *, unsigned, unsigned, const char *);
extern int register_chrdev_region(dev_t, unsigned, const char *);
extern int __register_chrdev(unsigned int major, unsigned int baseminor,
			     unsigned int count, const char *name,
			     const struct file_operations *fops);
extern void __unregister_chrdev(unsigned int major, unsigned int baseminor,
				unsigned int count, const char *name);
extern void unregister_chrdev_region(dev_t, unsigned);
extern void chrdev_show(struct seq_file *,off_t);

static inline int register_chrdev(unsigned int major, const char *name,
				  const struct file_operations *fops)
{
	return __register_chrdev(major, 0, 256, name, fops);
}

static inline void unregister_chrdev(unsigned int major, const char *name)
{
	__unregister_chrdev(major, 0, 256, name);
}

/* fs/block_dev.c */
#define BDEVNAME_SIZE	32	/* Largest string for a blockdev identifier */
#define BDEVT_SIZE	10	/* Largest string for MAJ:MIN for blkdev */

#ifdef CONFIG_BLOCK
#define BLKDEV_MAJOR_HASH_SIZE	255
extern const char *__bdevname(dev_t, char *buffer);
extern const char *bdevname(struct block_device *bdev, char *buffer);
extern struct block_device *lookup_bdev(const char *);
extern void blkdev_show(struct seq_file *,off_t);

#else
#define BLKDEV_MAJOR_HASH_SIZE	0
#endif

extern void init_special_inode(struct inode *, umode_t, dev_t);

/* Invalid inode operations -- fs/bad_inode.c */
extern void make_bad_inode(struct inode *);
extern bool is_bad_inode(struct inode *);

#ifdef CONFIG_BLOCK
/*
 * return READ, READA, or WRITE
 */
#define bio_rw(bio)		((bio)->bi_rw & (RW_MASK | RWA_MASK))

/*
 * return data direction, READ or WRITE
 */
#define bio_data_dir(bio)	((bio)->bi_rw & 1)

extern void check_disk_size_change(struct gendisk *disk,
				   struct block_device *bdev);
extern int revalidate_disk(struct gendisk *);
extern int check_disk_change(struct block_device *);
extern int __invalidate_device(struct block_device *, bool);
extern int invalidate_partition(struct gendisk *, int);
#endif
unsigned long invalidate_mapping_pages(struct address_space *mapping,
					pgoff_t start, pgoff_t end);

static inline void invalidate_remote_inode(struct inode *inode)
{
	if (S_ISREG(inode->i_mode) || S_ISDIR(inode->i_mode) ||
	    S_ISLNK(inode->i_mode))
		invalidate_mapping_pages(inode->i_mapping, 0, -1);
}
extern int invalidate_inode_pages2(struct address_space *mapping);
extern int invalidate_inode_pages2_range(struct address_space *mapping,
					 pgoff_t start, pgoff_t end);
extern int write_inode_now(struct inode *, int);
extern int filemap_fdatawrite(struct address_space *);
extern int filemap_flush(struct address_space *);
extern int filemap_fdatawait(struct address_space *);
extern void filemap_fdatawait_keep_errors(struct address_space *);
extern int filemap_fdatawait_range(struct address_space *, loff_t lstart,
				   loff_t lend);
extern int filemap_write_and_wait(struct address_space *mapping);
extern int filemap_write_and_wait_range(struct address_space *mapping,
				        loff_t lstart, loff_t lend);
extern int __filemap_fdatawrite_range(struct address_space *mapping,
				loff_t start, loff_t end, int sync_mode);
extern int filemap_fdatawrite_range(struct address_space *mapping,
				loff_t start, loff_t end);

extern int vfs_fsync_range(struct file *file, loff_t start, loff_t end,
			   int datasync);
extern int vfs_fsync(struct file *file, int datasync);

/*
 * Sync the bytes written if this was a synchronous write.  Expect ki_pos
 * to already be updated for the write, and will return either the amount
 * of bytes passed in, or an error if syncing the file failed.
 */
static inline ssize_t generic_write_sync(struct kiocb *iocb, ssize_t count)
{
	if (iocb->ki_flags & IOCB_DSYNC) {
		int ret = vfs_fsync_range(iocb->ki_filp,
				iocb->ki_pos - count, iocb->ki_pos - 1,
				(iocb->ki_flags & IOCB_SYNC) ? 0 : 1);
		if (ret)
			return ret;
	}

	return count;
}

extern void emergency_sync(void);
extern void emergency_remount(void);
#ifdef CONFIG_BLOCK
extern sector_t bmap(struct inode *, sector_t);
#endif
extern int notify_change(struct dentry *, struct iattr *, struct inode **);
extern int inode_permission(struct inode *, int);
extern int __inode_permission(struct inode *, int);
extern int generic_permission(struct inode *, int);
extern int __check_sticky(struct inode *dir, struct inode *inode);

static inline bool execute_ok(struct inode *inode)
{
	return (inode->i_mode & S_IXUGO) || S_ISDIR(inode->i_mode);
}

static inline void file_start_write(struct file *file)
{
	if (!S_ISREG(file_inode(file)->i_mode))
		return;
	__sb_start_write(file_inode(file)->i_sb, SB_FREEZE_WRITE, true);
}

static inline bool file_start_write_trylock(struct file *file)
{
	if (!S_ISREG(file_inode(file)->i_mode))
		return true;
	return __sb_start_write(file_inode(file)->i_sb, SB_FREEZE_WRITE, false);
}

static inline void file_end_write(struct file *file)
{
	if (!S_ISREG(file_inode(file)->i_mode))
		return;
	__sb_end_write(file_inode(file)->i_sb, SB_FREEZE_WRITE);
}

/*
 * get_write_access() gets write permission for a file.
 * put_write_access() releases this write permission.
 * This is used for regular files.
 * We cannot support write (and maybe mmap read-write shared) accesses and
 * MAP_DENYWRITE mmappings simultaneously. The i_writecount field of an inode
 * can have the following values:
 * 0: no writers, no VM_DENYWRITE mappings
 * < 0: (-i_writecount) vm_area_structs with VM_DENYWRITE set exist
 * > 0: (i_writecount) users are writing to the file.
 *
 * Normally we operate on that counter with atomic_{inc,dec} and it's safe
 * except for the cases where we don't hold i_writecount yet. Then we need to
 * use {get,deny}_write_access() - these functions check the sign and refuse
 * to do the change if sign is wrong.
 */
static inline int get_write_access(struct inode *inode)
{
	return atomic_inc_unless_negative(&inode->i_writecount) ? 0 : -ETXTBSY;
}
static inline int deny_write_access(struct file *file)
{
	struct inode *inode = file_inode(file);
	return atomic_dec_unless_positive(&inode->i_writecount) ? 0 : -ETXTBSY;
}
static inline void put_write_access(struct inode * inode)
{
	atomic_dec(&inode->i_writecount);
}
static inline void allow_write_access(struct file *file)
{
	if (file)
		atomic_inc(&file_inode(file)->i_writecount);
}
static inline bool inode_is_open_for_write(const struct inode *inode)
{
	return atomic_read(&inode->i_writecount) > 0;
}

#ifdef CONFIG_IMA
static inline void i_readcount_dec(struct inode *inode)
{
	BUG_ON(!atomic_read(&inode->i_readcount));
	atomic_dec(&inode->i_readcount);
}
static inline void i_readcount_inc(struct inode *inode)
{
	atomic_inc(&inode->i_readcount);
}
#else
static inline void i_readcount_dec(struct inode *inode)
{
	return;
}
static inline void i_readcount_inc(struct inode *inode)
{
	return;
}
#endif
extern int do_pipe_flags(int *, int);

enum kernel_read_file_id {
	READING_FIRMWARE = 1,
	READING_MODULE,
	READING_KEXEC_IMAGE,
	READING_KEXEC_INITRAMFS,
	READING_POLICY,
	READING_MAX_ID
};

extern int kernel_read(struct file *, loff_t, char *, unsigned long);
extern int kernel_read_file(struct file *, void **, loff_t *, loff_t,
			    enum kernel_read_file_id);
extern int kernel_read_file_from_path(char *, void **, loff_t *, loff_t,
				      enum kernel_read_file_id);
extern int kernel_read_file_from_fd(int, void **, loff_t *, loff_t,
				    enum kernel_read_file_id);
extern ssize_t kernel_write(struct file *, const char *, size_t, loff_t);
extern ssize_t __kernel_write(struct file *, const char *, size_t, loff_t *);
extern struct file * open_exec(const char *);
 
/* fs/dcache.c -- generic fs support functions */
extern bool is_subdir(struct dentry *, struct dentry *);
extern bool path_is_under(struct path *, struct path *);

extern char *file_path(struct file *, char *, int);

#include <linux/err.h>

/* needed for stackable file system support */
extern loff_t default_llseek(struct file *file, loff_t offset, int whence);

extern loff_t vfs_llseek(struct file *file, loff_t offset, int whence);

extern int inode_init_always(struct super_block *, struct inode *);
extern void inode_init_once(struct inode *);
extern void address_space_init_once(struct address_space *mapping);
extern struct inode * igrab(struct inode *);
extern ino_t iunique(struct super_block *, ino_t);
extern int inode_needs_sync(struct inode *inode);
extern int generic_delete_inode(struct inode *inode);
static inline int generic_drop_inode(struct inode *inode)
{
	return !inode->i_nlink || inode_unhashed(inode);
}

extern struct inode *ilookup5_nowait(struct super_block *sb,
		unsigned long hashval, int (*test)(struct inode *, void *),
		void *data);
extern struct inode *ilookup5(struct super_block *sb, unsigned long hashval,
		int (*test)(struct inode *, void *), void *data);
extern struct inode *ilookup(struct super_block *sb, unsigned long ino);

extern struct inode * iget5_locked(struct super_block *, unsigned long, int (*test)(struct inode *, void *), int (*set)(struct inode *, void *), void *);
extern struct inode * iget_locked(struct super_block *, unsigned long);
extern struct inode *find_inode_nowait(struct super_block *,
				       unsigned long,
				       int (*match)(struct inode *,
						    unsigned long, void *),
				       void *data);
extern int insert_inode_locked4(struct inode *, unsigned long, int (*test)(struct inode *, void *), void *);
extern int insert_inode_locked(struct inode *);
#ifdef CONFIG_DEBUG_LOCK_ALLOC
extern void lockdep_annotate_inode_mutex_key(struct inode *inode);
#else
static inline void lockdep_annotate_inode_mutex_key(struct inode *inode) { };
#endif
extern void unlock_new_inode(struct inode *);
extern unsigned int get_next_ino(void);

extern void __iget(struct inode * inode);
extern void iget_failed(struct inode *);
extern void clear_inode(struct inode *);
extern void __destroy_inode(struct inode *);
extern struct inode *new_inode_pseudo(struct super_block *sb);
extern struct inode *new_inode(struct super_block *sb);
extern void free_inode_nonrcu(struct inode *inode);
extern int should_remove_suid(struct dentry *);
extern int file_remove_privs(struct file *);
extern int dentry_needs_remove_privs(struct dentry *dentry);
static inline int file_needs_remove_privs(struct file *file)
{
	return dentry_needs_remove_privs(file->f_path.dentry);
}

extern void __insert_inode_hash(struct inode *, unsigned long hashval);
static inline void insert_inode_hash(struct inode *inode)
{
	__insert_inode_hash(inode, inode->i_ino);
}

extern void __remove_inode_hash(struct inode *);
static inline void remove_inode_hash(struct inode *inode)
{
	if (!inode_unhashed(inode) && !hlist_fake(&inode->i_hash))
		__remove_inode_hash(inode);
}

extern void inode_sb_list_add(struct inode *inode);

#ifdef CONFIG_BLOCK
extern blk_qc_t submit_bio(int, struct bio *);
extern int bdev_read_only(struct block_device *);
#endif
extern int set_blocksize(struct block_device *, int);
extern int sb_set_blocksize(struct super_block *, int);
extern int sb_min_blocksize(struct super_block *, int);

extern int generic_file_mmap(struct file *, struct vm_area_struct *);
extern int generic_file_readonly_mmap(struct file *, struct vm_area_struct *);
extern ssize_t generic_write_checks(struct kiocb *, struct iov_iter *);
extern ssize_t generic_file_read_iter(struct kiocb *, struct iov_iter *);
extern ssize_t __generic_file_write_iter(struct kiocb *, struct iov_iter *);
extern ssize_t generic_file_write_iter(struct kiocb *, struct iov_iter *);
extern ssize_t generic_file_direct_write(struct kiocb *, struct iov_iter *);
extern ssize_t generic_perform_write(struct file *, struct iov_iter *, loff_t);

ssize_t vfs_iter_read(struct file *file, struct iov_iter *iter, loff_t *ppos);
ssize_t vfs_iter_write(struct file *file, struct iov_iter *iter, loff_t *ppos);

/* fs/block_dev.c */
extern ssize_t blkdev_read_iter(struct kiocb *iocb, struct iov_iter *to);
extern ssize_t blkdev_write_iter(struct kiocb *iocb, struct iov_iter *from);
extern int blkdev_fsync(struct file *filp, loff_t start, loff_t end,
			int datasync);
extern void block_sync_page(struct page *page);

/* fs/splice.c */
extern ssize_t generic_file_splice_read(struct file *, loff_t *,
		struct pipe_inode_info *, size_t, unsigned int);
extern ssize_t default_file_splice_read(struct file *, loff_t *,
		struct pipe_inode_info *, size_t, unsigned int);
extern ssize_t iter_file_splice_write(struct pipe_inode_info *,
		struct file *, loff_t *, size_t, unsigned int);
extern ssize_t generic_splice_sendpage(struct pipe_inode_info *pipe,
		struct file *out, loff_t *, size_t len, unsigned int flags);
extern long do_splice_direct(struct file *in, loff_t *ppos, struct file *out,
		loff_t *opos, size_t len, unsigned int flags);


extern void
file_ra_state_init(struct file_ra_state *ra, struct address_space *mapping);
extern loff_t noop_llseek(struct file *file, loff_t offset, int whence);
extern loff_t no_llseek(struct file *file, loff_t offset, int whence);
extern loff_t vfs_setpos(struct file *file, loff_t offset, loff_t maxsize);
extern loff_t generic_file_llseek(struct file *file, loff_t offset, int whence);
extern loff_t generic_file_llseek_size(struct file *file, loff_t offset,
		int whence, loff_t maxsize, loff_t eof);
extern loff_t fixed_size_llseek(struct file *file, loff_t offset,
		int whence, loff_t size);
extern loff_t no_seek_end_llseek_size(struct file *, loff_t, int, loff_t);
extern loff_t no_seek_end_llseek(struct file *, loff_t, int);
extern int generic_file_open(struct inode * inode, struct file * filp);
extern int nonseekable_open(struct inode * inode, struct file * filp);

#ifdef CONFIG_BLOCK
typedef void (dio_submit_t)(int rw, struct bio *bio, struct inode *inode,
			    loff_t file_offset);

enum {
	/* need locking between buffered and direct access */
	DIO_LOCKING	= 0x01,

	/* filesystem does not support filling holes */
	DIO_SKIP_HOLES	= 0x02,

	/* filesystem can handle aio writes beyond i_size */
	DIO_ASYNC_EXTEND = 0x04,

	/* inode/fs/bdev does not need truncate protection */
	DIO_SKIP_DIO_COUNT = 0x08,
};

void dio_end_io(struct bio *bio, int error);

ssize_t __blockdev_direct_IO(struct kiocb *iocb, struct inode *inode,
			     struct block_device *bdev, struct iov_iter *iter,
			     get_block_t get_block,
			     dio_iodone_t end_io, dio_submit_t submit_io,
			     int flags);

static inline ssize_t blockdev_direct_IO(struct kiocb *iocb,
					 struct inode *inode,
					 struct iov_iter *iter,
					 get_block_t get_block)
{
	return __blockdev_direct_IO(iocb, inode, inode->i_sb->s_bdev, iter,
			get_block, NULL, NULL, DIO_LOCKING | DIO_SKIP_HOLES);
}
#endif

void inode_dio_wait(struct inode *inode);

/*
 * inode_dio_begin - signal start of a direct I/O requests
 * @inode: inode the direct I/O happens on
 *
 * This is called once we've finished processing a direct I/O request,
 * and is used to wake up callers waiting for direct I/O to be quiesced.
 */
static inline void inode_dio_begin(struct inode *inode)
{
	atomic_inc(&inode->i_dio_count);
}

/*
 * inode_dio_end - signal finish of a direct I/O requests
 * @inode: inode the direct I/O happens on
 *
 * This is called once we've finished processing a direct I/O request,
 * and is used to wake up callers waiting for direct I/O to be quiesced.
 */
static inline void inode_dio_end(struct inode *inode)
{
	if (atomic_dec_and_test(&inode->i_dio_count))
		wake_up_bit(&inode->i_state, __I_DIO_WAKEUP);
}

extern void inode_set_flags(struct inode *inode, unsigned int flags,
			    unsigned int mask);

extern const struct file_operations generic_ro_fops;

#define special_file(m) (S_ISCHR(m)||S_ISBLK(m)||S_ISFIFO(m)||S_ISSOCK(m))

extern int readlink_copy(char __user *, int, const char *);
extern int page_readlink(struct dentry *, char __user *, int);
extern const char *page_get_link(struct dentry *, struct inode *,
				 struct delayed_call *);
extern void page_put_link(void *);
extern int __page_symlink(struct inode *inode, const char *symname, int len,
		int nofs);
extern int page_symlink(struct inode *inode, const char *symname, int len);
extern const struct inode_operations page_symlink_inode_operations;
extern void kfree_link(void *);
extern int generic_readlink(struct dentry *, char __user *, int);
extern void generic_fillattr(struct inode *, struct kstat *);
int vfs_getattr_nosec(struct path *path, struct kstat *stat);
extern int vfs_getattr(struct path *, struct kstat *);
void __inode_add_bytes(struct inode *inode, loff_t bytes);
void inode_add_bytes(struct inode *inode, loff_t bytes);
void __inode_sub_bytes(struct inode *inode, loff_t bytes);
void inode_sub_bytes(struct inode *inode, loff_t bytes);
loff_t inode_get_bytes(struct inode *inode);
void inode_set_bytes(struct inode *inode, loff_t bytes);
const char *simple_get_link(struct dentry *, struct inode *,
			    struct delayed_call *);
extern const struct inode_operations simple_symlink_inode_operations;

extern int iterate_dir(struct file *, struct dir_context *);

extern int vfs_stat(const char __user *, struct kstat *);
extern int vfs_lstat(const char __user *, struct kstat *);
extern int vfs_fstat(unsigned int, struct kstat *);
extern int vfs_fstatat(int , const char __user *, struct kstat *, int);

extern int __generic_block_fiemap(struct inode *inode,
				  struct fiemap_extent_info *fieinfo,
				  loff_t start, loff_t len,
				  get_block_t *get_block);
extern int generic_block_fiemap(struct inode *inode,
				struct fiemap_extent_info *fieinfo, u64 start,
				u64 len, get_block_t *get_block);

extern void get_filesystem(struct file_system_type *fs);
extern void put_filesystem(struct file_system_type *fs);
extern struct file_system_type *get_fs_type(const char *name);
extern struct super_block *get_super(struct block_device *);
extern struct super_block *get_super_thawed(struct block_device *);
extern struct super_block *get_active_super(struct block_device *bdev);
extern void drop_super(struct super_block *sb);
extern void iterate_supers(void (*)(struct super_block *, void *), void *);
extern void iterate_supers_type(struct file_system_type *,
			        void (*)(struct super_block *, void *), void *);

extern int dcache_dir_open(struct inode *, struct file *);
extern int dcache_dir_close(struct inode *, struct file *);
extern loff_t dcache_dir_lseek(struct file *, loff_t, int);
extern int dcache_readdir(struct file *, struct dir_context *);
extern int simple_setattr(struct dentry *, struct iattr *);
extern int simple_getattr(struct vfsmount *, struct dentry *, struct kstat *);
extern int simple_statfs(struct dentry *, struct kstatfs *);
extern int simple_open(struct inode *inode, struct file *file);
extern int simple_link(struct dentry *, struct inode *, struct dentry *);
extern int simple_unlink(struct inode *, struct dentry *);
extern int simple_rmdir(struct inode *, struct dentry *);
extern int simple_rename(struct inode *, struct dentry *, struct inode *, struct dentry *);
extern int noop_fsync(struct file *, loff_t, loff_t, int);
extern int simple_empty(struct dentry *);
extern int simple_readpage(struct file *file, struct page *page);
extern int simple_write_begin(struct file *file, struct address_space *mapping,
			loff_t pos, unsigned len, unsigned flags,
			struct page **pagep, void **fsdata);
extern int simple_write_end(struct file *file, struct address_space *mapping,
			loff_t pos, unsigned len, unsigned copied,
			struct page *page, void *fsdata);
extern int always_delete_dentry(const struct dentry *);
extern struct inode *alloc_anon_inode(struct super_block *);
extern int simple_nosetlease(struct file *, long, struct file_lock **, void **);
extern const struct dentry_operations simple_dentry_operations;

extern struct dentry *simple_lookup(struct inode *, struct dentry *, unsigned int flags);
extern ssize_t generic_read_dir(struct file *, char __user *, size_t, loff_t *);
extern const struct file_operations simple_dir_operations;
extern const struct inode_operations simple_dir_inode_operations;
extern void make_empty_dir_inode(struct inode *inode);
extern bool is_empty_dir_inode(struct inode *inode);
struct tree_descr { char *name; const struct file_operations *ops; int mode; };
struct dentry *d_alloc_name(struct dentry *, const char *);
extern int simple_fill_super(struct super_block *, unsigned long, struct tree_descr *);
extern int simple_pin_fs(struct file_system_type *, struct vfsmount **mount, int *count);
extern void simple_release_fs(struct vfsmount **mount, int *count);

extern ssize_t simple_read_from_buffer(void __user *to, size_t count,
			loff_t *ppos, const void *from, size_t available);
extern ssize_t simple_write_to_buffer(void *to, size_t available, loff_t *ppos,
		const void __user *from, size_t count);

extern int __generic_file_fsync(struct file *, loff_t, loff_t, int);
extern int generic_file_fsync(struct file *, loff_t, loff_t, int);

extern int generic_check_addressable(unsigned, u64);

#ifdef CONFIG_MIGRATION
extern int buffer_migrate_page(struct address_space *,
				struct page *, struct page *,
				enum migrate_mode);
#else
#define buffer_migrate_page NULL
#endif

extern int inode_change_ok(const struct inode *, struct iattr *);
extern int inode_newsize_ok(const struct inode *, loff_t offset);
extern void setattr_copy(struct inode *inode, const struct iattr *attr);

extern int file_update_time(struct file *file);

extern int generic_show_options(struct seq_file *m, struct dentry *root);
extern void save_mount_options(struct super_block *sb, char *options);
extern void replace_mount_options(struct super_block *sb, char *options);

static inline bool io_is_direct(struct file *filp)
{
	return (filp->f_flags & O_DIRECT) || IS_DAX(filp->f_mapping->host);
}

static inline int iocb_flags(struct file *file)
{
	int res = 0;
	if (file->f_flags & O_APPEND)
		res |= IOCB_APPEND;
	if (io_is_direct(file))
		res |= IOCB_DIRECT;
	if ((file->f_flags & O_DSYNC) || IS_SYNC(file->f_mapping->host))
		res |= IOCB_DSYNC;
	if (file->f_flags & __O_SYNC)
		res |= IOCB_SYNC;
	return res;
}

static inline ino_t parent_ino(struct dentry *dentry)
{
	ino_t res;

	/*
	 * Don't strictly need d_lock here? If the parent ino could change
	 * then surely we'd have a deeper race in the caller?
	 */
	spin_lock(&dentry->d_lock);
	res = dentry->d_parent->d_inode->i_ino;
	spin_unlock(&dentry->d_lock);
	return res;
}

/* Transaction based IO helpers */

/*
 * An argresp is stored in an allocated page and holds the
 * size of the argument or response, along with its content
 */
struct simple_transaction_argresp {
	ssize_t size;
	char data[0];
};

#define SIMPLE_TRANSACTION_LIMIT (PAGE_SIZE - sizeof(struct simple_transaction_argresp))

char *simple_transaction_get(struct file *file, const char __user *buf,
				size_t size);
ssize_t simple_transaction_read(struct file *file, char __user *buf,
				size_t size, loff_t *pos);
int simple_transaction_release(struct inode *inode, struct file *file);

void simple_transaction_set(struct file *file, size_t n);

/*
 * simple attribute files
 *
 * These attributes behave similar to those in sysfs:
 *
 * Writing to an attribute immediately sets a value, an open file can be
 * written to multiple times.
 *
 * Reading from an attribute creates a buffer from the value that might get
 * read with multiple read calls. When the attribute has been read
 * completely, no further read calls are possible until the file is opened
 * again.
 *
 * All attributes contain a text representation of a numeric value
 * that are accessed with the get() and set() functions.
 */
#define DEFINE_SIMPLE_ATTRIBUTE(__fops, __get, __set, __fmt)		\
static int __fops ## _open(struct inode *inode, struct file *file)	\
{									\
	__simple_attr_check_format(__fmt, 0ull);			\
	return simple_attr_open(inode, file, __get, __set, __fmt);	\
}									\
static const struct file_operations __fops = {				\
	.owner	 = THIS_MODULE,						\
	.open	 = __fops ## _open,					\
	.release = simple_attr_release,					\
	.read	 = simple_attr_read,					\
	.write	 = simple_attr_write,					\
	.llseek	 = generic_file_llseek,					\
}

static inline __printf(1, 2)
void __simple_attr_check_format(const char *fmt, ...)
{
	/* don't do anything, just let the compiler check the arguments; */
}

int simple_attr_open(struct inode *inode, struct file *file,
		     int (*get)(void *, u64 *), int (*set)(void *, u64),
		     const char *fmt);
int simple_attr_release(struct inode *inode, struct file *file);
ssize_t simple_attr_read(struct file *file, char __user *buf,
			 size_t len, loff_t *ppos);
ssize_t simple_attr_write(struct file *file, const char __user *buf,
			  size_t len, loff_t *ppos);

struct ctl_table;
int proc_nr_files(struct ctl_table *table, int write,
		  void __user *buffer, size_t *lenp, loff_t *ppos);
int proc_nr_dentry(struct ctl_table *table, int write,
		  void __user *buffer, size_t *lenp, loff_t *ppos);
int proc_nr_inodes(struct ctl_table *table, int write,
		   void __user *buffer, size_t *lenp, loff_t *ppos);
int __init get_filesystem_list(char *buf);

#define __FMODE_EXEC		((__force int) FMODE_EXEC)
#define __FMODE_NONOTIFY	((__force int) FMODE_NONOTIFY)

#define ACC_MODE(x) ("\004\002\006\006"[(x)&O_ACCMODE])
#define OPEN_FMODE(flag) ((__force fmode_t)(((flag + 1) & O_ACCMODE) | \
					    (flag & __FMODE_NONOTIFY)))

static inline bool is_sxid(umode_t mode)
{
	return (mode & S_ISUID) || ((mode & S_ISGID) && (mode & S_IXGRP));
}

static inline int check_sticky(struct inode *dir, struct inode *inode)
{
	if (!(dir->i_mode & S_ISVTX))
		return 0;

	return __check_sticky(dir, inode);
}

static inline void inode_has_no_xattr(struct inode *inode)
{
	if (!is_sxid(inode->i_mode) && (inode->i_sb->s_flags & MS_NOSEC))
		inode->i_flags |= S_NOSEC;
}

static inline bool is_root_inode(struct inode *inode)
{
	return inode == inode->i_sb->s_root->d_inode;
}

static inline bool dir_emit(struct dir_context *ctx,
			    const char *name, int namelen,
			    u64 ino, unsigned type)
{
	return ctx->actor(ctx, name, namelen, ctx->pos, ino, type) == 0;
}
static inline bool dir_emit_dot(struct file *file, struct dir_context *ctx)
{
	return ctx->actor(ctx, ".", 1, ctx->pos,
			  file->f_path.dentry->d_inode->i_ino, DT_DIR) == 0;
}
static inline bool dir_emit_dotdot(struct file *file, struct dir_context *ctx)
{
	return ctx->actor(ctx, "..", 2, ctx->pos,
			  parent_ino(file->f_path.dentry), DT_DIR) == 0;
}
static inline bool dir_emit_dots(struct file *file, struct dir_context *ctx)
{
	if (ctx->pos == 0) {
		if (!dir_emit_dot(file, ctx))
			return false;
		ctx->pos = 1;
	}
	if (ctx->pos == 1) {
		if (!dir_emit_dotdot(file, ctx))
			return false;
		ctx->pos = 2;
	}
	return true;
}
static inline bool dir_relax(struct inode *inode)
{
	inode_unlock(inode);
	inode_lock(inode);
	return !IS_DEADDIR(inode);
}

static inline bool dir_relax_shared(struct inode *inode)
{
	inode_unlock_shared(inode);
	inode_lock_shared(inode);
	return !IS_DEADDIR(inode);
}

extern bool path_noexec(const struct path *path);
extern void inode_nohighmem(struct inode *inode);

#endif /* _LINUX_FS_H */<|MERGE_RESOLUTION|>--- conflicted
+++ resolved
@@ -323,11 +323,8 @@
 #define IOCB_APPEND		(1 << 1)
 #define IOCB_DIRECT		(1 << 2)
 #define IOCB_HIPRI		(1 << 3)
-<<<<<<< HEAD
-=======
 #define IOCB_DSYNC		(1 << 4)
 #define IOCB_SYNC		(1 << 5)
->>>>>>> ed596a4a
 
 struct kiocb {
 	struct file		*ki_filp;
