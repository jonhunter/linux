#ifndef _IPV6_H
#define _IPV6_H

#include <uapi/linux/ipv6.h>

#define ipv6_optlen(p)  (((p)->hdrlen+1) << 3)
#define ipv6_authlen(p) (((p)->hdrlen+2) << 2)
/*
 * This structure contains configuration options per IPv6 link.
 */
struct ipv6_devconf {
	__s32		forwarding;
	__s32		hop_limit;
	__s32		mtu6;
	__s32		accept_ra;
	__s32		accept_redirects;
	__s32		autoconf;
	__s32		dad_transmits;
	__s32		rtr_solicits;
	__s32		rtr_solicit_interval;
	__s32		rtr_solicit_delay;
	__s32		force_mld_version;
	__s32		mldv1_unsolicited_report_interval;
	__s32		mldv2_unsolicited_report_interval;
	__s32		use_tempaddr;
	__s32		temp_valid_lft;
	__s32		temp_prefered_lft;
	__s32		regen_max_retry;
	__s32		max_desync_factor;
	__s32		max_addresses;
	__s32		accept_ra_defrtr;
	__s32		accept_ra_min_hop_limit;
	__s32		accept_ra_pinfo;
	__s32		ignore_routes_with_linkdown;
#ifdef CONFIG_IPV6_ROUTER_PREF
	__s32		accept_ra_rtr_pref;
	__s32		rtr_probe_interval;
#ifdef CONFIG_IPV6_ROUTE_INFO
	__s32		accept_ra_rt_info_max_plen;
#endif
#endif
	__s32		proxy_ndp;
	__s32		accept_source_route;
	__s32		accept_ra_from_local;
#ifdef CONFIG_IPV6_OPTIMISTIC_DAD
	__s32		optimistic_dad;
	__s32		use_optimistic;
#endif
#ifdef CONFIG_IPV6_MROUTE
	__s32		mc_forwarding;
#endif
	__s32		disable_ipv6;
	__s32		drop_unicast_in_l2_multicast;
	__s32		accept_dad;
	__s32		force_tllao;
	__s32           ndisc_notify;
	__s32		suppress_frag_ndisc;
	__s32		accept_ra_mtu;
	__s32		drop_unsolicited_na;
	struct ipv6_stable_secret {
		bool initialized;
		struct in6_addr secret;
	} stable_secret;
	__s32		use_oif_addrs_only;
	__s32		keep_addr_on_down;
<<<<<<< HEAD
	void		*sysctl;
=======

	struct ctl_table_header *sysctl_header;
>>>>>>> ed596a4a
};

struct ipv6_params {
	__s32 disable_ipv6;
	__s32 autoconf;
};
extern struct ipv6_params ipv6_defaults;
#include <linux/icmpv6.h>
#include <linux/tcp.h>
#include <linux/udp.h>

#include <net/inet_sock.h>

static inline struct ipv6hdr *ipv6_hdr(const struct sk_buff *skb)
{
	return (struct ipv6hdr *)skb_network_header(skb);
}

static inline struct ipv6hdr *inner_ipv6_hdr(const struct sk_buff *skb)
{
	return (struct ipv6hdr *)skb_inner_network_header(skb);
}

static inline struct ipv6hdr *ipipv6_hdr(const struct sk_buff *skb)
{
	return (struct ipv6hdr *)skb_transport_header(skb);
}

/* 
   This structure contains results of exthdrs parsing
   as offsets from skb->nh.
 */

struct inet6_skb_parm {
	int			iif;
	__be16			ra;
	__u16			dst0;
	__u16			srcrt;
	__u16			dst1;
	__u16			lastopt;
	__u16			nhoff;
	__u16			flags;
#if defined(CONFIG_IPV6_MIP6) || defined(CONFIG_IPV6_MIP6_MODULE)
	__u16			dsthao;
#endif
	__u16			frag_max_size;

#define IP6SKB_XFRM_TRANSFORMED	1
#define IP6SKB_FORWARDED	2
#define IP6SKB_REROUTED		4
#define IP6SKB_ROUTERALERT	8
#define IP6SKB_FRAGMENTED      16
#define IP6SKB_HOPBYHOP        32
#define IP6SKB_L3SLAVE         64
};

#if defined(CONFIG_NET_L3_MASTER_DEV)
static inline bool skb_l3mdev_slave(__u16 flags)
{
	return flags & IP6SKB_L3SLAVE;
}
#else
static inline bool skb_l3mdev_slave(__u16 flags)
{
	return false;
}
#endif

#define IP6CB(skb)	((struct inet6_skb_parm*)((skb)->cb))
#define IP6CBMTU(skb)	((struct ip6_mtuinfo *)((skb)->cb))

static inline int inet6_iif(const struct sk_buff *skb)
{
	bool l3_slave = skb_l3mdev_slave(IP6CB(skb)->flags);

	return l3_slave ? skb->skb_iif : IP6CB(skb)->iif;
}

struct tcp6_request_sock {
	struct tcp_request_sock	  tcp6rsk_tcp;
};

struct ipv6_mc_socklist;
struct ipv6_ac_socklist;
struct ipv6_fl_socklist;

struct inet6_cork {
	struct ipv6_txoptions *opt;
	u8 hop_limit;
	u8 tclass;
};

/**
 * struct ipv6_pinfo - ipv6 private area
 *
 * In the struct sock hierarchy (tcp6_sock, upd6_sock, etc)
 * this _must_ be the last member, so that inet6_sk_generic
 * is able to calculate its offset from the base struct sock
 * by using the struct proto->slab_obj_size member. -acme
 */
struct ipv6_pinfo {
	struct in6_addr 	saddr;
	struct in6_pktinfo	sticky_pktinfo;
	const struct in6_addr		*daddr_cache;
#ifdef CONFIG_IPV6_SUBTREES
	const struct in6_addr		*saddr_cache;
#endif

	__be32			flow_label;
	__u32			frag_size;

	/*
	 * Packed in 16bits.
	 * Omit one shift by by putting the signed field at MSB.
	 */
#if defined(__BIG_ENDIAN_BITFIELD)
	__s16			hop_limit:9;
	__u16			__unused_1:7;
#else
	__u16			__unused_1:7;
	__s16			hop_limit:9;
#endif

#if defined(__BIG_ENDIAN_BITFIELD)
	/* Packed in 16bits. */
	__s16			mcast_hops:9;
	__u16			__unused_2:6,
				mc_loop:1;
#else
	__u16			mc_loop:1,
				__unused_2:6;
	__s16			mcast_hops:9;
#endif
	int			ucast_oif;
	int			mcast_oif;

	/* pktoption flags */
	union {
		struct {
			__u16	srcrt:1,
				osrcrt:1,
			        rxinfo:1,
			        rxoinfo:1,
				rxhlim:1,
				rxohlim:1,
				hopopts:1,
				ohopopts:1,
				dstopts:1,
				odstopts:1,
                                rxflow:1,
				rxtclass:1,
				rxpmtu:1,
				rxorigdstaddr:1;
				/* 2 bits hole */
		} bits;
		__u16		all;
	} rxopt;

	/* sockopt flags */
	__u16			recverr:1,
	                        sndflow:1,
				repflow:1,
				pmtudisc:3,
				padding:1,	/* 1 bit hole */
				srcprefs:3,	/* 001: prefer temporary address
						 * 010: prefer public address
						 * 100: prefer care-of address
						 */
				dontfrag:1,
				autoflowlabel:1;
	__u8			min_hopcount;
	__u8			tclass;
	__be32			rcv_flowinfo;

	__u32			dst_cookie;
	__u32			rx_dst_cookie;

	struct ipv6_mc_socklist	__rcu *ipv6_mc_list;
	struct ipv6_ac_socklist	*ipv6_ac_list;
	struct ipv6_fl_socklist __rcu *ipv6_fl_list;

	struct ipv6_txoptions __rcu	*opt;
	struct sk_buff		*pktoptions;
	struct sk_buff		*rxpmtu;
	struct inet6_cork	cork;
};

/* WARNING: don't change the layout of the members in {raw,udp,tcp}6_sock! */
struct raw6_sock {
	/* inet_sock has to be the first member of raw6_sock */
	struct inet_sock	inet;
	__u32			checksum;	/* perform checksum */
	__u32			offset;		/* checksum offset  */
	struct icmp6_filter	filter;
	__u32			ip6mr_table;
	/* ipv6_pinfo has to be the last member of raw6_sock, see inet6_sk_generic */
	struct ipv6_pinfo	inet6;
};

struct udp6_sock {
	struct udp_sock	  udp;
	/* ipv6_pinfo has to be the last member of udp6_sock, see inet6_sk_generic */
	struct ipv6_pinfo inet6;
};

struct tcp6_sock {
	struct tcp_sock	  tcp;
	/* ipv6_pinfo has to be the last member of tcp6_sock, see inet6_sk_generic */
	struct ipv6_pinfo inet6;
};

extern int inet6_sk_rebuild_header(struct sock *sk);

struct tcp6_timewait_sock {
	struct tcp_timewait_sock   tcp6tw_tcp;
};

#if IS_ENABLED(CONFIG_IPV6)
static inline struct ipv6_pinfo *inet6_sk(const struct sock *__sk)
{
	return sk_fullsock(__sk) ? inet_sk(__sk)->pinet6 : NULL;
}

static inline struct raw6_sock *raw6_sk(const struct sock *sk)
{
	return (struct raw6_sock *)sk;
}

static inline void inet_sk_copy_descendant(struct sock *sk_to,
					   const struct sock *sk_from)
{
	int ancestor_size = sizeof(struct inet_sock);

	if (sk_from->sk_family == PF_INET6)
		ancestor_size += sizeof(struct ipv6_pinfo);

	__inet_sk_copy_descendant(sk_to, sk_from, ancestor_size);
}

#define __ipv6_only_sock(sk)	(sk->sk_ipv6only)
#define ipv6_only_sock(sk)	(__ipv6_only_sock(sk))
#define ipv6_sk_rxinfo(sk)	((sk)->sk_family == PF_INET6 && \
				 inet6_sk(sk)->rxopt.bits.rxinfo)

static inline const struct in6_addr *inet6_rcv_saddr(const struct sock *sk)
{
	if (sk->sk_family == AF_INET6)
		return &sk->sk_v6_rcv_saddr;
	return NULL;
}

static inline int inet_v6_ipv6only(const struct sock *sk)
{
	/* ipv6only field is at same position for timewait and other sockets */
	return ipv6_only_sock(sk);
}
#else
#define __ipv6_only_sock(sk)	0
#define ipv6_only_sock(sk)	0
#define ipv6_sk_rxinfo(sk)	0

static inline struct ipv6_pinfo * inet6_sk(const struct sock *__sk)
{
	return NULL;
}

static inline struct inet6_request_sock *
			inet6_rsk(const struct request_sock *rsk)
{
	return NULL;
}

static inline struct raw6_sock *raw6_sk(const struct sock *sk)
{
	return NULL;
}

#define inet6_rcv_saddr(__sk)	NULL
#define tcp_twsk_ipv6only(__sk)		0
#define inet_v6_ipv6only(__sk)		0
#endif /* IS_ENABLED(CONFIG_IPV6) */
#endif /* _IPV6_H */<|MERGE_RESOLUTION|>--- conflicted
+++ resolved
@@ -63,12 +63,8 @@
 	} stable_secret;
 	__s32		use_oif_addrs_only;
 	__s32		keep_addr_on_down;
-<<<<<<< HEAD
-	void		*sysctl;
-=======
 
 	struct ctl_table_header *sysctl_header;
->>>>>>> ed596a4a
 };
 
 struct ipv6_params {
