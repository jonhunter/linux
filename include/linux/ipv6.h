--- conflicted
+++ resolved
@@ -79,10 +79,7 @@
 	__u32		ioam6_id;
 	__u32		ioam6_id_wide;
 	__u8		ioam6_enabled;
-<<<<<<< HEAD
-=======
 	__u8		ndisc_evict_nocarrier;
->>>>>>> df0cc57e
 
 	struct ctl_table_header *sysctl_header;
 };
