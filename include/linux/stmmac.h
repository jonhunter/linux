--- conflicted
+++ resolved
@@ -56,13 +56,8 @@
 #define MTL_RX_ALGORITHM_WSP	0x5
 
 /* RX/TX Queue Mode */
-<<<<<<< HEAD
-#define MTL_QUEUE_DCB		0x0
-#define MTL_QUEUE_AVB		0x1
-=======
 #define MTL_QUEUE_AVB		0x0
 #define MTL_QUEUE_DCB		0x1
->>>>>>> 88275ed0
 
 /* The MDC clock could be set higher than the IEEE 802.3
  * specified frequency limit 0f 2.5 MHz, by programming a clock divider
