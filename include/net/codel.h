#ifndef __NET_SCHED_CODEL_H
#define __NET_SCHED_CODEL_H

/*
 * Codel - The Controlled-Delay Active Queue Management algorithm
 *
 *  Copyright (C) 2011-2012 Kathleen Nichols <nichols@pollere.com>
 *  Copyright (C) 2011-2012 Van Jacobson <van@pollere.net>
 *  Copyright (C) 2012 Michael D. Taht <dave.taht@bufferbloat.net>
 *  Copyright (C) 2012,2015 Eric Dumazet <edumazet@google.com>
 *
 * Redistribution and use in source and binary forms, with or without
 * modification, are permitted provided that the following conditions
 * are met:
 * 1. Redistributions of source code must retain the above copyright
 *    notice, this list of conditions, and the following disclaimer,
 *    without modification.
 * 2. Redistributions in binary form must reproduce the above copyright
 *    notice, this list of conditions and the following disclaimer in the
 *    documentation and/or other materials provided with the distribution.
 * 3. The names of the authors may not be used to endorse or promote products
 *    derived from this software without specific prior written permission.
 *
 * Alternatively, provided that this notice is retained in full, this
 * software may be distributed under the terms of the GNU General
 * Public License ("GPL") version 2, in which case the provisions of the
 * GPL apply INSTEAD OF those given above.
 *
 * THIS SOFTWARE IS PROVIDED BY THE COPYRIGHT HOLDERS AND CONTRIBUTORS
 * "AS IS" AND ANY EXPRESS OR IMPLIED WARRANTIES, INCLUDING, BUT NOT
 * LIMITED TO, THE IMPLIED WARRANTIES OF MERCHANTABILITY AND FITNESS FOR
 * A PARTICULAR PURPOSE ARE DISCLAIMED. IN NO EVENT SHALL THE COPYRIGHT
 * OWNER OR CONTRIBUTORS BE LIABLE FOR ANY DIRECT, INDIRECT, INCIDENTAL,
 * SPECIAL, EXEMPLARY, OR CONSEQUENTIAL DAMAGES (INCLUDING, BUT NOT
 * LIMITED TO, PROCUREMENT OF SUBSTITUTE GOODS OR SERVICES; LOSS OF USE,
 * DATA, OR PROFITS; OR BUSINESS INTERRUPTION) HOWEVER CAUSED AND ON ANY
 * THEORY OF LIABILITY, WHETHER IN CONTRACT, STRICT LIABILITY, OR TORT
 * (INCLUDING NEGLIGENCE OR OTHERWISE) ARISING IN ANY WAY OUT OF THE USE
 * OF THIS SOFTWARE, EVEN IF ADVISED OF THE POSSIBILITY OF SUCH
 * DAMAGE.
 *
 */

#include <linux/types.h>
#include <linux/ktime.h>
#include <linux/skbuff.h>
#include <net/pkt_sched.h>
#include <net/inet_ecn.h>

/* Controlling Queue Delay (CoDel) algorithm
 * =========================================
 * Source : Kathleen Nichols and Van Jacobson
 * http://queue.acm.org/detail.cfm?id=2209336
 *
 * Implemented on linux by Dave Taht and Eric Dumazet
 */


/* CoDel uses a 1024 nsec clock, encoded in u32
 * This gives a range of 2199 seconds, because of signed compares
 */
typedef u32 codel_time_t;
typedef s32 codel_tdiff_t;
#define CODEL_SHIFT 10
#define MS2TIME(a) ((a * NSEC_PER_MSEC) >> CODEL_SHIFT)

static inline codel_time_t codel_get_time(void)
{
	u64 ns = ktime_get_ns();

	return ns >> CODEL_SHIFT;
}

/* Dealing with timer wrapping, according to RFC 1982, as desc in wikipedia:
 *  https://en.wikipedia.org/wiki/Serial_number_arithmetic#General_Solution
 * codel_time_after(a,b) returns true if the time a is after time b.
 */
#define codel_time_after(a, b)						\
	(typecheck(codel_time_t, a) &&					\
	 typecheck(codel_time_t, b) &&					\
	 ((s32)((a) - (b)) > 0))
#define codel_time_before(a, b) 	codel_time_after(b, a)

#define codel_time_after_eq(a, b)					\
	(typecheck(codel_time_t, a) &&					\
	 typecheck(codel_time_t, b) &&					\
	 ((s32)((a) - (b)) >= 0))
#define codel_time_before_eq(a, b)	codel_time_after_eq(b, a)

static inline u32 codel_time_to_us(codel_time_t val)
{
	u64 valns = ((u64)val << CODEL_SHIFT);

	do_div(valns, NSEC_PER_USEC);
	return (u32)valns;
}

/**
 * struct codel_params - contains codel parameters
 * @target:	target queue size (in time units)
 * @ce_threshold:  threshold for marking packets with ECN CE
 * @interval:	width of moving time window
 * @mtu:	device mtu, or minimal queue backlog in bytes.
 * @ecn:	is Explicit Congestion Notification enabled
 */
struct codel_params {
	codel_time_t	target;
	codel_time_t	ce_threshold;
	codel_time_t	interval;
	u32		mtu;
	bool		ecn;
};

/**
 * struct codel_vars - contains codel variables
 * @count:		how many drops we've done since the last time we
 *			entered dropping state
 * @lastcount:		count at entry to dropping state
 * @dropping:		set to true if in dropping state
 * @rec_inv_sqrt:	reciprocal value of sqrt(count) >> 1
 * @first_above_time:	when we went (or will go) continuously above target
 *			for interval
 * @drop_next:		time to drop next packet, or when we dropped last
 * @ldelay:		sojourn time of last dequeued packet
 */
struct codel_vars {
	u32		count;
	u32		lastcount;
	bool		dropping;
	u16		rec_inv_sqrt;
	codel_time_t	first_above_time;
	codel_time_t	drop_next;
	codel_time_t	ldelay;
};

#define REC_INV_SQRT_BITS (8 * sizeof(u16)) /* or sizeof_in_bits(rec_inv_sqrt) */
/* needed shift to get a Q0.32 number from rec_inv_sqrt */
#define REC_INV_SQRT_SHIFT (32 - REC_INV_SQRT_BITS)

/**
 * struct codel_stats - contains codel shared variables and stats
 * @maxpacket:	largest packet we've seen so far
 * @drop_count:	temp count of dropped packets in dequeue()
 * @drop_len:	bytes of dropped packets in dequeue()
 * ecn_mark:	number of packets we ECN marked instead of dropping
 * ce_mark:	number of packets CE marked because sojourn time was above ce_threshold
 */
struct codel_stats {
	u32		maxpacket;
	u32		drop_count;
	u32		drop_len;
	u32		ecn_mark;
	u32		ce_mark;
};

#define CODEL_DISABLED_THRESHOLD INT_MAX

typedef u32 (*codel_skb_len_t)(const struct sk_buff *skb);
typedef codel_time_t (*codel_skb_time_t)(const struct sk_buff *skb);
typedef void (*codel_skb_drop_t)(struct sk_buff *skb, void *ctx);
typedef struct sk_buff * (*codel_skb_dequeue_t)(struct codel_vars *vars,
						void *ctx);

<<<<<<< HEAD
static struct sk_buff *codel_dequeue(struct Qdisc *sch,
				     struct codel_params *params,
				     struct codel_vars *vars,
				     struct codel_stats *stats,
				     codel_skb_dequeue_t dequeue_func)
{
	struct sk_buff *skb = dequeue_func(vars, sch);
	codel_time_t now;
	bool drop;

	if (!skb) {
		vars->dropping = false;
		return skb;
	}
	now = codel_get_time();
	drop = codel_should_drop(skb, sch, vars, params, stats, now);
	if (vars->dropping) {
		if (!drop) {
			/* sojourn time below target - leave dropping state */
			vars->dropping = false;
		} else if (codel_time_after_eq(now, vars->drop_next)) {
			/* It's time for the next drop. Drop the current
			 * packet and dequeue the next. The dequeue might
			 * take us out of dropping state.
			 * If not, schedule the next drop.
			 * A large backlog might result in drop rates so high
			 * that the next drop should happen now,
			 * hence the while loop.
			 */
			while (vars->dropping &&
			       codel_time_after_eq(now, vars->drop_next)) {
				vars->count++; /* dont care of possible wrap
						* since there is no more divide
						*/
				codel_Newton_step(vars);
				if (params->ecn && INET_ECN_set_ce(skb)) {
					stats->ecn_mark++;
					vars->drop_next =
						codel_control_law(vars->drop_next,
								  params->interval,
								  vars->rec_inv_sqrt);
					goto end;
				}
				stats->drop_len += qdisc_pkt_len(skb);
				qdisc_drop(skb, sch);
				stats->drop_count++;
				skb = dequeue_func(vars, sch);
				if (!codel_should_drop(skb, sch,
						       vars, params, stats, now)) {
					/* leave dropping state */
					vars->dropping = false;
				} else {
					/* and schedule the next drop */
					vars->drop_next =
						codel_control_law(vars->drop_next,
								  params->interval,
								  vars->rec_inv_sqrt);
				}
			}
		}
	} else if (drop) {
		u32 delta;

		if (params->ecn && INET_ECN_set_ce(skb)) {
			stats->ecn_mark++;
		} else {
			stats->drop_len += qdisc_pkt_len(skb);
			qdisc_drop(skb, sch);
			stats->drop_count++;

			skb = dequeue_func(vars, sch);
			drop = codel_should_drop(skb, sch, vars, params,
						 stats, now);
		}
		vars->dropping = true;
		/* if min went above target close to when we last went below it
		 * assume that the drop rate that controlled the queue on the
		 * last cycle is a good starting point to control it now.
		 */
		delta = vars->count - vars->lastcount;
		if (delta > 1 &&
		    codel_time_before(now - vars->drop_next,
				      16 * params->interval)) {
			vars->count = delta;
			/* we dont care if rec_inv_sqrt approximation
			 * is not very precise :
			 * Next Newton steps will correct it quadratically.
			 */
			codel_Newton_step(vars);
		} else {
			vars->count = 1;
			vars->rec_inv_sqrt = ~0U >> REC_INV_SQRT_SHIFT;
		}
		vars->lastcount = vars->count;
		vars->drop_next = codel_control_law(now, params->interval,
						    vars->rec_inv_sqrt);
	}
end:
	if (skb && codel_time_after(vars->ldelay, params->ce_threshold) &&
	    INET_ECN_set_ce(skb))
		stats->ce_mark++;
	return skb;
}
=======
>>>>>>> ed596a4a
#endif<|MERGE_RESOLUTION|>--- conflicted
+++ resolved
@@ -161,110 +161,4 @@
 typedef struct sk_buff * (*codel_skb_dequeue_t)(struct codel_vars *vars,
 						void *ctx);
 
-<<<<<<< HEAD
-static struct sk_buff *codel_dequeue(struct Qdisc *sch,
-				     struct codel_params *params,
-				     struct codel_vars *vars,
-				     struct codel_stats *stats,
-				     codel_skb_dequeue_t dequeue_func)
-{
-	struct sk_buff *skb = dequeue_func(vars, sch);
-	codel_time_t now;
-	bool drop;
-
-	if (!skb) {
-		vars->dropping = false;
-		return skb;
-	}
-	now = codel_get_time();
-	drop = codel_should_drop(skb, sch, vars, params, stats, now);
-	if (vars->dropping) {
-		if (!drop) {
-			/* sojourn time below target - leave dropping state */
-			vars->dropping = false;
-		} else if (codel_time_after_eq(now, vars->drop_next)) {
-			/* It's time for the next drop. Drop the current
-			 * packet and dequeue the next. The dequeue might
-			 * take us out of dropping state.
-			 * If not, schedule the next drop.
-			 * A large backlog might result in drop rates so high
-			 * that the next drop should happen now,
-			 * hence the while loop.
-			 */
-			while (vars->dropping &&
-			       codel_time_after_eq(now, vars->drop_next)) {
-				vars->count++; /* dont care of possible wrap
-						* since there is no more divide
-						*/
-				codel_Newton_step(vars);
-				if (params->ecn && INET_ECN_set_ce(skb)) {
-					stats->ecn_mark++;
-					vars->drop_next =
-						codel_control_law(vars->drop_next,
-								  params->interval,
-								  vars->rec_inv_sqrt);
-					goto end;
-				}
-				stats->drop_len += qdisc_pkt_len(skb);
-				qdisc_drop(skb, sch);
-				stats->drop_count++;
-				skb = dequeue_func(vars, sch);
-				if (!codel_should_drop(skb, sch,
-						       vars, params, stats, now)) {
-					/* leave dropping state */
-					vars->dropping = false;
-				} else {
-					/* and schedule the next drop */
-					vars->drop_next =
-						codel_control_law(vars->drop_next,
-								  params->interval,
-								  vars->rec_inv_sqrt);
-				}
-			}
-		}
-	} else if (drop) {
-		u32 delta;
-
-		if (params->ecn && INET_ECN_set_ce(skb)) {
-			stats->ecn_mark++;
-		} else {
-			stats->drop_len += qdisc_pkt_len(skb);
-			qdisc_drop(skb, sch);
-			stats->drop_count++;
-
-			skb = dequeue_func(vars, sch);
-			drop = codel_should_drop(skb, sch, vars, params,
-						 stats, now);
-		}
-		vars->dropping = true;
-		/* if min went above target close to when we last went below it
-		 * assume that the drop rate that controlled the queue on the
-		 * last cycle is a good starting point to control it now.
-		 */
-		delta = vars->count - vars->lastcount;
-		if (delta > 1 &&
-		    codel_time_before(now - vars->drop_next,
-				      16 * params->interval)) {
-			vars->count = delta;
-			/* we dont care if rec_inv_sqrt approximation
-			 * is not very precise :
-			 * Next Newton steps will correct it quadratically.
-			 */
-			codel_Newton_step(vars);
-		} else {
-			vars->count = 1;
-			vars->rec_inv_sqrt = ~0U >> REC_INV_SQRT_SHIFT;
-		}
-		vars->lastcount = vars->count;
-		vars->drop_next = codel_control_law(now, params->interval,
-						    vars->rec_inv_sqrt);
-	}
-end:
-	if (skb && codel_time_after(vars->ldelay, params->ce_threshold) &&
-	    INET_ECN_set_ce(skb))
-		stats->ce_mark++;
-	return skb;
-}
-=======
->>>>>>> ed596a4a
 #endif