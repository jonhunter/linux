/*
 * include/net/dsa.h - Driver for Distributed Switch Architecture switch chips
 * Copyright (c) 2008-2009 Marvell Semiconductor
 *
 * This program is free software; you can redistribute it and/or modify
 * it under the terms of the GNU General Public License as published by
 * the Free Software Foundation; either version 2 of the License, or
 * (at your option) any later version.
 */

#ifndef __LINUX_NET_DSA_H
#define __LINUX_NET_DSA_H

#include <linux/if_ether.h>
#include <linux/list.h>
#include <linux/timer.h>
#include <linux/workqueue.h>
#include <linux/of.h>
#include <linux/phy.h>
#include <linux/phy_fixed.h>
#include <linux/ethtool.h>

enum dsa_tag_protocol {
	DSA_TAG_PROTO_NONE = 0,
	DSA_TAG_PROTO_DSA,
	DSA_TAG_PROTO_TRAILER,
	DSA_TAG_PROTO_EDSA,
	DSA_TAG_PROTO_BRCM,
};

#define DSA_MAX_SWITCHES	4
#define DSA_MAX_PORTS		12

struct dsa_chip_data {
	/*
	 * How to access the switch configuration registers.
	 */
	struct device	*host_dev;
	int		sw_addr;

	/* set to size of eeprom if supported by the switch */
	int		eeprom_len;

	/* Device tree node pointer for this specific switch chip
	 * used during switch setup in case additional properties
	 * and resources needs to be used
	 */
	struct device_node *of_node;

	/*
	 * The names of the switch's ports.  Use "cpu" to
	 * designate the switch port that the cpu is connected to,
	 * "dsa" to indicate that this port is a DSA link to
	 * another switch, NULL to indicate the port is unused,
	 * or any other string to indicate this is a physical port.
	 */
	char		*port_names[DSA_MAX_PORTS];
	struct device_node *port_dn[DSA_MAX_PORTS];

	/*
	 * An array (with nr_chips elements) of which element [a]
	 * indicates which port on this switch should be used to
	 * send packets to that are destined for switch a.  Can be
	 * NULL if there is only one switch chip.
	 */
	s8		*rtable;
};

struct dsa_platform_data {
	/*
	 * Reference to a Linux network interface that connects
	 * to the root switch chip of the tree.
	 */
	struct device	*netdev;
	struct net_device *of_netdev;

	/*
	 * Info structs describing each of the switch chips
	 * connected via this network interface.
	 */
	int		nr_chips;
	struct dsa_chip_data	*chip;
};

struct packet_type;

struct dsa_switch_tree {
	/*
	 * Configuration data for the platform device that owns
	 * this dsa switch tree instance.
	 */
	struct dsa_platform_data	*pd;

	/*
	 * Reference to network device to use, and which tagging
	 * protocol to use.
	 */
	struct net_device	*master_netdev;
	int			(*rcv)(struct sk_buff *skb,
				       struct net_device *dev,
				       struct packet_type *pt,
				       struct net_device *orig_dev);
	enum dsa_tag_protocol	tag_protocol;

	/*
	 * Original copy of the master netdev ethtool_ops
	 */
	struct ethtool_ops	master_ethtool_ops;

	/*
	 * The switch and port to which the CPU is attached.
	 */
	s8			cpu_switch;
	s8			cpu_port;

	/*
	 * Data for the individual switch chips.
	 */
	struct dsa_switch	*ds[DSA_MAX_SWITCHES];
};

struct dsa_switch {
	struct device *dev;

	/*
	 * Parent switch tree, and switch index.
	 */
	struct dsa_switch_tree	*dst;
	int			index;

	/*
	 * Give the switch driver somewhere to hang its private data
	 * structure.
	 */
	void *priv;

	/*
	 * Configuration data for this switch.
	 */
	struct dsa_chip_data	*cd;

	/*
	 * The used switch driver.
	 */
	struct dsa_switch_driver	*drv;

#ifdef CONFIG_NET_DSA_HWMON
	/*
	 * Hardware monitoring information
	 */
	char			hwmon_name[IFNAMSIZ + 8];
	struct device		*hwmon_dev;
#endif

	/*
	 * Slave mii_bus and devices for the individual ports.
	 */
	u32			dsa_port_mask;
	u32			enabled_port_mask;
	u32			phys_mii_mask;
	struct mii_bus		*slave_mii_bus;
	struct net_device	*ports[DSA_MAX_PORTS];
};

static inline bool dsa_is_cpu_port(struct dsa_switch *ds, int p)
{
	return !!(ds->index == ds->dst->cpu_switch && p == ds->dst->cpu_port);
}

static inline bool dsa_is_dsa_port(struct dsa_switch *ds, int p)
{
	return !!((ds->dsa_port_mask) & (1 << p));
}

static inline bool dsa_is_port_initialized(struct dsa_switch *ds, int p)
{
	return ds->enabled_port_mask & (1 << p) && ds->ports[p];
}

static inline u8 dsa_upstream_port(struct dsa_switch *ds)
{
	struct dsa_switch_tree *dst = ds->dst;

	/*
	 * If this is the root switch (i.e. the switch that connects
	 * to the CPU), return the cpu port number on this switch.
	 * Else return the (DSA) port number that connects to the
	 * switch that is one hop closer to the cpu.
	 */
	if (dst->cpu_switch == ds->index)
		return dst->cpu_port;
	else
		return ds->cd->rtable[dst->cpu_switch];
}

struct switchdev_trans;
struct switchdev_obj;
struct switchdev_obj_port_fdb;
struct switchdev_obj_port_vlan;

struct dsa_switch_driver {
	struct list_head	list;

	enum dsa_tag_protocol	tag_protocol;

	/*
	 * Probing and setup.
	 */
	const char	*(*probe)(struct device *dsa_dev,
				  struct device *host_dev, int sw_addr,
				  void **priv);
	int	(*setup)(struct dsa_switch *ds);
	int	(*set_addr)(struct dsa_switch *ds, u8 *addr);
	u32	(*get_phy_flags)(struct dsa_switch *ds, int port);

	/*
	 * Access to the switch's PHY registers.
	 */
	int	(*phy_read)(struct dsa_switch *ds, int port, int regnum);
	int	(*phy_write)(struct dsa_switch *ds, int port,
			     int regnum, u16 val);

	/*
	 * Link state adjustment (called from libphy)
	 */
	void	(*adjust_link)(struct dsa_switch *ds, int port,
				struct phy_device *phydev);
	void	(*fixed_link_update)(struct dsa_switch *ds, int port,
				struct fixed_phy_status *st);

	/*
	 * ethtool hardware statistics.
	 */
	void	(*get_strings)(struct dsa_switch *ds, int port, uint8_t *data);
	void	(*get_ethtool_stats)(struct dsa_switch *ds,
				     int port, uint64_t *data);
	int	(*get_sset_count)(struct dsa_switch *ds);

	/*
	 * ethtool Wake-on-LAN
	 */
	void	(*get_wol)(struct dsa_switch *ds, int port,
			   struct ethtool_wolinfo *w);
	int	(*set_wol)(struct dsa_switch *ds, int port,
			   struct ethtool_wolinfo *w);

	/*
	 * Suspend and resume
	 */
	int	(*suspend)(struct dsa_switch *ds);
	int	(*resume)(struct dsa_switch *ds);

	/*
	 * Port enable/disable
	 */
	int	(*port_enable)(struct dsa_switch *ds, int port,
			       struct phy_device *phy);
	void	(*port_disable)(struct dsa_switch *ds, int port,
				struct phy_device *phy);

	/*
	 * EEE setttings
	 */
	int	(*set_eee)(struct dsa_switch *ds, int port,
			   struct phy_device *phydev,
			   struct ethtool_eee *e);
	int	(*get_eee)(struct dsa_switch *ds, int port,
			   struct ethtool_eee *e);

#ifdef CONFIG_NET_DSA_HWMON
	/* Hardware monitoring */
	int	(*get_temp)(struct dsa_switch *ds, int *temp);
	int	(*get_temp_limit)(struct dsa_switch *ds, int *temp);
	int	(*set_temp_limit)(struct dsa_switch *ds, int temp);
	int	(*get_temp_alarm)(struct dsa_switch *ds, bool *alarm);
#endif

	/* EEPROM access */
	int	(*get_eeprom_len)(struct dsa_switch *ds);
	int	(*get_eeprom)(struct dsa_switch *ds,
			      struct ethtool_eeprom *eeprom, u8 *data);
	int	(*set_eeprom)(struct dsa_switch *ds,
			      struct ethtool_eeprom *eeprom, u8 *data);

	/*
	 * Register access.
	 */
	int	(*get_regs_len)(struct dsa_switch *ds, int port);
	void	(*get_regs)(struct dsa_switch *ds, int port,
			    struct ethtool_regs *regs, void *p);

	/*
	 * Bridge integration
	 */
	int	(*port_bridge_join)(struct dsa_switch *ds, int port,
				    struct net_device *bridge);
	void	(*port_bridge_leave)(struct dsa_switch *ds, int port);
<<<<<<< HEAD
	int	(*port_stp_update)(struct dsa_switch *ds, int port,
				   u8 state);
=======
	void	(*port_stp_state_set)(struct dsa_switch *ds, int port,
				      u8 state);
>>>>>>> ed596a4a

	/*
	 * VLAN support
	 */
	int	(*port_vlan_filtering)(struct dsa_switch *ds, int port,
				       bool vlan_filtering);
	int	(*port_vlan_prepare)(struct dsa_switch *ds, int port,
				     const struct switchdev_obj_port_vlan *vlan,
				     struct switchdev_trans *trans);
	void	(*port_vlan_add)(struct dsa_switch *ds, int port,
				 const struct switchdev_obj_port_vlan *vlan,
				 struct switchdev_trans *trans);
	int	(*port_vlan_del)(struct dsa_switch *ds, int port,
				 const struct switchdev_obj_port_vlan *vlan);
	int	(*port_vlan_dump)(struct dsa_switch *ds, int port,
				  struct switchdev_obj_port_vlan *vlan,
				  int (*cb)(struct switchdev_obj *obj));

	/*
	 * Forwarding database
	 */
	int	(*port_fdb_prepare)(struct dsa_switch *ds, int port,
				    const struct switchdev_obj_port_fdb *fdb,
				    struct switchdev_trans *trans);
	void	(*port_fdb_add)(struct dsa_switch *ds, int port,
				const struct switchdev_obj_port_fdb *fdb,
				struct switchdev_trans *trans);
	int	(*port_fdb_del)(struct dsa_switch *ds, int port,
				const struct switchdev_obj_port_fdb *fdb);
	int	(*port_fdb_dump)(struct dsa_switch *ds, int port,
				 struct switchdev_obj_port_fdb *fdb,
				 int (*cb)(struct switchdev_obj *obj));
};

void register_switch_driver(struct dsa_switch_driver *type);
void unregister_switch_driver(struct dsa_switch_driver *type);
struct mii_bus *dsa_host_dev_to_mii_bus(struct device *dev);

static inline void *ds_to_priv(struct dsa_switch *ds)
{
	return ds->priv;
}

static inline bool dsa_uses_tagged_protocol(struct dsa_switch_tree *dst)
{
	return dst->rcv != NULL;
}
#endif<|MERGE_RESOLUTION|>--- conflicted
+++ resolved
@@ -295,13 +295,8 @@
 	int	(*port_bridge_join)(struct dsa_switch *ds, int port,
 				    struct net_device *bridge);
 	void	(*port_bridge_leave)(struct dsa_switch *ds, int port);
-<<<<<<< HEAD
-	int	(*port_stp_update)(struct dsa_switch *ds, int port,
-				   u8 state);
-=======
 	void	(*port_stp_state_set)(struct dsa_switch *ds, int port,
 				      u8 state);
->>>>>>> ed596a4a
 
 	/*
 	 * VLAN support
