/*
 * builtin-record.c
 *
 * Builtin record command: Record the profile of a workload
 * (or a CPU, or a PID) into the perf.data output file - for
 * later analysis via perf report.
 */
#include "builtin.h"

#include "perf.h"

#include "util/build-id.h"
#include "util/util.h"
#include "util/parse-options.h"
#include "util/parse-events.h"

#include "util/callchain.h"
#include "util/cgroup.h"
#include "util/header.h"
#include "util/event.h"
#include "util/evlist.h"
#include "util/evsel.h"
#include "util/debug.h"
#include "util/session.h"
#include "util/tool.h"
#include "util/symbol.h"
#include "util/cpumap.h"
#include "util/thread_map.h"
#include "util/data.h"
#include "util/auxtrace.h"
#include "util/parse-branch-options.h"

#include <unistd.h>
#include <sched.h>
#include <sys/mman.h>


struct record {
	struct perf_tool	tool;
	struct record_opts	opts;
	u64			bytes_written;
	struct perf_data_file	file;
	struct auxtrace_record	*itr;
	struct perf_evlist	*evlist;
	struct perf_session	*session;
	const char		*progname;
	int			realtime_prio;
	bool			no_buildid;
	bool			no_buildid_cache;
	long			samples;
};

static int record__write(struct record *rec, void *bf, size_t size)
{
	if (perf_data_file__write(rec->session->file, bf, size) < 0) {
		pr_err("failed to write perf data, error: %m\n");
		return -1;
	}

	rec->bytes_written += size;
	return 0;
}

static int process_synthesized_event(struct perf_tool *tool,
				     union perf_event *event,
				     struct perf_sample *sample __maybe_unused,
				     struct machine *machine __maybe_unused)
{
	struct record *rec = container_of(tool, struct record, tool);
	return record__write(rec, event, event->header.size);
}

static int record__mmap_read(struct record *rec, int idx)
{
	struct perf_mmap *md = &rec->evlist->mmap[idx];
	u64 head = perf_mmap__read_head(md);
	u64 old = md->prev;
	unsigned char *data = md->base + page_size;
	unsigned long size;
	void *buf;
	int rc = 0;

	if (old == head)
		return 0;

	rec->samples++;

	size = head - old;

	if ((old & md->mask) + size != (head & md->mask)) {
		buf = &data[old & md->mask];
		size = md->mask + 1 - (old & md->mask);
		old += size;

		if (record__write(rec, buf, size) < 0) {
			rc = -1;
			goto out;
		}
	}

	buf = &data[old & md->mask];
	size = head - old;
	old += size;

	if (record__write(rec, buf, size) < 0) {
		rc = -1;
		goto out;
	}

	md->prev = old;
	perf_evlist__mmap_consume(rec->evlist, idx);
out:
	return rc;
}

static volatile int done;
static volatile int signr = -1;
static volatile int child_finished;
static volatile int auxtrace_snapshot_enabled;
static volatile int auxtrace_snapshot_err;
static volatile int auxtrace_record__snapshot_started;

static void sig_handler(int sig)
{
	if (sig == SIGCHLD)
		child_finished = 1;
	else
		signr = sig;

	done = 1;
}

static void record__sig_exit(void)
{
	if (signr == -1)
		return;

	signal(signr, SIG_DFL);
	raise(signr);
}

#ifdef HAVE_AUXTRACE_SUPPORT

static int record__process_auxtrace(struct perf_tool *tool,
				    union perf_event *event, void *data1,
				    size_t len1, void *data2, size_t len2)
{
	struct record *rec = container_of(tool, struct record, tool);
	struct perf_data_file *file = &rec->file;
	size_t padding;
	u8 pad[8] = {0};

	if (!perf_data_file__is_pipe(file)) {
		off_t file_offset;
		int fd = perf_data_file__fd(file);
		int err;

		file_offset = lseek(fd, 0, SEEK_CUR);
		if (file_offset == -1)
			return -1;
		err = auxtrace_index__auxtrace_event(&rec->session->auxtrace_index,
						     event, file_offset);
		if (err)
			return err;
	}

	/* event.auxtrace.size includes padding, see __auxtrace_mmap__read() */
	padding = (len1 + len2) & 7;
	if (padding)
		padding = 8 - padding;

	record__write(rec, event, event->header.size);
	record__write(rec, data1, len1);
	if (len2)
		record__write(rec, data2, len2);
	record__write(rec, &pad, padding);

	return 0;
}

static int record__auxtrace_mmap_read(struct record *rec,
				      struct auxtrace_mmap *mm)
{
	int ret;

	ret = auxtrace_mmap__read(mm, rec->itr, &rec->tool,
				  record__process_auxtrace);
	if (ret < 0)
		return ret;

	if (ret)
		rec->samples++;

	return 0;
}

static int record__auxtrace_mmap_read_snapshot(struct record *rec,
					       struct auxtrace_mmap *mm)
{
	int ret;

	ret = auxtrace_mmap__read_snapshot(mm, rec->itr, &rec->tool,
					   record__process_auxtrace,
					   rec->opts.auxtrace_snapshot_size);
	if (ret < 0)
		return ret;

	if (ret)
		rec->samples++;

	return 0;
}

static int record__auxtrace_read_snapshot_all(struct record *rec)
{
	int i;
	int rc = 0;

	for (i = 0; i < rec->evlist->nr_mmaps; i++) {
		struct auxtrace_mmap *mm =
				&rec->evlist->mmap[i].auxtrace_mmap;

		if (!mm->base)
			continue;

		if (record__auxtrace_mmap_read_snapshot(rec, mm) != 0) {
			rc = -1;
			goto out;
		}
	}
out:
	return rc;
}

static void record__read_auxtrace_snapshot(struct record *rec)
{
	pr_debug("Recording AUX area tracing snapshot\n");
	if (record__auxtrace_read_snapshot_all(rec) < 0) {
		auxtrace_snapshot_err = -1;
	} else {
		auxtrace_snapshot_err = auxtrace_record__snapshot_finish(rec->itr);
		if (!auxtrace_snapshot_err)
			auxtrace_snapshot_enabled = 1;
	}
}

#else

static inline
int record__auxtrace_mmap_read(struct record *rec __maybe_unused,
			       struct auxtrace_mmap *mm __maybe_unused)
{
	return 0;
}

static inline
void record__read_auxtrace_snapshot(struct record *rec __maybe_unused)
{
}

static inline
int auxtrace_record__snapshot_start(struct auxtrace_record *itr __maybe_unused)
{
	return 0;
}

#endif

static int record__open(struct record *rec)
{
	char msg[512];
	struct perf_evsel *pos;
	struct perf_evlist *evlist = rec->evlist;
	struct perf_session *session = rec->session;
	struct record_opts *opts = &rec->opts;
	int rc = 0;

	perf_evlist__config(evlist, opts);

	evlist__for_each(evlist, pos) {
try_again:
		if (perf_evsel__open(pos, evlist->cpus, evlist->threads) < 0) {
			if (perf_evsel__fallback(pos, errno, msg, sizeof(msg))) {
				if (verbose)
					ui__warning("%s\n", msg);
				goto try_again;
			}

			rc = -errno;
			perf_evsel__open_strerror(pos, &opts->target,
						  errno, msg, sizeof(msg));
			ui__error("%s\n", msg);
			goto out;
		}
	}

	if (perf_evlist__apply_filters(evlist, &pos)) {
		error("failed to set filter \"%s\" on event %s with %d (%s)\n",
			pos->filter, perf_evsel__name(pos), errno,
			strerror_r(errno, msg, sizeof(msg)));
		rc = -1;
		goto out;
	}

	if (perf_evlist__mmap_ex(evlist, opts->mmap_pages, false,
				 opts->auxtrace_mmap_pages,
				 opts->auxtrace_snapshot_mode) < 0) {
		if (errno == EPERM) {
			pr_err("Permission error mapping pages.\n"
			       "Consider increasing "
			       "/proc/sys/kernel/perf_event_mlock_kb,\n"
			       "or try again with a smaller value of -m/--mmap_pages.\n"
			       "(current value: %u,%u)\n",
			       opts->mmap_pages, opts->auxtrace_mmap_pages);
			rc = -errno;
		} else {
			pr_err("failed to mmap with %d (%s)\n", errno,
				strerror_r(errno, msg, sizeof(msg)));
			rc = -errno;
		}
		goto out;
	}

	session->evlist = evlist;
	perf_session__set_id_hdr_size(session);
out:
	return rc;
}

static int process_sample_event(struct perf_tool *tool,
				union perf_event *event,
				struct perf_sample *sample,
				struct perf_evsel *evsel,
				struct machine *machine)
{
	struct record *rec = container_of(tool, struct record, tool);

	rec->samples++;

	return build_id__mark_dso_hit(tool, event, sample, evsel, machine);
}

static int process_buildids(struct record *rec)
{
	struct perf_data_file *file  = &rec->file;
	struct perf_session *session = rec->session;

	if (file->size == 0)
		return 0;

	/*
	 * During this process, it'll load kernel map and replace the
	 * dso->long_name to a real pathname it found.  In this case
	 * we prefer the vmlinux path like
	 *   /lib/modules/3.16.4/build/vmlinux
	 *
	 * rather than build-id path (in debug directory).
	 *   $HOME/.debug/.build-id/f0/6e17aa50adf4d00b88925e03775de107611551
	 */
	symbol_conf.ignore_vmlinux_buildid = true;

	return perf_session__process_events(session);
}

static void perf_event__synthesize_guest_os(struct machine *machine, void *data)
{
	int err;
	struct perf_tool *tool = data;
	/*
	 *As for guest kernel when processing subcommand record&report,
	 *we arrange module mmap prior to guest kernel mmap and trigger
	 *a preload dso because default guest module symbols are loaded
	 *from guest kallsyms instead of /lib/modules/XXX/XXX. This
	 *method is used to avoid symbol missing when the first addr is
	 *in module instead of in guest kernel.
	 */
	err = perf_event__synthesize_modules(tool, process_synthesized_event,
					     machine);
	if (err < 0)
		pr_err("Couldn't record guest kernel [%d]'s reference"
		       " relocation symbol.\n", machine->pid);

	/*
	 * We use _stext for guest kernel because guest kernel's /proc/kallsyms
	 * have no _text sometimes.
	 */
	err = perf_event__synthesize_kernel_mmap(tool, process_synthesized_event,
						 machine);
	if (err < 0)
		pr_err("Couldn't record guest kernel [%d]'s reference"
		       " relocation symbol.\n", machine->pid);
}

static struct perf_event_header finished_round_event = {
	.size = sizeof(struct perf_event_header),
	.type = PERF_RECORD_FINISHED_ROUND,
};

static int record__mmap_read_all(struct record *rec)
{
	u64 bytes_written = rec->bytes_written;
	int i;
	int rc = 0;

	for (i = 0; i < rec->evlist->nr_mmaps; i++) {
		struct auxtrace_mmap *mm = &rec->evlist->mmap[i].auxtrace_mmap;

		if (rec->evlist->mmap[i].base) {
			if (record__mmap_read(rec, i) != 0) {
				rc = -1;
				goto out;
			}
		}

		if (mm->base && !rec->opts.auxtrace_snapshot_mode &&
		    record__auxtrace_mmap_read(rec, mm) != 0) {
			rc = -1;
			goto out;
		}
	}

	/*
	 * Mark the round finished in case we wrote
	 * at least one event.
	 */
	if (bytes_written != rec->bytes_written)
		rc = record__write(rec, &finished_round_event, sizeof(finished_round_event));

out:
	return rc;
}

static void record__init_features(struct record *rec)
{
	struct perf_session *session = rec->session;
	int feat;

	for (feat = HEADER_FIRST_FEATURE; feat < HEADER_LAST_FEATURE; feat++)
		perf_header__set_feat(&session->header, feat);

	if (rec->no_buildid)
		perf_header__clear_feat(&session->header, HEADER_BUILD_ID);

	if (!have_tracepoints(&rec->evlist->entries))
		perf_header__clear_feat(&session->header, HEADER_TRACING_DATA);

	if (!rec->opts.branch_stack)
		perf_header__clear_feat(&session->header, HEADER_BRANCH_STACK);

	if (!rec->opts.full_auxtrace)
		perf_header__clear_feat(&session->header, HEADER_AUXTRACE);
}

static volatile int workload_exec_errno;

/*
 * perf_evlist__prepare_workload will send a SIGUSR1
 * if the fork fails, since we asked by setting its
 * want_signal to true.
 */
static void workload_exec_failed_signal(int signo __maybe_unused,
					siginfo_t *info,
					void *ucontext __maybe_unused)
{
	workload_exec_errno = info->si_value.sival_int;
	done = 1;
	child_finished = 1;
}

static void snapshot_sig_handler(int sig);

static int __cmd_record(struct record *rec, int argc, const char **argv)
{
	int err;
	int status = 0;
	unsigned long waking = 0;
	const bool forks = argc > 0;
	struct machine *machine;
	struct perf_tool *tool = &rec->tool;
	struct record_opts *opts = &rec->opts;
	struct perf_data_file *file = &rec->file;
	struct perf_session *session;
	bool disabled = false, draining = false;
	int fd;

	rec->progname = argv[0];

	atexit(record__sig_exit);
	signal(SIGCHLD, sig_handler);
	signal(SIGINT, sig_handler);
	signal(SIGTERM, sig_handler);
	if (rec->opts.auxtrace_snapshot_mode)
		signal(SIGUSR2, snapshot_sig_handler);
	else
		signal(SIGUSR2, SIG_IGN);

	session = perf_session__new(file, false, tool);
	if (session == NULL) {
		pr_err("Perf session creation failed.\n");
		return -1;
	}

	fd = perf_data_file__fd(file);
	rec->session = session;

	record__init_features(rec);

	if (forks) {
		err = perf_evlist__prepare_workload(rec->evlist, &opts->target,
						    argv, file->is_pipe,
						    workload_exec_failed_signal);
		if (err < 0) {
			pr_err("Couldn't run the workload!\n");
			status = err;
			goto out_delete_session;
		}
	}

	if (record__open(rec) != 0) {
		err = -1;
		goto out_child;
	}

	if (!rec->evlist->nr_groups)
		perf_header__clear_feat(&session->header, HEADER_GROUP_DESC);

	if (file->is_pipe) {
		err = perf_header__write_pipe(fd);
		if (err < 0)
			goto out_child;
	} else {
		err = perf_session__write_header(session, rec->evlist, fd, false);
		if (err < 0)
			goto out_child;
	}

	if (!rec->no_buildid
	    && !perf_header__has_feat(&session->header, HEADER_BUILD_ID)) {
		pr_err("Couldn't generate buildids. "
		       "Use --no-buildid to profile anyway.\n");
		err = -1;
		goto out_child;
	}

	machine = &session->machines.host;

	if (file->is_pipe) {
		err = perf_event__synthesize_attrs(tool, session,
						   process_synthesized_event);
		if (err < 0) {
			pr_err("Couldn't synthesize attrs.\n");
			goto out_child;
		}

		if (have_tracepoints(&rec->evlist->entries)) {
			/*
			 * FIXME err <= 0 here actually means that
			 * there were no tracepoints so its not really
			 * an error, just that we don't need to
			 * synthesize anything.  We really have to
			 * return this more properly and also
			 * propagate errors that now are calling die()
			 */
			err = perf_event__synthesize_tracing_data(tool,	fd, rec->evlist,
								  process_synthesized_event);
			if (err <= 0) {
				pr_err("Couldn't record tracing data.\n");
				goto out_child;
			}
			rec->bytes_written += err;
		}
	}

	if (rec->opts.full_auxtrace) {
		err = perf_event__synthesize_auxtrace_info(rec->itr, tool,
					session, process_synthesized_event);
		if (err)
			goto out_delete_session;
	}

	err = perf_event__synthesize_kernel_mmap(tool, process_synthesized_event,
						 machine);
	if (err < 0)
		pr_err("Couldn't record kernel reference relocation symbol\n"
		       "Symbol resolution may be skewed if relocation was used (e.g. kexec).\n"
		       "Check /proc/kallsyms permission or run as root.\n");

	err = perf_event__synthesize_modules(tool, process_synthesized_event,
					     machine);
	if (err < 0)
		pr_err("Couldn't record kernel module information.\n"
		       "Symbol resolution may be skewed if relocation was used (e.g. kexec).\n"
		       "Check /proc/modules permission or run as root.\n");

	if (perf_guest) {
		machines__process_guests(&session->machines,
					 perf_event__synthesize_guest_os, tool);
	}

	err = __machine__synthesize_threads(machine, tool, &opts->target, rec->evlist->threads,
					    process_synthesized_event, opts->sample_address,
					    opts->proc_map_timeout);
	if (err != 0)
		goto out_child;

	if (rec->realtime_prio) {
		struct sched_param param;

		param.sched_priority = rec->realtime_prio;
		if (sched_setscheduler(0, SCHED_FIFO, &param)) {
			pr_err("Could not set realtime priority.\n");
			err = -1;
			goto out_child;
		}
	}

	/*
	 * When perf is starting the traced process, all the events
	 * (apart from group members) have enable_on_exec=1 set,
	 * so don't spoil it by prematurely enabling them.
	 */
	if (!target__none(&opts->target) && !opts->initial_delay)
		perf_evlist__enable(rec->evlist);

	/*
	 * Let the child rip
	 */
	if (forks)
		perf_evlist__start_workload(rec->evlist);

	if (opts->initial_delay) {
		usleep(opts->initial_delay * 1000);
		perf_evlist__enable(rec->evlist);
	}

	auxtrace_snapshot_enabled = 1;
	for (;;) {
		int hits = rec->samples;

		if (record__mmap_read_all(rec) < 0) {
			auxtrace_snapshot_enabled = 0;
			err = -1;
			goto out_child;
		}

		if (auxtrace_record__snapshot_started) {
			auxtrace_record__snapshot_started = 0;
			if (!auxtrace_snapshot_err)
				record__read_auxtrace_snapshot(rec);
			if (auxtrace_snapshot_err) {
				pr_err("AUX area tracing snapshot failed\n");
				err = -1;
				goto out_child;
			}
		}

		if (hits == rec->samples) {
			if (done || draining)
				break;
			err = perf_evlist__poll(rec->evlist, -1);
			/*
			 * Propagate error, only if there's any. Ignore positive
			 * number of returned events and interrupt error.
			 */
			if (err > 0 || (err < 0 && errno == EINTR))
				err = 0;
			waking++;

			if (perf_evlist__filter_pollfd(rec->evlist, POLLERR | POLLHUP) == 0)
				draining = true;
		}

		/*
		 * When perf is starting the traced process, at the end events
		 * die with the process and we wait for that. Thus no need to
		 * disable events in this case.
		 */
		if (done && !disabled && !target__none(&opts->target)) {
			auxtrace_snapshot_enabled = 0;
			perf_evlist__disable(rec->evlist);
			disabled = true;
		}
	}
	auxtrace_snapshot_enabled = 0;

	if (forks && workload_exec_errno) {
		char msg[STRERR_BUFSIZE];
		const char *emsg = strerror_r(workload_exec_errno, msg, sizeof(msg));
		pr_err("Workload failed: %s\n", emsg);
		err = -1;
		goto out_child;
	}

	if (!quiet)
		fprintf(stderr, "[ perf record: Woken up %ld times to write data ]\n", waking);

out_child:
	if (forks) {
		int exit_status;

		if (!child_finished)
			kill(rec->evlist->workload.pid, SIGTERM);

		wait(&exit_status);

		if (err < 0)
			status = err;
		else if (WIFEXITED(exit_status))
			status = WEXITSTATUS(exit_status);
		else if (WIFSIGNALED(exit_status))
			signr = WTERMSIG(exit_status);
	} else
		status = err;

	/* this will be recalculated during process_buildids() */
	rec->samples = 0;

	if (!err && !file->is_pipe) {
		rec->session->header.data_size += rec->bytes_written;
		file->size = lseek(perf_data_file__fd(file), 0, SEEK_CUR);

		if (!rec->no_buildid) {
			process_buildids(rec);
			/*
			 * We take all buildids when the file contains
			 * AUX area tracing data because we do not decode the
			 * trace because it would take too long.
			 */
			if (rec->opts.full_auxtrace)
				dsos__hit_all(rec->session);
		}
		perf_session__write_header(rec->session, rec->evlist, fd, true);
	}

	if (!err && !quiet) {
		char samples[128];

		if (rec->samples && !rec->opts.full_auxtrace)
			scnprintf(samples, sizeof(samples),
				  " (%" PRIu64 " samples)", rec->samples);
		else
			samples[0] = '\0';

		fprintf(stderr,	"[ perf record: Captured and wrote %.3f MB %s%s ]\n",
			perf_data_file__size(file) / 1024.0 / 1024.0,
			file->path, samples);
	}

out_delete_session:
	perf_session__delete(session);
	return status;
}

static void callchain_debug(void)
{
	static const char *str[CALLCHAIN_MAX] = { "NONE", "FP", "DWARF", "LBR" };

	pr_debug("callchain: type %s\n", str[callchain_param.record_mode]);

	if (callchain_param.record_mode == CALLCHAIN_DWARF)
		pr_debug("callchain: stack dump size %d\n",
			 callchain_param.dump_size);
}

int record_parse_callchain_opt(const struct option *opt __maybe_unused,
			       const char *arg,
			       int unset)
{
	int ret;

	callchain_param.enabled = !unset;

	/* --no-call-graph */
	if (unset) {
		callchain_param.record_mode = CALLCHAIN_NONE;
		pr_debug("callchain: disabled\n");
		return 0;
	}

	ret = parse_callchain_record_opt(arg);
	if (!ret)
		callchain_debug();

	return ret;
}

int record_callchain_opt(const struct option *opt __maybe_unused,
			 const char *arg __maybe_unused,
			 int unset __maybe_unused)
{
	callchain_param.enabled = true;

	if (callchain_param.record_mode == CALLCHAIN_NONE)
		callchain_param.record_mode = CALLCHAIN_FP;

	callchain_debug();
	return 0;
}

static int perf_record_config(const char *var, const char *value, void *cb)
{
	if (!strcmp(var, "record.call-graph"))
		var = "call-graph.record-mode"; /* fall-through */

	return perf_default_config(var, value, cb);
}

struct clockid_map {
	const char *name;
	int clockid;
};

#define CLOCKID_MAP(n, c)	\
	{ .name = n, .clockid = (c), }

#define CLOCKID_END	{ .name = NULL, }


/*
 * Add the missing ones, we need to build on many distros...
 */
#ifndef CLOCK_MONOTONIC_RAW
#define CLOCK_MONOTONIC_RAW 4
#endif
#ifndef CLOCK_BOOTTIME
#define CLOCK_BOOTTIME 7
#endif
#ifndef CLOCK_TAI
#define CLOCK_TAI 11
#endif

static const struct clockid_map clockids[] = {
	/* available for all events, NMI safe */
	CLOCKID_MAP("monotonic", CLOCK_MONOTONIC),
	CLOCKID_MAP("monotonic_raw", CLOCK_MONOTONIC_RAW),

	/* available for some events */
	CLOCKID_MAP("realtime", CLOCK_REALTIME),
	CLOCKID_MAP("boottime", CLOCK_BOOTTIME),
	CLOCKID_MAP("tai", CLOCK_TAI),

	/* available for the lazy */
	CLOCKID_MAP("mono", CLOCK_MONOTONIC),
	CLOCKID_MAP("raw", CLOCK_MONOTONIC_RAW),
	CLOCKID_MAP("real", CLOCK_REALTIME),
	CLOCKID_MAP("boot", CLOCK_BOOTTIME),

	CLOCKID_END,
};

static int parse_clockid(const struct option *opt, const char *str, int unset)
{
	struct record_opts *opts = (struct record_opts *)opt->value;
	const struct clockid_map *cm;
	const char *ostr = str;

	if (unset) {
		opts->use_clockid = 0;
		return 0;
	}

	/* no arg passed */
	if (!str)
		return 0;

	/* no setting it twice */
	if (opts->use_clockid)
		return -1;

	opts->use_clockid = true;

	/* if its a number, we're done */
	if (sscanf(str, "%d", &opts->clockid) == 1)
		return 0;

	/* allow a "CLOCK_" prefix to the name */
	if (!strncasecmp(str, "CLOCK_", 6))
		str += 6;

	for (cm = clockids; cm->name; cm++) {
		if (!strcasecmp(str, cm->name)) {
			opts->clockid = cm->clockid;
			return 0;
		}
	}

	opts->use_clockid = false;
	ui__warning("unknown clockid %s, check man page\n", ostr);
	return -1;
}

<<<<<<< HEAD
=======
static int record__parse_mmap_pages(const struct option *opt,
				    const char *str,
				    int unset __maybe_unused)
{
	struct record_opts *opts = opt->value;
	char *s, *p;
	unsigned int mmap_pages;
	int ret;

	if (!str)
		return -EINVAL;

	s = strdup(str);
	if (!s)
		return -ENOMEM;

	p = strchr(s, ',');
	if (p)
		*p = '\0';

	if (*s) {
		ret = __perf_evlist__parse_mmap_pages(&mmap_pages, s);
		if (ret)
			goto out_free;
		opts->mmap_pages = mmap_pages;
	}

	if (!p) {
		ret = 0;
		goto out_free;
	}

	ret = __perf_evlist__parse_mmap_pages(&mmap_pages, p + 1);
	if (ret)
		goto out_free;

	opts->auxtrace_mmap_pages = mmap_pages;

out_free:
	free(s);
	return ret;
}

>>>>>>> 4b8a8262
static const char * const __record_usage[] = {
	"perf record [<options>] [<command>]",
	"perf record [<options>] -- <command> [<options>]",
	NULL
};
const char * const *record_usage = __record_usage;

/*
 * XXX Ideally would be local to cmd_record() and passed to a record__new
 * because we need to have access to it in record__exit, that is called
 * after cmd_record() exits, but since record_options need to be accessible to
 * builtin-script, leave it here.
 *
 * At least we don't ouch it in all the other functions here directly.
 *
 * Just say no to tons of global variables, sigh.
 */
static struct record record = {
	.opts = {
		.sample_time	     = true,
		.mmap_pages	     = UINT_MAX,
		.user_freq	     = UINT_MAX,
		.user_interval	     = ULLONG_MAX,
		.freq		     = 4000,
		.target		     = {
			.uses_mmap   = true,
			.default_per_cpu = true,
		},
		.proc_map_timeout     = 500,
	},
	.tool = {
		.sample		= process_sample_event,
		.fork		= perf_event__process_fork,
		.comm		= perf_event__process_comm,
		.mmap		= perf_event__process_mmap,
		.mmap2		= perf_event__process_mmap2,
	},
};

#define CALLCHAIN_HELP "setup and enables call-graph (stack chain/backtrace) recording: "

#ifdef HAVE_DWARF_UNWIND_SUPPORT
const char record_callchain_help[] = CALLCHAIN_HELP "fp dwarf lbr";
#else
const char record_callchain_help[] = CALLCHAIN_HELP "fp lbr";
#endif

/*
 * XXX Will stay a global variable till we fix builtin-script.c to stop messing
 * with it and switch to use the library functions in perf_evlist that came
 * from builtin-record.c, i.e. use record_opts,
 * perf_evlist__prepare_workload, etc instead of fork+exec'in 'perf record',
 * using pipes, etc.
 */
struct option __record_options[] = {
	OPT_CALLBACK('e', "event", &record.evlist, "event",
		     "event selector. use 'perf list' to list available events",
		     parse_events_option),
	OPT_CALLBACK(0, "filter", &record.evlist, "filter",
		     "event filter", parse_filter),
	OPT_STRING('p', "pid", &record.opts.target.pid, "pid",
		    "record events on existing process id"),
	OPT_STRING('t', "tid", &record.opts.target.tid, "tid",
		    "record events on existing thread id"),
	OPT_INTEGER('r', "realtime", &record.realtime_prio,
		    "collect data with this RT SCHED_FIFO priority"),
	OPT_BOOLEAN(0, "no-buffering", &record.opts.no_buffering,
		    "collect data without buffering"),
	OPT_BOOLEAN('R', "raw-samples", &record.opts.raw_samples,
		    "collect raw sample records from all opened counters"),
	OPT_BOOLEAN('a', "all-cpus", &record.opts.target.system_wide,
			    "system-wide collection from all CPUs"),
	OPT_STRING('C', "cpu", &record.opts.target.cpu_list, "cpu",
		    "list of cpus to monitor"),
	OPT_U64('c', "count", &record.opts.user_interval, "event period to sample"),
	OPT_STRING('o', "output", &record.file.path, "file",
		    "output file name"),
	OPT_BOOLEAN_SET('i', "no-inherit", &record.opts.no_inherit,
			&record.opts.no_inherit_set,
			"child tasks do not inherit counters"),
	OPT_UINTEGER('F', "freq", &record.opts.user_freq, "profile at this frequency"),
	OPT_CALLBACK('m', "mmap-pages", &record.opts, "pages[,pages]",
		     "number of mmap data pages and AUX area tracing mmap pages",
		     record__parse_mmap_pages),
	OPT_BOOLEAN(0, "group", &record.opts.group,
		    "put the counters into a counter group"),
	OPT_CALLBACK_NOOPT('g', NULL, &record.opts,
			   NULL, "enables call-graph recording" ,
			   &record_callchain_opt),
	OPT_CALLBACK(0, "call-graph", &record.opts,
		     "mode[,dump_size]", record_callchain_help,
		     &record_parse_callchain_opt),
	OPT_INCR('v', "verbose", &verbose,
		    "be more verbose (show counter open errors, etc)"),
	OPT_BOOLEAN('q', "quiet", &quiet, "don't print any message"),
	OPT_BOOLEAN('s', "stat", &record.opts.inherit_stat,
		    "per thread counts"),
	OPT_BOOLEAN('d', "data", &record.opts.sample_address, "Record the sample addresses"),
	OPT_BOOLEAN('T', "timestamp", &record.opts.sample_time, "Record the sample timestamps"),
	OPT_BOOLEAN('P', "period", &record.opts.period, "Record the sample period"),
	OPT_BOOLEAN('n', "no-samples", &record.opts.no_samples,
		    "don't sample"),
	OPT_BOOLEAN('N', "no-buildid-cache", &record.no_buildid_cache,
		    "do not update the buildid cache"),
	OPT_BOOLEAN('B', "no-buildid", &record.no_buildid,
		    "do not collect buildids in perf.data"),
	OPT_CALLBACK('G', "cgroup", &record.evlist, "name",
		     "monitor event in cgroup name only",
		     parse_cgroups),
	OPT_UINTEGER('D', "delay", &record.opts.initial_delay,
		  "ms to wait before starting measurement after program start"),
	OPT_STRING('u', "uid", &record.opts.target.uid_str, "user",
		   "user to profile"),

	OPT_CALLBACK_NOOPT('b', "branch-any", &record.opts.branch_stack,
		     "branch any", "sample any taken branches",
		     parse_branch_stack),

	OPT_CALLBACK('j', "branch-filter", &record.opts.branch_stack,
		     "branch filter mask", "branch stack filter modes",
		     parse_branch_stack),
	OPT_BOOLEAN('W', "weight", &record.opts.sample_weight,
		    "sample by weight (on special events only)"),
	OPT_BOOLEAN(0, "transaction", &record.opts.sample_transaction,
		    "sample transaction flags (special events only)"),
	OPT_BOOLEAN(0, "per-thread", &record.opts.target.per_thread,
		    "use per-thread mmaps"),
	OPT_BOOLEAN('I', "intr-regs", &record.opts.sample_intr_regs,
		    "Sample machine registers on interrupt"),
	OPT_BOOLEAN(0, "running-time", &record.opts.running_time,
		    "Record running/enabled time of read (:S) events"),
	OPT_CALLBACK('k', "clockid", &record.opts,
	"clockid", "clockid to use for events, see clock_gettime()",
	parse_clockid),
<<<<<<< HEAD
=======
	OPT_STRING_OPTARG('S', "snapshot", &record.opts.auxtrace_snapshot_opts,
			  "opts", "AUX area tracing Snapshot Mode", ""),
	OPT_UINTEGER(0, "proc-map-timeout", &record.opts.proc_map_timeout,
			"per thread proc mmap processing timeout in ms"),
>>>>>>> 4b8a8262
	OPT_END()
};

struct option *record_options = __record_options;

int cmd_record(int argc, const char **argv, const char *prefix __maybe_unused)
{
	int err;
	struct record *rec = &record;
	char errbuf[BUFSIZ];

	rec->evlist = perf_evlist__new();
	if (rec->evlist == NULL)
		return -ENOMEM;

	perf_config(perf_record_config, rec);

	argc = parse_options(argc, argv, record_options, record_usage,
			    PARSE_OPT_STOP_AT_NON_OPTION);
	if (!argc && target__none(&rec->opts.target))
		usage_with_options(record_usage, record_options);

	if (nr_cgroups && !rec->opts.target.system_wide) {
		ui__error("cgroup monitoring only available in"
			  " system-wide mode\n");
		usage_with_options(record_usage, record_options);
	}

	if (!rec->itr) {
		rec->itr = auxtrace_record__init(rec->evlist, &err);
		if (err)
			return err;
	}

	err = auxtrace_parse_snapshot_options(rec->itr, &rec->opts,
					      rec->opts.auxtrace_snapshot_opts);
	if (err)
		return err;

	err = -ENOMEM;

	symbol__init(NULL);

	if (symbol_conf.kptr_restrict)
		pr_warning(
"WARNING: Kernel address maps (/proc/{kallsyms,modules}) are restricted,\n"
"check /proc/sys/kernel/kptr_restrict.\n\n"
"Samples in kernel functions may not be resolved if a suitable vmlinux\n"
"file is not found in the buildid cache or in the vmlinux path.\n\n"
"Samples in kernel modules won't be resolved at all.\n\n"
"If some relocation was applied (e.g. kexec) symbols may be misresolved\n"
"even with a suitable vmlinux or kallsyms file.\n\n");

	if (rec->no_buildid_cache || rec->no_buildid)
		disable_buildid_cache();

	if (rec->evlist->nr_entries == 0 &&
	    perf_evlist__add_default(rec->evlist) < 0) {
		pr_err("Not enough memory for event selector list\n");
		goto out_symbol_exit;
	}

	if (rec->opts.target.tid && !rec->opts.no_inherit_set)
		rec->opts.no_inherit = true;

	err = target__validate(&rec->opts.target);
	if (err) {
		target__strerror(&rec->opts.target, err, errbuf, BUFSIZ);
		ui__warning("%s", errbuf);
	}

	err = target__parse_uid(&rec->opts.target);
	if (err) {
		int saved_errno = errno;

		target__strerror(&rec->opts.target, err, errbuf, BUFSIZ);
		ui__error("%s", errbuf);

		err = -saved_errno;
		goto out_symbol_exit;
	}

	err = -ENOMEM;
	if (perf_evlist__create_maps(rec->evlist, &rec->opts.target) < 0)
		usage_with_options(record_usage, record_options);

	err = auxtrace_record__options(rec->itr, rec->evlist, &rec->opts);
	if (err)
		goto out_symbol_exit;

	if (record_opts__config(&rec->opts)) {
		err = -EINVAL;
		goto out_symbol_exit;
	}

	err = __cmd_record(&record, argc, argv);
out_symbol_exit:
	perf_evlist__delete(rec->evlist);
	symbol__exit();
	auxtrace_record__free(rec->itr);
	return err;
}

static void snapshot_sig_handler(int sig __maybe_unused)
{
	if (!auxtrace_snapshot_enabled)
		return;
	auxtrace_snapshot_enabled = 0;
	auxtrace_snapshot_err = auxtrace_record__snapshot_start(record.itr);
	auxtrace_record__snapshot_started = 1;
}<|MERGE_RESOLUTION|>--- conflicted
+++ resolved
@@ -889,8 +889,6 @@
 	return -1;
 }
 
-<<<<<<< HEAD
-=======
 static int record__parse_mmap_pages(const struct option *opt,
 				    const char *str,
 				    int unset __maybe_unused)
@@ -934,7 +932,6 @@
 	return ret;
 }
 
->>>>>>> 4b8a8262
 static const char * const __record_usage[] = {
 	"perf record [<options>] [<command>]",
 	"perf record [<options>] -- <command> [<options>]",
@@ -1069,13 +1066,10 @@
 	OPT_CALLBACK('k', "clockid", &record.opts,
 	"clockid", "clockid to use for events, see clock_gettime()",
 	parse_clockid),
-<<<<<<< HEAD
-=======
 	OPT_STRING_OPTARG('S', "snapshot", &record.opts.auxtrace_snapshot_opts,
 			  "opts", "AUX area tracing Snapshot Mode", ""),
 	OPT_UINTEGER(0, "proc-map-timeout", &record.opts.proc_map_timeout,
 			"per thread proc mmap processing timeout in ms"),
->>>>>>> 4b8a8262
 	OPT_END()
 };
 
