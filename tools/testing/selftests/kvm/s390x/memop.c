--- conflicted
+++ resolved
@@ -756,37 +756,19 @@
 
 int main(int argc, char *argv[])
 {
-<<<<<<< HEAD
-	int memop_cap, extension_cap, idx;
-=======
 	int extension_cap, idx;
 
 	TEST_REQUIRE(kvm_has_cap(KVM_CAP_S390_MEM_OP));
->>>>>>> e20918f6
 
 	setbuf(stdout, NULL);	/* Tell stdout not to buffer its content */
 
 	ksft_print_header();
-<<<<<<< HEAD
-
-	memop_cap = kvm_check_cap(KVM_CAP_S390_MEM_OP);
-	extension_cap = kvm_check_cap(KVM_CAP_S390_MEM_OP_EXTENSION);
-	if (!memop_cap) {
-		ksft_exit_skip("CAP_S390_MEM_OP not supported.\n");
-	}
-
-	ksft_set_plan(ARRAY_SIZE(testlist));
-
-	for (idx = 0; idx < ARRAY_SIZE(testlist); idx++) {
-		if (testlist[idx].extension >= extension_cap) {
-=======
 
 	ksft_set_plan(ARRAY_SIZE(testlist));
 
 	extension_cap = kvm_check_cap(KVM_CAP_S390_MEM_OP_EXTENSION);
 	for (idx = 0; idx < ARRAY_SIZE(testlist); idx++) {
 		if (extension_cap >= testlist[idx].extension) {
->>>>>>> e20918f6
 			testlist[idx].test();
 			ksft_test_result_pass("%s\n", testlist[idx].name);
 		} else {
