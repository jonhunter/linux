// SPDX-License-Identifier: GPL-2.0
/*
 * Test for x86 KVM_SET_PMU_EVENT_FILTER.
 *
 * Copyright (C) 2022, Google LLC.
 *
 * This work is licensed under the terms of the GNU GPL, version 2.
 *
 * Verifies the expected behavior of allow lists and deny lists for
 * virtual PMU events.
 */
<<<<<<< HEAD

#define _GNU_SOURCE /* for program_invocation_short_name */

=======
>>>>>>> 0c383648
#include "kvm_util.h"
#include "pmu.h"
#include "processor.h"
#include "test_util.h"

#define NUM_BRANCHES 42
#define MAX_TEST_EVENTS		10

#define PMU_EVENT_FILTER_INVALID_ACTION		(KVM_PMU_EVENT_DENY + 1)
#define PMU_EVENT_FILTER_INVALID_FLAGS			(KVM_PMU_EVENT_FLAGS_VALID_MASK << 1)
#define PMU_EVENT_FILTER_INVALID_NEVENTS		(KVM_PMU_EVENT_FILTER_MAX_EVENTS + 1)

struct __kvm_pmu_event_filter {
	__u32 action;
	__u32 nevents;
	__u32 fixed_counter_bitmap;
	__u32 flags;
	__u32 pad[4];
	__u64 events[KVM_PMU_EVENT_FILTER_MAX_EVENTS];
};

/*
 * This event list comprises Intel's known architectural events, plus AMD's
 * "retired branch instructions" for Zen1-Zen3 (and* possibly other AMD CPUs).
 * Note, AMD and Intel use the same encoding for instructions retired.
 */
kvm_static_assert(INTEL_ARCH_INSTRUCTIONS_RETIRED == AMD_ZEN_INSTRUCTIONS_RETIRED);

static const struct __kvm_pmu_event_filter base_event_filter = {
	.nevents = ARRAY_SIZE(base_event_filter.events),
	.events = {
		INTEL_ARCH_CPU_CYCLES,
		INTEL_ARCH_INSTRUCTIONS_RETIRED,
		INTEL_ARCH_REFERENCE_CYCLES,
		INTEL_ARCH_LLC_REFERENCES,
		INTEL_ARCH_LLC_MISSES,
		INTEL_ARCH_BRANCHES_RETIRED,
		INTEL_ARCH_BRANCHES_MISPREDICTED,
		INTEL_ARCH_TOPDOWN_SLOTS,
		AMD_ZEN_BRANCHES_RETIRED,
	},
};

struct {
	uint64_t loads;
	uint64_t stores;
	uint64_t loads_stores;
	uint64_t branches_retired;
	uint64_t instructions_retired;
} pmc_results;

/*
 * If we encounter a #GP during the guest PMU sanity check, then the guest
 * PMU is not functional. Inform the hypervisor via GUEST_SYNC(0).
 */
static void guest_gp_handler(struct ex_regs *regs)
{
	GUEST_SYNC(-EFAULT);
}

/*
 * Check that we can write a new value to the given MSR and read it back.
 * The caller should provide a non-empty set of bits that are safe to flip.
 *
 * Return on success. GUEST_SYNC(0) on error.
 */
static void check_msr(uint32_t msr, uint64_t bits_to_flip)
{
	uint64_t v = rdmsr(msr) ^ bits_to_flip;

	wrmsr(msr, v);
	if (rdmsr(msr) != v)
		GUEST_SYNC(-EIO);

	v ^= bits_to_flip;
	wrmsr(msr, v);
	if (rdmsr(msr) != v)
		GUEST_SYNC(-EIO);
}

static void run_and_measure_loop(uint32_t msr_base)
{
	const uint64_t branches_retired = rdmsr(msr_base + 0);
	const uint64_t insn_retired = rdmsr(msr_base + 1);

	__asm__ __volatile__("loop ." : "+c"((int){NUM_BRANCHES}));

	pmc_results.branches_retired = rdmsr(msr_base + 0) - branches_retired;
	pmc_results.instructions_retired = rdmsr(msr_base + 1) - insn_retired;
}

static void intel_guest_code(void)
{
	check_msr(MSR_CORE_PERF_GLOBAL_CTRL, 1);
	check_msr(MSR_P6_EVNTSEL0, 0xffff);
	check_msr(MSR_IA32_PMC0, 0xffff);
	GUEST_SYNC(0);

	for (;;) {
		wrmsr(MSR_CORE_PERF_GLOBAL_CTRL, 0);
		wrmsr(MSR_P6_EVNTSEL0, ARCH_PERFMON_EVENTSEL_ENABLE |
		      ARCH_PERFMON_EVENTSEL_OS | INTEL_ARCH_BRANCHES_RETIRED);
		wrmsr(MSR_P6_EVNTSEL1, ARCH_PERFMON_EVENTSEL_ENABLE |
		      ARCH_PERFMON_EVENTSEL_OS | INTEL_ARCH_INSTRUCTIONS_RETIRED);
		wrmsr(MSR_CORE_PERF_GLOBAL_CTRL, 0x3);

		run_and_measure_loop(MSR_IA32_PMC0);
		GUEST_SYNC(0);
	}
}

/*
 * To avoid needing a check for CPUID.80000001:ECX.PerfCtrExtCore[bit 23],
 * this code uses the always-available, legacy K7 PMU MSRs, which alias to
 * the first four of the six extended core PMU MSRs.
 */
static void amd_guest_code(void)
{
	check_msr(MSR_K7_EVNTSEL0, 0xffff);
	check_msr(MSR_K7_PERFCTR0, 0xffff);
	GUEST_SYNC(0);

	for (;;) {
		wrmsr(MSR_K7_EVNTSEL0, 0);
		wrmsr(MSR_K7_EVNTSEL0, ARCH_PERFMON_EVENTSEL_ENABLE |
		      ARCH_PERFMON_EVENTSEL_OS | AMD_ZEN_BRANCHES_RETIRED);
		wrmsr(MSR_K7_EVNTSEL1, ARCH_PERFMON_EVENTSEL_ENABLE |
		      ARCH_PERFMON_EVENTSEL_OS | AMD_ZEN_INSTRUCTIONS_RETIRED);

		run_and_measure_loop(MSR_K7_PERFCTR0);
		GUEST_SYNC(0);
	}
}

/*
 * Run the VM to the next GUEST_SYNC(value), and return the value passed
 * to the sync. Any other exit from the guest is fatal.
 */
static uint64_t run_vcpu_to_sync(struct kvm_vcpu *vcpu)
{
	struct ucall uc;

	vcpu_run(vcpu);
	TEST_ASSERT_KVM_EXIT_REASON(vcpu, KVM_EXIT_IO);
	get_ucall(vcpu, &uc);
	TEST_ASSERT(uc.cmd == UCALL_SYNC,
		    "Received ucall other than UCALL_SYNC: %lu", uc.cmd);
	return uc.args[1];
}

static void run_vcpu_and_sync_pmc_results(struct kvm_vcpu *vcpu)
{
	uint64_t r;

	memset(&pmc_results, 0, sizeof(pmc_results));
	sync_global_to_guest(vcpu->vm, pmc_results);

	r = run_vcpu_to_sync(vcpu);
	TEST_ASSERT(!r, "Unexpected sync value: 0x%lx", r);

	sync_global_from_guest(vcpu->vm, pmc_results);
}

/*
 * In a nested environment or if the vPMU is disabled, the guest PMU
 * might not work as architected (accessing the PMU MSRs may raise
 * #GP, or writes could simply be discarded). In those situations,
 * there is no point in running these tests. The guest code will perform
 * a sanity check and then GUEST_SYNC(success). In the case of failure,
 * the behavior of the guest on resumption is undefined.
 */
static bool sanity_check_pmu(struct kvm_vcpu *vcpu)
{
	uint64_t r;

	vm_install_exception_handler(vcpu->vm, GP_VECTOR, guest_gp_handler);
	r = run_vcpu_to_sync(vcpu);
	vm_install_exception_handler(vcpu->vm, GP_VECTOR, NULL);

	return !r;
}

/*
 * Remove the first occurrence of 'event' (if any) from the filter's
 * event list.
 */
static void remove_event(struct __kvm_pmu_event_filter *f, uint64_t event)
{
	bool found = false;
	int i;

	for (i = 0; i < f->nevents; i++) {
		if (found)
			f->events[i - 1] = f->events[i];
		else
			found = f->events[i] == event;
	}
	if (found)
		f->nevents--;
}

#define ASSERT_PMC_COUNTING_INSTRUCTIONS()						\
do {											\
	uint64_t br = pmc_results.branches_retired;					\
	uint64_t ir = pmc_results.instructions_retired;					\
											\
	if (br && br != NUM_BRANCHES)							\
		pr_info("%s: Branch instructions retired = %lu (expected %u)\n",	\
			__func__, br, NUM_BRANCHES);					\
	TEST_ASSERT(br, "%s: Branch instructions retired = %lu (expected > 0)",		\
		    __func__, br);							\
	TEST_ASSERT(ir,	"%s: Instructions retired = %lu (expected > 0)",		\
		    __func__, ir);							\
} while (0)

#define ASSERT_PMC_NOT_COUNTING_INSTRUCTIONS()						\
do {											\
	uint64_t br = pmc_results.branches_retired;					\
	uint64_t ir = pmc_results.instructions_retired;					\
											\
	TEST_ASSERT(!br, "%s: Branch instructions retired = %lu (expected 0)",		\
		    __func__, br);							\
	TEST_ASSERT(!ir, "%s: Instructions retired = %lu (expected 0)",			\
		    __func__, ir);							\
} while (0)

static void test_without_filter(struct kvm_vcpu *vcpu)
{
	run_vcpu_and_sync_pmc_results(vcpu);

	ASSERT_PMC_COUNTING_INSTRUCTIONS();
}

static void test_with_filter(struct kvm_vcpu *vcpu,
			     struct __kvm_pmu_event_filter *__f)
{
	struct kvm_pmu_event_filter *f = (void *)__f;

	vm_ioctl(vcpu->vm, KVM_SET_PMU_EVENT_FILTER, f);
	run_vcpu_and_sync_pmc_results(vcpu);
}

static void test_amd_deny_list(struct kvm_vcpu *vcpu)
{
	struct __kvm_pmu_event_filter f = {
		.action = KVM_PMU_EVENT_DENY,
		.nevents = 1,
		.events = {
			RAW_EVENT(0x1C2, 0),
		},
	};

	test_with_filter(vcpu, &f);

	ASSERT_PMC_COUNTING_INSTRUCTIONS();
}

static void test_member_deny_list(struct kvm_vcpu *vcpu)
{
	struct __kvm_pmu_event_filter f = base_event_filter;

	f.action = KVM_PMU_EVENT_DENY;
	test_with_filter(vcpu, &f);

	ASSERT_PMC_NOT_COUNTING_INSTRUCTIONS();
}

static void test_member_allow_list(struct kvm_vcpu *vcpu)
{
	struct __kvm_pmu_event_filter f = base_event_filter;

	f.action = KVM_PMU_EVENT_ALLOW;
	test_with_filter(vcpu, &f);

	ASSERT_PMC_COUNTING_INSTRUCTIONS();
}

static void test_not_member_deny_list(struct kvm_vcpu *vcpu)
{
	struct __kvm_pmu_event_filter f = base_event_filter;
<<<<<<< HEAD

	f.action = KVM_PMU_EVENT_DENY;

=======

	f.action = KVM_PMU_EVENT_DENY;

>>>>>>> 0c383648
	remove_event(&f, INTEL_ARCH_INSTRUCTIONS_RETIRED);
	remove_event(&f, INTEL_ARCH_BRANCHES_RETIRED);
	remove_event(&f, AMD_ZEN_BRANCHES_RETIRED);
	test_with_filter(vcpu, &f);

	ASSERT_PMC_COUNTING_INSTRUCTIONS();
}

static void test_not_member_allow_list(struct kvm_vcpu *vcpu)
{
	struct __kvm_pmu_event_filter f = base_event_filter;
<<<<<<< HEAD

	f.action = KVM_PMU_EVENT_ALLOW;

=======

	f.action = KVM_PMU_EVENT_ALLOW;

>>>>>>> 0c383648
	remove_event(&f, INTEL_ARCH_INSTRUCTIONS_RETIRED);
	remove_event(&f, INTEL_ARCH_BRANCHES_RETIRED);
	remove_event(&f, AMD_ZEN_BRANCHES_RETIRED);
	test_with_filter(vcpu, &f);

	ASSERT_PMC_NOT_COUNTING_INSTRUCTIONS();
}

/*
 * Verify that setting KVM_PMU_CAP_DISABLE prevents the use of the PMU.
 *
 * Note that KVM_CAP_PMU_CAPABILITY must be invoked prior to creating VCPUs.
 */
static void test_pmu_config_disable(void (*guest_code)(void))
{
	struct kvm_vcpu *vcpu;
	int r;
	struct kvm_vm *vm;

	r = kvm_check_cap(KVM_CAP_PMU_CAPABILITY);
	if (!(r & KVM_PMU_CAP_DISABLE))
		return;

	vm = vm_create(1);

	vm_enable_cap(vm, KVM_CAP_PMU_CAPABILITY, KVM_PMU_CAP_DISABLE);

	vcpu = vm_vcpu_add(vm, 0, guest_code);
	TEST_ASSERT(!sanity_check_pmu(vcpu),
		    "Guest should not be able to use disabled PMU.");

	kvm_vm_free(vm);
}

/*
 * On Intel, check for a non-zero PMU version, at least one general-purpose
 * counter per logical processor, and support for counting the number of branch
 * instructions retired.
 */
static bool use_intel_pmu(void)
{
	return host_cpu_is_intel &&
	       kvm_cpu_property(X86_PROPERTY_PMU_VERSION) &&
	       kvm_cpu_property(X86_PROPERTY_PMU_NR_GP_COUNTERS) &&
	       kvm_pmu_has(X86_PMU_FEATURE_BRANCH_INSNS_RETIRED);
}

static bool is_zen1(uint32_t family, uint32_t model)
{
	return family == 0x17 && model <= 0x0f;
}

static bool is_zen2(uint32_t family, uint32_t model)
{
	return family == 0x17 && model >= 0x30 && model <= 0x3f;
}

static bool is_zen3(uint32_t family, uint32_t model)
{
	return family == 0x19 && model <= 0x0f;
}

/*
 * Determining AMD support for a PMU event requires consulting the AMD
 * PPR for the CPU or reference material derived therefrom. The AMD
 * test code herein has been verified to work on Zen1, Zen2, and Zen3.
 *
 * Feel free to add more AMD CPUs that are documented to support event
 * select 0xc2 umask 0 as "retired branch instructions."
 */
static bool use_amd_pmu(void)
{
	uint32_t family = kvm_cpu_family();
	uint32_t model = kvm_cpu_model();

	return host_cpu_is_amd &&
		(is_zen1(family, model) ||
		 is_zen2(family, model) ||
		 is_zen3(family, model));
}

/*
 * "MEM_INST_RETIRED.ALL_LOADS", "MEM_INST_RETIRED.ALL_STORES", and
 * "MEM_INST_RETIRED.ANY" from https://perfmon-events.intel.com/
 * supported on Intel Xeon processors:
 *  - Sapphire Rapids, Ice Lake, Cascade Lake, Skylake.
 */
#define MEM_INST_RETIRED		0xD0
#define MEM_INST_RETIRED_LOAD		RAW_EVENT(MEM_INST_RETIRED, 0x81)
#define MEM_INST_RETIRED_STORE		RAW_EVENT(MEM_INST_RETIRED, 0x82)
#define MEM_INST_RETIRED_LOAD_STORE	RAW_EVENT(MEM_INST_RETIRED, 0x83)

static bool supports_event_mem_inst_retired(void)
{
	uint32_t eax, ebx, ecx, edx;

	cpuid(1, &eax, &ebx, &ecx, &edx);
	if (x86_family(eax) == 0x6) {
		switch (x86_model(eax)) {
		/* Sapphire Rapids */
		case 0x8F:
		/* Ice Lake */
		case 0x6A:
		/* Skylake */
		/* Cascade Lake */
		case 0x55:
			return true;
		}
	}

	return false;
}

/*
 * "LS Dispatch", from Processor Programming Reference
 * (PPR) for AMD Family 17h Model 01h, Revision B1 Processors,
 * Preliminary Processor Programming Reference (PPR) for AMD Family
 * 17h Model 31h, Revision B0 Processors, and Preliminary Processor
 * Programming Reference (PPR) for AMD Family 19h Model 01h, Revision
 * B1 Processors Volume 1 of 2.
 */
#define LS_DISPATCH		0x29
#define LS_DISPATCH_LOAD	RAW_EVENT(LS_DISPATCH, BIT(0))
#define LS_DISPATCH_STORE	RAW_EVENT(LS_DISPATCH, BIT(1))
#define LS_DISPATCH_LOAD_STORE	RAW_EVENT(LS_DISPATCH, BIT(2))

#define INCLUDE_MASKED_ENTRY(event_select, mask, match) \
	KVM_PMU_ENCODE_MASKED_ENTRY(event_select, mask, match, false)
#define EXCLUDE_MASKED_ENTRY(event_select, mask, match) \
	KVM_PMU_ENCODE_MASKED_ENTRY(event_select, mask, match, true)

static void masked_events_guest_test(uint32_t msr_base)
{
	/*
	 * The actual value of the counters don't determine the outcome of
	 * the test.  Only that they are zero or non-zero.
	 */
	const uint64_t loads = rdmsr(msr_base + 0);
	const uint64_t stores = rdmsr(msr_base + 1);
	const uint64_t loads_stores = rdmsr(msr_base + 2);
	int val;


	__asm__ __volatile__("movl $0, %[v];"
			     "movl %[v], %%eax;"
			     "incl %[v];"
			     : [v]"+m"(val) :: "eax");

	pmc_results.loads = rdmsr(msr_base + 0) - loads;
	pmc_results.stores = rdmsr(msr_base + 1) - stores;
	pmc_results.loads_stores = rdmsr(msr_base + 2) - loads_stores;
}

static void intel_masked_events_guest_code(void)
{
	for (;;) {
		wrmsr(MSR_CORE_PERF_GLOBAL_CTRL, 0);

		wrmsr(MSR_P6_EVNTSEL0 + 0, ARCH_PERFMON_EVENTSEL_ENABLE |
		      ARCH_PERFMON_EVENTSEL_OS | MEM_INST_RETIRED_LOAD);
		wrmsr(MSR_P6_EVNTSEL0 + 1, ARCH_PERFMON_EVENTSEL_ENABLE |
		      ARCH_PERFMON_EVENTSEL_OS | MEM_INST_RETIRED_STORE);
		wrmsr(MSR_P6_EVNTSEL0 + 2, ARCH_PERFMON_EVENTSEL_ENABLE |
		      ARCH_PERFMON_EVENTSEL_OS | MEM_INST_RETIRED_LOAD_STORE);

		wrmsr(MSR_CORE_PERF_GLOBAL_CTRL, 0x7);

		masked_events_guest_test(MSR_IA32_PMC0);
		GUEST_SYNC(0);
	}
}

static void amd_masked_events_guest_code(void)
{
	for (;;) {
		wrmsr(MSR_K7_EVNTSEL0, 0);
		wrmsr(MSR_K7_EVNTSEL1, 0);
		wrmsr(MSR_K7_EVNTSEL2, 0);

		wrmsr(MSR_K7_EVNTSEL0, ARCH_PERFMON_EVENTSEL_ENABLE |
		      ARCH_PERFMON_EVENTSEL_OS | LS_DISPATCH_LOAD);
		wrmsr(MSR_K7_EVNTSEL1, ARCH_PERFMON_EVENTSEL_ENABLE |
		      ARCH_PERFMON_EVENTSEL_OS | LS_DISPATCH_STORE);
		wrmsr(MSR_K7_EVNTSEL2, ARCH_PERFMON_EVENTSEL_ENABLE |
		      ARCH_PERFMON_EVENTSEL_OS | LS_DISPATCH_LOAD_STORE);

		masked_events_guest_test(MSR_K7_PERFCTR0);
		GUEST_SYNC(0);
	}
}

static void run_masked_events_test(struct kvm_vcpu *vcpu,
				   const uint64_t masked_events[],
				   const int nmasked_events)
{
	struct __kvm_pmu_event_filter f = {
		.nevents = nmasked_events,
		.action = KVM_PMU_EVENT_ALLOW,
		.flags = KVM_PMU_EVENT_FLAG_MASKED_EVENTS,
	};

	memcpy(f.events, masked_events, sizeof(uint64_t) * nmasked_events);
	test_with_filter(vcpu, &f);
}

#define ALLOW_LOADS		BIT(0)
#define ALLOW_STORES		BIT(1)
#define ALLOW_LOADS_STORES	BIT(2)

struct masked_events_test {
	uint64_t intel_events[MAX_TEST_EVENTS];
	uint64_t intel_event_end;
	uint64_t amd_events[MAX_TEST_EVENTS];
	uint64_t amd_event_end;
	const char *msg;
	uint32_t flags;
};

/*
 * These are the test cases for the masked events tests.
 *
 * For each test, the guest enables 3 PMU counters (loads, stores,
 * loads + stores).  The filter is then set in KVM with the masked events
 * provided.  The test then verifies that the counters agree with which
 * ones should be counting and which ones should be filtered.
 */
const struct masked_events_test test_cases[] = {
	{
		.intel_events = {
			INCLUDE_MASKED_ENTRY(MEM_INST_RETIRED, 0xFF, 0x81),
		},
		.amd_events = {
			INCLUDE_MASKED_ENTRY(LS_DISPATCH, 0xFF, BIT(0)),
		},
		.msg = "Only allow loads.",
		.flags = ALLOW_LOADS,
	}, {
		.intel_events = {
			INCLUDE_MASKED_ENTRY(MEM_INST_RETIRED, 0xFF, 0x82),
		},
		.amd_events = {
			INCLUDE_MASKED_ENTRY(LS_DISPATCH, 0xFF, BIT(1)),
		},
		.msg = "Only allow stores.",
		.flags = ALLOW_STORES,
	}, {
		.intel_events = {
			INCLUDE_MASKED_ENTRY(MEM_INST_RETIRED, 0xFF, 0x83),
		},
		.amd_events = {
			INCLUDE_MASKED_ENTRY(LS_DISPATCH, 0xFF, BIT(2)),
		},
		.msg = "Only allow loads + stores.",
		.flags = ALLOW_LOADS_STORES,
	}, {
		.intel_events = {
			INCLUDE_MASKED_ENTRY(MEM_INST_RETIRED, 0x7C, 0),
			EXCLUDE_MASKED_ENTRY(MEM_INST_RETIRED, 0xFF, 0x83),
		},
		.amd_events = {
			INCLUDE_MASKED_ENTRY(LS_DISPATCH, ~(BIT(0) | BIT(1)), 0),
		},
		.msg = "Only allow loads and stores.",
		.flags = ALLOW_LOADS | ALLOW_STORES,
	}, {
		.intel_events = {
			INCLUDE_MASKED_ENTRY(MEM_INST_RETIRED, 0x7C, 0),
			EXCLUDE_MASKED_ENTRY(MEM_INST_RETIRED, 0xFF, 0x82),
		},
		.amd_events = {
			INCLUDE_MASKED_ENTRY(LS_DISPATCH, 0xF8, 0),
			EXCLUDE_MASKED_ENTRY(LS_DISPATCH, 0xFF, BIT(1)),
		},
		.msg = "Only allow loads and loads + stores.",
		.flags = ALLOW_LOADS | ALLOW_LOADS_STORES
	}, {
		.intel_events = {
			INCLUDE_MASKED_ENTRY(MEM_INST_RETIRED, 0xFE, 0x82),
		},
		.amd_events = {
			INCLUDE_MASKED_ENTRY(LS_DISPATCH, 0xF8, 0),
			EXCLUDE_MASKED_ENTRY(LS_DISPATCH, 0xFF, BIT(0)),
		},
		.msg = "Only allow stores and loads + stores.",
		.flags = ALLOW_STORES | ALLOW_LOADS_STORES
	}, {
		.intel_events = {
			INCLUDE_MASKED_ENTRY(MEM_INST_RETIRED, 0x7C, 0),
		},
		.amd_events = {
			INCLUDE_MASKED_ENTRY(LS_DISPATCH, 0xF8, 0),
		},
		.msg = "Only allow loads, stores, and loads + stores.",
		.flags = ALLOW_LOADS | ALLOW_STORES | ALLOW_LOADS_STORES
	},
};

static int append_test_events(const struct masked_events_test *test,
			      uint64_t *events, int nevents)
{
	const uint64_t *evts;
	int i;

	evts = use_intel_pmu() ? test->intel_events : test->amd_events;
	for (i = 0; i < MAX_TEST_EVENTS; i++) {
		if (evts[i] == 0)
			break;

		events[nevents + i] = evts[i];
	}

	return nevents + i;
}

static bool bool_eq(bool a, bool b)
{
	return a == b;
}

static void run_masked_events_tests(struct kvm_vcpu *vcpu, uint64_t *events,
				    int nevents)
{
	int ntests = ARRAY_SIZE(test_cases);
	int i, n;

	for (i = 0; i < ntests; i++) {
		const struct masked_events_test *test = &test_cases[i];

		/* Do any test case events overflow MAX_TEST_EVENTS? */
		assert(test->intel_event_end == 0);
		assert(test->amd_event_end == 0);

		n = append_test_events(test, events, nevents);

		run_masked_events_test(vcpu, events, n);

		TEST_ASSERT(bool_eq(pmc_results.loads, test->flags & ALLOW_LOADS) &&
			    bool_eq(pmc_results.stores, test->flags & ALLOW_STORES) &&
			    bool_eq(pmc_results.loads_stores,
				    test->flags & ALLOW_LOADS_STORES),
			    "%s  loads: %lu, stores: %lu, loads + stores: %lu",
			    test->msg, pmc_results.loads, pmc_results.stores,
			    pmc_results.loads_stores);
	}
}

static void add_dummy_events(uint64_t *events, int nevents)
{
	int i;

	for (i = 0; i < nevents; i++) {
		int event_select = i % 0xFF;
		bool exclude = ((i % 4) == 0);

		if (event_select == MEM_INST_RETIRED ||
		    event_select == LS_DISPATCH)
			event_select++;

		events[i] = KVM_PMU_ENCODE_MASKED_ENTRY(event_select, 0,
							0, exclude);
	}
}

static void test_masked_events(struct kvm_vcpu *vcpu)
{
	int nevents = KVM_PMU_EVENT_FILTER_MAX_EVENTS - MAX_TEST_EVENTS;
	uint64_t events[KVM_PMU_EVENT_FILTER_MAX_EVENTS];

	/* Run the test cases against a sparse PMU event filter. */
	run_masked_events_tests(vcpu, events, 0);

	/* Run the test cases against a dense PMU event filter. */
	add_dummy_events(events, KVM_PMU_EVENT_FILTER_MAX_EVENTS);
	run_masked_events_tests(vcpu, events, nevents);
}

static int set_pmu_event_filter(struct kvm_vcpu *vcpu,
				struct __kvm_pmu_event_filter *__f)
{
	struct kvm_pmu_event_filter *f = (void *)__f;

	return __vm_ioctl(vcpu->vm, KVM_SET_PMU_EVENT_FILTER, f);
}

static int set_pmu_single_event_filter(struct kvm_vcpu *vcpu, uint64_t event,
				       uint32_t flags, uint32_t action)
{
	struct __kvm_pmu_event_filter f = {
		.nevents = 1,
		.flags = flags,
		.action = action,
		.events = {
			event,
		},
	};

	return set_pmu_event_filter(vcpu, &f);
}

static void test_filter_ioctl(struct kvm_vcpu *vcpu)
{
	uint8_t nr_fixed_counters = kvm_cpu_property(X86_PROPERTY_PMU_NR_FIXED_COUNTERS);
	struct __kvm_pmu_event_filter f;
	uint64_t e = ~0ul;
	int r;

	/*
	 * Unfortunately having invalid bits set in event data is expected to
	 * pass when flags == 0 (bits other than eventsel+umask).
	 */
	r = set_pmu_single_event_filter(vcpu, e, 0, KVM_PMU_EVENT_ALLOW);
	TEST_ASSERT(r == 0, "Valid PMU Event Filter is failing");

	r = set_pmu_single_event_filter(vcpu, e,
					KVM_PMU_EVENT_FLAG_MASKED_EVENTS,
					KVM_PMU_EVENT_ALLOW);
	TEST_ASSERT(r != 0, "Invalid PMU Event Filter is expected to fail");

	e = KVM_PMU_ENCODE_MASKED_ENTRY(0xff, 0xff, 0xff, 0xf);
	r = set_pmu_single_event_filter(vcpu, e,
					KVM_PMU_EVENT_FLAG_MASKED_EVENTS,
					KVM_PMU_EVENT_ALLOW);
	TEST_ASSERT(r == 0, "Valid PMU Event Filter is failing");

	f = base_event_filter;
	f.action = PMU_EVENT_FILTER_INVALID_ACTION;
	r = set_pmu_event_filter(vcpu, &f);
	TEST_ASSERT(r, "Set invalid action is expected to fail");

	f = base_event_filter;
	f.flags = PMU_EVENT_FILTER_INVALID_FLAGS;
	r = set_pmu_event_filter(vcpu, &f);
	TEST_ASSERT(r, "Set invalid flags is expected to fail");

	f = base_event_filter;
	f.nevents = PMU_EVENT_FILTER_INVALID_NEVENTS;
	r = set_pmu_event_filter(vcpu, &f);
	TEST_ASSERT(r, "Exceeding the max number of filter events should fail");

	f = base_event_filter;
	f.fixed_counter_bitmap = ~GENMASK_ULL(nr_fixed_counters, 0);
	r = set_pmu_event_filter(vcpu, &f);
	TEST_ASSERT(!r, "Masking non-existent fixed counters should be allowed");
}

static void intel_run_fixed_counter_guest_code(uint8_t idx)
{
	for (;;) {
		wrmsr(MSR_CORE_PERF_GLOBAL_CTRL, 0);
		wrmsr(MSR_CORE_PERF_FIXED_CTR0 + idx, 0);

		/* Only OS_EN bit is enabled for fixed counter[idx]. */
		wrmsr(MSR_CORE_PERF_FIXED_CTR_CTRL, FIXED_PMC_CTRL(idx, FIXED_PMC_KERNEL));
		wrmsr(MSR_CORE_PERF_GLOBAL_CTRL, FIXED_PMC_GLOBAL_CTRL_ENABLE(idx));
		__asm__ __volatile__("loop ." : "+c"((int){NUM_BRANCHES}));
		wrmsr(MSR_CORE_PERF_GLOBAL_CTRL, 0);

		GUEST_SYNC(rdmsr(MSR_CORE_PERF_FIXED_CTR0 + idx));
	}
}

static uint64_t test_with_fixed_counter_filter(struct kvm_vcpu *vcpu,
					       uint32_t action, uint32_t bitmap)
{
	struct __kvm_pmu_event_filter f = {
		.action = action,
		.fixed_counter_bitmap = bitmap,
	};
	set_pmu_event_filter(vcpu, &f);

	return run_vcpu_to_sync(vcpu);
}

static uint64_t test_set_gp_and_fixed_event_filter(struct kvm_vcpu *vcpu,
						   uint32_t action,
						   uint32_t bitmap)
{
	struct __kvm_pmu_event_filter f = base_event_filter;

	f.action = action;
	f.fixed_counter_bitmap = bitmap;
	set_pmu_event_filter(vcpu, &f);

	return run_vcpu_to_sync(vcpu);
}

static void __test_fixed_counter_bitmap(struct kvm_vcpu *vcpu, uint8_t idx,
					uint8_t nr_fixed_counters)
{
	unsigned int i;
	uint32_t bitmap;
	uint64_t count;

	TEST_ASSERT(nr_fixed_counters < sizeof(bitmap) * 8,
		    "Invalid nr_fixed_counters");

	/*
	 * Check the fixed performance counter can count normally when KVM
	 * userspace doesn't set any pmu filter.
	 */
	count = run_vcpu_to_sync(vcpu);
	TEST_ASSERT(count, "Unexpected count value: %ld", count);

	for (i = 0; i < BIT(nr_fixed_counters); i++) {
		bitmap = BIT(i);
		count = test_with_fixed_counter_filter(vcpu, KVM_PMU_EVENT_ALLOW,
						       bitmap);
		TEST_ASSERT_EQ(!!count, !!(bitmap & BIT(idx)));

		count = test_with_fixed_counter_filter(vcpu, KVM_PMU_EVENT_DENY,
						       bitmap);
		TEST_ASSERT_EQ(!!count, !(bitmap & BIT(idx)));

		/*
		 * Check that fixed_counter_bitmap has higher priority than
		 * events[] when both are set.
		 */
		count = test_set_gp_and_fixed_event_filter(vcpu,
							   KVM_PMU_EVENT_ALLOW,
							   bitmap);
		TEST_ASSERT_EQ(!!count, !!(bitmap & BIT(idx)));

		count = test_set_gp_and_fixed_event_filter(vcpu,
							   KVM_PMU_EVENT_DENY,
							   bitmap);
		TEST_ASSERT_EQ(!!count, !(bitmap & BIT(idx)));
	}
}

static void test_fixed_counter_bitmap(void)
{
	uint8_t nr_fixed_counters = kvm_cpu_property(X86_PROPERTY_PMU_NR_FIXED_COUNTERS);
	struct kvm_vm *vm;
	struct kvm_vcpu *vcpu;
	uint8_t idx;

	/*
	 * Check that pmu_event_filter works as expected when it's applied to
	 * fixed performance counters.
	 */
	for (idx = 0; idx < nr_fixed_counters; idx++) {
		vm = vm_create_with_one_vcpu(&vcpu,
					     intel_run_fixed_counter_guest_code);
		vcpu_args_set(vcpu, 1, idx);
		__test_fixed_counter_bitmap(vcpu, idx, nr_fixed_counters);
		kvm_vm_free(vm);
	}
}

int main(int argc, char *argv[])
{
	void (*guest_code)(void);
	struct kvm_vcpu *vcpu, *vcpu2 = NULL;
	struct kvm_vm *vm;

	TEST_REQUIRE(kvm_is_pmu_enabled());
	TEST_REQUIRE(kvm_has_cap(KVM_CAP_PMU_EVENT_FILTER));
	TEST_REQUIRE(kvm_has_cap(KVM_CAP_PMU_EVENT_MASKED_EVENTS));

	TEST_REQUIRE(use_intel_pmu() || use_amd_pmu());
	guest_code = use_intel_pmu() ? intel_guest_code : amd_guest_code;

	vm = vm_create_with_one_vcpu(&vcpu, guest_code);

	TEST_REQUIRE(sanity_check_pmu(vcpu));

	if (use_amd_pmu())
		test_amd_deny_list(vcpu);

	test_without_filter(vcpu);
	test_member_deny_list(vcpu);
	test_member_allow_list(vcpu);
	test_not_member_deny_list(vcpu);
	test_not_member_allow_list(vcpu);

	if (use_intel_pmu() &&
	    supports_event_mem_inst_retired() &&
	    kvm_cpu_property(X86_PROPERTY_PMU_NR_GP_COUNTERS) >= 3)
		vcpu2 = vm_vcpu_add(vm, 2, intel_masked_events_guest_code);
	else if (use_amd_pmu())
		vcpu2 = vm_vcpu_add(vm, 2, amd_masked_events_guest_code);

	if (vcpu2)
		test_masked_events(vcpu2);
	test_filter_ioctl(vcpu);

	kvm_vm_free(vm);

	test_pmu_config_disable(guest_code);
	test_fixed_counter_bitmap();

	return 0;
}<|MERGE_RESOLUTION|>--- conflicted
+++ resolved
@@ -9,12 +9,6 @@
  * Verifies the expected behavior of allow lists and deny lists for
  * virtual PMU events.
  */
-<<<<<<< HEAD
-
-#define _GNU_SOURCE /* for program_invocation_short_name */
-
-=======
->>>>>>> 0c383648
 #include "kvm_util.h"
 #include "pmu.h"
 #include "processor.h"
@@ -295,15 +289,9 @@
 static void test_not_member_deny_list(struct kvm_vcpu *vcpu)
 {
 	struct __kvm_pmu_event_filter f = base_event_filter;
-<<<<<<< HEAD
 
 	f.action = KVM_PMU_EVENT_DENY;
 
-=======
-
-	f.action = KVM_PMU_EVENT_DENY;
-
->>>>>>> 0c383648
 	remove_event(&f, INTEL_ARCH_INSTRUCTIONS_RETIRED);
 	remove_event(&f, INTEL_ARCH_BRANCHES_RETIRED);
 	remove_event(&f, AMD_ZEN_BRANCHES_RETIRED);
@@ -315,15 +303,9 @@
 static void test_not_member_allow_list(struct kvm_vcpu *vcpu)
 {
 	struct __kvm_pmu_event_filter f = base_event_filter;
-<<<<<<< HEAD
 
 	f.action = KVM_PMU_EVENT_ALLOW;
 
-=======
-
-	f.action = KVM_PMU_EVENT_ALLOW;
-
->>>>>>> 0c383648
 	remove_event(&f, INTEL_ARCH_INSTRUCTIONS_RETIRED);
 	remove_event(&f, INTEL_ARCH_BRANCHES_RETIRED);
 	remove_event(&f, AMD_ZEN_BRANCHES_RETIRED);
