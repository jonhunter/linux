#!/bin/bash
# SPDX-License-Identifier: GPL-2.0
# Copyright (C) 2018 Joe Lawrence <joe.lawrence@redhat.com>

. $(dirname $0)/functions.sh

MOD_LIVEPATCH1=test_klp_livepatch
MOD_LIVEPATCH2=test_klp_syscall
MOD_LIVEPATCH3=test_klp_callbacks_demo
MOD_REPLACE=test_klp_atomic_replace

setup_config


# - load a livepatch that modifies the output from /proc/cmdline and
#   verify correct behavior
# - unload the livepatch and make sure the patch was removed

start_test "basic function patching"

load_lp $MOD_LIVEPATCH1

if [[ "$(cat /proc/cmdline)" != "$MOD_LIVEPATCH1: this has been live patched" ]] ; then
	echo -e "FAIL\n\n"
	die "livepatch kselftest(s) failed"
fi

disable_lp $MOD_LIVEPATCH1
unload_lp $MOD_LIVEPATCH1

if [[ "$(cat /proc/cmdline)" == "$MOD_LIVEPATCH1: this has been live patched" ]] ; then
	echo -e "FAIL\n\n"
	die "livepatch kselftest(s) failed"
fi

check_result "% insmod test_modules/$MOD_LIVEPATCH1.ko
livepatch: enabling patch '$MOD_LIVEPATCH1'
livepatch: '$MOD_LIVEPATCH1': initializing patching transition
livepatch: '$MOD_LIVEPATCH1': starting patching transition
livepatch: '$MOD_LIVEPATCH1': completing patching transition
livepatch: '$MOD_LIVEPATCH1': patching complete
% echo 0 > /sys/kernel/livepatch/$MOD_LIVEPATCH1/enabled
livepatch: '$MOD_LIVEPATCH1': initializing unpatching transition
livepatch: '$MOD_LIVEPATCH1': starting unpatching transition
livepatch: '$MOD_LIVEPATCH1': completing unpatching transition
livepatch: '$MOD_LIVEPATCH1': unpatching complete
% rmmod $MOD_LIVEPATCH1"


# - load a livepatch that modifies the output from /proc/cmdline and
#   verify correct behavior
# - load another livepatch and verify that both livepatches are active
# - unload the second livepatch and verify that the first is still active
# - unload the first livepatch and verify none are active

start_test "multiple livepatches"

load_lp $MOD_LIVEPATCH1

grep 'live patched' /proc/cmdline > /dev/kmsg
grep 'live patched' /proc/meminfo > /dev/kmsg

load_lp $MOD_REPLACE replace=0

grep 'live patched' /proc/cmdline > /dev/kmsg
grep 'live patched' /proc/meminfo > /dev/kmsg

disable_lp $MOD_REPLACE
unload_lp $MOD_REPLACE

grep 'live patched' /proc/cmdline > /dev/kmsg
grep 'live patched' /proc/meminfo > /dev/kmsg

disable_lp $MOD_LIVEPATCH1
unload_lp $MOD_LIVEPATCH1

grep 'live patched' /proc/cmdline > /dev/kmsg
grep 'live patched' /proc/meminfo > /dev/kmsg

check_result "% insmod test_modules/$MOD_LIVEPATCH1.ko
livepatch: enabling patch '$MOD_LIVEPATCH1'
livepatch: '$MOD_LIVEPATCH1': initializing patching transition
livepatch: '$MOD_LIVEPATCH1': starting patching transition
livepatch: '$MOD_LIVEPATCH1': completing patching transition
livepatch: '$MOD_LIVEPATCH1': patching complete
$MOD_LIVEPATCH1: this has been live patched
% insmod test_modules/$MOD_REPLACE.ko replace=0
livepatch: enabling patch '$MOD_REPLACE'
livepatch: '$MOD_REPLACE': initializing patching transition
livepatch: '$MOD_REPLACE': starting patching transition
livepatch: '$MOD_REPLACE': completing patching transition
livepatch: '$MOD_REPLACE': patching complete
$MOD_LIVEPATCH1: this has been live patched
$MOD_REPLACE: this has been live patched
% echo 0 > /sys/kernel/livepatch/$MOD_REPLACE/enabled
livepatch: '$MOD_REPLACE': initializing unpatching transition
livepatch: '$MOD_REPLACE': starting unpatching transition
livepatch: '$MOD_REPLACE': completing unpatching transition
livepatch: '$MOD_REPLACE': unpatching complete
% rmmod $MOD_REPLACE
$MOD_LIVEPATCH1: this has been live patched
% echo 0 > /sys/kernel/livepatch/$MOD_LIVEPATCH1/enabled
livepatch: '$MOD_LIVEPATCH1': initializing unpatching transition
livepatch: '$MOD_LIVEPATCH1': starting unpatching transition
livepatch: '$MOD_LIVEPATCH1': completing unpatching transition
livepatch: '$MOD_LIVEPATCH1': unpatching complete
% rmmod $MOD_LIVEPATCH1"


# - load a livepatch that modifies the output from /proc/cmdline and
#   verify correct behavior
# - load two additional livepatches and check the number of livepatch modules
#   applied
# - load an atomic replace livepatch and check that the other three modules were
#   disabled
# - remove all livepatches besides the atomic replace one and verify that the
#   atomic replace livepatch is still active
# - remove the atomic replace livepatch and verify that none are active

start_test "atomic replace livepatch"

load_lp $MOD_LIVEPATCH1

grep 'live patched' /proc/cmdline > /dev/kmsg
grep 'live patched' /proc/meminfo > /dev/kmsg

for mod in $MOD_LIVEPATCH2 $MOD_LIVEPATCH3; do
	load_lp "$mod"
done

mods=(/sys/kernel/livepatch/*)
nmods=${#mods[@]}
if [ "$nmods" -ne 3 ]; then
	die "Expecting three modules listed, found $nmods"
fi

load_lp $MOD_REPLACE replace=1

grep 'live patched' /proc/cmdline > /dev/kmsg
grep 'live patched' /proc/meminfo > /dev/kmsg

<<<<<<< HEAD
mods=(/sys/kernel/livepatch/*)
nmods=${#mods[@]}
if [ "$nmods" -ne 1 ]; then
	die "Expecting only one moduled listed, found $nmods"
fi
=======
loop_until 'mods=(/sys/kernel/livepatch/*); nmods=${#mods[@]}; [[ "$nmods" -eq 1 ]]' ||
        die "Expecting only one moduled listed, found $nmods"
>>>>>>> 052f3951

# These modules were disabled by the atomic replace
for mod in $MOD_LIVEPATCH3 $MOD_LIVEPATCH2 $MOD_LIVEPATCH1; do
	unload_lp "$mod"
done

grep 'live patched' /proc/cmdline > /dev/kmsg
grep 'live patched' /proc/meminfo > /dev/kmsg

disable_lp $MOD_REPLACE
unload_lp $MOD_REPLACE

grep 'live patched' /proc/cmdline > /dev/kmsg
grep 'live patched' /proc/meminfo > /dev/kmsg

check_result "% insmod test_modules/$MOD_LIVEPATCH1.ko
livepatch: enabling patch '$MOD_LIVEPATCH1'
livepatch: '$MOD_LIVEPATCH1': initializing patching transition
livepatch: '$MOD_LIVEPATCH1': starting patching transition
livepatch: '$MOD_LIVEPATCH1': completing patching transition
livepatch: '$MOD_LIVEPATCH1': patching complete
$MOD_LIVEPATCH1: this has been live patched
% insmod test_modules/$MOD_LIVEPATCH2.ko
livepatch: enabling patch '$MOD_LIVEPATCH2'
livepatch: '$MOD_LIVEPATCH2': initializing patching transition
livepatch: '$MOD_LIVEPATCH2': starting patching transition
livepatch: '$MOD_LIVEPATCH2': completing patching transition
livepatch: '$MOD_LIVEPATCH2': patching complete
% insmod test_modules/$MOD_LIVEPATCH3.ko
livepatch: enabling patch '$MOD_LIVEPATCH3'
livepatch: '$MOD_LIVEPATCH3': initializing patching transition
$MOD_LIVEPATCH3: pre_patch_callback: vmlinux
livepatch: '$MOD_LIVEPATCH3': starting patching transition
livepatch: '$MOD_LIVEPATCH3': completing patching transition
$MOD_LIVEPATCH3: post_patch_callback: vmlinux
livepatch: '$MOD_LIVEPATCH3': patching complete
% insmod test_modules/$MOD_REPLACE.ko replace=1
livepatch: enabling patch '$MOD_REPLACE'
livepatch: '$MOD_REPLACE': initializing patching transition
livepatch: '$MOD_REPLACE': starting patching transition
livepatch: '$MOD_REPLACE': completing patching transition
livepatch: '$MOD_REPLACE': patching complete
$MOD_REPLACE: this has been live patched
% rmmod $MOD_LIVEPATCH3
% rmmod $MOD_LIVEPATCH2
% rmmod $MOD_LIVEPATCH1
$MOD_REPLACE: this has been live patched
% echo 0 > /sys/kernel/livepatch/$MOD_REPLACE/enabled
livepatch: '$MOD_REPLACE': initializing unpatching transition
livepatch: '$MOD_REPLACE': starting unpatching transition
livepatch: '$MOD_REPLACE': completing unpatching transition
livepatch: '$MOD_REPLACE': unpatching complete
% rmmod $MOD_REPLACE"


exit 0<|MERGE_RESOLUTION|>--- conflicted
+++ resolved
@@ -139,16 +139,8 @@
 grep 'live patched' /proc/cmdline > /dev/kmsg
 grep 'live patched' /proc/meminfo > /dev/kmsg
 
-<<<<<<< HEAD
-mods=(/sys/kernel/livepatch/*)
-nmods=${#mods[@]}
-if [ "$nmods" -ne 1 ]; then
-	die "Expecting only one moduled listed, found $nmods"
-fi
-=======
 loop_until 'mods=(/sys/kernel/livepatch/*); nmods=${#mods[@]}; [[ "$nmods" -eq 1 ]]' ||
         die "Expecting only one moduled listed, found $nmods"
->>>>>>> 052f3951
 
 # These modules were disabled by the atomic replace
 for mod in $MOD_LIVEPATCH3 $MOD_LIVEPATCH2 $MOD_LIVEPATCH1; do
