--- conflicted
+++ resolved
@@ -2292,25 +2292,16 @@
 {
 	struct mm_struct *mm = current->mm;
 	const char __user *uname;
-<<<<<<< HEAD
-	char *name, *pch;
-=======
 	struct anon_vma_name *anon_name = NULL;
->>>>>>> 95cd2cdc
 	int error;
 
 	switch (opt) {
 	case PR_SET_VMA_ANON_NAME:
 		uname = (const char __user *)arg;
 		if (uname) {
-<<<<<<< HEAD
+			char *name, *pch;
+
 			name = strndup_user(uname, ANON_VMA_NAME_MAX_LEN);
-
-=======
-			char *name, *pch;
-
-			name = strndup_user(uname, ANON_VMA_NAME_MAX_LEN);
->>>>>>> 95cd2cdc
 			if (IS_ERR(name))
 				return PTR_ERR(name);
 
@@ -2320,17 +2311,6 @@
 					return -EINVAL;
 				}
 			}
-<<<<<<< HEAD
-		} else {
-			/* Reset the name */
-			name = NULL;
-		}
-
-		mmap_write_lock(mm);
-		error = madvise_set_anon_name(mm, addr, size, name);
-		mmap_write_unlock(mm);
-		kfree(name);
-=======
 			/* anon_vma has its own copy */
 			anon_name = anon_vma_name_alloc(name);
 			kfree(name);
@@ -2343,7 +2323,6 @@
 		error = madvise_set_anon_name(mm, addr, size, anon_name);
 		mmap_write_unlock(mm);
 		anon_vma_name_put(anon_name);
->>>>>>> 95cd2cdc
 		break;
 	default:
 		error = -EINVAL;
