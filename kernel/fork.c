--- conflicted
+++ resolved
@@ -476,22 +476,14 @@
 		*new = data_race(*orig);
 		INIT_LIST_HEAD(&new->anon_vma_chain);
 		new->vm_next = new->vm_prev = NULL;
-<<<<<<< HEAD
-		dup_vma_anon_name(orig, new);
-=======
 		dup_anon_vma_name(orig, new);
->>>>>>> 95cd2cdc
 	}
 	return new;
 }
 
 void vm_area_free(struct vm_area_struct *vma)
 {
-<<<<<<< HEAD
-	free_vma_anon_name(vma);
-=======
 	free_anon_vma_name(vma);
->>>>>>> 95cd2cdc
 	kmem_cache_free(vm_area_cachep, vma);
 }
 
@@ -1033,11 +1025,6 @@
 	tsk->task_frag.page = NULL;
 	tsk->wake_q.next = NULL;
 	tsk->worker_private = NULL;
-<<<<<<< HEAD
-
-	account_kernel_stack(tsk, 1);
-=======
->>>>>>> 95cd2cdc
 
 	kcov_task_init(tsk);
 	kmap_local_fork(tsk);
