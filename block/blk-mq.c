--- conflicted
+++ resolved
@@ -510,26 +510,17 @@
 					alloc_time_ns);
 }
 
-<<<<<<< HEAD
-struct request *blk_mq_alloc_request(struct request_queue *q, blk_opf_t opf,
-		blk_mq_req_flags_t flags)
-=======
 static struct request *blk_mq_rq_cache_fill(struct request_queue *q,
 					    struct blk_plug *plug,
 					    blk_opf_t opf,
 					    blk_mq_req_flags_t flags)
->>>>>>> 7365df19
 {
 	struct blk_mq_alloc_data data = {
 		.q		= q,
 		.flags		= flags,
 		.cmd_flags	= opf,
-<<<<<<< HEAD
-		.nr_tags	= 1,
-=======
 		.nr_tags	= plug->nr_ios,
 		.cached_rq	= &plug->cached_rq,
->>>>>>> 7365df19
 	};
 	struct request *rq;
 
@@ -1294,10 +1285,6 @@
 {
 	WARN_ON(irqs_disabled());
 	WARN_ON(!blk_rq_is_passthrough(rq));
-<<<<<<< HEAD
-
-	blk_account_io_start(rq);
-=======
 
 	blk_account_io_start(rq);
 
@@ -1306,7 +1293,6 @@
 	 * device, directly accessing the plug instead of using blk_mq_plug()
 	 * should not have any consequences.
 	 */
->>>>>>> 7365df19
 	if (current->plug)
 		blk_add_rq_to_plug(current->plug, rq);
 	else
@@ -1319,26 +1305,16 @@
 	blk_status_t ret;
 };
 
-<<<<<<< HEAD
-static void blk_end_sync_rq(struct request *rq, blk_status_t ret)
-=======
 static enum rq_end_io_ret blk_end_sync_rq(struct request *rq, blk_status_t ret)
->>>>>>> 7365df19
 {
 	struct blk_rq_wait *wait = rq->end_io_data;
 
 	wait->ret = ret;
 	complete(&wait->done);
-<<<<<<< HEAD
-}
-
-static bool blk_rq_is_poll(struct request *rq)
-=======
 	return RQ_END_IO_NONE;
 }
 
 bool blk_rq_is_poll(struct request *rq)
->>>>>>> 7365df19
 {
 	if (!rq->mq_hctx)
 		return false;
@@ -1379,17 +1355,10 @@
 
 	rq->end_io_data = &wait;
 	rq->end_io = blk_end_sync_rq;
-<<<<<<< HEAD
 
 	blk_account_io_start(rq);
 	blk_mq_sched_insert_request(rq, at_head, true, false);
 
-=======
-
-	blk_account_io_start(rq);
-	blk_mq_sched_insert_request(rq, at_head, true, false);
-
->>>>>>> 7365df19
 	if (blk_rq_is_poll(rq)) {
 		blk_rq_poll_completion(rq, &wait.done);
 	} else {
