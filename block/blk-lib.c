/*
 * Functions related to generic helpers functions
 */
#include <linux/kernel.h>
#include <linux/module.h>
#include <linux/bio.h>
#include <linux/blkdev.h>
#include <linux/scatterlist.h>

#include "blk.h"

static struct bio *next_bio(struct bio *bio, int rw, unsigned int nr_pages,
		gfp_t gfp)
{
	struct bio *new = bio_alloc(gfp, nr_pages);

	if (bio) {
		bio_chain(bio, new);
		submit_bio(rw, bio);
	}

	return new;
}

int __blkdev_issue_discard(struct block_device *bdev, sector_t sector,
		sector_t nr_sects, gfp_t gfp_mask, int type, struct bio **biop)
{
	struct request_queue *q = bdev_get_queue(bdev);
	struct bio *bio = *biop;
	unsigned int granularity;
	int alignment;

	if (!q)
		return -ENXIO;
	if (!blk_queue_discard(q))
		return -EOPNOTSUPP;
	if ((type & REQ_SECURE) && !blk_queue_secdiscard(q))
		return -EOPNOTSUPP;

	/* Zero-sector (unknown) and one-sector granularities are the same.  */
	granularity = max(q->limits.discard_granularity >> 9, 1U);
	alignment = (bdev_discard_alignment(bdev) >> 9) % granularity;

	while (nr_sects) {
		unsigned int req_sects;
		sector_t end_sect, tmp;

		/* Make sure bi_size doesn't overflow */
		req_sects = min_t(sector_t, nr_sects, UINT_MAX >> 9);

		/**
		 * If splitting a request, and the next starting sector would be
		 * misaligned, stop the discard at the previous aligned sector.
		 */
		end_sect = sector + req_sects;
		tmp = end_sect;
		if (req_sects < nr_sects &&
		    sector_div(tmp, granularity) != alignment) {
			end_sect = end_sect - alignment;
			sector_div(end_sect, granularity);
			end_sect = end_sect * granularity + alignment;
			req_sects = end_sect - sector;
		}

		bio = next_bio(bio, type, 1, gfp_mask);
		bio->bi_iter.bi_sector = sector;
		bio->bi_bdev = bdev;

		bio->bi_iter.bi_size = req_sects << 9;
		nr_sects -= req_sects;
		sector = end_sect;

		/*
		 * We can loop for a long time in here, if someone does
		 * full device discards (like mkfs). Be nice and allow
		 * us to schedule out to avoid softlocking if preempt
		 * is disabled.
		 */
		cond_resched();
	}

	*biop = bio;
	return 0;
}
EXPORT_SYMBOL(__blkdev_issue_discard);

/**
 * blkdev_issue_discard - queue a discard
 * @bdev:	blockdev to issue discard for
 * @sector:	start sector
 * @nr_sects:	number of sectors to discard
 * @gfp_mask:	memory allocation flags (for bio_alloc)
 * @flags:	BLKDEV_IFL_* flags to control behaviour
 *
 * Description:
 *    Issue a discard request for the sectors in question.
 */
int blkdev_issue_discard(struct block_device *bdev, sector_t sector,
		sector_t nr_sects, gfp_t gfp_mask, unsigned long flags)
{
	int type = REQ_WRITE | REQ_DISCARD;
	struct bio *bio = NULL;
	struct blk_plug plug;
	int ret;

	if (flags & BLKDEV_DISCARD_SECURE)
		type |= REQ_SECURE;

	blk_start_plug(&plug);
	ret = __blkdev_issue_discard(bdev, sector, nr_sects, gfp_mask, type,
			&bio);
	if (!ret && bio) {
		ret = submit_bio_wait(type, bio);
		if (ret == -EOPNOTSUPP)
			ret = 0;
<<<<<<< HEAD
=======
		bio_put(bio);
>>>>>>> 33688abb
	}
	blk_finish_plug(&plug);

	return ret;
}
EXPORT_SYMBOL(blkdev_issue_discard);

/**
 * blkdev_issue_write_same - queue a write same operation
 * @bdev:	target blockdev
 * @sector:	start sector
 * @nr_sects:	number of sectors to write
 * @gfp_mask:	memory allocation flags (for bio_alloc)
 * @page:	page containing data to write
 *
 * Description:
 *    Issue a write same request for the sectors in question.
 */
int blkdev_issue_write_same(struct block_device *bdev, sector_t sector,
			    sector_t nr_sects, gfp_t gfp_mask,
			    struct page *page)
{
	struct request_queue *q = bdev_get_queue(bdev);
	unsigned int max_write_same_sectors;
	struct bio *bio = NULL;
	int ret = 0;

	if (!q)
		return -ENXIO;

	/* Ensure that max_write_same_sectors doesn't overflow bi_size */
	max_write_same_sectors = UINT_MAX >> 9;

	while (nr_sects) {
		bio = next_bio(bio, REQ_WRITE | REQ_WRITE_SAME, 1, gfp_mask);
		bio->bi_iter.bi_sector = sector;
		bio->bi_bdev = bdev;
		bio->bi_vcnt = 1;
		bio->bi_io_vec->bv_page = page;
		bio->bi_io_vec->bv_offset = 0;
		bio->bi_io_vec->bv_len = bdev_logical_block_size(bdev);

		if (nr_sects > max_write_same_sectors) {
			bio->bi_iter.bi_size = max_write_same_sectors << 9;
			nr_sects -= max_write_same_sectors;
			sector += max_write_same_sectors;
		} else {
			bio->bi_iter.bi_size = nr_sects << 9;
			nr_sects = 0;
		}
	}

<<<<<<< HEAD
	if (bio)
		ret = submit_bio_wait(REQ_WRITE | REQ_WRITE_SAME, bio);
=======
	if (bio) {
		ret = submit_bio_wait(REQ_WRITE | REQ_WRITE_SAME, bio);
		bio_put(bio);
	}
>>>>>>> 33688abb
	return ret != -EOPNOTSUPP ? ret : 0;
}
EXPORT_SYMBOL(blkdev_issue_write_same);

/**
 * blkdev_issue_zeroout - generate number of zero filed write bios
 * @bdev:	blockdev to issue
 * @sector:	start sector
 * @nr_sects:	number of sectors to write
 * @gfp_mask:	memory allocation flags (for bio_alloc)
 *
 * Description:
 *  Generate and issue number of bios with zerofiled pages.
 */

static int __blkdev_issue_zeroout(struct block_device *bdev, sector_t sector,
				  sector_t nr_sects, gfp_t gfp_mask)
{
	int ret;
	struct bio *bio = NULL;
	unsigned int sz;

	while (nr_sects != 0) {
		bio = next_bio(bio, WRITE,
				min(nr_sects, (sector_t)BIO_MAX_PAGES),
				gfp_mask);
		bio->bi_iter.bi_sector = sector;
		bio->bi_bdev   = bdev;

		while (nr_sects != 0) {
			sz = min((sector_t) PAGE_SIZE >> 9 , nr_sects);
			ret = bio_add_page(bio, ZERO_PAGE(0), sz << 9, 0);
			nr_sects -= ret >> 9;
			sector += ret >> 9;
			if (ret < (sz << 9))
				break;
		}
	}

<<<<<<< HEAD
	if (bio)
		return submit_bio_wait(WRITE, bio);
=======
	if (bio) {
		ret = submit_bio_wait(WRITE, bio);
		bio_put(bio);
		return ret;
	}
>>>>>>> 33688abb
	return 0;
}

/**
 * blkdev_issue_zeroout - zero-fill a block range
 * @bdev:	blockdev to write
 * @sector:	start sector
 * @nr_sects:	number of sectors to write
 * @gfp_mask:	memory allocation flags (for bio_alloc)
 * @discard:	whether to discard the block range
 *
 * Description:
 *  Zero-fill a block range.  If the discard flag is set and the block
 *  device guarantees that subsequent READ operations to the block range
 *  in question will return zeroes, the blocks will be discarded. Should
 *  the discard request fail, if the discard flag is not set, or if
 *  discard_zeroes_data is not supported, this function will resort to
 *  zeroing the blocks manually, thus provisioning (allocating,
 *  anchoring) them. If the block device supports the WRITE SAME command
 *  blkdev_issue_zeroout() will use it to optimize the process of
 *  clearing the block range. Otherwise the zeroing will be performed
 *  using regular WRITE calls.
 */

int blkdev_issue_zeroout(struct block_device *bdev, sector_t sector,
			 sector_t nr_sects, gfp_t gfp_mask, bool discard)
{
	struct request_queue *q = bdev_get_queue(bdev);

	if (discard && blk_queue_discard(q) && q->limits.discard_zeroes_data &&
	    blkdev_issue_discard(bdev, sector, nr_sects, gfp_mask, 0) == 0)
		return 0;

	if (bdev_write_same(bdev) &&
	    blkdev_issue_write_same(bdev, sector, nr_sects, gfp_mask,
				    ZERO_PAGE(0)) == 0)
		return 0;

	return __blkdev_issue_zeroout(bdev, sector, nr_sects, gfp_mask);
}
EXPORT_SYMBOL(blkdev_issue_zeroout);<|MERGE_RESOLUTION|>--- conflicted
+++ resolved
@@ -113,10 +113,7 @@
 		ret = submit_bio_wait(type, bio);
 		if (ret == -EOPNOTSUPP)
 			ret = 0;
-<<<<<<< HEAD
-=======
 		bio_put(bio);
->>>>>>> 33688abb
 	}
 	blk_finish_plug(&plug);
 
@@ -169,15 +166,10 @@
 		}
 	}
 
-<<<<<<< HEAD
-	if (bio)
-		ret = submit_bio_wait(REQ_WRITE | REQ_WRITE_SAME, bio);
-=======
 	if (bio) {
 		ret = submit_bio_wait(REQ_WRITE | REQ_WRITE_SAME, bio);
 		bio_put(bio);
 	}
->>>>>>> 33688abb
 	return ret != -EOPNOTSUPP ? ret : 0;
 }
 EXPORT_SYMBOL(blkdev_issue_write_same);
@@ -217,16 +209,11 @@
 		}
 	}
 
-<<<<<<< HEAD
-	if (bio)
-		return submit_bio_wait(WRITE, bio);
-=======
 	if (bio) {
 		ret = submit_bio_wait(WRITE, bio);
 		bio_put(bio);
 		return ret;
 	}
->>>>>>> 33688abb
 	return 0;
 }
 
