--- conflicted
+++ resolved
@@ -854,8 +854,6 @@
 		Amount of memory used to cache filesystem data,
 		including tmpfs and shared memory.
 
-<<<<<<< HEAD
-=======
 	  kernel_stack
 
 		Amount of memory allocated to kernel stacks.
@@ -865,7 +863,6 @@
 		Amount of memory used for storing in-kernel data
 		structures.
 
->>>>>>> 6f40fed1
 	  sock
 
 		Amount of memory used in network transmission buffers
