
Control Group v2

October, 2015		Tejun Heo <tj@kernel.org>

This is the authoritative documentation on the design, interface and
conventions of cgroup v2.  It describes all userland-visible aspects
of cgroup including core and specific controller behaviors.  All
future changes must be reflected in this document.  Documentation for
v1 is available under Documentation/cgroup-v1/.

CONTENTS

1. Introduction
  1-1. Terminology
  1-2. What is cgroup?
2. Basic Operations
  2-1. Mounting
  2-2. Organizing Processes
  2-3. [Un]populated Notification
  2-4. Controlling Controllers
    2-4-1. Enabling and Disabling
    2-4-2. Top-down Constraint
    2-4-3. No Internal Process Constraint
  2-5. Delegation
    2-5-1. Model of Delegation
    2-5-2. Delegation Containment
  2-6. Guidelines
    2-6-1. Organize Once and Control
    2-6-2. Avoid Name Collisions
3. Resource Distribution Models
  3-1. Weights
  3-2. Limits
  3-3. Protections
  3-4. Allocations
4. Interface Files
  4-1. Format
  4-2. Conventions
  4-3. Core Interface Files
5. Controllers
  5-1. CPU
    5-1-1. CPU Interface Files
  5-2. Memory
    5-2-1. Memory Interface Files
    5-2-2. Usage Guidelines
    5-2-3. Memory Ownership
  5-3. IO
    5-3-1. IO Interface Files
    5-3-2. Writeback
6. Namespace
  6-1. Basics
  6-2. The Root and Views
  6-3. Migration and setns(2)
  6-4. Interaction with Other Namespaces
P. Information on Kernel Programming
  P-1. Filesystem Support for Writeback
D. Deprecated v1 Core Features
R. Issues with v1 and Rationales for v2
  R-1. Multiple Hierarchies
  R-2. Thread Granularity
  R-3. Competition Between Inner Nodes and Threads
  R-4. Other Interface Issues
  R-5. Controller Issues and Remedies
    R-5-1. Memory


1. Introduction

1-1. Terminology

"cgroup" stands for "control group" and is never capitalized.  The
singular form is used to designate the whole feature and also as a
qualifier as in "cgroup controllers".  When explicitly referring to
multiple individual control groups, the plural form "cgroups" is used.


1-2. What is cgroup?

cgroup is a mechanism to organize processes hierarchically and
distribute system resources along the hierarchy in a controlled and
configurable manner.

cgroup is largely composed of two parts - the core and controllers.
cgroup core is primarily responsible for hierarchically organizing
processes.  A cgroup controller is usually responsible for
distributing a specific type of system resource along the hierarchy
although there are utility controllers which serve purposes other than
resource distribution.

cgroups form a tree structure and every process in the system belongs
to one and only one cgroup.  All threads of a process belong to the
same cgroup.  On creation, all processes are put in the cgroup that
the parent process belongs to at the time.  A process can be migrated
to another cgroup.  Migration of a process doesn't affect already
existing descendant processes.

Following certain structural constraints, controllers may be enabled or
disabled selectively on a cgroup.  All controller behaviors are
hierarchical - if a controller is enabled on a cgroup, it affects all
processes which belong to the cgroups consisting the inclusive
sub-hierarchy of the cgroup.  When a controller is enabled on a nested
cgroup, it always restricts the resource distribution further.  The
restrictions set closer to the root in the hierarchy can not be
overridden from further away.


2. Basic Operations

2-1. Mounting

Unlike v1, cgroup v2 has only single hierarchy.  The cgroup v2
hierarchy can be mounted with the following mount command.

  # mount -t cgroup2 none $MOUNT_POINT

cgroup2 filesystem has the magic number 0x63677270 ("cgrp").  All
controllers which support v2 and are not bound to a v1 hierarchy are
automatically bound to the v2 hierarchy and show up at the root.
Controllers which are not in active use in the v2 hierarchy can be
bound to other hierarchies.  This allows mixing v2 hierarchy with the
legacy v1 multiple hierarchies in a fully backward compatible way.

A controller can be moved across hierarchies only after the controller
is no longer referenced in its current hierarchy.  Because per-cgroup
controller states are destroyed asynchronously and controllers may
have lingering references, a controller may not show up immediately on
the v2 hierarchy after the final umount of the previous hierarchy.
Similarly, a controller should be fully disabled to be moved out of
the unified hierarchy and it may take some time for the disabled
controller to become available for other hierarchies; furthermore, due
to inter-controller dependencies, other controllers may need to be
disabled too.

While useful for development and manual configurations, moving
controllers dynamically between the v2 and other hierarchies is
strongly discouraged for production use.  It is recommended to decide
the hierarchies and controller associations before starting using the
controllers after system boot.

During transition to v2, system management software might still
automount the v1 cgroup filesystem and so hijack all controllers
during boot, before manual intervention is possible. To make testing
and experimenting easier, the kernel parameter cgroup_no_v1= allows
disabling controllers in v1 and make them always available in v2.


2-2. Organizing Processes

Initially, only the root cgroup exists to which all processes belong.
A child cgroup can be created by creating a sub-directory.

  # mkdir $CGROUP_NAME

A given cgroup may have multiple child cgroups forming a tree
structure.  Each cgroup has a read-writable interface file
"cgroup.procs".  When read, it lists the PIDs of all processes which
belong to the cgroup one-per-line.  The PIDs are not ordered and the
same PID may show up more than once if the process got moved to
another cgroup and then back or the PID got recycled while reading.

A process can be migrated into a cgroup by writing its PID to the
target cgroup's "cgroup.procs" file.  Only one process can be migrated
on a single write(2) call.  If a process is composed of multiple
threads, writing the PID of any thread migrates all threads of the
process.

When a process forks a child process, the new process is born into the
cgroup that the forking process belongs to at the time of the
operation.  After exit, a process stays associated with the cgroup
that it belonged to at the time of exit until it's reaped; however, a
zombie process does not appear in "cgroup.procs" and thus can't be
moved to another cgroup.

A cgroup which doesn't have any children or live processes can be
destroyed by removing the directory.  Note that a cgroup which doesn't
have any children and is associated only with zombie processes is
considered empty and can be removed.

  # rmdir $CGROUP_NAME

"/proc/$PID/cgroup" lists a process's cgroup membership.  If legacy
cgroup is in use in the system, this file may contain multiple lines,
one for each hierarchy.  The entry for cgroup v2 is always in the
format "0::$PATH".

  # cat /proc/842/cgroup
  ...
  0::/test-cgroup/test-cgroup-nested

If the process becomes a zombie and the cgroup it was associated with
is removed subsequently, " (deleted)" is appended to the path.

  # cat /proc/842/cgroup
  ...
  0::/test-cgroup/test-cgroup-nested (deleted)


2-3. [Un]populated Notification

Each non-root cgroup has a "cgroup.events" file which contains
"populated" field indicating whether the cgroup's sub-hierarchy has
live processes in it.  Its value is 0 if there is no live process in
the cgroup and its descendants; otherwise, 1.  poll and [id]notify
events are triggered when the value changes.  This can be used, for
example, to start a clean-up operation after all processes of a given
sub-hierarchy have exited.  The populated state updates and
notifications are recursive.  Consider the following sub-hierarchy
where the numbers in the parentheses represent the numbers of processes
in each cgroup.

  A(4) - B(0) - C(1)
              \ D(0)

A, B and C's "populated" fields would be 1 while D's 0.  After the one
process in C exits, B and C's "populated" fields would flip to "0" and
file modified events will be generated on the "cgroup.events" files of
both cgroups.


2-4. Controlling Controllers

2-4-1. Enabling and Disabling

Each cgroup has a "cgroup.controllers" file which lists all
controllers available for the cgroup to enable.

  # cat cgroup.controllers
  cpu io memory

No controller is enabled by default.  Controllers can be enabled and
disabled by writing to the "cgroup.subtree_control" file.

  # echo "+cpu +memory -io" > cgroup.subtree_control

Only controllers which are listed in "cgroup.controllers" can be
enabled.  When multiple operations are specified as above, either they
all succeed or fail.  If multiple operations on the same controller
are specified, the last one is effective.

Enabling a controller in a cgroup indicates that the distribution of
the target resource across its immediate children will be controlled.
Consider the following sub-hierarchy.  The enabled controllers are
listed in parentheses.

  A(cpu,memory) - B(memory) - C()
                            \ D()

As A has "cpu" and "memory" enabled, A will control the distribution
of CPU cycles and memory to its children, in this case, B.  As B has
"memory" enabled but not "CPU", C and D will compete freely on CPU
cycles but their division of memory available to B will be controlled.

As a controller regulates the distribution of the target resource to
the cgroup's children, enabling it creates the controller's interface
files in the child cgroups.  In the above example, enabling "cpu" on B
would create the "cpu." prefixed controller interface files in C and
D.  Likewise, disabling "memory" from B would remove the "memory."
prefixed controller interface files from C and D.  This means that the
controller interface files - anything which doesn't start with
"cgroup." are owned by the parent rather than the cgroup itself.


2-4-2. Top-down Constraint

Resources are distributed top-down and a cgroup can further distribute
a resource only if the resource has been distributed to it from the
parent.  This means that all non-root "cgroup.subtree_control" files
can only contain controllers which are enabled in the parent's
"cgroup.subtree_control" file.  A controller can be enabled only if
the parent has the controller enabled and a controller can't be
disabled if one or more children have it enabled.


2-4-3. No Internal Process Constraint

Non-root cgroups can only distribute resources to their children when
they don't have any processes of their own.  In other words, only
cgroups which don't contain any processes can have controllers enabled
in their "cgroup.subtree_control" files.

This guarantees that, when a controller is looking at the part of the
hierarchy which has it enabled, processes are always only on the
leaves.  This rules out situations where child cgroups compete against
internal processes of the parent.

The root cgroup is exempt from this restriction.  Root contains
processes and anonymous resource consumption which can't be associated
with any other cgroups and requires special treatment from most
controllers.  How resource consumption in the root cgroup is governed
is up to each controller.

Note that the restriction doesn't get in the way if there is no
enabled controller in the cgroup's "cgroup.subtree_control".  This is
important as otherwise it wouldn't be possible to create children of a
populated cgroup.  To control resource distribution of a cgroup, the
cgroup must create children and transfer all its processes to the
children before enabling controllers in its "cgroup.subtree_control"
file.


2-5. Delegation

2-5-1. Model of Delegation

A cgroup can be delegated to a less privileged user by granting write
access of the directory and its "cgroup.procs" file to the user.  Note
that resource control interface files in a given directory control the
distribution of the parent's resources and thus must not be delegated
along with the directory.

Once delegated, the user can build sub-hierarchy under the directory,
organize processes as it sees fit and further distribute the resources
it received from the parent.  The limits and other settings of all
resource controllers are hierarchical and regardless of what happens
in the delegated sub-hierarchy, nothing can escape the resource
restrictions imposed by the parent.

Currently, cgroup doesn't impose any restrictions on the number of
cgroups in or nesting depth of a delegated sub-hierarchy; however,
this may be limited explicitly in the future.


2-5-2. Delegation Containment

A delegated sub-hierarchy is contained in the sense that processes
can't be moved into or out of the sub-hierarchy by the delegatee.  For
a process with a non-root euid to migrate a target process into a
cgroup by writing its PID to the "cgroup.procs" file, the following
conditions must be met.

- The writer's euid must match either uid or suid of the target process.

- The writer must have write access to the "cgroup.procs" file.

- The writer must have write access to the "cgroup.procs" file of the
  common ancestor of the source and destination cgroups.

The above three constraints ensure that while a delegatee may migrate
processes around freely in the delegated sub-hierarchy it can't pull
in from or push out to outside the sub-hierarchy.

For an example, let's assume cgroups C0 and C1 have been delegated to
user U0 who created C00, C01 under C0 and C10 under C1 as follows and
all processes under C0 and C1 belong to U0.

  ~~~~~~~~~~~~~ - C0 - C00
  ~ cgroup    ~      \ C01
  ~ hierarchy ~
  ~~~~~~~~~~~~~ - C1 - C10

Let's also say U0 wants to write the PID of a process which is
currently in C10 into "C00/cgroup.procs".  U0 has write access to the
file and uid match on the process; however, the common ancestor of the
source cgroup C10 and the destination cgroup C00 is above the points
of delegation and U0 would not have write access to its "cgroup.procs"
files and thus the write will be denied with -EACCES.


2-6. Guidelines

2-6-1. Organize Once and Control

Migrating a process across cgroups is a relatively expensive operation
and stateful resources such as memory are not moved together with the
process.  This is an explicit design decision as there often exist
inherent trade-offs between migration and various hot paths in terms
of synchronization cost.

As such, migrating processes across cgroups frequently as a means to
apply different resource restrictions is discouraged.  A workload
should be assigned to a cgroup according to the system's logical and
resource structure once on start-up.  Dynamic adjustments to resource
distribution can be made by changing controller configuration through
the interface files.


2-6-2. Avoid Name Collisions

Interface files for a cgroup and its children cgroups occupy the same
directory and it is possible to create children cgroups which collide
with interface files.

All cgroup core interface files are prefixed with "cgroup." and each
controller's interface files are prefixed with the controller name and
a dot.  A controller's name is composed of lower case alphabets and
'_'s but never begins with an '_' so it can be used as the prefix
character for collision avoidance.  Also, interface file names won't
start or end with terms which are often used in categorizing workloads
such as job, service, slice, unit or workload.

cgroup doesn't do anything to prevent name collisions and it's the
user's responsibility to avoid them.


3. Resource Distribution Models

cgroup controllers implement several resource distribution schemes
depending on the resource type and expected use cases.  This section
describes major schemes in use along with their expected behaviors.


3-1. Weights

A parent's resource is distributed by adding up the weights of all
active children and giving each the fraction matching the ratio of its
weight against the sum.  As only children which can make use of the
resource at the moment participate in the distribution, this is
work-conserving.  Due to the dynamic nature, this model is usually
used for stateless resources.

All weights are in the range [1, 10000] with the default at 100.  This
allows symmetric multiplicative biases in both directions at fine
enough granularity while staying in the intuitive range.

As long as the weight is in range, all configuration combinations are
valid and there is no reason to reject configuration changes or
process migrations.

"cpu.weight" proportionally distributes CPU cycles to active children
and is an example of this type.


3-2. Limits

A child can only consume upto the configured amount of the resource.
Limits can be over-committed - the sum of the limits of children can
exceed the amount of resource available to the parent.

Limits are in the range [0, max] and defaults to "max", which is noop.

As limits can be over-committed, all configuration combinations are
valid and there is no reason to reject configuration changes or
process migrations.

"io.max" limits the maximum BPS and/or IOPS that a cgroup can consume
on an IO device and is an example of this type.


3-3. Protections

A cgroup is protected to be allocated upto the configured amount of
the resource if the usages of all its ancestors are under their
protected levels.  Protections can be hard guarantees or best effort
soft boundaries.  Protections can also be over-committed in which case
only upto the amount available to the parent is protected among
children.

Protections are in the range [0, max] and defaults to 0, which is
noop.

As protections can be over-committed, all configuration combinations
are valid and there is no reason to reject configuration changes or
process migrations.

"memory.low" implements best-effort memory protection and is an
example of this type.


3-4. Allocations

A cgroup is exclusively allocated a certain amount of a finite
resource.  Allocations can't be over-committed - the sum of the
allocations of children can not exceed the amount of resource
available to the parent.

Allocations are in the range [0, max] and defaults to 0, which is no
resource.

As allocations can't be over-committed, some configuration
combinations are invalid and should be rejected.  Also, if the
resource is mandatory for execution of processes, process migrations
may be rejected.

"cpu.rt.max" hard-allocates realtime slices and is an example of this
type.


4. Interface Files

4-1. Format

All interface files should be in one of the following formats whenever
possible.

  New-line separated values
  (when only one value can be written at once)

	VAL0\n
	VAL1\n
	...

  Space separated values
  (when read-only or multiple values can be written at once)

	VAL0 VAL1 ...\n

  Flat keyed

	KEY0 VAL0\n
	KEY1 VAL1\n
	...

  Nested keyed

	KEY0 SUB_KEY0=VAL00 SUB_KEY1=VAL01...
	KEY1 SUB_KEY0=VAL10 SUB_KEY1=VAL11...
	...

For a writable file, the format for writing should generally match
reading; however, controllers may allow omitting later fields or
implement restricted shortcuts for most common use cases.

For both flat and nested keyed files, only the values for a single key
can be written at a time.  For nested keyed files, the sub key pairs
may be specified in any order and not all pairs have to be specified.


4-2. Conventions

- Settings for a single feature should be contained in a single file.

- The root cgroup should be exempt from resource control and thus
  shouldn't have resource control interface files.  Also,
  informational files on the root cgroup which end up showing global
  information available elsewhere shouldn't exist.

- If a controller implements weight based resource distribution, its
  interface file should be named "weight" and have the range [1,
  10000] with 100 as the default.  The values are chosen to allow
  enough and symmetric bias in both directions while keeping it
  intuitive (the default is 100%).

- If a controller implements an absolute resource guarantee and/or
  limit, the interface files should be named "min" and "max"
  respectively.  If a controller implements best effort resource
  guarantee and/or limit, the interface files should be named "low"
  and "high" respectively.

  In the above four control files, the special token "max" should be
  used to represent upward infinity for both reading and writing.

- If a setting has a configurable default value and keyed specific
  overrides, the default entry should be keyed with "default" and
  appear as the first entry in the file.

  The default value can be updated by writing either "default $VAL" or
  "$VAL".

  When writing to update a specific override, "default" can be used as
  the value to indicate removal of the override.  Override entries
  with "default" as the value must not appear when read.

  For example, a setting which is keyed by major:minor device numbers
  with integer values may look like the following.

    # cat cgroup-example-interface-file
    default 150
    8:0 300

  The default value can be updated by

    # echo 125 > cgroup-example-interface-file

  or

    # echo "default 125" > cgroup-example-interface-file

  An override can be set by

    # echo "8:16 170" > cgroup-example-interface-file

  and cleared by

    # echo "8:0 default" > cgroup-example-interface-file
    # cat cgroup-example-interface-file
    default 125
    8:16 170

- For events which are not very high frequency, an interface file
  "events" should be created which lists event key value pairs.
  Whenever a notifiable event happens, file modified event should be
  generated on the file.


4-3. Core Interface Files

All cgroup core files are prefixed with "cgroup."

  cgroup.procs

	A read-write new-line separated values file which exists on
	all cgroups.

	When read, it lists the PIDs of all processes which belong to
	the cgroup one-per-line.  The PIDs are not ordered and the
	same PID may show up more than once if the process got moved
	to another cgroup and then back or the PID got recycled while
	reading.

	A PID can be written to migrate the process associated with
	the PID to the cgroup.  The writer should match all of the
	following conditions.

	- Its euid is either root or must match either uid or suid of
          the target process.

	- It must have write access to the "cgroup.procs" file.

	- It must have write access to the "cgroup.procs" file of the
	  common ancestor of the source and destination cgroups.

	When delegating a sub-hierarchy, write access to this file
	should be granted along with the containing directory.

  cgroup.controllers

	A read-only space separated values file which exists on all
	cgroups.

	It shows space separated list of all controllers available to
	the cgroup.  The controllers are not ordered.

  cgroup.subtree_control

	A read-write space separated values file which exists on all
	cgroups.  Starts out empty.

	When read, it shows space separated list of the controllers
	which are enabled to control resource distribution from the
	cgroup to its children.

	Space separated list of controllers prefixed with '+' or '-'
	can be written to enable or disable controllers.  A controller
	name prefixed with '+' enables the controller and '-'
	disables.  If a controller appears more than once on the list,
	the last one is effective.  When multiple enable and disable
	operations are specified, either all succeed or all fail.

  cgroup.events

	A read-only flat-keyed file which exists on non-root cgroups.
	The following entries are defined.  Unless specified
	otherwise, a value change in this file generates a file
	modified event.

	  populated

		1 if the cgroup or its descendants contains any live
		processes; otherwise, 0.


5. Controllers

5-1. CPU

[NOTE: The interface for the cpu controller hasn't been merged yet]

The "cpu" controllers regulates distribution of CPU cycles.  This
controller implements weight and absolute bandwidth limit models for
normal scheduling policy and absolute bandwidth allocation model for
realtime scheduling policy.


5-1-1. CPU Interface Files

All time durations are in microseconds.

  cpu.stat

	A read-only flat-keyed file which exists on non-root cgroups.

	It reports the following six stats.

	  usage_usec
	  user_usec
	  system_usec
	  nr_periods
	  nr_throttled
	  throttled_usec

  cpu.weight

	A read-write single value file which exists on non-root
	cgroups.  The default is "100".

	The weight in the range [1, 10000].

  cpu.max

	A read-write two value file which exists on non-root cgroups.
	The default is "max 100000".

	The maximum bandwidth limit.  It's in the following format.

	  $MAX $PERIOD

	which indicates that the group may consume upto $MAX in each
	$PERIOD duration.  "max" for $MAX indicates no limit.  If only
	one number is written, $MAX is updated.

  cpu.rt.max

  [NOTE: The semantics of this file is still under discussion and the
   interface hasn't been merged yet]

	A read-write two value file which exists on all cgroups.
	The default is "0 100000".

	The maximum realtime runtime allocation.  Over-committing
	configurations are disallowed and process migrations are
	rejected if not enough bandwidth is available.  It's in the
	following format.

	  $MAX $PERIOD

	which indicates that the group may consume upto $MAX in each
	$PERIOD duration.  If only one number is written, $MAX is
	updated.


5-2. Memory

The "memory" controller regulates distribution of memory.  Memory is
stateful and implements both limit and protection models.  Due to the
intertwining between memory usage and reclaim pressure and the
stateful nature of memory, the distribution model is relatively
complex.

While not completely water-tight, all major memory usages by a given
cgroup are tracked so that the total memory consumption can be
accounted and controlled to a reasonable extent.  Currently, the
following types of memory usages are tracked.

- Userland memory - page cache and anonymous memory.

- Kernel data structures such as dentries and inodes.

- TCP socket buffers.

The above list may expand in the future for better coverage.


5-2-1. Memory Interface Files

All memory amounts are in bytes.  If a value which is not aligned to
PAGE_SIZE is written, the value may be rounded up to the closest
PAGE_SIZE multiple when read back.

  memory.current

	A read-only single value file which exists on non-root
	cgroups.

	The total amount of memory currently being used by the cgroup
	and its descendants.

  memory.low

	A read-write single value file which exists on non-root
	cgroups.  The default is "0".

	Best-effort memory protection.  If the memory usages of a
	cgroup and all its ancestors are below their low boundaries,
	the cgroup's memory won't be reclaimed unless memory can be
	reclaimed from unprotected cgroups.

	Putting more memory than generally available under this
	protection is discouraged.

  memory.high

	A read-write single value file which exists on non-root
	cgroups.  The default is "max".

	Memory usage throttle limit.  This is the main mechanism to
	control memory usage of a cgroup.  If a cgroup's usage goes
	over the high boundary, the processes of the cgroup are
	throttled and put under heavy reclaim pressure.

	Going over the high limit never invokes the OOM killer and
	under extreme conditions the limit may be breached.

  memory.max

	A read-write single value file which exists on non-root
	cgroups.  The default is "max".

	Memory usage hard limit.  This is the final protection
	mechanism.  If a cgroup's memory usage reaches this limit and
	can't be reduced, the OOM killer is invoked in the cgroup.
	Under certain circumstances, the usage may go over the limit
	temporarily.

	This is the ultimate protection mechanism.  As long as the
	high limit is used and monitored properly, this limit's
	utility is limited to providing the final safety net.

  memory.events

	A read-only flat-keyed file which exists on non-root cgroups.
	The following entries are defined.  Unless specified
	otherwise, a value change in this file generates a file
	modified event.

	  low

		The number of times the cgroup is reclaimed due to
		high memory pressure even though its usage is under
		the low boundary.  This usually indicates that the low
		boundary is over-committed.

	  high

		The number of times processes of the cgroup are
		throttled and routed to perform direct memory reclaim
		because the high memory boundary was exceeded.  For a
		cgroup whose memory usage is capped by the high limit
		rather than global memory pressure, this event's
		occurrences are expected.

	  max

		The number of times the cgroup's memory usage was
		about to go over the max boundary.  If direct reclaim
		fails to bring it down, the OOM killer is invoked.

	  oom

		The number of times the OOM killer has been invoked in
		the cgroup.  This may not exactly match the number of
		processes killed but should generally be close.

  memory.stat

	A read-only flat-keyed file which exists on non-root cgroups.

	This breaks down the cgroup's memory footprint into different
	types of memory, type-specific details, and other information
	on the state and past events of the memory management system.

	All memory amounts are in bytes.

	The entries are ordered to be human readable, and new entries
	can show up in the middle. Don't rely on items remaining in a
	fixed position; use the keys to look up specific values!

	  anon

		Amount of memory used in anonymous mappings such as
		brk(), sbrk(), and mmap(MAP_ANONYMOUS)

	  file

		Amount of memory used to cache filesystem data,
		including tmpfs and shared memory.

	  kernel_stack

		Amount of memory allocated to kernel stacks.

	  slab

		Amount of memory used for storing in-kernel data
		structures.

	  sock

		Amount of memory used in network transmission buffers

	  file_mapped

		Amount of cached filesystem data mapped with mmap()

	  file_dirty

		Amount of cached filesystem data that was modified but
		not yet written back to disk

	  file_writeback

		Amount of cached filesystem data that was modified and
		is currently being written back to disk

	  inactive_anon
	  active_anon
	  inactive_file
	  active_file
	  unevictable

		Amount of memory, swap-backed and filesystem-backed,
		on the internal memory management lists used by the
		page reclaim algorithm

	  slab_reclaimable

		Part of "slab" that might be reclaimed, such as
		dentries and inodes.

	  slab_unreclaimable

		Part of "slab" that cannot be reclaimed on memory
		pressure.

	  pgfault

		Total number of page faults incurred

	  pgmajfault

		Number of major page faults incurred

  memory.swap.current

	A read-only single value file which exists on non-root
	cgroups.

	The total amount of swap currently being used by the cgroup
	and its descendants.

  memory.swap.max

	A read-write single value file which exists on non-root
	cgroups.  The default is "max".

	Swap usage hard limit.  If a cgroup's swap usage reaches this
	limit, anonymous meomry of the cgroup will not be swapped out.


5-2-2. Usage Guidelines

"memory.high" is the main mechanism to control memory usage.
Over-committing on high limit (sum of high limits > available memory)
and letting global memory pressure to distribute memory according to
usage is a viable strategy.

Because breach of the high limit doesn't trigger the OOM killer but
throttles the offending cgroup, a management agent has ample
opportunities to monitor and take appropriate actions such as granting
more memory or terminating the workload.

Determining whether a cgroup has enough memory is not trivial as
memory usage doesn't indicate whether the workload can benefit from
more memory.  For example, a workload which writes data received from
network to a file can use all available memory but can also operate as
performant with a small amount of memory.  A measure of memory
pressure - how much the workload is being impacted due to lack of
memory - is necessary to determine whether a workload needs more
memory; unfortunately, memory pressure monitoring mechanism isn't
implemented yet.


5-2-3. Memory Ownership

A memory area is charged to the cgroup which instantiated it and stays
charged to the cgroup until the area is released.  Migrating a process
to a different cgroup doesn't move the memory usages that it
instantiated while in the previous cgroup to the new cgroup.

A memory area may be used by processes belonging to different cgroups.
To which cgroup the area will be charged is in-deterministic; however,
over time, the memory area is likely to end up in a cgroup which has
enough memory allowance to avoid high reclaim pressure.

If a cgroup sweeps a considerable amount of memory which is expected
to be accessed repeatedly by other cgroups, it may make sense to use
POSIX_FADV_DONTNEED to relinquish the ownership of memory areas
belonging to the affected files to ensure correct memory ownership.


5-3. IO

The "io" controller regulates the distribution of IO resources.  This
controller implements both weight based and absolute bandwidth or IOPS
limit distribution; however, weight based distribution is available
only if cfq-iosched is in use and neither scheme is available for
blk-mq devices.


5-3-1. IO Interface Files

  io.stat

	A read-only nested-keyed file which exists on non-root
	cgroups.

	Lines are keyed by $MAJ:$MIN device numbers and not ordered.
	The following nested keys are defined.

	  rbytes	Bytes read
	  wbytes	Bytes written
	  rios		Number of read IOs
	  wios		Number of write IOs

	An example read output follows.

	  8:16 rbytes=1459200 wbytes=314773504 rios=192 wios=353
	  8:0 rbytes=90430464 wbytes=299008000 rios=8950 wios=1252

  io.weight

	A read-write flat-keyed file which exists on non-root cgroups.
	The default is "default 100".

	The first line is the default weight applied to devices
	without specific override.  The rest are overrides keyed by
	$MAJ:$MIN device numbers and not ordered.  The weights are in
	the range [1, 10000] and specifies the relative amount IO time
	the cgroup can use in relation to its siblings.

	The default weight can be updated by writing either "default
	$WEIGHT" or simply "$WEIGHT".  Overrides can be set by writing
	"$MAJ:$MIN $WEIGHT" and unset by writing "$MAJ:$MIN default".

	An example read output follows.

	  default 100
	  8:16 200
	  8:0 50

  io.max

	A read-write nested-keyed file which exists on non-root
	cgroups.

	BPS and IOPS based IO limit.  Lines are keyed by $MAJ:$MIN
	device numbers and not ordered.  The following nested keys are
	defined.

	  rbps		Max read bytes per second
	  wbps		Max write bytes per second
	  riops		Max read IO operations per second
	  wiops		Max write IO operations per second

	When writing, any number of nested key-value pairs can be
	specified in any order.  "max" can be specified as the value
	to remove a specific limit.  If the same key is specified
	multiple times, the outcome is undefined.

	BPS and IOPS are measured in each IO direction and IOs are
	delayed if limit is reached.  Temporary bursts are allowed.

	Setting read limit at 2M BPS and write at 120 IOPS for 8:16.

	  echo "8:16 rbps=2097152 wiops=120" > io.max

	Reading returns the following.

	  8:16 rbps=2097152 wbps=max riops=max wiops=120

	Write IOPS limit can be removed by writing the following.

	  echo "8:16 wiops=max" > io.max

	Reading now returns the following.

	  8:16 rbps=2097152 wbps=max riops=max wiops=max


5-3-2. Writeback

Page cache is dirtied through buffered writes and shared mmaps and
written asynchronously to the backing filesystem by the writeback
mechanism.  Writeback sits between the memory and IO domains and
regulates the proportion of dirty memory by balancing dirtying and
write IOs.

The io controller, in conjunction with the memory controller,
implements control of page cache writeback IOs.  The memory controller
defines the memory domain that dirty memory ratio is calculated and
maintained for and the io controller defines the io domain which
writes out dirty pages for the memory domain.  Both system-wide and
per-cgroup dirty memory states are examined and the more restrictive
of the two is enforced.

cgroup writeback requires explicit support from the underlying
filesystem.  Currently, cgroup writeback is implemented on ext2, ext4
and btrfs.  On other filesystems, all writeback IOs are attributed to
the root cgroup.

There are inherent differences in memory and writeback management
which affects how cgroup ownership is tracked.  Memory is tracked per
page while writeback per inode.  For the purpose of writeback, an
inode is assigned to a cgroup and all IO requests to write dirty pages
from the inode are attributed to that cgroup.

As cgroup ownership for memory is tracked per page, there can be pages
which are associated with different cgroups than the one the inode is
associated with.  These are called foreign pages.  The writeback
constantly keeps track of foreign pages and, if a particular foreign
cgroup becomes the majority over a certain period of time, switches
the ownership of the inode to that cgroup.

While this model is enough for most use cases where a given inode is
mostly dirtied by a single cgroup even when the main writing cgroup
changes over time, use cases where multiple cgroups write to a single
inode simultaneously are not supported well.  In such circumstances, a
significant portion of IOs are likely to be attributed incorrectly.
As memory controller assigns page ownership on the first use and
doesn't update it until the page is released, even if writeback
strictly follows page ownership, multiple cgroups dirtying overlapping
areas wouldn't work as expected.  It's recommended to avoid such usage
patterns.

The sysctl knobs which affect writeback behavior are applied to cgroup
writeback as follows.

  vm.dirty_background_ratio
  vm.dirty_ratio

	These ratios apply the same to cgroup writeback with the
	amount of available memory capped by limits imposed by the
	memory controller and system-wide clean memory.

  vm.dirty_background_bytes
  vm.dirty_bytes

	For cgroup writeback, this is calculated into ratio against
	total available memory and applied the same way as
	vm.dirty[_background]_ratio.


6. Namespace

6-1. Basics

cgroup namespace provides a mechanism to virtualize the view of the
"/proc/$PID/cgroup" file and cgroup mounts.  The CLONE_NEWCGROUP clone
flag can be used with clone(2) and unshare(2) to create a new cgroup
namespace.  The process running inside the cgroup namespace will have
its "/proc/$PID/cgroup" output restricted to cgroupns root.  The
cgroupns root is the cgroup of the process at the time of creation of
the cgroup namespace.

Without cgroup namespace, the "/proc/$PID/cgroup" file shows the
complete path of the cgroup of a process.  In a container setup where
a set of cgroups and namespaces are intended to isolate processes the
"/proc/$PID/cgroup" file may leak potential system level information
to the isolated processes.  For Example:

  # cat /proc/self/cgroup
  0::/batchjobs/container_id1

The path '/batchjobs/container_id1' can be considered as system-data
and undesirable to expose to the isolated processes.  cgroup namespace
can be used to restrict visibility of this path.  For example, before
creating a cgroup namespace, one would see:

  # ls -l /proc/self/ns/cgroup
  lrwxrwxrwx 1 root root 0 2014-07-15 10:37 /proc/self/ns/cgroup -> cgroup:[4026531835]
  # cat /proc/self/cgroup
  0::/batchjobs/container_id1

After unsharing a new namespace, the view changes.

  # ls -l /proc/self/ns/cgroup
  lrwxrwxrwx 1 root root 0 2014-07-15 10:35 /proc/self/ns/cgroup -> cgroup:[4026532183]
  # cat /proc/self/cgroup
  0::/

When some thread from a multi-threaded process unshares its cgroup
namespace, the new cgroupns gets applied to the entire process (all
the threads).  This is natural for the v2 hierarchy; however, for the
legacy hierarchies, this may be unexpected.

A cgroup namespace is alive as long as there are processes inside or
mounts pinning it.  When the last usage goes away, the cgroup
namespace is destroyed.  The cgroupns root and the actual cgroups
remain.


6-2. The Root and Views

The 'cgroupns root' for a cgroup namespace is the cgroup in which the
process calling unshare(2) is running.  For example, if a process in
/batchjobs/container_id1 cgroup calls unshare, cgroup
/batchjobs/container_id1 becomes the cgroupns root.  For the
init_cgroup_ns, this is the real root ('/') cgroup.

The cgroupns root cgroup does not change even if the namespace creator
process later moves to a different cgroup.

<<<<<<< HEAD
  # ~/unshare -C # unshare cgroupns in some cgroup
=======
  # ~/unshare -c # unshare cgroupns in some cgroup
>>>>>>> 264a0ae1
  # cat /proc/self/cgroup
  0::/
  # mkdir sub_cgrp_1
  # echo 0 > sub_cgrp_1/cgroup.procs
  # cat /proc/self/cgroup
  0::/sub_cgrp_1

Each process gets its namespace-specific view of "/proc/$PID/cgroup"

Processes running inside the cgroup namespace will be able to see
cgroup paths (in /proc/self/cgroup) only inside their root cgroup.
From within an unshared cgroupns:

  # sleep 100000 &
  [1] 7353
  # echo 7353 > sub_cgrp_1/cgroup.procs
  # cat /proc/7353/cgroup
  0::/sub_cgrp_1

From the initial cgroup namespace, the real cgroup path will be
visible:

  $ cat /proc/7353/cgroup
  0::/batchjobs/container_id1/sub_cgrp_1

From a sibling cgroup namespace (that is, a namespace rooted at a
different cgroup), the cgroup path relative to its own cgroup
namespace root will be shown.  For instance, if PID 7353's cgroup
namespace root is at '/batchjobs/container_id2', then it will see

  # cat /proc/7353/cgroup
  0::/../container_id2/sub_cgrp_1

Note that the relative path always starts with '/' to indicate that
its relative to the cgroup namespace root of the caller.


6-3. Migration and setns(2)

Processes inside a cgroup namespace can move into and out of the
namespace root if they have proper access to external cgroups.  For
example, from inside a namespace with cgroupns root at
/batchjobs/container_id1, and assuming that the global hierarchy is
still accessible inside cgroupns:

  # cat /proc/7353/cgroup
  0::/sub_cgrp_1
  # echo 7353 > batchjobs/container_id2/cgroup.procs
  # cat /proc/7353/cgroup
  0::/../container_id2

Note that this kind of setup is not encouraged.  A task inside cgroup
namespace should only be exposed to its own cgroupns hierarchy.

setns(2) to another cgroup namespace is allowed when:

(a) the process has CAP_SYS_ADMIN against its current user namespace
(b) the process has CAP_SYS_ADMIN against the target cgroup
    namespace's userns

No implicit cgroup changes happen with attaching to another cgroup
namespace.  It is expected that the someone moves the attaching
process under the target cgroup namespace root.


6-4. Interaction with Other Namespaces

Namespace specific cgroup hierarchy can be mounted by a process
running inside a non-init cgroup namespace.

  # mount -t cgroup2 none $MOUNT_POINT

This will mount the unified cgroup hierarchy with cgroupns root as the
filesystem root.  The process needs CAP_SYS_ADMIN against its user and
mount namespaces.

The virtualization of /proc/self/cgroup file combined with restricting
the view of cgroup hierarchy by namespace-private cgroupfs mount
provides a properly isolated cgroup view inside the container.


P. Information on Kernel Programming

This section contains kernel programming information in the areas
where interacting with cgroup is necessary.  cgroup core and
controllers are not covered.


P-1. Filesystem Support for Writeback

A filesystem can support cgroup writeback by updating
address_space_operations->writepage[s]() to annotate bio's using the
following two functions.

  wbc_init_bio(@wbc, @bio)

	Should be called for each bio carrying writeback data and
	associates the bio with the inode's owner cgroup.  Can be
	called anytime between bio allocation and submission.

  wbc_account_io(@wbc, @page, @bytes)

	Should be called for each data segment being written out.
	While this function doesn't care exactly when it's called
	during the writeback session, it's the easiest and most
	natural to call it as data segments are added to a bio.

With writeback bio's annotated, cgroup support can be enabled per
super_block by setting SB_I_CGROUPWB in ->s_iflags.  This allows for
selective disabling of cgroup writeback support which is helpful when
certain filesystem features, e.g. journaled data mode, are
incompatible.

wbc_init_bio() binds the specified bio to its cgroup.  Depending on
the configuration, the bio may be executed at a lower priority and if
the writeback session is holding shared resources, e.g. a journal
entry, may lead to priority inversion.  There is no one easy solution
for the problem.  Filesystems can try to work around specific problem
cases by skipping wbc_init_bio() or using bio_associate_blkcg()
directly.


D. Deprecated v1 Core Features

- Multiple hierarchies including named ones are not supported.

- All mount options and remounting are not supported.

- The "tasks" file is removed and "cgroup.procs" is not sorted.

- "cgroup.clone_children" is removed.

- /proc/cgroups is meaningless for v2.  Use "cgroup.controllers" file
  at the root instead.


R. Issues with v1 and Rationales for v2

R-1. Multiple Hierarchies

cgroup v1 allowed an arbitrary number of hierarchies and each
hierarchy could host any number of controllers.  While this seemed to
provide a high level of flexibility, it wasn't useful in practice.

For example, as there is only one instance of each controller, utility
type controllers such as freezer which can be useful in all
hierarchies could only be used in one.  The issue is exacerbated by
the fact that controllers couldn't be moved to another hierarchy once
hierarchies were populated.  Another issue was that all controllers
bound to a hierarchy were forced to have exactly the same view of the
hierarchy.  It wasn't possible to vary the granularity depending on
the specific controller.

In practice, these issues heavily limited which controllers could be
put on the same hierarchy and most configurations resorted to putting
each controller on its own hierarchy.  Only closely related ones, such
as the cpu and cpuacct controllers, made sense to be put on the same
hierarchy.  This often meant that userland ended up managing multiple
similar hierarchies repeating the same steps on each hierarchy
whenever a hierarchy management operation was necessary.

Furthermore, support for multiple hierarchies came at a steep cost.
It greatly complicated cgroup core implementation but more importantly
the support for multiple hierarchies restricted how cgroup could be
used in general and what controllers was able to do.

There was no limit on how many hierarchies there might be, which meant
that a thread's cgroup membership couldn't be described in finite
length.  The key might contain any number of entries and was unlimited
in length, which made it highly awkward to manipulate and led to
addition of controllers which existed only to identify membership,
which in turn exacerbated the original problem of proliferating number
of hierarchies.

Also, as a controller couldn't have any expectation regarding the
topologies of hierarchies other controllers might be on, each
controller had to assume that all other controllers were attached to
completely orthogonal hierarchies.  This made it impossible, or at
least very cumbersome, for controllers to cooperate with each other.

In most use cases, putting controllers on hierarchies which are
completely orthogonal to each other isn't necessary.  What usually is
called for is the ability to have differing levels of granularity
depending on the specific controller.  In other words, hierarchy may
be collapsed from leaf towards root when viewed from specific
controllers.  For example, a given configuration might not care about
how memory is distributed beyond a certain level while still wanting
to control how CPU cycles are distributed.


R-2. Thread Granularity

cgroup v1 allowed threads of a process to belong to different cgroups.
This didn't make sense for some controllers and those controllers
ended up implementing different ways to ignore such situations but
much more importantly it blurred the line between API exposed to
individual applications and system management interface.

Generally, in-process knowledge is available only to the process
itself; thus, unlike service-level organization of processes,
categorizing threads of a process requires active participation from
the application which owns the target process.

cgroup v1 had an ambiguously defined delegation model which got abused
in combination with thread granularity.  cgroups were delegated to
individual applications so that they can create and manage their own
sub-hierarchies and control resource distributions along them.  This
effectively raised cgroup to the status of a syscall-like API exposed
to lay programs.

First of all, cgroup has a fundamentally inadequate interface to be
exposed this way.  For a process to access its own knobs, it has to
extract the path on the target hierarchy from /proc/self/cgroup,
construct the path by appending the name of the knob to the path, open
and then read and/or write to it.  This is not only extremely clunky
and unusual but also inherently racy.  There is no conventional way to
define transaction across the required steps and nothing can guarantee
that the process would actually be operating on its own sub-hierarchy.

cgroup controllers implemented a number of knobs which would never be
accepted as public APIs because they were just adding control knobs to
system-management pseudo filesystem.  cgroup ended up with interface
knobs which were not properly abstracted or refined and directly
revealed kernel internal details.  These knobs got exposed to
individual applications through the ill-defined delegation mechanism
effectively abusing cgroup as a shortcut to implementing public APIs
without going through the required scrutiny.

This was painful for both userland and kernel.  Userland ended up with
misbehaving and poorly abstracted interfaces and kernel exposing and
locked into constructs inadvertently.


R-3. Competition Between Inner Nodes and Threads

cgroup v1 allowed threads to be in any cgroups which created an
interesting problem where threads belonging to a parent cgroup and its
children cgroups competed for resources.  This was nasty as two
different types of entities competed and there was no obvious way to
settle it.  Different controllers did different things.

The cpu controller considered threads and cgroups as equivalents and
mapped nice levels to cgroup weights.  This worked for some cases but
fell flat when children wanted to be allocated specific ratios of CPU
cycles and the number of internal threads fluctuated - the ratios
constantly changed as the number of competing entities fluctuated.
There also were other issues.  The mapping from nice level to weight
wasn't obvious or universal, and there were various other knobs which
simply weren't available for threads.

The io controller implicitly created a hidden leaf node for each
cgroup to host the threads.  The hidden leaf had its own copies of all
the knobs with "leaf_" prefixed.  While this allowed equivalent
control over internal threads, it was with serious drawbacks.  It
always added an extra layer of nesting which wouldn't be necessary
otherwise, made the interface messy and significantly complicated the
implementation.

The memory controller didn't have a way to control what happened
between internal tasks and child cgroups and the behavior was not
clearly defined.  There were attempts to add ad-hoc behaviors and
knobs to tailor the behavior to specific workloads which would have
led to problems extremely difficult to resolve in the long term.

Multiple controllers struggled with internal tasks and came up with
different ways to deal with it; unfortunately, all the approaches were
severely flawed and, furthermore, the widely different behaviors
made cgroup as a whole highly inconsistent.

This clearly is a problem which needs to be addressed from cgroup core
in a uniform way.


R-4. Other Interface Issues

cgroup v1 grew without oversight and developed a large number of
idiosyncrasies and inconsistencies.  One issue on the cgroup core side
was how an empty cgroup was notified - a userland helper binary was
forked and executed for each event.  The event delivery wasn't
recursive or delegatable.  The limitations of the mechanism also led
to in-kernel event delivery filtering mechanism further complicating
the interface.

Controller interfaces were problematic too.  An extreme example is
controllers completely ignoring hierarchical organization and treating
all cgroups as if they were all located directly under the root
cgroup.  Some controllers exposed a large amount of inconsistent
implementation details to userland.

There also was no consistency across controllers.  When a new cgroup
was created, some controllers defaulted to not imposing extra
restrictions while others disallowed any resource usage until
explicitly configured.  Configuration knobs for the same type of
control used widely differing naming schemes and formats.  Statistics
and information knobs were named arbitrarily and used different
formats and units even in the same controller.

cgroup v2 establishes common conventions where appropriate and updates
controllers so that they expose minimal and consistent interfaces.


R-5. Controller Issues and Remedies

R-5-1. Memory

The original lower boundary, the soft limit, is defined as a limit
that is per default unset.  As a result, the set of cgroups that
global reclaim prefers is opt-in, rather than opt-out.  The costs for
optimizing these mostly negative lookups are so high that the
implementation, despite its enormous size, does not even provide the
basic desirable behavior.  First off, the soft limit has no
hierarchical meaning.  All configured groups are organized in a global
rbtree and treated like equal peers, regardless where they are located
in the hierarchy.  This makes subtree delegation impossible.  Second,
the soft limit reclaim pass is so aggressive that it not just
introduces high allocation latencies into the system, but also impacts
system performance due to overreclaim, to the point where the feature
becomes self-defeating.

The memory.low boundary on the other hand is a top-down allocated
reserve.  A cgroup enjoys reclaim protection when it and all its
ancestors are below their low boundaries, which makes delegation of
subtrees possible.  Secondly, new cgroups have no reserve per default
and in the common case most cgroups are eligible for the preferred
reclaim pass.  This allows the new low boundary to be efficiently
implemented with just a minor addition to the generic reclaim code,
without the need for out-of-band data structures and reclaim passes.
Because the generic reclaim code considers all cgroups except for the
ones running low in the preferred first reclaim pass, overreclaim of
individual groups is eliminated as well, resulting in much better
overall workload performance.

The original high boundary, the hard limit, is defined as a strict
limit that can not budge, even if the OOM killer has to be called.
But this generally goes against the goal of making the most out of the
available memory.  The memory consumption of workloads varies during
runtime, and that requires users to overcommit.  But doing that with a
strict upper limit requires either a fairly accurate prediction of the
working set size or adding slack to the limit.  Since working set size
estimation is hard and error prone, and getting it wrong results in
OOM kills, most users tend to err on the side of a looser limit and
end up wasting precious resources.

The memory.high boundary on the other hand can be set much more
conservatively.  When hit, it throttles allocations by forcing them
into direct reclaim to work off the excess, but it never invokes the
OOM killer.  As a result, a high boundary that is chosen too
aggressively will not terminate the processes, but instead it will
lead to gradual performance degradation.  The user can monitor this
and make corrections until the minimal memory footprint that still
gives acceptable performance is found.

In extreme cases, with many concurrent allocations and a complete
breakdown of reclaim progress within the group, the high boundary can
be exceeded.  But even then it's mostly better to satisfy the
allocation from the slack available in other groups or the rest of the
system than killing the group.  Otherwise, memory.max is there to
limit this type of spillover and ultimately contain buggy or even
malicious applications.

Setting the original memory.limit_in_bytes below the current usage was
subject to a race condition, where concurrent charges could cause the
limit setting to fail. memory.max on the other hand will first set the
limit to prevent new charges, and then reclaim and OOM kill until the
new limit is met - or the task writing to memory.max is killed.

The combined memory+swap accounting and limiting is replaced by real
control over swap space.

The main argument for a combined memory+swap facility in the original
cgroup design was that global or parental pressure would always be
able to swap all anonymous memory of a child group, regardless of the
child's own (possibly untrusted) configuration.  However, untrusted
groups can sabotage swapping by other means - such as referencing its
anonymous memory in a tight loop - and an admin can not assume full
swappability when overcommitting untrusted jobs.

For trusted jobs, on the other hand, a combined counter is not an
intuitive userspace interface, and it flies in the face of the idea
that cgroup controllers should account and limit specific physical
resources.  Swap space is a resource like all others in the system,
and that's why unified hierarchy allows distributing it separately.<|MERGE_RESOLUTION|>--- conflicted
+++ resolved
@@ -1179,11 +1179,7 @@
 The cgroupns root cgroup does not change even if the namespace creator
 process later moves to a different cgroup.
 
-<<<<<<< HEAD
   # ~/unshare -C # unshare cgroupns in some cgroup
-=======
-  # ~/unshare -c # unshare cgroupns in some cgroup
->>>>>>> 264a0ae1
   # cat /proc/self/cgroup
   0::/
   # mkdir sub_cgrp_1
