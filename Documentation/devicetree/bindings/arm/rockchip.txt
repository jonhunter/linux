--- conflicted
+++ resolved
@@ -110,13 +110,10 @@
 - Rockchip RK3229 Evaluation board:
      - compatible = "rockchip,rk3229-evb", "rockchip,rk3229";
 
-<<<<<<< HEAD
-=======
 - Rockchip RK3288 Fennec board:
     Required root node properties:
      - compatible = "rockchip,rk3288-fennec", "rockchip,rk3288";
 
->>>>>>> ebbfb5d5
 - Rockchip RK3399 evb:
     Required root node properties:
       - compatible = "rockchip,rk3399-evb", "rockchip,rk3399";