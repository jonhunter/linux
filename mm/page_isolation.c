--- conflicted
+++ resolved
@@ -289,20 +289,10 @@
 	 * accordance with memory policy of the user process if possible. For
 	 * now as a simple work-around, we use the next node for destination.
 	 */
-<<<<<<< HEAD
-	if (PageHuge(page)) {
-		int node = next_online_node(page_to_nid(page));
-		if (node == MAX_NUMNODES)
-			node = first_online_node;
-		return alloc_huge_page_node(page_hstate(compound_head(page)),
-					    node);
-	}
-=======
 	if (PageHuge(page))
 		return alloc_huge_page_node(page_hstate(compound_head(page)),
 					    next_node_in(page_to_nid(page),
 							 node_online_map));
->>>>>>> d75c99eb
 
 	if (PageHighMem(page))
 		gfp_mask |= __GFP_HIGHMEM;
