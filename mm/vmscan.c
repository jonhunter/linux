--- conflicted
+++ resolved
@@ -4877,20 +4877,6 @@
 		struct folio *folio = fbatch->folios[i];
 		int nr_pages = folio_nr_pages(folio);
 
-<<<<<<< HEAD
-		pgscanned += nr_pages;
-
-		/* block memcg migration while the folio moves between lrus */
-		if (!folio_test_clear_lru(folio))
-			continue;
-
-		lruvec = folio_lruvec_relock_irq(folio, lruvec);
-		if (folio_evictable(folio) && folio_test_unevictable(folio)) {
-=======
-		if (PageTransTail(page))
-			continue;
-
-		nr_pages = folio_nr_pages(folio);
 		pgscanned += nr_pages;
 
 		lruvec = folio_lruvec_relock_irq(folio, lruvec);
@@ -4898,16 +4884,11 @@
 			continue;
 
 		if (folio_evictable(folio)) {
->>>>>>> 8b3452cd
 			lruvec_del_folio(lruvec, folio);
 			folio_clear_unevictable(folio);
 			lruvec_add_folio(lruvec, folio);
 			pgrescued += nr_pages;
 		}
-<<<<<<< HEAD
-		folio_set_lru(folio);
-=======
->>>>>>> 8b3452cd
 	}
 
 	if (lruvec) {
