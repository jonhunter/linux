/*
 *  linux/mm/page_io.c
 *
 *  Copyright (C) 1991, 1992, 1993, 1994  Linus Torvalds
 *
 *  Swap reorganised 29.12.95, 
 *  Asynchronous swapping added 30.12.95. Stephen Tweedie
 *  Removed race in async swapping. 14.4.1996. Bruno Haible
 *  Add swap of shared pages through the page cache. 20.2.1998. Stephen Tweedie
 *  Always use brw_page, life becomes simpler. 12 May 1998 Eric Biederman
 */

#include <linux/mm.h>
#include <linux/kernel_stat.h>
#include <linux/gfp.h>
#include <linux/pagemap.h>
#include <linux/swap.h>
#include <linux/bio.h>
#include <linux/swapops.h>
#include <linux/buffer_head.h>
#include <linux/writeback.h>
#include <linux/frontswap.h>
#include <linux/blkdev.h>
#include <linux/uio.h>
#include <asm/pgtable.h>

static struct bio *get_swap_bio(gfp_t gfp_flags,
				struct page *page, bio_end_io_t end_io)
{
	struct bio *bio;

	bio = bio_alloc(gfp_flags, 1);
	if (bio) {
		bio->bi_iter.bi_sector = map_swap_page(page, &bio->bi_bdev);
		bio->bi_iter.bi_sector <<= PAGE_SHIFT - 9;
		bio->bi_end_io = end_io;

		bio_add_page(bio, page, PAGE_SIZE, 0);
		BUG_ON(bio->bi_iter.bi_size != PAGE_SIZE);
	}
	return bio;
}

void end_swap_bio_write(struct bio *bio)
{
	struct page *page = bio->bi_io_vec[0].bv_page;

	if (bio->bi_error) {
		SetPageError(page);
		/*
		 * We failed to write the page out to swap-space.
		 * Re-dirty the page in order to avoid it being reclaimed.
		 * Also print a dire warning that things will go BAD (tm)
		 * very quickly.
		 *
		 * Also clear PG_reclaim to avoid rotate_reclaimable_page()
		 */
		set_page_dirty(page);
		pr_alert("Write-error on swap-device (%u:%u:%llu)\n",
			 imajor(bio->bi_bdev->bd_inode),
			 iminor(bio->bi_bdev->bd_inode),
			 (unsigned long long)bio->bi_iter.bi_sector);
		ClearPageReclaim(page);
	}
	end_page_writeback(page);
	bio_put(bio);
}

static void swap_slot_free_notify(struct page *page)
{
	struct swap_info_struct *sis;
	struct gendisk *disk;

	/*
	 * There is no guarantee that the page is in swap cache - the software
	 * suspend code (at least) uses end_swap_bio_read() against a non-
	 * swapcache page.  So we must check PG_swapcache before proceeding with
	 * this optimization.
	 */
	if (unlikely(!PageSwapCache(page)))
		return;

	sis = page_swap_info(page);
	if (!(sis->flags & SWP_BLKDEV))
		return;

	/*
	 * The swap subsystem performs lazy swap slot freeing,
	 * expecting that the page will be swapped out again.
	 * So we can avoid an unnecessary write if the page
	 * isn't redirtied.
	 * This is good for real swap storage because we can
	 * reduce unnecessary I/O and enhance wear-leveling
	 * if an SSD is used as the as swap device.
	 * But if in-memory swap device (eg zram) is used,
	 * this causes a duplicated copy between uncompressed
	 * data in VM-owned memory and compressed data in
	 * zram-owned memory.  So let's free zram-owned memory
	 * and make the VM-owned decompressed page *dirty*,
	 * so the page should be swapped out somewhere again if
	 * we again wish to reclaim it.
	 */
	disk = sis->bdev->bd_disk;
	if (disk->fops->swap_slot_free_notify) {
		swp_entry_t entry;
		unsigned long offset;

		entry.val = page_private(page);
		offset = swp_offset(entry);

		SetPageDirty(page);
		disk->fops->swap_slot_free_notify(sis->bdev,
				offset);
<<<<<<< HEAD
	}
}

static void end_swap_bio_read(struct bio *bio)
{
	struct page *page = bio->bi_io_vec[0].bv_page;

	if (bio->bi_error) {
		SetPageError(page);
		ClearPageUptodate(page);
		pr_alert("Read-error on swap-device (%u:%u:%llu)\n",
			 imajor(bio->bi_bdev->bd_inode),
			 iminor(bio->bi_bdev->bd_inode),
			 (unsigned long long)bio->bi_iter.bi_sector);
		goto out;
=======
>>>>>>> ed596a4a
	}
}

static void end_swap_bio_read(struct bio *bio)
{
	struct page *page = bio->bi_io_vec[0].bv_page;

<<<<<<< HEAD
=======
	if (bio->bi_error) {
		SetPageError(page);
		ClearPageUptodate(page);
		pr_alert("Read-error on swap-device (%u:%u:%llu)\n",
			 imajor(bio->bi_bdev->bd_inode),
			 iminor(bio->bi_bdev->bd_inode),
			 (unsigned long long)bio->bi_iter.bi_sector);
		goto out;
	}

>>>>>>> ed596a4a
	SetPageUptodate(page);
	swap_slot_free_notify(page);
out:
	unlock_page(page);
	bio_put(bio);
}

int generic_swapfile_activate(struct swap_info_struct *sis,
				struct file *swap_file,
				sector_t *span)
{
	struct address_space *mapping = swap_file->f_mapping;
	struct inode *inode = mapping->host;
	unsigned blocks_per_page;
	unsigned long page_no;
	unsigned blkbits;
	sector_t probe_block;
	sector_t last_block;
	sector_t lowest_block = -1;
	sector_t highest_block = 0;
	int nr_extents = 0;
	int ret;

	blkbits = inode->i_blkbits;
	blocks_per_page = PAGE_SIZE >> blkbits;

	/*
	 * Map all the blocks into the extent list.  This code doesn't try
	 * to be very smart.
	 */
	probe_block = 0;
	page_no = 0;
	last_block = i_size_read(inode) >> blkbits;
	while ((probe_block + blocks_per_page) <= last_block &&
			page_no < sis->max) {
		unsigned block_in_page;
		sector_t first_block;

		first_block = bmap(inode, probe_block);
		if (first_block == 0)
			goto bad_bmap;

		/*
		 * It must be PAGE_SIZE aligned on-disk
		 */
		if (first_block & (blocks_per_page - 1)) {
			probe_block++;
			goto reprobe;
		}

		for (block_in_page = 1; block_in_page < blocks_per_page;
					block_in_page++) {
			sector_t block;

			block = bmap(inode, probe_block + block_in_page);
			if (block == 0)
				goto bad_bmap;
			if (block != first_block + block_in_page) {
				/* Discontiguity */
				probe_block++;
				goto reprobe;
			}
		}

		first_block >>= (PAGE_SHIFT - blkbits);
		if (page_no) {	/* exclude the header page */
			if (first_block < lowest_block)
				lowest_block = first_block;
			if (first_block > highest_block)
				highest_block = first_block;
		}

		/*
		 * We found a PAGE_SIZE-length, PAGE_SIZE-aligned run of blocks
		 */
		ret = add_swap_extent(sis, page_no, 1, first_block);
		if (ret < 0)
			goto out;
		nr_extents += ret;
		page_no++;
		probe_block += blocks_per_page;
reprobe:
		continue;
	}
	ret = nr_extents;
	*span = 1 + highest_block - lowest_block;
	if (page_no == 0)
		page_no = 1;	/* force Empty message */
	sis->max = page_no;
	sis->pages = page_no - 1;
	sis->highest_bit = page_no - 1;
out:
	return ret;
bad_bmap:
	pr_err("swapon: swapfile has holes\n");
	ret = -EINVAL;
	goto out;
}

/*
 * We may have stale swap cache pages in memory: notice
 * them here and get rid of the unnecessary final write.
 */
int swap_writepage(struct page *page, struct writeback_control *wbc)
{
	int ret = 0;

	if (try_to_free_swap(page)) {
		unlock_page(page);
		goto out;
	}
	if (frontswap_store(page) == 0) {
		set_page_writeback(page);
		unlock_page(page);
		end_page_writeback(page);
		goto out;
	}
	ret = __swap_writepage(page, wbc, end_swap_bio_write);
out:
	return ret;
}

static sector_t swap_page_sector(struct page *page)
{
	return (sector_t)__page_file_index(page) << (PAGE_SHIFT - 9);
}

int __swap_writepage(struct page *page, struct writeback_control *wbc,
		bio_end_io_t end_write_func)
{
	struct bio *bio;
	int ret, rw = WRITE;
	struct swap_info_struct *sis = page_swap_info(page);

	if (sis->flags & SWP_FILE) {
		struct kiocb kiocb;
		struct file *swap_file = sis->swap_file;
		struct address_space *mapping = swap_file->f_mapping;
		struct bio_vec bv = {
			.bv_page = page,
			.bv_len  = PAGE_SIZE,
			.bv_offset = 0
		};
		struct iov_iter from;

		iov_iter_bvec(&from, ITER_BVEC | WRITE, &bv, 1, PAGE_SIZE);
		init_sync_kiocb(&kiocb, swap_file);
		kiocb.ki_pos = page_file_offset(page);

		set_page_writeback(page);
		unlock_page(page);
		ret = mapping->a_ops->direct_IO(&kiocb, &from);
		if (ret == PAGE_SIZE) {
			count_vm_event(PSWPOUT);
			ret = 0;
		} else {
			/*
			 * In the case of swap-over-nfs, this can be a
			 * temporary failure if the system has limited
			 * memory for allocating transmit buffers.
			 * Mark the page dirty and avoid
			 * rotate_reclaimable_page but rate-limit the
			 * messages but do not flag PageError like
			 * the normal direct-to-bio case as it could
			 * be temporary.
			 */
			set_page_dirty(page);
			ClearPageReclaim(page);
			pr_err_ratelimited("Write error on dio swapfile (%llu)\n",
					   page_file_offset(page));
		}
		end_page_writeback(page);
		return ret;
	}

	ret = bdev_write_page(sis->bdev, swap_page_sector(page), page, wbc);
	if (!ret) {
		count_vm_event(PSWPOUT);
		return 0;
	}

	ret = 0;
	bio = get_swap_bio(GFP_NOIO, page, end_write_func);
	if (bio == NULL) {
		set_page_dirty(page);
		unlock_page(page);
		ret = -ENOMEM;
		goto out;
	}
	if (wbc->sync_mode == WB_SYNC_ALL)
		rw |= REQ_SYNC;
	count_vm_event(PSWPOUT);
	set_page_writeback(page);
	unlock_page(page);
	submit_bio(rw, bio);
out:
	return ret;
}

int swap_readpage(struct page *page)
{
	struct bio *bio;
	int ret = 0;
	struct swap_info_struct *sis = page_swap_info(page);

	VM_BUG_ON_PAGE(!PageLocked(page), page);
	VM_BUG_ON_PAGE(PageUptodate(page), page);
	if (frontswap_load(page) == 0) {
		SetPageUptodate(page);
		unlock_page(page);
		goto out;
	}

	if (sis->flags & SWP_FILE) {
		struct file *swap_file = sis->swap_file;
		struct address_space *mapping = swap_file->f_mapping;

		ret = mapping->a_ops->readpage(swap_file, page);
		if (!ret)
			count_vm_event(PSWPIN);
		return ret;
	}

	ret = bdev_read_page(sis->bdev, swap_page_sector(page), page);
	if (!ret) {
<<<<<<< HEAD
		swap_slot_free_notify(page);
=======
		if (trylock_page(page)) {
			swap_slot_free_notify(page);
			unlock_page(page);
		}

>>>>>>> ed596a4a
		count_vm_event(PSWPIN);
		return 0;
	}

	ret = 0;
	bio = get_swap_bio(GFP_KERNEL, page, end_swap_bio_read);
	if (bio == NULL) {
		unlock_page(page);
		ret = -ENOMEM;
		goto out;
	}
	count_vm_event(PSWPIN);
	submit_bio(READ, bio);
out:
	return ret;
}

int swap_set_page_dirty(struct page *page)
{
	struct swap_info_struct *sis = page_swap_info(page);

	if (sis->flags & SWP_FILE) {
		struct address_space *mapping = sis->swap_file->f_mapping;
		return mapping->a_ops->set_page_dirty(page);
	} else {
		return __set_page_dirty_no_writeback(page);
	}
}<|MERGE_RESOLUTION|>--- conflicted
+++ resolved
@@ -111,7 +111,6 @@
 		SetPageDirty(page);
 		disk->fops->swap_slot_free_notify(sis->bdev,
 				offset);
-<<<<<<< HEAD
 	}
 }
 
@@ -127,28 +126,8 @@
 			 iminor(bio->bi_bdev->bd_inode),
 			 (unsigned long long)bio->bi_iter.bi_sector);
 		goto out;
-=======
->>>>>>> ed596a4a
-	}
-}
-
-static void end_swap_bio_read(struct bio *bio)
-{
-	struct page *page = bio->bi_io_vec[0].bv_page;
-
-<<<<<<< HEAD
-=======
-	if (bio->bi_error) {
-		SetPageError(page);
-		ClearPageUptodate(page);
-		pr_alert("Read-error on swap-device (%u:%u:%llu)\n",
-			 imajor(bio->bi_bdev->bd_inode),
-			 iminor(bio->bi_bdev->bd_inode),
-			 (unsigned long long)bio->bi_iter.bi_sector);
-		goto out;
-	}
-
->>>>>>> ed596a4a
+	}
+
 	SetPageUptodate(page);
 	swap_slot_free_notify(page);
 out:
@@ -374,15 +353,11 @@
 
 	ret = bdev_read_page(sis->bdev, swap_page_sector(page), page);
 	if (!ret) {
-<<<<<<< HEAD
-		swap_slot_free_notify(page);
-=======
 		if (trylock_page(page)) {
 			swap_slot_free_notify(page);
 			unlock_page(page);
 		}
 
->>>>>>> ed596a4a
 		count_vm_event(PSWPIN);
 		return 0;
 	}
