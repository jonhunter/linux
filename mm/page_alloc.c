--- conflicted
+++ resolved
@@ -1219,11 +1219,7 @@
 	__count_vm_events(PGFREE, 1 << order);
 }
 
-<<<<<<< HEAD
-void __free_pages_core(struct page *page, unsigned int order,
-=======
 void __meminit __free_pages_core(struct page *page, unsigned int order,
->>>>>>> 94284b19
 		enum meminit_context context)
 {
 	unsigned int nr_pages = 1 << order;
